import { Camera, Engine, RenderTarget, Texture2D } from "@galacean/engine-core";

export const updateForE2E = (engine, deltaTime = 100) => {
  engine._vSyncCount = Infinity;
  engine._time._lastSystemTime = 0;
  let times = 0;
  performance.now = function () {
    times++;
    return times * deltaTime;
  };
  for (let i = 0; i < 10; ++i) {
    engine.update();
  }
};

let screenshotCanvas: HTMLCanvasElement = null;
let flipYCanvas: HTMLCanvasElement = null;

export function initScreenshot(
  engine: Engine,
  camera: Camera,
  width: number = 1200,
  height: number = 800,
  flipY = false,
  isPNG = false,
  jpgQuality = 1
) {
  if (!screenshotCanvas) {
    screenshotCanvas = document.createElement("canvas");
  }
  let canvas = screenshotCanvas;

  screenshotCanvas.width = width;
  screenshotCanvas.height = height;

  const context = screenshotCanvas.getContext("2d");
  const isPaused = engine.isPaused;
  engine.pause();

  const originalTarget = camera.renderTarget;
  const renderColorTexture = new Texture2D(engine, width, height);
  const renderTargetData = new Uint8Array(width * height * 4);
  const renderTarget = new RenderTarget(engine, width, height, renderColorTexture, undefined, 1);

  // render to off-screen
  camera.renderTarget = renderTarget;
  camera.aspectRatio = width / height;
  camera.render();

  renderColorTexture.getPixelBuffer(0, 0, width, height, 0, renderTargetData);

  const imageData = context.createImageData(width, height);
  imageData.data.set(renderTargetData);
  context.putImageData(imageData, 0, 0);

  // flip Y
  if (flipY) {
    if (!flipYCanvas) {
      flipYCanvas = document.createElement("canvas");
    }
    canvas = flipYCanvas;

    flipYCanvas.width = width;
    flipYCanvas.height = height;

    const ctx2 = flipYCanvas.getContext("2d");

    ctx2.translate(0, height);
    ctx2.scale(1, -1);
    ctx2.drawImage(screenshotCanvas, 0, 0);
  }

  // download
  canvas.toBlob(
    (blob) => {
      const url = window.URL.createObjectURL(blob);
      const a = document.createElement("a");
      const search = new URLSearchParams(window.location.search);
      const category = search.get("category");
      const caseFileName = search.get("case");
      const imageName = `${category}_${caseFileName}.jpg`;
      a.href = url;
      a.download = imageName;
      a.id = "screenshot";
      document.body.appendChild(a);

      a.addEventListener("click", () => {
        if (a.parentElement) {
          a.parentElement.removeChild(a);
        }
      });

<<<<<<< HEAD
      window.URL.revokeObjectURL(url);
=======
      // window.URL.revokeObjectURL(url);
>>>>>>> c7e5101b

      // revert
      camera.renderTarget = originalTarget;
      camera.resetAspectRatio();
<<<<<<< HEAD
      // !isPaused && engine.resume();
=======
      !isPaused && engine.resume();
>>>>>>> c7e5101b
    },
    isPNG ? "image/png" : "image/jpeg",
    !isPNG && jpgQuality
  );
}<|MERGE_RESOLUTION|>--- conflicted
+++ resolved
@@ -90,20 +90,12 @@
         }
       });
 
-<<<<<<< HEAD
-      window.URL.revokeObjectURL(url);
-=======
       // window.URL.revokeObjectURL(url);
->>>>>>> c7e5101b
 
       // revert
       camera.renderTarget = originalTarget;
       camera.resetAspectRatio();
-<<<<<<< HEAD
-      // !isPaused && engine.resume();
-=======
       !isPaused && engine.resume();
->>>>>>> c7e5101b
     },
     isPNG ? "image/png" : "image/jpeg",
     !isPNG && jpgQuality
