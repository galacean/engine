--- conflicted
+++ resolved
@@ -122,12 +122,8 @@
     "pbr-specular": {
       category: "Material",
       caseFileName: "material-pbr-specular",
-      threshold: 0
-    },
-    "pbr-specular": {
-      category: "Material",
-      caseFileName: "material-pbr-specular",
-      threshold: 0
+      threshold: 0,
+      diffPercentage: 0
     },
     pbr: {
       category: "Material",
@@ -182,22 +178,14 @@
     R8G8: {
       category: "Texture",
       caseFileName: "texture-R8G8",
-<<<<<<< HEAD
-      threshold: 0,
-      diffPercentage: 0
-=======
-      threshold: 0.1
->>>>>>> 2d0ecc3e
+      threshold: 0,
+      diffPercentage: 0
     },
     KTX2HDR: {
       category: "Texture",
       caseFileName: "texture-hdr-ktx2",
-<<<<<<< HEAD
-      threshold: 0,
-      diffPercentage: 0
-=======
-      threshold: 0.1
->>>>>>> 2d0ecc3e
+      threshold: 0,
+      diffPercentage: 0
     }
   },
   Shadow: {
