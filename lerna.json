--- conflicted
+++ resolved
@@ -1,10 +1,6 @@
 {
   "npmClient": "npm",
-<<<<<<< HEAD
-  "version": "0.7.0-beta.0",
-=======
   "version": "0.7.0-beta.1",
->>>>>>> 96d66a59
   "bootstrap": {
     "hoist": true
   },
