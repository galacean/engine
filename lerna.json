--- conflicted
+++ resolved
@@ -1,10 +1,6 @@
 {
   "npmClient": "npm",
-<<<<<<< HEAD
-  "version": "0.9.0-alpha.1",
-=======
   "version": "0.8.0-beta.26",
->>>>>>> 8bceb308
   "bootstrap": {
     "hoist": true
   },
