--- conflicted
+++ resolved
@@ -1,10 +1,6 @@
 {
   "npmClient": "npm",
-<<<<<<< HEAD
-  "version": "0.4.0-alpha.2",
-=======
   "version": "0.4.2",
->>>>>>> df05fd7c
   "bootstrap": {
     "hoist": true
   },
