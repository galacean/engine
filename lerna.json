--- conflicted
+++ resolved
@@ -1,10 +1,6 @@
 {
   "npmClient": "npm",
-<<<<<<< HEAD
-  "version": "0.6.3",
-=======
   "version": "0.6.6",
->>>>>>> 2cf35719
   "bootstrap": {
     "hoist": true
   },
