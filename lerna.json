{
  "npmClient": "tnpm",
<<<<<<< HEAD
  "version": "3.0.28-mars.12",
=======
  "version": "3.0.9",
>>>>>>> 7780a779
  "bootstrap": {
    "hoist": true
  },
  "packages": [
    "packages/*"
  ],
  "loglevel": "verbose"
}<|MERGE_RESOLUTION|>--- conflicted
+++ resolved
@@ -1,10 +1,6 @@
 {
   "npmClient": "tnpm",
-<<<<<<< HEAD
-  "version": "3.0.28-mars.12",
-=======
   "version": "3.0.9",
->>>>>>> 7780a779
   "bootstrap": {
     "hoist": true
   },
