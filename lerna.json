--- conflicted
+++ resolved
@@ -1,10 +1,6 @@
 {
   "npmClient": "npm",
-<<<<<<< HEAD
-  "version": "0.8.0-beta.19",
-=======
   "version": "0.9.0-alpha.1",
->>>>>>> 1b6b66c7
   "bootstrap": {
     "hoist": true
   },
