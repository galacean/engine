{
  "npmClient": "npm",
<<<<<<< HEAD
  "version": "0.2.6",
=======
  "version": "0.3.0-beta.2",
>>>>>>> 16d047b6
  "bootstrap": {
    "hoist": true
  },
  "packages": [
    "packages/*"
  ],
  "loglevel": "verbose"
}<|MERGE_RESOLUTION|>--- conflicted
+++ resolved
@@ -1,10 +1,6 @@
 {
   "npmClient": "npm",
-<<<<<<< HEAD
-  "version": "0.2.6",
-=======
   "version": "0.3.0-beta.2",
->>>>>>> 16d047b6
   "bootstrap": {
     "hoist": true
   },
