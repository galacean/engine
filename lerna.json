{
  "npmClient": "npm",
<<<<<<< HEAD
  "version": "0.7.0-beta.7",
=======
  "version": "0.8.0-alpha.3",
>>>>>>> 64f1c624
  "bootstrap": {
    "hoist": true
  },
  "packages": [
    "packages/*",
    "tests/**"
  ],
  "loglevel": "verbose"
}<|MERGE_RESOLUTION|>--- conflicted
+++ resolved
@@ -1,10 +1,6 @@
 {
   "npmClient": "npm",
-<<<<<<< HEAD
-  "version": "0.7.0-beta.7",
-=======
   "version": "0.8.0-alpha.3",
->>>>>>> 64f1c624
   "bootstrap": {
     "hoist": true
   },
