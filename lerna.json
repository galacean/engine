--- conflicted
+++ resolved
@@ -1,10 +1,6 @@
 {
   "npmClient": "npm",
-<<<<<<< HEAD
-  "version": "0.3.0-beta.0",
-=======
   "version": "0.3.0-beta.1",
->>>>>>> 84066ca2
   "bootstrap": {
     "hoist": true
   },
