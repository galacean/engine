--- conflicted
+++ resolved
@@ -1,10 +1,6 @@
 {
   "npmClient": "tnpm",
-<<<<<<< HEAD
-  "version": "3.0.0-mars",
-=======
   "version": "3.0.2",
->>>>>>> ea451817
   "bootstrap": {
     "hoist": true
   },
