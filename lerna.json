--- conflicted
+++ resolved
@@ -1,10 +1,6 @@
 {
   "npmClient": "npm",
-<<<<<<< HEAD
-  "version": "0.6.0-alpha.1",
-=======
   "version": "0.6.0-alpha.3",
->>>>>>> 23f58d7f
   "bootstrap": {
     "hoist": true
   },
