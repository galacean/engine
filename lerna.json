{
  "npmClient": "npm",
<<<<<<< HEAD
  "version": "0.4.12",
=======
  "version": "0.5.0",
>>>>>>> 8fccb267
  "bootstrap": {
    "hoist": true
  },
  "packages": [
    "packages/*"
  ],
  "loglevel": "verbose"
}<|MERGE_RESOLUTION|>--- conflicted
+++ resolved
@@ -1,10 +1,6 @@
 {
   "npmClient": "npm",
-<<<<<<< HEAD
-  "version": "0.4.12",
-=======
   "version": "0.5.0",
->>>>>>> 8fccb267
   "bootstrap": {
     "hoist": true
   },
