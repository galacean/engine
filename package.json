{
  "name": "@galacean/engine-root",
  "version": "1.0.0",
  "private": true,
  "scripts": {
    "preinstall": "npx only-allow pnpm",
    "test": "cross-env TS_NODE_PROJECT=tsconfig.tests.json floss --path tests -r ts-node/register",
    "test-debug": "cross-env TS_NODE_PROJECT=tsconfig.tests.json floss --path tests -r ts-node/register --debug",
    "test-cov": "cross-env TS_NODE_PROJECT=tsconfig.tests.json nyc --reporter=lcov floss --path tests -r ts-node/register",
    "ci": "pnpm install && npm run b:module && npm run b:types && npm run test-cov",
    "lint": "eslint packages/*/src --ext .ts",
    "watch": "cross-env NODE_ENV=development BUILD_TYPE=MODULE rollup -cw -m inline",
    "watch:umd": "cross-env NODE_ENV=development BUILD_TYPE=UMD rollup -cw -m inline",
    "b:types": "pnpm -r --filter='./packages/*' run b:types",
    "b:module": "cross-env BUILD_TYPE=MODULE rollup -c",
    "b:umd": "cross-env BUILD_TYPE=UMD rollup -c",
    "b:miniprogram": "cross-env BUILD_TYPE=MINI rollup -c",
    "b:all": "npm run b:types && cross-env BUILD_TYPE=ALL rollup -c",
    "clean": "pnpm -r exec rm -rf dist && pnpm -r exec rm -rf types"
  },
  "devDependencies": {
    "@commitlint/cli": "^11.0.0",
    "@commitlint/config-conventional": "^11.0.0",
    "@rollup/plugin-commonjs": "^17.0.0",
    "@rollup/plugin-inject": "^4.0.2",
    "@rollup/plugin-node-resolve": "^11.0.1",
    "@rollup/plugin-replace": "^2.3.4",
    "@swc/core": "^1.3.32",
    "@swc/helpers": "^0.5",
    "@types/chai": "^4.3.1",
    "@types/chai-spies": "^1.0.3",
    "@types/mocha": "^8.0.0",
    "@types/node": "^18.7.16",
    "@types/offscreencanvas": "^2019.6.4",
    "@typescript-eslint/eslint-plugin": "^4.12.0",
    "@typescript-eslint/parser": "^4.12.0",
    "chai": "^4.3.6",
    "chai-spies": "^1.0.0",
    "cross-env": "^5.2.0",
    "electron": "^13",
    "eslint": "^7.17.0",
    "eslint-config-prettier": "^7.1.0",
    "eslint-plugin-prettier": "^3.1.1",
    "floss": "^5.0.1",
    "husky": "^4.3.7",
    "lint-staged": "^10.5.3",
    "nyc": "^15.1.0",
    "prettier": "^2.2.1",
    "rollup": "^2.36.1",
    "rollup-plugin-glslify": "^1.2.0",
    "rollup-plugin-modify": "^3.0.0",
    "rollup-plugin-serve": "^1.1.0",
    "rollup-plugin-swc3": "^0.8.0",
    "ts-node": "^10",
<<<<<<< HEAD
    "typescript": "^4.4.3",
    "@types/webxr": "latest"
=======
    "typescript": "^4.8.4"
>>>>>>> c75f09e6
  },
  "husky": {
    "hooks": {
      "pre-commit": "lint-staged",
      "commit-msg": "commitlint -E HUSKY_GIT_PARAMS"
    }
  },
  "lint-staged": {
    "*.{ts}": [
      "eslint --fix",
      "git add"
    ]
  }
}<|MERGE_RESOLUTION|>--- conflicted
+++ resolved
@@ -52,12 +52,8 @@
     "rollup-plugin-serve": "^1.1.0",
     "rollup-plugin-swc3": "^0.8.0",
     "ts-node": "^10",
-<<<<<<< HEAD
-    "typescript": "^4.4.3",
+    "typescript": "^4.8.4",
     "@types/webxr": "latest"
-=======
-    "typescript": "^4.8.4"
->>>>>>> c75f09e6
   },
   "husky": {
     "hooks": {
