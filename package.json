--- conflicted
+++ resolved
@@ -43,11 +43,7 @@
     "@typescript-eslint/eslint-plugin": "^4.12.0",
     "@typescript-eslint/parser": "^4.12.0",
     "babel-loader": "^8.2.2",
-<<<<<<< HEAD
     "chai": "^4.3.6",
-    "conventional-changelog": "^3.1.24",
-=======
->>>>>>> 6c8632d6
     "cross-env": "^5.2.0",
     "electron": "^13",
     "eslint": "^7.17.0",
