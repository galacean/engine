--- conflicted
+++ resolved
@@ -1,10 +1,6 @@
 {
   "name": "@alipay/o3-adapter-miniprogram",
-<<<<<<< HEAD
-  "version": "3.0.28-mars.12",
-=======
   "version": "3.0.9",
->>>>>>> 7780a779
   "description": "adapter of miniprogram",
   "keywords": [
     "Oasis3D",
