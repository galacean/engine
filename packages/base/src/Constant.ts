--- conflicted
+++ resolved
@@ -427,7 +427,6 @@
   depthTexture = "WEBGL_depth_texture",
   drawBuffers = "WEBGL_draw_buffers",
   vertexArrayObject = "OES_vertex_array_object",
-<<<<<<< HEAD
   multipleSample = "multipleSampleOnlySupportedInWebGL2",
 
   astc = "WEBGL_compressed_texture_astc",
@@ -496,8 +495,6 @@
   RGBA_S3TC_DXT1_EXT = 0x83f1,
   RGBA_S3TC_DXT3_EXT = 0x83f2,
   RGBA_S3TC_DXT5_EXT = 0x83f3
-=======
-  multipleSample = "multipleSampleOnlySupportedInWebGL2"
 }
 
 /**
@@ -506,5 +503,4 @@
 export enum GLTextureFormat {
   RGB = 6407,
   RGBA = 6408
->>>>>>> 39d7425b
 }