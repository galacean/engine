--- conflicted
+++ resolved
@@ -425,8 +425,9 @@
   shaderTextureLod = "EXT_shader_texture_lod",
   elementIndexUint = "OES_element_index_uint",
   depthTexture = "WEBGL_depth_texture",
-<<<<<<< HEAD
-  drawBuffers = "WEBGL_draw_buffers"
+  drawBuffers = "WEBGL_draw_buffers",
+  vertexArrayObject = "OES_vertex_array_object",
+  multipleSample = "multipleSampleOnlySupportedInWebGL2"
 }
 
 /**
@@ -435,8 +436,4 @@
 export enum GLTextureFormat {
   RGB = 6407,
   RGBA = 6408
-=======
-  vertexArrayObject = "OES_vertex_array_object",
-  multipleSample = "multipleSampleOnlySupportedInWebGL2"
->>>>>>> f58d9cba
 }