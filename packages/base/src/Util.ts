--- conflicted
+++ resolved
@@ -1,19 +1,10 @@
 export const Util = {
-<<<<<<< HEAD
-
-  isArray: ("isArray" in Array) ? Array.isArray : (value: any): boolean => {
-    
-    return toString.call(value) === "[object Array]";
-
-  },
-=======
   isArray:
     "isArray" in Array
       ? Array.isArray
       : (value: any): boolean => {
           return toString.call(value) === "[object Array]";
         },
->>>>>>> c4c64485
 
   clone<T>(obj: T): T {
     if (typeof obj !== "object" || obj === null) {
