--- conflicted
+++ resolved
@@ -1,11 +1,6 @@
-<<<<<<< HEAD
+import { IntersectInfo } from "@alipay/o3-core";
 import { Vector3, Vector4, Matrix4x4 } from "@alipay/o3-math";
-import { IntersectInfo } from "@alipay/o3-base";
-=======
-import { vec3 } from "@alipay/o3-math";
-import { IntersectInfo } from "@alipay/o3-core";
-import { Matrix4, Vector3, Vector4 } from "@alipay/o3-math/types/type";
->>>>>>> cc1109d0
+
 import { pointDistanceToPlane } from "./util";
 
 /**
