--- conflicted
+++ resolved
@@ -1,10 +1,6 @@
 {
   "name": "@alipay/o3-component-miniprogram",
-<<<<<<< HEAD
-  "version": "3.0.0-mars",
-=======
   "version": "3.0.2",
->>>>>>> ea451817
   "description": "component of miniprogram",
   "keywords": [
     "Oasis3D",
@@ -32,13 +28,8 @@
     "registry": "http://registry.npm.alibaba-inc.com"
   },
   "dependencies": {
-<<<<<<< HEAD
-    "@alipay/o3": "3.0.0-mars",
-    "@alipay/o3-adapter-miniprogram": "3.0.0-mars"
-=======
     "@alipay/o3": "3.0.2",
     "@alipay/o3-adapter-miniprogram": "3.0.2"
->>>>>>> ea451817
   },
   "devDependencies": {
     "@babel/core": "^7.5.5",
