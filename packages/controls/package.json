--- conflicted
+++ resolved
@@ -1,10 +1,6 @@
 {
   "name": "@oasis-engine/controls",
-<<<<<<< HEAD
-  "version": "0.5.3-alpha.7",
-=======
   "version": "0.5.2",
->>>>>>> 5a30d500
   "license": "MIT",
   "scripts": {
     "b:types": "tsc",
@@ -19,10 +15,6 @@
     "types/**/*"
   ],
   "dependencies": {
-<<<<<<< HEAD
-    "oasis-engine": "0.5.3-alpha.7"
-=======
     "oasis-engine": "0.5.2"
->>>>>>> 5a30d500
   }
 }