{
  "name": "@oasis-engine/controls",
<<<<<<< HEAD
  "version": "0.3.0",
=======
  "version": "0.3.7",
>>>>>>> 6e1a0be4
  "license": "MIT",
  "scripts": {
    "b:types": "tsc",
    "lint:fix": "tslint --fix --project ./tsconfig.json"
  },
  "types": "types/index.d.ts",
  "browser": "dist/browser.js",
  "main": "dist/main.js",
  "module": "dist/module.js",
  "files": [
    "dist/**/*",
    "types/**/*"
  ],
  "dependencies": {
<<<<<<< HEAD
    "oasis-engine": "0.3.0"
=======
    "oasis-engine": "0.3.7"
>>>>>>> 6e1a0be4
  }
}<|MERGE_RESOLUTION|>--- conflicted
+++ resolved
@@ -1,10 +1,6 @@
 {
   "name": "@oasis-engine/controls",
-<<<<<<< HEAD
-  "version": "0.3.0",
-=======
   "version": "0.3.7",
->>>>>>> 6e1a0be4
   "license": "MIT",
   "scripts": {
     "b:types": "tsc",
@@ -19,10 +15,6 @@
     "types/**/*"
   ],
   "dependencies": {
-<<<<<<< HEAD
-    "oasis-engine": "0.3.0"
-=======
     "oasis-engine": "0.3.7"
->>>>>>> 6e1a0be4
   }
 }