--- conflicted
+++ resolved
@@ -1,10 +1,6 @@
 {
   "name": "@oasis-engine/core",
-<<<<<<< HEAD
-  "version": "0.6.3",
-=======
   "version": "0.6.6",
->>>>>>> 2cf35719
   "license": "MIT",
   "main": "dist/main.js",
   "module": "dist/module.js",
@@ -18,16 +14,9 @@
     "types/**/*"
   ],
   "dependencies": {
-<<<<<<< HEAD
-    "@oasis-engine/math": "0.6.3"
-  },
-  "devDependencies": {
-    "@oasis-engine/design": "0.6.3"
-=======
     "@oasis-engine/math": "0.6.6"
   },
   "devDependencies": {
     "@oasis-engine/design": "0.6.6"
->>>>>>> 2cf35719
   }
 }