--- conflicted
+++ resolved
@@ -1,11 +1,6 @@
 {
-<<<<<<< HEAD
-  "name": "@oasis-engine/core",
-  "version": "0.8.3",
-=======
   "name": "@galacean/engine-core",
   "version": "0.9.6",
->>>>>>> 8ea53bc8
   "publishConfig": {
     "access": "public",
     "registry": "https://registry.npmjs.org"
@@ -23,16 +18,9 @@
     "types/**/*"
   ],
   "dependencies": {
-<<<<<<< HEAD
-    "@oasis-engine/math": "0.8.3"
-  },
-  "devDependencies": {
-    "@oasis-engine/design": "0.8.3"
-=======
     "@galacean/engine-math": "workspace:*"
   },
   "devDependencies": {
     "@galacean/engine-design": "workspace:*"
->>>>>>> 8ea53bc8
   }
 }