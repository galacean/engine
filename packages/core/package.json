{
  "name": "@oasis-engine/core",
<<<<<<< HEAD
  "version": "0.5.3-alpha.7",
=======
  "version": "0.5.2",
>>>>>>> 5a30d500
  "license": "MIT",
  "main": "dist/main.js",
  "module": "dist/module.js",
  "types": "types/index.d.ts",
  "debug": "src/index.ts",
  "scripts": {
    "b:types": "tsc"
  },
  "files": [
    "dist/**/*",
    "types/**/*"
  ],
  "dependencies": {
<<<<<<< HEAD
    "@oasis-engine/math": "0.5.3-alpha.7"
  },
  "devDependencies": {
    "@oasis-engine/design": "0.5.3-alpha.7"
=======
    "@oasis-engine/math": "0.5.2"
  },
  "devDependencies": {
    "@oasis-engine/design": "0.5.2"
>>>>>>> 5a30d500
  }
}<|MERGE_RESOLUTION|>--- conflicted
+++ resolved
@@ -1,10 +1,6 @@
 {
   "name": "@oasis-engine/core",
-<<<<<<< HEAD
-  "version": "0.5.3-alpha.7",
-=======
   "version": "0.5.2",
->>>>>>> 5a30d500
   "license": "MIT",
   "main": "dist/main.js",
   "module": "dist/module.js",
@@ -18,16 +14,9 @@
     "types/**/*"
   ],
   "dependencies": {
-<<<<<<< HEAD
-    "@oasis-engine/math": "0.5.3-alpha.7"
-  },
-  "devDependencies": {
-    "@oasis-engine/design": "0.5.3-alpha.7"
-=======
     "@oasis-engine/math": "0.5.2"
   },
   "devDependencies": {
     "@oasis-engine/design": "0.5.2"
->>>>>>> 5a30d500
   }
 }