<<<<<<< HEAD
import { MathUtil, Matrix, Vector2 } from "@galacean/engine-math";
import { StaticInterfaceImplement } from "../../base/StaticInterfaceImplement";
=======
import { MathUtil, Matrix } from "@galacean/engine-math";
>>>>>>> 9d407d24
import { DisorderedArray } from "../../DisorderedArray";
import { PrimitiveChunkManager } from "../../RenderPipeline/PrimitiveChunkManager";
import { Logger } from "../../base";
import { StaticInterfaceImplement } from "../../base/StaticInterfaceImplement";
import { SpriteTileMode } from "../enums/SpriteTileMode";
import { Sprite } from "../sprite";
import { SpriteRenderer } from "../sprite/SpriteRenderer";
import { ISpriteAssembler } from "./ISpriteAssembler";
<<<<<<< HEAD
import { Logger } from "../../base";
import { DynamicGeometryDataManager } from "../../RenderPipeline/DynamicGeometryDataManager";
import { Image, UIRenderer } from "../../ui";
=======
>>>>>>> 9d407d24

/**
 * @internal
 */
@StaticInterfaceImplement<ISpriteAssembler>()
export class TiledSpriteAssembler {
  static _worldMatrix = new Matrix();
  static _posRow = new DisorderedArray<number>();
  static _posColumn = new DisorderedArray<number>();
  static _uvRow = new DisorderedArray<number>();
  static _uvColumn = new DisorderedArray<number>();

  static resetData(renderer: SpriteRenderer | Image, vertexCount: number): void {
    if (vertexCount) {
      const manager = renderer._getChunkManager();
      const lastSubChunk = renderer._subChunk;
      const sizeChanged = lastSubChunk && lastSubChunk.vertexArea.size !== vertexCount * 9;
      sizeChanged && manager.freeSubChunk(lastSubChunk);

      if (!lastSubChunk || sizeChanged) {
        const newSubChunk = manager.allocateSubChunk(vertexCount);
        newSubChunk.indices = [];
        renderer._subChunk = newSubChunk;
      }
    }
  }

  static updatePositions(
    renderer: SpriteRenderer | Image,
    width: number,
    height: number,
    pivot: Vector2,
    flipX: boolean = false,
    flipY: boolean = false
  ): void {
    const { sprite, tileMode, tiledAdaptiveThreshold: threshold } = renderer;
    // Calculate row and column
    const { _posRow: posRow, _posColumn: posColumn, _uvRow: uvRow, _uvColumn: uvColumn } = TiledSpriteAssembler;
    posRow.length = posColumn.length = uvRow.length = uvColumn.length = 0;
    const vertexCount =
      tileMode === SpriteTileMode.Adaptive
        ? TiledSpriteAssembler._calculateAdaptiveDividing(
            sprite,
            width,
            height,
            threshold,
            posRow,
            posColumn,
            uvRow,
            uvColumn
          )
        : TiledSpriteAssembler._calculateContinuousDividing(sprite, width, height, posRow, posColumn, uvRow, uvColumn);
    TiledSpriteAssembler.resetData(renderer, vertexCount);
    // Update renderer's worldMatrix
    const { x: pivotX, y: pivotY } = pivot;
    const localTransX = width * pivotX;
    const localTransY = height * pivotY;
    // Renderer's worldMatrix
    const { _worldMatrix: worldMatrix } = TiledSpriteAssembler;
    const { elements: wE } = worldMatrix;
    // Parent's worldMatrix
    const { elements: pWE } = renderer.entity.transform.worldMatrix;
    const sx = flipX ? -1 : 1;
    const sy = flipY ? -1 : 1;
    let wE0: number, wE1: number, wE2: number;
    let wE4: number, wE5: number, wE6: number;
    (wE0 = wE[0] = pWE[0] * sx), (wE1 = wE[1] = pWE[1] * sx), (wE2 = wE[2] = pWE[2] * sx);
    (wE4 = wE[4] = pWE[4] * sy), (wE5 = wE[5] = pWE[5] * sy), (wE6 = wE[6] = pWE[6] * sy);
    (wE[8] = pWE[8]), (wE[9] = pWE[9]), (wE[10] = pWE[10]);
    const wE12 = (wE[12] = pWE[12] - localTransX * wE[0] - localTransY * wE[4]);
    const wE13 = (wE[13] = pWE[13] - localTransX * wE[1] - localTransY * wE[5]);
    const wE14 = (wE[14] = pWE[14] - localTransX * wE[2] - localTransY * wE[6]);
    // Assemble position and uv
    const rowLength = posRow.length - 1;
    const columnLength = posColumn.length - 1;

    const subChunk = renderer._subChunk;
    const vertices = subChunk.chunk.vertices;
    const indices = subChunk.indices;
    let count = 0;
    let trianglesOffset = 0;
    for (let j = 0, o = subChunk.vertexArea.start; j < columnLength; j++) {
      const doubleJ = 2 * j;
      for (let i = 0; i < rowLength; i++) {
        const uvL = uvRow.get(2 * i);
        const uvR = uvRow.get(2 * i + 1);
        const uvT = uvColumn.get(doubleJ + 1);
        if (isNaN(uvL) || isNaN(uvR) || isNaN(uvT)) {
          continue;
        }

        indices[trianglesOffset++] = count;
        indices[trianglesOffset++] = count + 1;
        indices[trianglesOffset++] = count + 2;
        indices[trianglesOffset++] = count + 2;
        indices[trianglesOffset++] = count + 1;
        indices[trianglesOffset++] = count + 3;
        count += 4;
        const l = posRow.get(i);
        const b = posColumn.get(j);
        const r = posRow.get(i + 1);
        const t = posColumn.get(j + 1);

        // left and bottom
        vertices[o] = wE0 * l + wE4 * b + wE12;
        vertices[o + 1] = wE1 * l + wE5 * b + wE13;
        vertices[o + 2] = wE2 * l + wE6 * b + wE14;
        // right and bottom
        vertices[o + 9] = wE0 * r + wE4 * b + wE12;
        vertices[o + 10] = wE1 * r + wE5 * b + wE13;
        vertices[o + 11] = wE2 * r + wE6 * b + wE14;
        // left and top
        vertices[o + 18] = wE0 * l + wE4 * t + wE12;
        vertices[o + 19] = wE1 * l + wE5 * t + wE13;
        vertices[o + 20] = wE2 * l + wE6 * t + wE14;
        // right and top
        vertices[o + 27] = wE0 * r + wE4 * t + wE12;
        vertices[o + 28] = wE1 * r + wE5 * t + wE13;
        vertices[o + 29] = wE2 * r + wE6 * t + wE14;
        o += 36;
      }
    }

    const { min, max } = renderer._bounds;
    min.set(posRow.get(0), posColumn.get(0), 0);
    max.set(posRow.get(rowLength), posColumn.get(columnLength), 0);
    renderer._bounds.transform(worldMatrix);
  }

  static updateUVs(renderer: SpriteRenderer): void {
    const { _posRow: posRow, _posColumn: posColumn, _uvRow: uvRow, _uvColumn: uvColumn } = TiledSpriteAssembler;
    const rowLength = posRow.length - 1;
    const columnLength = posColumn.length - 1;
    const subChunk = renderer._subChunk;
    const vertices = subChunk.chunk.vertices;
    for (let j = 0, o = subChunk.vertexArea.start + 3; j < columnLength; j++) {
      const doubleJ = 2 * j;
      for (let i = 0; i < rowLength; i++) {
        const uvL = uvRow.get(2 * i);
        const uvB = uvColumn.get(doubleJ);
        const uvR = uvRow.get(2 * i + 1);
        const uvT = uvColumn.get(doubleJ + 1);
        if (isNaN(uvL) || isNaN(uvB) || isNaN(uvR) || isNaN(uvT)) {
          continue;
        }

        // left and bottom
        vertices[o] = uvL;
        vertices[o + 1] = uvB;
        // right and bottom
        vertices[o + 9] = uvR;
        vertices[o + 10] = uvB;
        // left and top
        vertices[o + 18] = uvL;
        vertices[o + 19] = uvT;
        // right and top
        vertices[o + 27] = uvR;
        vertices[o + 28] = uvT;
        o += 36;
      }
    }
  }

  static updateColor(renderer: SpriteRenderer): void {
    const subChunk = renderer._subChunk;
    const { r, g, b, a } = renderer.color;
    const vertices = subChunk.chunk.vertices;
    const vertexArea = subChunk.vertexArea;
    for (let i = 0, o = vertexArea.start + 5, n = vertexArea.size / 9; i < n; ++i, o += 9) {
      vertices[o] = r;
      vertices[o + 1] = g;
      vertices[o + 2] = b;
      vertices[o + 3] = a;
    }
  }

  private static _calculateAdaptiveDividing(
    sprite: Sprite,
    width: number,
    height: number,
    threshold: number,
    posRow: DisorderedArray<number>,
    posColumn: DisorderedArray<number>,
    uvRow: DisorderedArray<number>,
    uvColumn: DisorderedArray<number>
  ): number {
    const { border } = sprite;
    const spritePositions = sprite._getPositions();
    const { x: left, y: bottom } = spritePositions[0];
    const { x: right, y: top } = spritePositions[3];
    const [spriteUV0, spriteUV1, spriteUV2, spriteUV3] = sprite._getUVs();
    const { width: expectWidth, height: expectHeight } = sprite;
    const fixedL = expectWidth * border.x;
    const fixedR = expectWidth * border.z;
    const fixedLR = fixedL + fixedR;
    const fixedCW = expectWidth - fixedLR;
    const fixedT = expectHeight * border.w;
    const fixedB = expectHeight * border.y;
    const fixedTB = fixedT + fixedB;
    const fixedCH = expectHeight - fixedTB;
    let scale: number;
    let rType: TiledType, cType: TiledType;
    let rVertCount: number, cVertCount: number;
    let rRepeatCount: number, cRepeatCount: number;
    if (fixedLR >= width) {
      rVertCount = 3;
      rType = TiledType.Compressed;
    } else {
      if (fixedCW > MathUtil.zeroTolerance) {
        rRepeatCount = (width - fixedLR) / fixedCW;
        rRepeatCount = rRepeatCount % 1 >= threshold ? Math.ceil(rRepeatCount) : Math.floor(rRepeatCount);
        rVertCount = 4 + rRepeatCount - 1;
        rType = TiledType.WithTiled;
      } else {
        rVertCount = 4;
        rType = TiledType.WithoutTiled;
      }
    }

    if (fixedTB >= height) {
      cVertCount = 3;
      cType = TiledType.Compressed;
    } else {
      if (fixedCH > MathUtil.zeroTolerance) {
        cRepeatCount = (height - fixedTB) / fixedCH;
        cRepeatCount = cRepeatCount % 1 >= threshold ? Math.ceil(cRepeatCount) : Math.floor(cRepeatCount);
        cVertCount = 4 + cRepeatCount - 1;
        cType = TiledType.WithTiled;
      } else {
        cVertCount = 4;
        cType = TiledType.WithoutTiled;
      }
    }

    let rowCount = 0;
    let columnCount = 0;

    if ((rVertCount - 1) * (cVertCount - 1) * 4 > PrimitiveChunkManager.MAX_VERTEX_COUNT) {
      posRow.add(width * left), posRow.add(width * right);
      posColumn.add(height * bottom), posColumn.add(height * top);
      uvRow.add(spriteUV0.x), uvRow.add(spriteUV3.x);
      uvColumn.add(spriteUV0.y), uvColumn.add(spriteUV3.y);
      rowCount += 2;
      columnCount += 2;
      Logger.warn(`The number of vertices exceeds the upper limit(${PrimitiveChunkManager.MAX_VERTEX_COUNT}).`);
      return rowCount * columnCount;
    }

    switch (rType) {
      case TiledType.Compressed:
        scale = width / fixedLR;
        posRow.add(expectWidth * left * scale), posRow.add(fixedL * scale);
        posRow.add(width - expectWidth * (1 - right) * scale);
        uvRow.add(spriteUV0.x), uvRow.add(spriteUV1.x), uvRow.add(spriteUV2.x), uvRow.add(spriteUV3.x);
        rowCount += 4;
        break;
      case TiledType.WithoutTiled:
        posRow.add(expectWidth * left), posRow.add(fixedL), posRow.add(width - fixedR);
        posRow.add(width - expectWidth * (1 - right));
        uvRow.add(spriteUV0.x), uvRow.add(spriteUV1.x), uvRow.add(NaN), uvRow.add(NaN);
        uvRow.add(spriteUV2.x), uvRow.add(spriteUV3.x);
        rowCount += 4;
        break;
      case TiledType.WithTiled:
        scale = width / (fixedLR + rRepeatCount * fixedCW);
        posRow.add(expectWidth * left * scale), posRow.add(fixedL * scale);
        uvRow.add(spriteUV0.x), uvRow.add(spriteUV1.x), uvRow.add(spriteUV1.x);
        rowCount += 3;
        for (let i = 0, l = rRepeatCount - 1; i < l; i++) {
          posRow.add(fixedL + (i + 1) * fixedCW * scale);
          uvRow.add(spriteUV2.x), uvRow.add(spriteUV1.x);
          rowCount += 2;
        }
        posRow.add(width - fixedR * scale), posRow.add(width - expectWidth * (1 - right) * scale);
        uvRow.add(spriteUV2.x), uvRow.add(spriteUV2.x), uvRow.add(spriteUV3.x);
        rowCount += 3;
        break;
      default:
        break;
    }

    switch (cType) {
      case TiledType.Compressed:
        scale = height / fixedTB;
        posColumn.add(expectHeight * bottom * scale), posColumn.add(fixedB * scale);
        posColumn.add(height - expectHeight * (1 - top) * scale);
        uvColumn.add(spriteUV0.y), uvColumn.add(spriteUV1.y), uvColumn.add(spriteUV2.y), uvColumn.add(spriteUV3.y);
        columnCount += 4;
        break;
      case TiledType.WithoutTiled:
        posColumn.add(expectHeight * bottom), posColumn.add(fixedB), posColumn.add(height - fixedT);
        posColumn.add(height - expectHeight * (1 - top));
        uvColumn.add(spriteUV0.y), uvColumn.add(spriteUV1.y), uvColumn.add(NaN), uvColumn.add(NaN);
        uvColumn.add(spriteUV2.y), uvColumn.add(spriteUV3.y);
        columnCount += 4;
        break;
      case TiledType.WithTiled:
        scale = height / (fixedTB + cRepeatCount * fixedCH);
        posColumn.add(expectHeight * bottom * scale), posColumn.add(fixedB * scale);
        uvColumn.add(spriteUV0.y), uvColumn.add(spriteUV1.y), uvColumn.add(spriteUV1.y);
        columnCount += 3;
        for (let i = 0, l = cRepeatCount - 1; i < l; i++) {
          posColumn.add(fixedB + (i + 1) * fixedCH * scale);
          uvColumn.add(spriteUV2.y), uvColumn.add(spriteUV1.y);
          columnCount += 2;
        }
        posColumn.add(height - fixedT * scale), posColumn.add(height - expectHeight * (1 - top) * scale);
        uvColumn.add(spriteUV2.y), uvColumn.add(spriteUV2.y), uvColumn.add(spriteUV3.y);
        columnCount += 3;
        break;
      default:
        break;
    }

    return rowCount * columnCount;
  }

  private static _calculateContinuousDividing(
    sprite: Sprite,
    width: number,
    height: number,
    posRow: DisorderedArray<number>,
    posColumn: DisorderedArray<number>,
    uvRow: DisorderedArray<number>,
    uvColumn: DisorderedArray<number>
  ): number {
    const { border } = sprite;
    const spritePositions = sprite._getPositions();
    const { x: left, y: bottom } = spritePositions[0];
    const { x: right, y: top } = spritePositions[3];
    const [spriteUV0, spriteUV1, spriteUV2, spriteUV3] = sprite._getUVs();
    const { width: expectWidth, height: expectHeight } = sprite;
    const fixedL = expectWidth * border.x;
    const fixedR = expectWidth * border.z;
    const fixedLR = fixedL + fixedR;
    const fixedCW = expectWidth - fixedLR;
    const fixedT = expectHeight * border.w;
    const fixedB = expectHeight * border.y;
    const fixedTB = fixedT + fixedB;
    const fixedCH = expectHeight - fixedTB;
    let rType: TiledType, cType: TiledType;
    let rVertCount: number, cVertCount: number;
    let rRepeatCount: number, cRepeatCount: number;
    if (fixedLR >= width) {
      rVertCount = 3;
      rType = TiledType.Compressed;
    } else {
      if (fixedCW > MathUtil.zeroTolerance) {
        rRepeatCount = (width - fixedLR) / fixedCW;
        rVertCount = 4 + (rRepeatCount | 0);
        rType = TiledType.WithTiled;
      } else {
        rVertCount = 4;
        rType = TiledType.WithoutTiled;
      }
    }

    if (fixedTB >= height) {
      cVertCount = 3;
      cType = TiledType.Compressed;
    } else {
      if (fixedCH > MathUtil.zeroTolerance) {
        cRepeatCount = (height - fixedTB) / fixedCH;
        cVertCount = 4 + (cRepeatCount | 0);
        cType = TiledType.WithTiled;
      } else {
        cVertCount = 4;
        cType = TiledType.WithoutTiled;
      }
    }

    let rowCount = 0;
    let columnCount = 0;

    if ((rVertCount - 1) * (cVertCount - 1) * 4 > PrimitiveChunkManager.MAX_VERTEX_COUNT) {
      posRow.add(width * left), posRow.add(width * right);
      posColumn.add(height * bottom), posColumn.add(height * top);
      uvRow.add(spriteUV0.x), uvRow.add(spriteUV3.x);
      uvColumn.add(spriteUV0.y), uvColumn.add(spriteUV3.y);
      rowCount += 2;
      columnCount += 2;
      Logger.warn(`The number of vertices exceeds the upper limit(${PrimitiveChunkManager.MAX_VERTEX_COUNT}).`);
      return rowCount * columnCount;
    }

    switch (rType) {
      case TiledType.Compressed:
        const scale = width / fixedLR;
        posRow.add(expectWidth * left * scale), posRow.add(fixedL * scale);
        posRow.add(width - expectWidth * (1 - right) * scale);
        uvRow.add(spriteUV0.x), uvRow.add(spriteUV1.x), uvRow.add(spriteUV2.x), uvRow.add(spriteUV3.x);
        rowCount += 4;
        break;
      case TiledType.WithoutTiled:
        posRow.add(expectWidth * left), posRow.add(fixedL), posRow.add(width - fixedR);
        posRow.add(width - expectWidth * (1 - right));
        uvRow.add(spriteUV0.x), uvRow.add(spriteUV1.x), uvRow.add(NaN), uvRow.add(NaN);
        uvRow.add(spriteUV2.x), uvRow.add(spriteUV3.x);
        rowCount += 4;
        break;
      case TiledType.WithTiled:
        posRow.add(expectWidth * left), posRow.add(fixedL);
        uvRow.add(spriteUV0.x), uvRow.add(spriteUV1.x), uvRow.add(spriteUV1.x);
        rowCount += 3;
        const countInteger = rRepeatCount | 0;
        for (let i = 0; i < countInteger; i++) {
          posRow.add(fixedL + (i + 1) * fixedCW);
          uvRow.add(spriteUV2.x), uvRow.add(spriteUV1.x);
          rowCount += 2;
        }
        posRow.add(width - fixedR), posRow.add(width - expectWidth * (1 - right));
        uvRow.add((spriteUV2.x - spriteUV1.x) * (rRepeatCount - countInteger) + spriteUV1.x);
        uvRow.add(spriteUV2.x), uvRow.add(spriteUV3.x);
        rowCount += 3;
        break;
      default:
        break;
    }

    switch (cType) {
      case TiledType.Compressed:
        const scale = height / fixedTB;
        posColumn.add(expectHeight * bottom * scale), posColumn.add(fixedB * scale);
        posColumn.add(height - expectHeight * (1 - top) * scale);
        uvColumn.add(spriteUV0.y), uvColumn.add(spriteUV1.y), uvColumn.add(spriteUV2.y), uvColumn.add(spriteUV3.y);
        columnCount += 4;
        break;
      case TiledType.WithoutTiled:
        posColumn.add(expectHeight * bottom), posColumn.add(fixedB), posColumn.add(height - fixedT);
        posColumn.add(height - expectHeight * (1 - top));
        uvColumn.add(spriteUV0.y), uvColumn.add(spriteUV1.y), uvColumn.add(NaN), uvColumn.add(NaN);
        uvColumn.add(spriteUV2.y), uvColumn.add(spriteUV3.y);
        columnCount += 4;
        break;
      case TiledType.WithTiled:
        posColumn.add(expectHeight * bottom), posColumn.add(fixedB);
        uvColumn.add(spriteUV0.y), uvColumn.add(spriteUV1.y), uvColumn.add(spriteUV1.y);
        columnCount += 3;
        const countInteger = cRepeatCount | 0;
        for (let i = 0; i < countInteger; i++) {
          posColumn.add(fixedB + (i + 1) * fixedCH);
          uvColumn.add(spriteUV2.y), uvColumn.add(spriteUV1.y);
          columnCount += 2;
        }
        posColumn.add(height - fixedT), posColumn.add(height - expectHeight * (1 - top));
        uvColumn.add((spriteUV2.y - spriteUV1.y) * (cRepeatCount - countInteger) + spriteUV1.y);
        uvColumn.add(spriteUV2.y), uvColumn.add(spriteUV3.y);
        columnCount += 3;
        break;
      default:
        break;
    }
    return rowCount * columnCount;
  }
}

enum TiledType {
  Compressed,
  WithoutTiled,
  WithTiled
}<|MERGE_RESOLUTION|>--- conflicted
+++ resolved
@@ -1,23 +1,13 @@
-<<<<<<< HEAD
 import { MathUtil, Matrix, Vector2 } from "@galacean/engine-math";
-import { StaticInterfaceImplement } from "../../base/StaticInterfaceImplement";
-=======
-import { MathUtil, Matrix } from "@galacean/engine-math";
->>>>>>> 9d407d24
 import { DisorderedArray } from "../../DisorderedArray";
 import { PrimitiveChunkManager } from "../../RenderPipeline/PrimitiveChunkManager";
 import { Logger } from "../../base";
 import { StaticInterfaceImplement } from "../../base/StaticInterfaceImplement";
+import { Image } from "../../ui";
 import { SpriteTileMode } from "../enums/SpriteTileMode";
 import { Sprite } from "../sprite";
 import { SpriteRenderer } from "../sprite/SpriteRenderer";
 import { ISpriteAssembler } from "./ISpriteAssembler";
-<<<<<<< HEAD
-import { Logger } from "../../base";
-import { DynamicGeometryDataManager } from "../../RenderPipeline/DynamicGeometryDataManager";
-import { Image, UIRenderer } from "../../ui";
-=======
->>>>>>> 9d407d24
 
 /**
  * @internal
