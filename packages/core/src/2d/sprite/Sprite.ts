--- conflicted
+++ resolved
@@ -103,11 +103,7 @@
     const x = MathUtil.clamp(value.x, 0, 1);
     const y = MathUtil.clamp(value.y, 0, 1);
     this._atlasRegion.set(x, y, MathUtil.clamp(value.width, 0, 1 - x), MathUtil.clamp(value.height, 0, 1 - y));
-<<<<<<< HEAD
-    this._setDirtyFlagTrue(DirtyFlag.positions | DirtyFlag.uv);
-=======
     this._dispatchSpriteChange(SpritePropertyDirtyFlag.atlasRegion);
->>>>>>> 64f1c624
   }
 
   /**
@@ -121,27 +117,7 @@
     const x = MathUtil.clamp(value.x, 0, 1);
     const y = MathUtil.clamp(value.y, 0, 1);
     this._atlasRegionOffset.set(x, y, MathUtil.clamp(value.z, 0, 1 - x), MathUtil.clamp(value.w, 0, 1 - y));
-<<<<<<< HEAD
-    this._setDirtyFlagTrue(DirtyFlag.positions | DirtyFlag.uv);
-  }
-
-  /**
-   * Location of the sprite's center point in the rectangle region, specified in normalized.
-   */
-  get pivot(): Vector2 {
-    return this._pivot;
-  }
-
-  set pivot(value: Vector2) {
-    const pivot = this._pivot;
-    const { x, y } = value;
-    if (pivot === value || pivot.x !== x || pivot.y !== y) {
-      pivot.set(x, y);
-      this._setDirtyFlagTrue(DirtyFlag.positions);
-    }
-=======
     this._dispatchSpriteChange(SpritePropertyDirtyFlag.atlasRegionOffset);
->>>>>>> 64f1c624
   }
 
   /**
@@ -156,11 +132,7 @@
     const x = MathUtil.clamp(value.x, 0, 1);
     const y = MathUtil.clamp(value.y, 0, 1);
     region.set(x, y, MathUtil.clamp(value.width, 0, 1 - x), MathUtil.clamp(value.height, 0, 1 - y));
-<<<<<<< HEAD
-    this._setDirtyFlagTrue(DirtyFlag.positions | DirtyFlag.uv);
-=======
     this._dispatchSpriteChange(SpritePropertyDirtyFlag.region);
->>>>>>> 64f1c624
   }
 
   /**
@@ -222,19 +194,10 @@
   ) {
     super(engine);
     this._texture = texture;
-<<<<<<< HEAD
-    this._pixelsPerUnit = pixelsPerUnit;
-
-    region && this._region.copyFrom(region);
-    pivot && this._pivot.copyFrom(pivot);
-
-    this._triangles = Sprite._rectangleTriangles;
-=======
     region && region.copyFrom(this._region);
     pivot && pivot.copyFrom(this._pivot);
     border && border.copyFrom(this._border);
     this.name = name;
->>>>>>> 64f1c624
   }
 
   /**
@@ -268,85 +231,14 @@
   /**
    * @internal
    */
-<<<<<<< HEAD
-  private _updatePositionsAndBounds(): void {
-    const { _texture: texture, _bounds: bounds } = this;
-    if (texture) {
-      const { _atlasRegion: atlasRegion, _pivot: pivot } = this;
-      const { x: blankLeft, y: blankTop, z: blankRight, w: blankBottom } = this._atlasRegionOffset;
-      const { x: regionX, y: regionY, width: regionW, height: regionH } = this._region;
-      const regionRight = 1 - regionX - regionW;
-      const regionBottom = 1 - regionY - regionH;
-      // Real rendering size.
-      const realRenderW =
-        (texture.width * atlasRegion.width * regionW) / ((1 - blankLeft - blankRight) * this._pixelsPerUnit);
-      const realRenderH =
-        (texture.height * atlasRegion.height * regionH) / ((1 - blankTop - blankBottom) * this._pixelsPerUnit);
-      // Coordinates of the four boundaries.
-      const left = (Math.max(blankLeft - regionX, 0) / regionW - pivot.x) * realRenderW;
-      const right = (1 - Math.max(blankRight - regionRight, 0) / regionW - pivot.x) * realRenderW;
-      const top = (1 - Math.max(blankTop - regionBottom, 0) / regionH - pivot.y) * realRenderH;
-      const bottom = (Math.max(blankBottom - regionY, 0) / regionH - pivot.y) * realRenderH;
-      // Assign values ​​to _positions
-      const positions = this._positions;
-      // Top-left.
-      positions[0].set(left, top);
-      // Top-right.
-      positions[1].set(right, top);
-      // Bottom-right.
-      positions[2].set(right, bottom);
-      // Bottom-left.
-      positions[3].set(left, bottom);
-
-      // Update bounds.
-      bounds.min.set(left, bottom, 0);
-      bounds.max.set(right, top, 0);
-    } else {
-      // Update bounds.
-      bounds.min.set(0, 0, 0);
-      bounds.max.set(0, 0, 0);
-    }
-=======
   _getUVs(): Vector2[] {
     this._dirtyFlag & DirtyFlag.uvs && this._updateUVs();
     return this._uvs;
->>>>>>> 64f1c624
   }
 
   /**
    * @internal
    */
-<<<<<<< HEAD
-  _updateMesh(): void {
-    if (this._isContainDirtyFlag(DirtyFlag.positions)) {
-      this._updatePositionsAndBounds();
-    }
-
-    if (this._isContainDirtyFlag(DirtyFlag.uv)) {
-      const { _uv: uv, _atlasRegionOffset: atlasRegionOffset } = this;
-      const { x: regionX, y: regionY, width: regionW, height: regionH } = this._region;
-      const regionRight = 1 - regionX - regionW;
-      const regionBottom = 1 - regionY - regionH;
-      const { x: atlasRegionX, y: atlasRegionY, width: atlasRegionW, height: atlasRegionH } = this._atlasRegion;
-      const { x: offsetLeft, y: offsetTop, z: offsetRight, w: offsetBottom } = atlasRegionOffset;
-      const realWidth = atlasRegionW / (1 - offsetLeft - offsetRight);
-      const realHeight = atlasRegionH / (1 - offsetTop - offsetBottom);
-      // Coordinates of the four boundaries.
-      const left = Math.max(regionX - offsetLeft, 0) * realWidth + atlasRegionX;
-      const top = Math.max(regionBottom - offsetTop, 0) * realHeight + atlasRegionY;
-      const right = atlasRegionW + atlasRegionX - Math.max(regionRight - offsetRight, 0) * realWidth;
-      const bottom = atlasRegionH + atlasRegionY - Math.max(regionY - offsetBottom, 0) * realHeight;
-      // Top-left.
-      uv[0].set(left, top);
-      // Top-right.
-      uv[1].set(right, top);
-      // Bottom-right.
-      uv[2].set(right, bottom);
-      // Bottom-left.
-      uv[3].set(left, bottom);
-    }
-    this._setDirtyFlagFalse(DirtyFlag.all);
-=======
   _getBounds(): BoundingBox {
     this._dirtyFlag & DirtyFlag.positions && this._updatePositions();
     return this._bounds;
@@ -374,7 +266,6 @@
         _region.height *
         pixelsPerUnitReciprocal;
     }
->>>>>>> 64f1c624
   }
 
   private _updatePositions(): void {
