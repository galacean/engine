import { BoundingBox } from "@oasis-engine/math";
import { Camera } from "../../Camera";
import { assignmentClone, ignoreClone } from "../../clone/CloneManager";
import { ICustomClone } from "../../clone/ComponentCloner";
import { Entity } from "../../Entity";
import { ListenerUpdateFlag } from "../../ListenerUpdateFlag";
import { Renderer } from "../../Renderer";
import { SpriteMaskElement } from "../../RenderPipeline/SpriteMaskElement";
import { Shader } from "../../shader/Shader";
import { ShaderProperty } from "../../shader/ShaderProperty";
<<<<<<< HEAD
=======
import { SimpleSpriteAssembler } from "../assembler/SimpleSpriteAssembler";
import { RenderData2D } from "../data/RenderData2D";
import { SpritePropertyDirtyFlag } from "../enums/SpriteDirtyFlag";
>>>>>>> 64f1c624
import { SpriteMaskLayer } from "../enums/SpriteMaskLayer";
import { Sprite } from "./Sprite";

/**
 * A component for masking Sprites.
 */
export class SpriteMask extends Renderer implements ICustomClone {
  /** @internal */
  static _textureProperty: ShaderProperty = Shader.getPropertyByName("u_maskTexture");
  /** @internal */
  static _alphaCutoffProperty: ShaderProperty = Shader.getPropertyByName("u_maskAlphaCutoff");

  /** The mask layers the sprite mask influence to. */
  @assignmentClone
  influenceLayers: number = SpriteMaskLayer.Everything;
  /** @internal */
  _maskElement: SpriteMaskElement;

  /** @internal */
  _renderData: RenderData2D;

  @ignoreClone
  private _sprite: Sprite = null;

  @ignoreClone
  private _width: number = undefined;
  @ignoreClone
  private _height: number = undefined;
  @assignmentClone
  private _flipX: boolean = false;
  @assignmentClone
  private _flipY: boolean = false;

  @assignmentClone
  private _alphaCutoff: number = 0.5;

  @ignoreClone
  private _dirtyFlag: number = 0;
  @ignoreClone
  private _spriteChangeFlag: ListenerUpdateFlag = null;

  /**
   * Render width.
   */
  get width(): number {
    if (this._width === undefined && this._sprite) {
      this.width = this._sprite.width;
    }
    return this._width;
  }

  set width(value: number) {
    if (this._width !== value) {
      this._width = value;
      this._dirtyFlag |= DirtyFlag.Position;
    }
  }

  /**
   * Render height.
   */
  get height(): number {
    if (this._height === undefined && this._sprite) {
      this.height = this._sprite.height;
    }
    return this._height;
  }

  set height(value: number) {
    if (this._height !== value) {
      this._height = value;
      this._dirtyFlag |= DirtyFlag.Position;
    }
  }

  /**
   * Flips the sprite on the X axis.
   */
  get flipX(): boolean {
    return this._flipX;
  }

  set flipX(value: boolean) {
    if (this._flipX !== value) {
      this._flipX = value;
      this._dirtyFlag |= DirtyFlag.Position;
    }
  }

  /**
   * Flips the sprite on the Y axis.
   */
  get flipY(): boolean {
    return this._flipY;
  }

  set flipY(value: boolean) {
    if (this._flipY !== value) {
      this._flipY = value;
      this._dirtyFlag |= DirtyFlag.Position;
    }
  }

  /**
   * The Sprite to render.
   */
  get sprite(): Sprite {
    return this._sprite;
  }

  set sprite(value: Sprite | null) {
    if (this._sprite !== value) {
      this._sprite = value;
      this._spriteChangeFlag && this._spriteChangeFlag.destroy();
      if (value) {
        this._spriteChangeFlag = value._registerUpdateFlag();
        this._spriteChangeFlag.listener = this._onSpriteChange;
        this._dirtyFlag |= DirtyFlag.All;
      }
      this.shaderData.setTexture(SpriteMask._textureProperty, value.texture);
    }
  }

  /**
   * The minimum alpha value used by the mask to select the area of influence defined over the mask's sprite. Value between 0 and 1.
   */
  get alphaCutoff(): number {
    return this._alphaCutoff;
  }

  set alphaCutoff(value: number) {
    if (this._alphaCutoff !== value) {
      this._alphaCutoff = value;
      this.shaderData.setFloat(SpriteMask._alphaCutoffProperty, value);
    }
  }

  /**
   * @internal
   */
  constructor(entity: Entity) {
    super(entity);
    this._renderData = new RenderData2D(4, [], []);
    SimpleSpriteAssembler.resetData(this);
    this.setMaterial(this._engine._spriteMaskDefaultMaterial);
    this.shaderData.setFloat(SpriteMask._alphaCutoffProperty, this._alphaCutoff);
    this._onSpriteChange = this._onSpriteChange.bind(this);
  }

  /**
   * @override
   * @inheritdoc
   */
  _onDestroy(): void {
    this._sprite = null;
    this._renderData = null;
    this._spriteChangeFlag && this._spriteChangeFlag.destroy();
    super._onDestroy();
  }

  /**
   * @override
   * @inheritdoc
   */
  _render(camera: Camera): void {
    const { sprite } = this;
    if (!sprite || !sprite.texture) {
      return;
    }
    // Update position.
    if (this._transformChangeFlag.flag || this._dirtyFlag & DirtyFlag.Position) {
      SimpleSpriteAssembler.updatePositions(this);
      this._dirtyFlag &= ~DirtyFlag.Position;
      this._transformChangeFlag.flag = false;
    }

<<<<<<< HEAD
    const positions = this._positions;
    const transform = this.entity.transform;

    // Update sprite data.
    sprite._updateMesh();

    if (this._worldMatrixDirtyFlag.flag || this._spriteDirty.flag) {
      const localPositions = sprite._positions;
      const localVertexPos = SpriteMask._tempVec3;
      const worldMatrix = transform.worldMatrix;

      for (let i = 0, n = positions.length; i < n; i++) {
        const curVertexPos = localPositions[i];
        localVertexPos.set(curVertexPos.x, curVertexPos.y, 0);
        Vector3.transformToVec3(localVertexPos, worldMatrix, positions[i]);
      }

      this._spriteDirty.flag = false;
      this._worldMatrixDirtyFlag.flag = false;
=======
    // Update uv.
    if (this._dirtyFlag & DirtyFlag.UV) {
      SimpleSpriteAssembler.updateUVs(this);
      this._dirtyFlag &= ~DirtyFlag.UV;
>>>>>>> 64f1c624
    }

    const spriteMaskElementPool = this._engine._spriteMaskElementPool;
    const maskElement = spriteMaskElementPool.getFromPool();
    maskElement.setValue(this, this._renderData, this.getMaterial());
    camera._renderPipeline._allSpriteMasks.add(this);
    this._maskElement = maskElement;
  }

  /**
   * The bounding volume of the spriteRenderer.
   */
  get bounds(): BoundingBox {
    if (this._transformChangeFlag.flag || this._dirtyFlag & DirtyFlag.Position) {
      SimpleSpriteAssembler.updatePositions(this);
      this._dirtyFlag &= ~DirtyFlag.Position;
      this._transformChangeFlag.flag = false;
    }
    return this._bounds;
  }

  /**
   * @internal
   */
  _cloneTo(target: SpriteMask): void {
    target.sprite = this._sprite;
  }

  private _onSpriteChange(dirtyFlag: SpritePropertyDirtyFlag): void {
    switch (dirtyFlag) {
      case SpritePropertyDirtyFlag.texture:
        this.shaderData.setTexture(SpriteMask._textureProperty, this.sprite.texture);
        break;
      case SpritePropertyDirtyFlag.region:
      case SpritePropertyDirtyFlag.atlasRegionOffset:
        this._dirtyFlag |= DirtyFlag.All;
        break;
      case SpritePropertyDirtyFlag.atlasRegion:
        this._dirtyFlag |= DirtyFlag.UV;
        break;
      default:
        break;
    }
  }
}

enum DirtyFlag {
  Position = 0x1,
  UV = 0x2,
  All = 0x3
}<|MERGE_RESOLUTION|>--- conflicted
+++ resolved
@@ -8,12 +8,9 @@
 import { SpriteMaskElement } from "../../RenderPipeline/SpriteMaskElement";
 import { Shader } from "../../shader/Shader";
 import { ShaderProperty } from "../../shader/ShaderProperty";
-<<<<<<< HEAD
-=======
 import { SimpleSpriteAssembler } from "../assembler/SimpleSpriteAssembler";
 import { RenderData2D } from "../data/RenderData2D";
 import { SpritePropertyDirtyFlag } from "../enums/SpriteDirtyFlag";
->>>>>>> 64f1c624
 import { SpriteMaskLayer } from "../enums/SpriteMaskLayer";
 import { Sprite } from "./Sprite";
 
@@ -190,32 +187,10 @@
       this._transformChangeFlag.flag = false;
     }
 
-<<<<<<< HEAD
-    const positions = this._positions;
-    const transform = this.entity.transform;
-
-    // Update sprite data.
-    sprite._updateMesh();
-
-    if (this._worldMatrixDirtyFlag.flag || this._spriteDirty.flag) {
-      const localPositions = sprite._positions;
-      const localVertexPos = SpriteMask._tempVec3;
-      const worldMatrix = transform.worldMatrix;
-
-      for (let i = 0, n = positions.length; i < n; i++) {
-        const curVertexPos = localPositions[i];
-        localVertexPos.set(curVertexPos.x, curVertexPos.y, 0);
-        Vector3.transformToVec3(localVertexPos, worldMatrix, positions[i]);
-      }
-
-      this._spriteDirty.flag = false;
-      this._worldMatrixDirtyFlag.flag = false;
-=======
     // Update uv.
     if (this._dirtyFlag & DirtyFlag.UV) {
       SimpleSpriteAssembler.updateUVs(this);
       this._dirtyFlag &= ~DirtyFlag.UV;
->>>>>>> 64f1c624
     }
 
     const spriteMaskElementPool = this._engine._spriteMaskElementPool;
