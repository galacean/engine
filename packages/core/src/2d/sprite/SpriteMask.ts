import { BoundingBox } from "@galacean/engine-math";
import { Entity } from "../../Entity";
import { RenderContext } from "../../RenderPipeline/RenderContext";
import { RenderElement } from "../../RenderPipeline/RenderElement";
import { Renderer, RendererUpdateFlags } from "../../Renderer";
import { assignmentClone, ignoreClone } from "../../clone/CloneManager";
import { ShaderProperty } from "../../shader/ShaderProperty";
import { SimpleSpriteAssembler } from "../assembler/SimpleSpriteAssembler";
import { SpriteMaskLayer } from "../enums/SpriteMaskLayer";
import { SpriteModifyFlags } from "../enums/SpriteModifyFlags";
import { Sprite } from "./Sprite";
import { RenderDataUsage } from "../../RenderPipeline/enums/RenderDataUsage";
import { MBChunk } from "../../RenderPipeline/batcher/MeshBuffer";

/**
 * A component for masking Sprites.
 */
export class SpriteMask extends Renderer {
  /** @internal */
  static _textureProperty: ShaderProperty = ShaderProperty.getByName("renderer_MaskTexture");
  /** @internal */
  static _alphaCutoffProperty: ShaderProperty = ShaderProperty.getByName("renderer_MaskAlphaCutoff");

  /** The mask layers the sprite mask influence to. */
  @assignmentClone
  influenceLayers: number = SpriteMaskLayer.Everything;
  /** @internal */
  _maskElement: RenderElement;

  /** @internal */
  @ignoreClone
  _chunk: MBChunk;

  @ignoreClone
  private _sprite: Sprite = null;

  @ignoreClone
  private _automaticWidth: number = 0;
  @ignoreClone
  private _automaticHeight: number = 0;
  @assignmentClone
  private _customWidth: number = undefined;
  @assignmentClone
  private _customHeight: number = undefined;
  @assignmentClone
  private _flipX: boolean = false;
  @assignmentClone
  private _flipY: boolean = false;

  @assignmentClone
  private _alphaCutoff: number = 0.5;

  /**
   * Render width (in world coordinates).
   *
   * @remarks
   * If width is set, return the set value,
   * otherwise return `SpriteMask.sprite.width`.
   */
  get width(): number {
    if (this._customWidth !== undefined) {
      return this._customWidth;
    } else {
      this._dirtyUpdateFlag & SpriteMaskUpdateFlags.AutomaticSize && this._calDefaultSize();
      return this._automaticWidth;
    }
  }

  set width(value: number) {
    if (this._customWidth !== value) {
      this._customWidth = value;
      this._dirtyUpdateFlag |= RendererUpdateFlags.WorldVolume;
    }
  }

  /**
   * Render height (in world coordinates).
   *
   * @remarks
   * If height is set, return the set value,
   * otherwise return `SpriteMask.sprite.height`.
   */
  get height(): number {
    if (this._customHeight !== undefined) {
      return this._customHeight;
    } else {
      this._dirtyUpdateFlag & SpriteMaskUpdateFlags.AutomaticSize && this._calDefaultSize();
      return this._automaticHeight;
    }
  }

  set height(value: number) {
    if (this._customHeight !== value) {
      this._customHeight = value;
      this._dirtyUpdateFlag |= RendererUpdateFlags.WorldVolume;
    }
  }

  /**
   * Flips the sprite on the X axis.
   */
  get flipX(): boolean {
    return this._flipX;
  }

  set flipX(value: boolean) {
    if (this._flipX !== value) {
      this._flipX = value;
      this._dirtyUpdateFlag |= RendererUpdateFlags.WorldVolume;
    }
  }

  /**
   * Flips the sprite on the Y axis.
   */
  get flipY(): boolean {
    return this._flipY;
  }

  set flipY(value: boolean) {
    if (this._flipY !== value) {
      this._flipY = value;
      this._dirtyUpdateFlag |= RendererUpdateFlags.WorldVolume;
    }
  }

  /**
   * The Sprite to render.
   */
  get sprite(): Sprite {
    return this._sprite;
  }

  set sprite(value: Sprite | null) {
    const lastSprite = this._sprite;
    if (lastSprite !== value) {
      if (lastSprite) {
        this._addResourceReferCount(lastSprite, -1);
        lastSprite._updateFlagManager.removeListener(this._onSpriteChange);
      }
      this._dirtyUpdateFlag |= SpriteMaskUpdateFlags.All;
      if (value) {
        this._addResourceReferCount(value, 1);
        value._updateFlagManager.addListener(this._onSpriteChange);
        this.shaderData.setTexture(SpriteMask._textureProperty, value.texture);
      } else {
        this.shaderData.setTexture(SpriteMask._textureProperty, null);
      }
      this._sprite = value;
    }
  }

  /**
   * The minimum alpha value used by the mask to select the area of influence defined over the mask's sprite. Value between 0 and 1.
   */
  get alphaCutoff(): number {
    return this._alphaCutoff;
  }

  set alphaCutoff(value: number) {
    if (this._alphaCutoff !== value) {
      this._alphaCutoff = value;
      this.shaderData.setFloat(SpriteMask._alphaCutoffProperty, value);
    }
  }

  /**
   * @internal
   */
  constructor(entity: Entity) {
    super(entity);
    SimpleSpriteAssembler.resetData(this);
    this.setMaterial(this._engine._spriteMaskDefaultMaterial);
    this.shaderData.setFloat(SpriteMask._alphaCutoffProperty, this._alphaCutoff);
    this._onSpriteChange = this._onSpriteChange.bind(this);
  }

  /**
   * @internal
   */
  override _cloneTo(target: SpriteMask, srcRoot: Entity, targetRoot: Entity): void {
    super._cloneTo(target, srcRoot, targetRoot);
    target.sprite = this._sprite;
  }

  /**
   * @internal
   */
  protected override _updateBounds(worldBounds: BoundingBox): void {
    if (this.sprite) {
      SimpleSpriteAssembler.updatePositions(this);
    } else {
      worldBounds.min.set(0, 0, 0);
      worldBounds.max.set(0, 0, 0);
    }
  }

  /**
   * @internal
   * @inheritdoc
   */
  protected override _render(context: RenderContext): void {
    if (!this.sprite?.texture || !this.width || !this.height) {
      return;
    }

    let material = this.getMaterial();
    if (!material) {
      return;
    }
    const { _engine: engine } = this;
    // @todo: This question needs to be raised rather than hidden.
    if (material.destroyed) {
      material = engine._spriteMaskDefaultMaterial;
    }

    // Update position
    if (this._dirtyUpdateFlag & RendererUpdateFlags.WorldVolume) {
      SimpleSpriteAssembler.updatePositions(this);
      this._dirtyUpdateFlag &= ~RendererUpdateFlags.WorldVolume;
    }

    // Update uv
    if (this._dirtyUpdateFlag & SpriteMaskUpdateFlags.UV) {
      SimpleSpriteAssembler.updateUVs(this);
      this._dirtyUpdateFlag &= ~SpriteMaskUpdateFlags.UV;
    }

<<<<<<< HEAD
    const { engine } = context.camera;
    engine._spriteMaskManager.addMask(this);
    const renderData = engine._spriteRenderDataPool.getFromPool();
    const material = this.getMaterial();
    const { _chunk: chunk } = this;
    renderData.set(this, material, chunk._meshBuffer._mesh._primitive, chunk._subMesh, this.sprite.texture, chunk);
    renderData.usage = RenderDataUsage.SpriteMask;
=======
    context.camera._renderPipeline._allSpriteMasks.add(this);

    const renderData = engine._spriteMaskRenderDataPool.getFromPool();
    renderData.set(this, material, this._verticesData);
>>>>>>> 9937a038

    const renderElement = engine._renderElementPool.getFromPool();
    renderElement.set(renderData, material.shader.subShaders[0].passes);
    this._maskElement = renderElement;
  }

  /**
   * @internal
   * @inheritdoc
   */
  protected override _onDestroy(): void {
    const sprite = this._sprite;
    if (sprite) {
      this._addResourceReferCount(sprite, -1);
      sprite._updateFlagManager.removeListener(this._onSpriteChange);
    }

    super._onDestroy();

    this._sprite = null;
    if (this._chunk) {
      this.engine._batcherManager._batcher2D.freeChunk(this._chunk);
      this._chunk = null;
    }
  }

  private _calDefaultSize(): void {
    const sprite = this._sprite;
    if (sprite) {
      this._automaticWidth = sprite.width;
      this._automaticHeight = sprite.height;
    } else {
      this._automaticWidth = this._automaticHeight = 0;
    }
    this._dirtyUpdateFlag &= ~SpriteMaskUpdateFlags.AutomaticSize;
  }

  @ignoreClone
  private _onSpriteChange(type: SpriteModifyFlags): void {
    switch (type) {
      case SpriteModifyFlags.texture:
        this.shaderData.setTexture(SpriteMask._textureProperty, this.sprite.texture);
        break;
      case SpriteModifyFlags.size:
        this._dirtyUpdateFlag |= SpriteMaskUpdateFlags.AutomaticSize;
        if (this._customWidth === undefined || this._customHeight === undefined) {
          this._dirtyUpdateFlag |= RendererUpdateFlags.WorldVolume;
        }
        break;
      case SpriteModifyFlags.region:
      case SpriteModifyFlags.atlasRegionOffset:
        this._dirtyUpdateFlag |= SpriteMaskUpdateFlags.RenderData;
        break;
      case SpriteModifyFlags.atlasRegion:
        this._dirtyUpdateFlag |= SpriteMaskUpdateFlags.UV;
        break;
      case SpriteModifyFlags.pivot:
        this._dirtyUpdateFlag |= RendererUpdateFlags.WorldVolume;
        break;
      case SpriteModifyFlags.destroy:
        this.sprite = null;
        break;
      default:
        break;
    }
  }
}

/**
 * @remarks Extends `RendererUpdateFlag`.
 */
enum SpriteMaskUpdateFlags {
  /** UV. */
  UV = 0x2,
  /** WorldVolume and UV . */
  RenderData = 0x3,
  /** Automatic Size. */
  AutomaticSize = 0x4,
  /** All. */
  All = 0x7
}<|MERGE_RESOLUTION|>--- conflicted
+++ resolved
@@ -226,20 +226,11 @@
       this._dirtyUpdateFlag &= ~SpriteMaskUpdateFlags.UV;
     }
 
-<<<<<<< HEAD
-    const { engine } = context.camera;
     engine._spriteMaskManager.addMask(this);
     const renderData = engine._spriteRenderDataPool.getFromPool();
-    const material = this.getMaterial();
     const { _chunk: chunk } = this;
     renderData.set(this, material, chunk._meshBuffer._mesh._primitive, chunk._subMesh, this.sprite.texture, chunk);
     renderData.usage = RenderDataUsage.SpriteMask;
-=======
-    context.camera._renderPipeline._allSpriteMasks.add(this);
-
-    const renderData = engine._spriteMaskRenderDataPool.getFromPool();
-    renderData.set(this, material, this._verticesData);
->>>>>>> 9937a038
 
     const renderElement = engine._renderElementPool.getFromPool();
     renderElement.set(renderData, material.shader.subShaders[0].passes);
