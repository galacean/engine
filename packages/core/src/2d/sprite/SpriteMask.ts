--- conflicted
+++ resolved
@@ -1,5 +1,4 @@
 import { BoundingBox, Vector2, Vector3 } from "@oasis-engine/math";
-import { BoolUpdateFlag } from "../../BoolUpdateFlag";
 import { Camera } from "../../Camera";
 import { assignmentClone, deepClone, ignoreClone } from "../../clone/CloneManager";
 import { ICustomClone } from "../../clone/ComponentCloner";
@@ -9,16 +8,12 @@
 import { SpriteMaskElement } from "../../RenderPipeline/SpriteMaskElement";
 import { Shader } from "../../shader/Shader";
 import { ShaderProperty } from "../../shader/ShaderProperty";
-<<<<<<< HEAD
-import { UpdateFlag } from "../../UpdateFlag";
 import { IAssembler } from "../assembler/IAssembler";
 import { SpriteSimple } from "../assembler/SpriteSimple";
 import { SpriteSliced } from "../assembler/SpriteSliced";
 import { RenderData2D } from "../data/RenderData2D";
 import { SpritePropertyDirtyFlag } from "../enums/SpriteDirtyFlag";
 import { SpriteDrawMode } from "../enums/SpriteDrawMode";
-=======
->>>>>>> 0e26e2ca
 import { SpriteMaskLayer } from "../enums/SpriteMaskLayer";
 import { Sprite } from "./Sprite";
 import { SpriteRenderer } from "./SpriteRenderer";
@@ -82,7 +77,7 @@
     const pivot = this._pivot;
     const { x, y } = value;
     if (pivot === value || pivot.x !== x || pivot.y !== y) {
-      pivot.setValue(x, y);
+      pivot.set(x, y);
     }
     this._setDirtyFlagTrue(DirtyFlag.Position);
   }
@@ -249,32 +244,10 @@
       this._transformChangeFlag.flag = false;
     }
 
-<<<<<<< HEAD
     // Update uv.
     if (this._isContainDirtyFlag(DirtyFlag.UV)) {
       this._assembler.updateUVs(this);
       this._setDirtyFlagFalse(DirtyFlag.UV);
-=======
-    const positions = this._positions;
-    const transform = this.entity.transform;
-
-    // Update sprite data.
-    sprite._updateMesh();
-
-    if (this._worldMatrixDirtyFlag.flag || this._spriteDirty.flag) {
-      const localPositions = sprite._positions;
-      const localVertexPos = SpriteMask._tempVec3;
-      const worldMatrix = transform.worldMatrix;
-
-      for (let i = 0, n = positions.length; i < n; i++) {
-        const curVertexPos = localPositions[i];
-        localVertexPos.set(curVertexPos.x, curVertexPos.y, 0);
-        Vector3.transformToVec3(localVertexPos, worldMatrix, positions[i]);
-      }
-
-      this._spriteDirty.flag = false;
-      this._worldMatrixDirtyFlag.flag = false;
->>>>>>> 0e26e2ca
     }
 
     const spriteMaskElementPool = this._engine._spriteMaskElementPool;
