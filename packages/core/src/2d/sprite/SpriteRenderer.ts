--- conflicted
+++ resolved
@@ -1,8 +1,4 @@
-<<<<<<< HEAD
-import { BoundingBox, Color, MathUtil, Matrix } from "@oasis-engine/math";
-=======
-import { BoundingBox, Color } from "@galacean/engine-math";
->>>>>>> 23244597
+import { BoundingBox, Color, MathUtil, Matrix } from "@galacean/engine-math";
 import { assignmentClone, deepClone, ignoreClone } from "../../clone/CloneManager";
 import { ICustomClone } from "../../clone/ComponentCloner";
 import { Entity } from "../../Entity";
