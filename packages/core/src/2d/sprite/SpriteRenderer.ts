import { BoundingBox, Color, MathUtil, Matrix } from "@oasis-engine/math";
import { assignmentClone, deepClone, ignoreClone } from "../../clone/CloneManager";
import { ICustomClone } from "../../clone/ComponentCloner";
import { Entity } from "../../Entity";
import { Renderer, RendererUpdateFlags } from "../../Renderer";
import { RenderContext } from "../../RenderPipeline/RenderContext";
import { CompareFunction } from "../../shader/enums/CompareFunction";
import { ShaderProperty } from "../../shader/ShaderProperty";
import { IAssembler } from "../assembler/IAssembler";
import { SimpleSpriteAssembler } from "../assembler/SimpleSpriteAssembler";
import { SlicedSpriteAssembler } from "../assembler/SlicedSpriteAssembler";
import { TiledSpriteAssembler } from "../assembler/TiledSpriteAssembler";
import { VertexData2D } from "../data/VertexData2D";
import { SpriteDrawMode } from "../enums/SpriteDrawMode";
import { SpriteMaskInteraction } from "../enums/SpriteMaskInteraction";
import { SpriteMaskLayer } from "../enums/SpriteMaskLayer";
import { SpriteModifyFlags } from "../enums/SpriteModifyFlags";
import { SpriteTileMode } from "../enums/SpriteTileMode";
import { Sprite } from "./Sprite";

/**
 * Renders a Sprite for 2D graphics.
 */
export class SpriteRenderer extends Renderer implements ICustomClone {
  /** @internal */
  static _textureProperty: ShaderProperty = ShaderProperty.getByName("u_spriteTexture");

  /** @internal */
  @ignoreClone
  _verticesData: VertexData2D;

  @ignoreClone
  private _drawMode: SpriteDrawMode;
  @assignmentClone
  private _assembler: IAssembler;
  @assignmentClone
  private _tileMode: SpriteTileMode = SpriteTileMode.Continuous;
  @assignmentClone
  private _tiledAdaptiveThreshold: number = 0.5;

  @deepClone
  private _color: Color = new Color(1, 1, 1, 1);
  @ignoreClone
  private _sprite: Sprite = null;

  @ignoreClone
  private _width: number = undefined;
  @ignoreClone
  private _height: number = undefined;
  @assignmentClone
  private _flipX: boolean = false;
  @assignmentClone
  private _flipY: boolean = false;

  @assignmentClone
  private _maskLayer: number = SpriteMaskLayer.Layer0;
  @assignmentClone
  private _maskInteraction: SpriteMaskInteraction = SpriteMaskInteraction.None;

  /**
   * The draw mode of the sprite renderer.
   */
  get drawMode(): SpriteDrawMode {
    return this._drawMode;
  }

  set drawMode(value: SpriteDrawMode) {
    if (this._drawMode !== value) {
      this._drawMode = value;
      switch (value) {
        case SpriteDrawMode.Simple:
          this._assembler = SimpleSpriteAssembler;
          break;
        case SpriteDrawMode.Sliced:
          this._assembler = SlicedSpriteAssembler;
          break;
        case SpriteDrawMode.Tiled:
          this._assembler = TiledSpriteAssembler;
          break;
        default:
          break;
      }
      this._assembler.resetData(this);
      this._dirtyUpdateFlag |= SpriteRendererUpdateFlags.All;
    }
  }

  /**
   * The tiling mode of the sprite renderer. (Only works in tiled mode.)
   */
  get tileMode(): SpriteTileMode {
    return this._tileMode;
  }

  set tileMode(value: SpriteTileMode) {
    if (this._tileMode !== value) {
      this._tileMode = value;
      if (this.drawMode === SpriteDrawMode.Tiled) {
        this._dirtyUpdateFlag |= SpriteRendererUpdateFlags.All;
      }
    }
  }

  /**
   * Stretch Threshold in Tile Adaptive Mode, specified in normalized. (Only works in tiled adaptive mode.)
   */
  get tiledAdaptiveThreshold(): number {
    return this._tiledAdaptiveThreshold;
  }

  set tiledAdaptiveThreshold(value: number) {
    if (value !== this._tiledAdaptiveThreshold) {
      value = MathUtil.clamp(value, 0, 1);
      this._tiledAdaptiveThreshold = value;
      if (this.drawMode === SpriteDrawMode.Tiled) {
        this._dirtyUpdateFlag |= SpriteRendererUpdateFlags.All;
      }
    }
  }

  /**
   * The Sprite to render.
   */
  get sprite(): Sprite {
    return this._sprite;
  }

  set sprite(value: Sprite | null) {
    const lastSprite = this._sprite;
    if (lastSprite !== value) {
      lastSprite && lastSprite._updateFlagManager.removeListener(this._onSpriteChange);

      if (value) {
        value._updateFlagManager.addListener(this._onSpriteChange);
        this._dirtyUpdateFlag |= SpriteRendererUpdateFlags.All;
        this.shaderData.setTexture(SpriteRenderer._textureProperty, value.texture);
      } else {
        this.shaderData.setTexture(SpriteRenderer._textureProperty, null);
      }
      this._sprite = value;
    }
  }

  /**
   * Rendering color for the Sprite graphic.
   */
  get color(): Color {
    return this._color;
  }

  set color(value: Color) {
    if (this._color !== value) {
      this._color.copyFrom(value);
    }
  }

  /**
   * Render width.
   */
  get width(): number {
    this._width === undefined && this._sprite && (this.width = this._sprite.width);
    return this._width;
  }

  set width(value: number) {
    // Update width if undefined
    this._width === undefined && this._sprite && (this._width = this._sprite.width);
    if (this._width !== value) {
      this._width = value;
      this._dirtyUpdateFlag |= RendererUpdateFlags.WorldVolume;
    }
  }

  /**
   * Render height.
   */
  get height(): number {
    this._height === undefined && this._sprite && (this.height = this._sprite.height);
    return this._height;
  }

  set height(value: number) {
    // Update height if undefined
    this._height === undefined && this._sprite && (this._height = this._sprite.height);
    if (this._height !== value) {
      this._height = value;
      this._dirtyUpdateFlag |= RendererUpdateFlags.WorldVolume;
    }
  }

  /**
   * Flips the sprite on the X axis.
   */
  get flipX(): boolean {
    return this._flipX;
  }

  set flipX(value: boolean) {
    if (this._flipX !== value) {
      this._flipX = value;
      this._dirtyUpdateFlag |= RendererUpdateFlags.WorldVolume;
    }
  }

  /**
   * Flips the sprite on the Y axis.
   */
  get flipY(): boolean {
    return this._flipY;
  }

  set flipY(value: boolean) {
    if (this._flipY !== value) {
      this._flipY = value;
      this._dirtyUpdateFlag |= RendererUpdateFlags.WorldVolume;
    }
  }

  /**
   * The mask layer the sprite renderer belongs to.
   */
  get maskLayer(): number {
    return this._maskLayer;
  }

  set maskLayer(value: number) {
    this._maskLayer = value;
  }

  /**
   * Interacts with the masks.
   */
  get maskInteraction(): SpriteMaskInteraction {
    return this._maskInteraction;
  }

  set maskInteraction(value: SpriteMaskInteraction) {
    if (this._maskInteraction !== value) {
      this._maskInteraction = value;
      this._updateStencilState();
    }
  }

  /**
   * @internal
   */
  constructor(entity: Entity) {
    super(entity);
    this._verticesData = new VertexData2D(4, [], [], null, this._color);
    this.drawMode = SpriteDrawMode.Simple;
    this.setMaterial(this._engine._spriteDefaultMaterial);
    this._onSpriteChange = this._onSpriteChange.bind(this);
  }

  /**
   * @internal
   */
  _cloneTo(target: SpriteRenderer): void {
    target._assembler.resetData(target);
    target.sprite = this._sprite;
  }

  /**
   * @override
   */
  protected _updateShaderData(context: RenderContext): void {
    // @ts-ignore
    this._updateTransformShaderData(context, Matrix._identity);
  }

  /**
   * @override
   */
  protected _updateBounds(worldBounds: BoundingBox): void {
    if (!this.sprite?.texture || !this.width || !this.height) {
      worldBounds.min.set(0, 0, 0);
      worldBounds.max.set(0, 0, 0);
    } else {
      this._assembler.updatePositions(this);
    }
  }

  /**
   * @override
   */
  protected _render(context: RenderContext): void {
    if (!this.sprite?.texture || !this.width || !this.height) {
      return;
    }

    // Update position.
    if (this._dirtyUpdateFlag & RendererUpdateFlags.WorldVolume) {
      this._assembler.updatePositions(this);
      this._dirtyUpdateFlag &= ~RendererUpdateFlags.WorldVolume;
    }

    // Update uv.
    if (this._dirtyUpdateFlag & SpriteRendererUpdateFlags.UV) {
      this._assembler.updateUVs(this);
      this._dirtyUpdateFlag &= ~SpriteRendererUpdateFlags.UV;
    }

    // Push render data
    const material = this.getMaterial();
    const texture = this.sprite.texture;
    const renderData = this._engine._spriteRenderDataPool.getFromPool();
    renderData.set(this, material, this._verticesData, texture);
    context.camera._renderPipeline.pushRenderData(context, renderData);
  }

  /**
   * @override
   * @internal
   */
  protected _onDestroy(): void {
    super._onDestroy();
    this._sprite?._updateFlagManager.removeListener(this._onSpriteChange);
    this._color = null;
    this._sprite = null;
    this._assembler = null;
    this._verticesData = null;
  }

  private _updateStencilState(): void {
    // Update stencil.
    const material = this.getInstanceMaterial();
    const stencilState = material.renderState.stencilState;
    const maskInteraction = this._maskInteraction;
    if (maskInteraction === SpriteMaskInteraction.None) {
      stencilState.enabled = false;
      stencilState.writeMask = 0xff;
      stencilState.referenceValue = 0;
      stencilState.compareFunctionFront = stencilState.compareFunctionBack = CompareFunction.Always;
    } else {
      stencilState.enabled = true;
      stencilState.writeMask = 0x00;
      stencilState.referenceValue = 1;
      const compare =
        maskInteraction === SpriteMaskInteraction.VisibleInsideMask
          ? CompareFunction.LessEqual
          : CompareFunction.Greater;
      stencilState.compareFunctionFront = compare;
      stencilState.compareFunctionBack = compare;
    }
  }

  @ignoreClone
  private _onSpriteChange(type: SpriteModifyFlags): void {
    switch (type) {
      case SpriteModifyFlags.texture:
        this.shaderData.setTexture(SpriteRenderer._textureProperty, this.sprite.texture);
        break;
      case SpriteModifyFlags.size:
<<<<<<< HEAD
        if (this._drawMode === SpriteDrawMode.Sliced) {
          this._dirtyUpdateFlag |= RendererUpdateFlags.WorldVolume;
        } else if (this._drawMode === SpriteDrawMode.Tiled) {
          this._dirtyUpdateFlag |= SpriteRendererUpdateFlags.All;
=======
        // When the width and height of `SpriteRenderer` are `undefined`,
        // the `size` of `Sprite` will affect the position of `SpriteRenderer`.
        if (this._drawMode === SpriteDrawMode.Sliced || this._width === undefined || this._height === undefined) {
          this._dirtyUpdateFlag |= RendererUpdateFlags.WorldVolume;
>>>>>>> 96359969
        }
        break;
      case SpriteModifyFlags.border:
        if (this._drawMode === SpriteDrawMode.Sliced || this._drawMode === SpriteDrawMode.Tiled) {
          this._dirtyUpdateFlag |= SpriteRendererUpdateFlags.All;
        }
        break;
      case SpriteModifyFlags.region:
      case SpriteModifyFlags.atlasRegionOffset:
        this._dirtyUpdateFlag |= SpriteRendererUpdateFlags.All;
        break;
      case SpriteModifyFlags.atlasRegion:
        this._dirtyUpdateFlag |= SpriteRendererUpdateFlags.UV;
        break;
      case SpriteModifyFlags.pivot:
        this._dirtyUpdateFlag |= RendererUpdateFlags.WorldVolume;
        break;
    }
  }
}

/**
 * @remarks Extends `RendererUpdateFlag`.
 */
enum SpriteRendererUpdateFlags {
  /** UV. */
  UV = 0x2,
  /** All. */
  All = 0x3
}<|MERGE_RESOLUTION|>--- conflicted
+++ resolved
@@ -351,17 +351,17 @@
         this.shaderData.setTexture(SpriteRenderer._textureProperty, this.sprite.texture);
         break;
       case SpriteModifyFlags.size:
-<<<<<<< HEAD
-        if (this._drawMode === SpriteDrawMode.Sliced) {
+        const { _drawMode: drawMode } = this;
+        if (drawMode === SpriteDrawMode.Sliced) {
           this._dirtyUpdateFlag |= RendererUpdateFlags.WorldVolume;
-        } else if (this._drawMode === SpriteDrawMode.Tiled) {
+        } else if (drawMode === SpriteDrawMode.Tiled) {
           this._dirtyUpdateFlag |= SpriteRendererUpdateFlags.All;
-=======
-        // When the width and height of `SpriteRenderer` are `undefined`,
-        // the `size` of `Sprite` will affect the position of `SpriteRenderer`.
-        if (this._drawMode === SpriteDrawMode.Sliced || this._width === undefined || this._height === undefined) {
-          this._dirtyUpdateFlag |= RendererUpdateFlags.WorldVolume;
->>>>>>> 96359969
+        } else {
+          // When the width and height of `SpriteRenderer` are `undefined`,
+          // the `size` of `Sprite` will affect the position of `SpriteRenderer`.
+          if (this._width === undefined || this._height === undefined) {
+            this._dirtyUpdateFlag |= RendererUpdateFlags.WorldVolume;
+          }
         }
         break;
       case SpriteModifyFlags.border:
