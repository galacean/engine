--- conflicted
+++ resolved
@@ -114,29 +114,7 @@
       return;
     }
 
-<<<<<<< HEAD
     const { _positions } = this;
-=======
-    this._updateRenderData();
-    this.shaderData.setTexture(SpriteRenderer._textureProperty, texture);
-    const material = this.getMaterial() || this._getDefaultMaterial();
-
-    const spriteElement = this._engine._spriteElementPool.getFromPool();
-    spriteElement.setValue(this, this._positions, sprite._uv, sprite._triangles, this.color, material, camera);
-    camera._renderPipeline.pushPrimitive(spriteElement);
-  }
-
-  /**
-   * @internal
-   */
-  _onDestroy(): void {
-    this._isWorldMatrixDirty.destroy();
-    super._onDestroy();
-  }
-
-  private _updateRenderData(): void {
-    const { sprite, _positions } = this;
->>>>>>> 6e1a0be4
     const { transform } = this.entity;
 
     // Update sprite data.
@@ -187,7 +165,8 @@
     this.shaderData.setTexture(SpriteRenderer._textureProperty, texture);
     const material = this.getMaterial() || this._getDefaultMaterial();
 
-    const spriteElement = SpriteElement.getFromPool();
+    const spriteElementPool = this._engine._spriteElementPool;
+    const spriteElement = spriteElementPool.getFromPool();
     spriteElement.setValue(this, _positions, sprite._uv, sprite._triangles, this.color, material, camera);
     camera._renderPipeline.pushPrimitive(spriteElement);
   }
