import { BoundingBox, Color } from "@oasis-engine/math";
import { Camera } from "../../Camera";
import { assignmentClone, deepClone, ignoreClone } from "../../clone/CloneManager";
import { ICustomClone } from "../../clone/ComponentCloner";
import { Entity } from "../../Entity";
import { Renderer } from "../../Renderer";
import { CompareFunction } from "../../shader/enums/CompareFunction";
import { Shader } from "../../shader/Shader";
import { ShaderProperty } from "../../shader/ShaderProperty";
<<<<<<< HEAD
=======
import { RenderData2D } from "../data/RenderData2D";
>>>>>>> 64f1c624
import { SpriteMaskInteraction } from "../enums/SpriteMaskInteraction";
import { SpriteMaskLayer } from "../enums/SpriteMaskLayer";
import { Sprite } from "./Sprite";
import { IAssembler } from "../assembler/IAssembler";
import { SpritePropertyDirtyFlag } from "../enums/SpriteDirtyFlag";
import { SpriteDrawMode } from "../enums/SpriteDrawMode";
import { SimpleSpriteAssembler } from "../assembler/SimpleSpriteAssembler";
import { ListenerUpdateFlag } from "../../ListenerUpdateFlag";
import { SlicedSpriteAssembler } from "../assembler/SlicedSpriteAssembler";

/**
 * Renders a Sprite for 2D graphics.
 */
export class SpriteRenderer extends Renderer implements ICustomClone {
  /** @internal */
  static _textureProperty: ShaderProperty = Shader.getPropertyByName("u_spriteTexture");
<<<<<<< HEAD

  private static _tempVec3: Vector3 = new Vector3();
=======
>>>>>>> 64f1c624

  /** @internal */
  @ignoreClone
  _renderData: RenderData2D;

  @ignoreClone
  private _drawMode: SpriteDrawMode;
  @ignoreClone
  private _assembler: IAssembler;

  @deepClone
  private _color: Color = new Color(1, 1, 1, 1);
  @ignoreClone
  private _sprite: Sprite = null;

  @ignoreClone
  private _width: number = undefined;
  @ignoreClone
  private _height: number = undefined;
  @assignmentClone
  private _flipX: boolean = false;
  @assignmentClone
  private _flipY: boolean = false;

  @assignmentClone
  private _maskLayer: number = SpriteMaskLayer.Layer0;
  @assignmentClone
  private _maskInteraction: SpriteMaskInteraction = SpriteMaskInteraction.None;

  @ignoreClone
  private _dirtyFlag: number = 0;
  @ignoreClone
  private _spriteChangeFlag: ListenerUpdateFlag = null;

  /**
   * The draw mode of the sprite renderer.
   */
  get drawMode(): SpriteDrawMode {
    return this._drawMode;
  }

  set drawMode(drawMode: SpriteDrawMode) {
    if (this._drawMode !== drawMode) {
      this._drawMode = drawMode;
      switch (drawMode) {
        case SpriteDrawMode.Simple:
          this._assembler = SimpleSpriteAssembler;
          break;
        case SpriteDrawMode.Sliced:
          this._assembler = SlicedSpriteAssembler;
          break;
        default:
          break;
      }
      this._assembler.resetData(this);
      this._dirtyFlag |= DirtyFlag.All;
    }
  }

  /**
   * The Sprite to render.
   */
  get sprite(): Sprite {
    return this._sprite;
  }

  set sprite(value: Sprite | null) {
    if (this._sprite !== value) {
      this._sprite = value;
      this._spriteChangeFlag && this._spriteChangeFlag.destroy();
      if (value) {
        this._spriteChangeFlag = value._registerUpdateFlag();
        this._spriteChangeFlag.listener = this._onSpriteChange;
        this._dirtyFlag |= DirtyFlag.All;
      }
      this.shaderData.setTexture(SpriteRenderer._textureProperty, value.texture);
    }
  }

  /**
   * Rendering color for the Sprite graphic.
   */
  get color(): Color {
    return this._color;
  }

  set color(value: Color) {
    if (this._color !== value) {
      this._color.copyFrom(value);
<<<<<<< HEAD
=======
    }
  }

  /**
   * Render width.
   */
  get width(): number {
    if (this._width === undefined && this._sprite) {
      this.width = this._sprite.width;
    }
    return this._width;
  }

  set width(value: number) {
    if (this._width !== value) {
      this._width = value;
      this._dirtyFlag |= DirtyFlag.Position;
    }
  }

  /**
   * Render height.
   */
  get height(): number {
    if (this._height === undefined && this._sprite) {
      this.height = this._sprite.height;
    }
    return this._height;
  }

  set height(value: number) {
    if (this._height !== value) {
      this._height = value;
      this._dirtyFlag |= DirtyFlag.Position;
>>>>>>> 64f1c624
    }
  }

  /**
   * Flips the sprite on the X axis.
   */
  get flipX(): boolean {
    return this._flipX;
  }

  set flipX(value: boolean) {
    if (this._flipX !== value) {
      this._flipX = value;
      this._dirtyFlag |= DirtyFlag.Position;
    }
  }

  /**
   * Flips the sprite on the Y axis.
   */
  get flipY(): boolean {
    return this._flipY;
  }

  set flipY(value: boolean) {
    if (this._flipY !== value) {
      this._flipY = value;
      this._dirtyFlag |= DirtyFlag.Position;
    }
  }

  /**
   * The bounding volume of the spriteRenderer.
   */
  get bounds(): BoundingBox {
    if (this._transformChangeFlag.flag || this._dirtyFlag & DirtyFlag.Position) {
      this._assembler.updatePositions(this);
      this._dirtyFlag &= ~DirtyFlag.Position;
      this._transformChangeFlag.flag = false;
    }
    return this._bounds;
  }

  /**
   * The mask layer the sprite renderer belongs to.
   */
  get maskLayer(): number {
    return this._maskLayer;
  }

  set maskLayer(value: number) {
    this._maskLayer = value;
  }

  /**
   * Interacts with the masks.
   */
  get maskInteraction(): SpriteMaskInteraction {
    return this._maskInteraction;
  }

  set maskInteraction(value: SpriteMaskInteraction) {
    if (this._maskInteraction !== value) {
      this._maskInteraction = value;
      this._updateStencilState();
    }
  }

  /**
   * @internal
   */
  constructor(entity: Entity) {
    super(entity);
    this._renderData = new RenderData2D(4, [], [], null, this._color);
    this.drawMode = SpriteDrawMode.Simple;
    this.setMaterial(this._engine._spriteDefaultMaterial);
    this._onSpriteChange = this._onSpriteChange.bind(this);
  }

  /**
   * @internal
   */
  _render(camera: Camera): void {
    if (!this.sprite?.texture) {
      return;
    }

<<<<<<< HEAD
    const { _positions } = this;
    const { transform } = this.entity;

    // Update sprite data.
    sprite._updateMesh();

    if (this._isWorldMatrixDirty.flag || this._spriteDirty.flag) {
      const localPositions = sprite._positions;
      const localVertexPos = SpriteRenderer._tempVec3;
      const worldMatrix = transform.worldMatrix;
      const { flipX, flipY } = this;

      for (let i = 0, n = _positions.length; i < n; i++) {
        const curVertexPos = localPositions[i];
        localVertexPos.set(flipX ? -curVertexPos.x : curVertexPos.x, flipY ? -curVertexPos.y : curVertexPos.y, 0);
        Vector3.transformToVec3(localVertexPos, worldMatrix, _positions[i]);
      }

      this._setDirtyFlagFalse(DirtyFlag.Flip);
      this._isWorldMatrixDirty.flag = false;
      this._spriteDirty.flag = false;
      this._cacheFlipX = flipX;
      this._cacheFlipY = flipY;
    } else if (this._isContainDirtyFlag(DirtyFlag.Flip)) {
      const { flipX, flipY } = this;
      const flipXChange = this._cacheFlipX !== flipX;
      const flipYChange = this._cacheFlipY !== flipY;

      if (flipXChange || flipYChange) {
        const { x, y } = transform.worldPosition;

        for (let i = 0, n = _positions.length; i < n; i++) {
          const curPos = _positions[i];

          if (flipXChange) {
            curPos.x = x * 2 - curPos.x;
          }
          if (flipYChange) {
            curPos.y = y * 2 - curPos.y;
          }
        }
      }

      this._setDirtyFlagFalse(DirtyFlag.Flip);
      this._cacheFlipX = flipX;
      this._cacheFlipY = flipY;
=======
    // Update position.
    if (this._transformChangeFlag.flag || this._dirtyFlag & DirtyFlag.Position) {
      this._assembler.updatePositions(this);
      this._dirtyFlag &= ~DirtyFlag.Position;
      this._transformChangeFlag.flag = false;
>>>>>>> 64f1c624
    }

    // Update uv.
    if (this._dirtyFlag & DirtyFlag.UV) {
      this._assembler.updateUVs(this);
      this._dirtyFlag &= ~DirtyFlag.UV;
    }

    // Push primitive.
    const spriteElement = this._engine._spriteElementPool.getFromPool();
    spriteElement.setValue(this, this._renderData, this.getMaterial());
    camera._renderPipeline.pushPrimitive(spriteElement);
  }

  /**
   * @internal
   */
  _cloneTo(target: SpriteRenderer): void {
    target.sprite = this._sprite;
  }

  /**
   * @internal
   */
<<<<<<< HEAD
  protected _updateBounds(worldBounds: BoundingBox): void {
    const sprite = this._sprite;
    if (sprite) {
      if (this._customLocalBounds && this._customRootEntity) {
        const worldMatrix = this._customRootEntity.transform.worldMatrix;
        BoundingBox.transform(this._customLocalBounds, worldMatrix, worldBounds);
      } else {
        const localBounds = sprite.bounds;
        const worldMatrix = this._entity.transform.worldMatrix;
        BoundingBox.transform(localBounds, worldMatrix, worldBounds);
      }
    } else {
      worldBounds.min.set(0, 0, 0);
      worldBounds.max.set(0, 0, 0);
    }
=======
  _onDestroy(): void {
    this._color = null;
    this._sprite = null;
    this._assembler = null;
    this._renderData = null;
    this._spriteChangeFlag && this._spriteChangeFlag.destroy();
    super._onDestroy();
>>>>>>> 64f1c624
  }

  private _updateStencilState(): void {
    // Update stencil.
    const material = this.getInstanceMaterial();
    const stencilState = material.renderState.stencilState;
    const maskInteraction = this._maskInteraction;
    if (maskInteraction === SpriteMaskInteraction.None) {
      stencilState.enabled = false;
      stencilState.writeMask = 0xff;
      stencilState.referenceValue = 0;
      stencilState.compareFunctionFront = stencilState.compareFunctionBack = CompareFunction.Always;
    } else {
      stencilState.enabled = true;
      stencilState.writeMask = 0x00;
      stencilState.referenceValue = 1;
      const compare =
        maskInteraction === SpriteMaskInteraction.VisibleInsideMask
          ? CompareFunction.LessEqual
          : CompareFunction.Greater;
      stencilState.compareFunctionFront = compare;
      stencilState.compareFunctionBack = compare;
    }
  }

  private _onSpriteChange(dirtyFlag: SpritePropertyDirtyFlag): void {
    switch (dirtyFlag) {
      case SpritePropertyDirtyFlag.texture:
        const { _sprite: sprite } = this;
        if (this._width === undefined && this._height === undefined) {
          this.width = sprite.width;
          this.height = sprite.height;
        }
        this.shaderData.setTexture(SpriteRenderer._textureProperty, sprite.texture);
        break;
      case SpritePropertyDirtyFlag.size:
        this._drawMode === SpriteDrawMode.Sliced && (this._dirtyFlag |= DirtyFlag.Position);
        break;
      case SpritePropertyDirtyFlag.border:
        this._drawMode === SpriteDrawMode.Sliced && (this._dirtyFlag |= DirtyFlag.All);
        break;
      case SpritePropertyDirtyFlag.region:
      case SpritePropertyDirtyFlag.atlasRegionOffset:
        this._dirtyFlag |= DirtyFlag.All;
        break;
      case SpritePropertyDirtyFlag.atlasRegion:
        this._dirtyFlag |= DirtyFlag.UV;
        break;
      case SpritePropertyDirtyFlag.pivot:
        this._dirtyFlag |= DirtyFlag.Position;
        break;
      default:
        break;
    }
  }
}

enum DirtyFlag {
  Position = 0x1,
  UV = 0x2,
  All = 0x3
}<|MERGE_RESOLUTION|>--- conflicted
+++ resolved
@@ -7,10 +7,7 @@
 import { CompareFunction } from "../../shader/enums/CompareFunction";
 import { Shader } from "../../shader/Shader";
 import { ShaderProperty } from "../../shader/ShaderProperty";
-<<<<<<< HEAD
-=======
 import { RenderData2D } from "../data/RenderData2D";
->>>>>>> 64f1c624
 import { SpriteMaskInteraction } from "../enums/SpriteMaskInteraction";
 import { SpriteMaskLayer } from "../enums/SpriteMaskLayer";
 import { Sprite } from "./Sprite";
@@ -27,11 +24,6 @@
 export class SpriteRenderer extends Renderer implements ICustomClone {
   /** @internal */
   static _textureProperty: ShaderProperty = Shader.getPropertyByName("u_spriteTexture");
-<<<<<<< HEAD
-
-  private static _tempVec3: Vector3 = new Vector3();
-=======
->>>>>>> 64f1c624
 
   /** @internal */
   @ignoreClone
@@ -121,8 +113,6 @@
   set color(value: Color) {
     if (this._color !== value) {
       this._color.copyFrom(value);
-<<<<<<< HEAD
-=======
     }
   }
 
@@ -157,7 +147,6 @@
     if (this._height !== value) {
       this._height = value;
       this._dirtyFlag |= DirtyFlag.Position;
->>>>>>> 64f1c624
     }
   }
 
@@ -245,60 +234,11 @@
       return;
     }
 
-<<<<<<< HEAD
-    const { _positions } = this;
-    const { transform } = this.entity;
-
-    // Update sprite data.
-    sprite._updateMesh();
-
-    if (this._isWorldMatrixDirty.flag || this._spriteDirty.flag) {
-      const localPositions = sprite._positions;
-      const localVertexPos = SpriteRenderer._tempVec3;
-      const worldMatrix = transform.worldMatrix;
-      const { flipX, flipY } = this;
-
-      for (let i = 0, n = _positions.length; i < n; i++) {
-        const curVertexPos = localPositions[i];
-        localVertexPos.set(flipX ? -curVertexPos.x : curVertexPos.x, flipY ? -curVertexPos.y : curVertexPos.y, 0);
-        Vector3.transformToVec3(localVertexPos, worldMatrix, _positions[i]);
-      }
-
-      this._setDirtyFlagFalse(DirtyFlag.Flip);
-      this._isWorldMatrixDirty.flag = false;
-      this._spriteDirty.flag = false;
-      this._cacheFlipX = flipX;
-      this._cacheFlipY = flipY;
-    } else if (this._isContainDirtyFlag(DirtyFlag.Flip)) {
-      const { flipX, flipY } = this;
-      const flipXChange = this._cacheFlipX !== flipX;
-      const flipYChange = this._cacheFlipY !== flipY;
-
-      if (flipXChange || flipYChange) {
-        const { x, y } = transform.worldPosition;
-
-        for (let i = 0, n = _positions.length; i < n; i++) {
-          const curPos = _positions[i];
-
-          if (flipXChange) {
-            curPos.x = x * 2 - curPos.x;
-          }
-          if (flipYChange) {
-            curPos.y = y * 2 - curPos.y;
-          }
-        }
-      }
-
-      this._setDirtyFlagFalse(DirtyFlag.Flip);
-      this._cacheFlipX = flipX;
-      this._cacheFlipY = flipY;
-=======
     // Update position.
     if (this._transformChangeFlag.flag || this._dirtyFlag & DirtyFlag.Position) {
       this._assembler.updatePositions(this);
       this._dirtyFlag &= ~DirtyFlag.Position;
       this._transformChangeFlag.flag = false;
->>>>>>> 64f1c624
     }
 
     // Update uv.
@@ -323,23 +263,6 @@
   /**
    * @internal
    */
-<<<<<<< HEAD
-  protected _updateBounds(worldBounds: BoundingBox): void {
-    const sprite = this._sprite;
-    if (sprite) {
-      if (this._customLocalBounds && this._customRootEntity) {
-        const worldMatrix = this._customRootEntity.transform.worldMatrix;
-        BoundingBox.transform(this._customLocalBounds, worldMatrix, worldBounds);
-      } else {
-        const localBounds = sprite.bounds;
-        const worldMatrix = this._entity.transform.worldMatrix;
-        BoundingBox.transform(localBounds, worldMatrix, worldBounds);
-      }
-    } else {
-      worldBounds.min.set(0, 0, 0);
-      worldBounds.max.set(0, 0, 0);
-    }
-=======
   _onDestroy(): void {
     this._color = null;
     this._sprite = null;
@@ -347,7 +270,6 @@
     this._renderData = null;
     this._spriteChangeFlag && this._spriteChangeFlag.destroy();
     super._onDestroy();
->>>>>>> 64f1c624
   }
 
   private _updateStencilState(): void {
