--- conflicted
+++ resolved
@@ -7,10 +7,7 @@
 import { CompareFunction } from "../../shader/enums/CompareFunction";
 import { Shader } from "../../shader/Shader";
 import { ShaderProperty } from "../../shader/ShaderProperty";
-<<<<<<< HEAD
 import { RenderData2D } from "../data/RenderData2D";
-=======
->>>>>>> 0e26e2ca
 import { SpriteMaskInteraction } from "../enums/SpriteMaskInteraction";
 import { SpriteMaskLayer } from "../enums/SpriteMaskLayer";
 import { Sprite } from "./Sprite";
@@ -27,7 +24,6 @@
 export class SpriteRenderer extends Renderer implements ICustomClone {
   /** @internal */
   static _textureProperty: ShaderProperty = Shader.getPropertyByName("u_spriteTexture");
-<<<<<<< HEAD
   /** @internal */
   /** Conversion of space units to pixel units. */
   static _pixelPerUnit: number = 128;
@@ -36,10 +32,6 @@
   /** @internal */
   @ignoreClone
   _renderData: RenderData2D;
-=======
-
-  private static _tempVec3: Vector3 = new Vector3();
->>>>>>> 0e26e2ca
 
   /** Draw mode. */
   @ignoreClone
@@ -253,60 +245,11 @@
       return;
     }
 
-<<<<<<< HEAD
     // Update position.
     if (this._transformChangeFlag.flag || this._isContainDirtyFlag(DirtyFlag.Position)) {
       this._assembler.updatePositions(this);
       this._setDirtyFlagFalse(DirtyFlag.Position);
       this._transformChangeFlag.flag = false;
-=======
-    const { _positions } = this;
-    const { transform } = this.entity;
-
-    // Update sprite data.
-    sprite._updateMesh();
-
-    if (this._isWorldMatrixDirty.flag || this._spriteDirty.flag) {
-      const localPositions = sprite._positions;
-      const localVertexPos = SpriteRenderer._tempVec3;
-      const worldMatrix = transform.worldMatrix;
-      const { flipX, flipY } = this;
-
-      for (let i = 0, n = _positions.length; i < n; i++) {
-        const curVertexPos = localPositions[i];
-        localVertexPos.set(flipX ? -curVertexPos.x : curVertexPos.x, flipY ? -curVertexPos.y : curVertexPos.y, 0);
-        Vector3.transformToVec3(localVertexPos, worldMatrix, _positions[i]);
-      }
-
-      this._setDirtyFlagFalse(DirtyFlag.Flip);
-      this._isWorldMatrixDirty.flag = false;
-      this._spriteDirty.flag = false;
-      this._cacheFlipX = flipX;
-      this._cacheFlipY = flipY;
-    } else if (this._isContainDirtyFlag(DirtyFlag.Flip)) {
-      const { flipX, flipY } = this;
-      const flipXChange = this._cacheFlipX !== flipX;
-      const flipYChange = this._cacheFlipY !== flipY;
-
-      if (flipXChange || flipYChange) {
-        const { x, y } = transform.worldPosition;
-
-        for (let i = 0, n = _positions.length; i < n; i++) {
-          const curPos = _positions[i];
-
-          if (flipXChange) {
-            curPos.x = x * 2 - curPos.x;
-          }
-          if (flipYChange) {
-            curPos.y = y * 2 - curPos.y;
-          }
-        }
-      }
-
-      this._setDirtyFlagFalse(DirtyFlag.Flip);
-      this._cacheFlipX = flipX;
-      this._cacheFlipY = flipY;
->>>>>>> 0e26e2ca
     }
 
     // Update uv.
@@ -331,7 +274,6 @@
   /**
    * @internal
    */
-<<<<<<< HEAD
   _onDestroy(): void {
     this._color = null;
     this._sprite = null;
@@ -339,23 +281,6 @@
     this._renderData = null;
     this._spriteChangeFlag && this._spriteChangeFlag.destroy();
     super._onDestroy();
-=======
-  protected _updateBounds(worldBounds: BoundingBox): void {
-    const sprite = this._sprite;
-    if (sprite) {
-      if (this._customLocalBounds && this._customRootEntity) {
-        const worldMatrix = this._customRootEntity.transform.worldMatrix;
-        BoundingBox.transform(this._customLocalBounds, worldMatrix, worldBounds);
-      } else {
-        const localBounds = sprite.bounds;
-        const worldMatrix = this._entity.transform.worldMatrix;
-        BoundingBox.transform(localBounds, worldMatrix, worldBounds);
-      }
-    } else {
-      worldBounds.min.set(0, 0, 0);
-      worldBounds.max.set(0, 0, 0);
-    }
->>>>>>> 0e26e2ca
   }
 
   private _updateStencilState(): void {
