import { BoundingBox, Color, Vector3 } from "@galacean/engine-math";
import { Engine } from "../../Engine";
import { Entity } from "../../Entity";
import { BatchUtils } from "../../RenderPipeline/BatchUtils";
import { PrimitiveChunkManager } from "../../RenderPipeline/PrimitiveChunkManager";
import { RenderContext } from "../../RenderPipeline/RenderContext";
import { SubPrimitiveChunk } from "../../RenderPipeline/SubPrimitiveChunk";
import { SubRenderElement } from "../../RenderPipeline/SubRenderElement";
import { Renderer, RendererUpdateFlags } from "../../Renderer";
import { TransformModifyFlags } from "../../Transform";
import { assignmentClone, deepClone, ignoreClone } from "../../clone/CloneManager";
import { ShaderData, ShaderProperty } from "../../shader";
import { ShaderDataGroup } from "../../shader/enums/ShaderDataGroup";
import { Texture2D } from "../../texture";
import { FontStyle } from "../enums/FontStyle";
import { SpriteMaskInteraction } from "../enums/SpriteMaskInteraction";
import { TextHorizontalAlignment, TextVerticalAlignment } from "../enums/TextAlignment";
import { OverflowMode } from "../enums/TextOverflow";
import { CharRenderInfo } from "./CharRenderInfo";
import { Font } from "./Font";
import { SubFont } from "./SubFont";
import { TextUtils } from "./TextUtils";

/**
 * Renders a text for 2D graphics.
 */
export class TextRenderer extends Renderer {
  private static _textureProperty = ShaderProperty.getByName("renderElement_TextTexture");
  private static _tempVec30 = new Vector3();
  private static _tempVec31 = new Vector3();
  private static _worldPositions = [new Vector3(), new Vector3(), new Vector3(), new Vector3()];
  private static _charRenderInfos: CharRenderInfo[] = [];

  @ignoreClone
  private _textChunks = Array<TextChunk>();
  @ignoreClone
  private _subFont: SubFont = null;
  @deepClone
  private _color: Color = new Color(1, 1, 1, 1);
  @assignmentClone
  private _text: string = "";
  @assignmentClone
  private _width: number = 0;
  @assignmentClone
  private _height: number = 0;
  @assignmentClone
  private _font: Font = null;
  @assignmentClone
  private _fontSize: number = 24;
  @assignmentClone
  private _fontStyle: FontStyle = FontStyle.None;
  @assignmentClone
  private _lineSpacing: number = 0;
  @assignmentClone
  private _horizontalAlignment: TextHorizontalAlignment = TextHorizontalAlignment.Center;
  @assignmentClone
  private _verticalAlignment: TextVerticalAlignment = TextVerticalAlignment.Center;
  @assignmentClone
  private _enableWrapping: boolean = false;
  @assignmentClone
  private _overflowMode: OverflowMode = OverflowMode.Overflow;

  /**
   * Rendering color for the Text.
   */
  get color(): Color {
    return this._color;
  }

  set color(value: Color) {
    if (this._color !== value) {
      this._color.copyFrom(value);
    }
  }

  /**
   * Rendering string for the Text.
   */
  get text(): string {
    return this._text;
  }

  set text(value: string) {
    value = value || "";
    if (this._text !== value) {
      this._text = value;
      this._setDirtyFlagTrue(RendererUpdateFlags.AllPositionAndBounds);
    }
  }

  /**
   * The width of the TextRenderer (in 3D world coordinates).
   */
  get width(): number {
    return this._width;
  }

  set width(value: number) {
    if (this._width !== value) {
      this._width = value;
      this._setDirtyFlagTrue(RendererUpdateFlags.AllPositionAndBounds);
    }
  }

  /**
   * The height of the TextRenderer (in 3D world coordinates).
   */
  get height(): number {
    return this._height;
  }

  set height(value: number) {
    if (this._height !== value) {
      this._height = value;
      this._setDirtyFlagTrue(RendererUpdateFlags.AllPositionAndBounds);
    }
  }

  /**
   * The font of the Text.
   */
  get font(): Font {
    return this._font;
  }

  set font(value: Font) {
    const lastFont = this._font;
    if (lastFont !== value) {
      lastFont && this._addResourceReferCount(lastFont, -1);
      value && this._addResourceReferCount(value, 1);
      this._font = value;
      this._setDirtyFlagTrue(TextRendererUpdateFlags.FontAllPositionAndBounds);
    }
  }

  /**
   * The font size of the Text.
   */
  get fontSize(): number {
    return this._fontSize;
  }

  set fontSize(value: number) {
    if (this._fontSize !== value) {
      this._fontSize = value;
      this._setDirtyFlagTrue(TextRendererUpdateFlags.FontAllPositionAndBounds);
    }
  }

  /**
   * The style of the font.
   */
  get fontStyle(): FontStyle {
    return this._fontStyle;
  }

  set fontStyle(value: FontStyle) {
    if (this.fontStyle !== value) {
      this._fontStyle = value;
      this._setDirtyFlagTrue(RendererUpdateFlags.AllPositionAndBounds);
    }
  }

  /**
   * The space between two lines (in pixels).
   */
  get lineSpacing(): number {
    return this._lineSpacing;
  }

  set lineSpacing(value: number) {
    if (this._lineSpacing !== value) {
      this._lineSpacing = value;
      this._setDirtyFlagTrue(RendererUpdateFlags.AllPositionAndBounds);
    }
  }

  /**
   * The horizontal alignment.
   */
  get horizontalAlignment(): TextHorizontalAlignment {
    return this._horizontalAlignment;
  }

  set horizontalAlignment(value: TextHorizontalAlignment) {
    if (this._horizontalAlignment !== value) {
      this._horizontalAlignment = value;
      this._setDirtyFlagTrue(RendererUpdateFlags.AllPositionAndBounds);
    }
  }

  /**
   * The vertical alignment.
   */
  get verticalAlignment(): TextVerticalAlignment {
    return this._verticalAlignment;
  }

  set verticalAlignment(value: TextVerticalAlignment) {
    if (this._verticalAlignment !== value) {
      this._verticalAlignment = value;
      this._setDirtyFlagTrue(RendererUpdateFlags.AllPositionAndBounds);
    }
  }

  /**
   * Whether wrap text to next line when exceeds the width of the container.
   */
  get enableWrapping(): boolean {
    return this._enableWrapping;
  }

  set enableWrapping(value: boolean) {
    if (this._enableWrapping !== value) {
      this._enableWrapping = value;
      this._setDirtyFlagTrue(RendererUpdateFlags.AllPositionAndBounds);
    }
  }

  /**
   * The overflow mode.
   */
  get overflowMode(): OverflowMode {
    return this._overflowMode;
  }

  set overflowMode(value: OverflowMode) {
    if (this._overflowMode !== value) {
      this._overflowMode = value;
      this._setDirtyFlagTrue(RendererUpdateFlags.AllPositionAndBounds);
    }
  }

  /**
   * Interacts with the masks.
   */
  get maskInteraction(): SpriteMaskInteraction {
    return this._maskInteraction;
  }

  set maskInteraction(value: SpriteMaskInteraction) {
    if (this._maskInteraction !== value) {
      this._maskInteraction = value;
    }
  }

  /**
   * The mask layer the sprite renderer belongs to.
   */
  get maskLayer(): number {
    return this._maskLayer;
  }

  set maskLayer(value: number) {
    this._maskLayer = value;
  }

  protected override _updateLocalBounds(localBounds: BoundingBox): void {
    if (this._isTextNoVisible()) {
      localBounds.min.set(0, 0, 0);
      localBounds.max.set(0, 0, 0);
    } else {
      this._updateLocalData();
      this._setDirtyFlagFalse(RendererUpdateFlags.LocalPositionAndBounds);
    }
  }

  constructor(entity: Entity) {
    super(entity);

    const { engine } = this;
    this.font = engine._textDefaultFont;
    this.setMaterial(engine._basicResources.textDefaultMaterial);
    //@ts-ignore
    this._color._onValueChanged = this._onColorChange.bind(this);
  }

  /**
   * @internal
   */
  protected override _onDestroy(): void {
    if (this._font) {
      this._addResourceReferCount(this._font, -1);
      this._font = null;
    }

    super._onDestroy();

    this._freeTextChunks();
    this._textChunks = null;

    this._subFont && (this._subFont = null);
  }

  /**
   * @internal
   */
  override _cloneTo(target: TextRenderer, srcRoot: Entity, targetRoot: Entity): void {
    super._cloneTo(target, srcRoot, targetRoot);
    target.font = this._font;
  }

  /**
   * @internal
   */
  _isContainDirtyFlag(type: number): boolean {
    return (this._dirtyUpdateFlag & type) != 0;
  }

  /**
   * @internal
   */
  _setDirtyFlagTrue(type: number): void {
    this._dirtyUpdateFlag |= type;
  }

  /**
   * @internal
   */
  _setDirtyFlagFalse(type: number): void {
    this._dirtyUpdateFlag &= ~type;
  }

  /**
   * @internal
   */
  _getSubFont(): SubFont {
    if (this._dirtyUpdateFlag & TextRendererUpdateFlags.SubFont) {
      const { fontSize, fontStyle, _font: font } = this;
      this._subFont = font._getSubFont(fontSize, fontStyle);
      this._subFont.nativeFontString = TextUtils.getNativeFontString(font.name, fontSize, fontStyle);
      this._setDirtyFlagFalse(TextRendererUpdateFlags.SubFont);
    }
    return this._subFont;
  }

  /**
   * @internal
   */
  override _updateTransformShaderData(context: RenderContext, onlyMVP: boolean, batched: boolean): void {
    //@todo: Always update world positions to buffer, should opt
    super._updateTransformShaderData(context, onlyMVP, true);
  }

  /**
   * @internal
   */
  override _canBatch(elementA: SubRenderElement, elementB: SubRenderElement): boolean {
    return BatchUtils.canBatchSprite(elementA, elementB);
  }

  /**
   * @internal
   */
  override _batch(elementA: SubRenderElement, elementB?: SubRenderElement): void {
    BatchUtils.batchFor2D(elementA, elementB);
  }

  /**
   * @internal
   */
  _getChunkManager(): PrimitiveChunkManager {
    return this.engine._batcherManager.primitiveChunkManager2D;
  }

  protected override _render(context: RenderContext): void {
    if (this._isTextNoVisible()) {
      return;
    }

    if (this._isContainDirtyFlag(RendererUpdateFlags.LocalPosition)) {
      this._updateLocalData();
<<<<<<< HEAD
      this._setDirtyFlagFalse(RendererUpdateFlags.LocalPositionAndBounds);
=======
      this._setDirtyFlagFalse(RendererUpdateFlags.LocalPosition);
>>>>>>> bc8a8d48
    }

    if (this._isContainDirtyFlag(RendererUpdateFlags.WorldPosition)) {
      this._updatePosition();
      this._setDirtyFlagFalse(RendererUpdateFlags.WorldPosition);
    }

    if (this._isContainDirtyFlag(TextRendererUpdateFlags.Color)) {
      this._updateColor();
      this._setDirtyFlagFalse(TextRendererUpdateFlags.Color);
    }

    const camera = context.camera;
    const engine = camera.engine;
    const textSubRenderElementPool = engine._textSubRenderElementPool;
    const material = this.getMaterial();
    const renderElement = engine._renderElementPool.get();
    renderElement.set(this.priority, this._distanceForSort);
    const textChunks = this._textChunks;
    for (let i = 0, n = textChunks.length; i < n; ++i) {
      const { subChunk, texture } = textChunks[i];
      const subRenderElement = textSubRenderElementPool.get();
      subRenderElement.set(this, material, subChunk.chunk.primitive, subChunk.subMesh, texture, subChunk);
      subRenderElement.shaderData ||= new ShaderData(ShaderDataGroup.RenderElement);
      subRenderElement.shaderData.setTexture(TextRenderer._textureProperty, texture);
      renderElement.addSubRenderElement(subRenderElement);
    }
    camera._renderPipeline.pushRenderElement(context, renderElement);
  }

  private _updatePosition(): void {
    const { transform } = this.entity;
    const e = transform.worldMatrix.elements;

    // prettier-ignore
    const e0 = e[0], e1 = e[1], e2 = e[2],
    e4 = e[4], e5 = e[5], e6 = e[6],
    e12 = e[12], e13 = e[13], e14 = e[14];

    const up = TextRenderer._tempVec31.set(e4, e5, e6);
    const right = TextRenderer._tempVec30.set(e0, e1, e2);

    const worldPositions = TextRenderer._worldPositions;
    const worldPosition0 = worldPositions[0];
    const worldPosition1 = worldPositions[1];
    const worldPosition2 = worldPositions[2];
    const worldPosition3 = worldPositions[3];

    const textChunks = this._textChunks;
    for (let i = 0, n = textChunks.length; i < n; ++i) {
      const { subChunk, charRenderInfos } = textChunks[i];
      for (let j = 0, m = charRenderInfos.length; j < m; ++j) {
        const charRenderInfo = charRenderInfos[j];
        const { localPositions } = charRenderInfo;
        const { x: topLeftX, y: topLeftY } = localPositions;

        // Top-Left
        worldPosition0.set(
          topLeftX * e0 + topLeftY * e4 + e12,
          topLeftX * e1 + topLeftY * e5 + e13,
          topLeftX * e2 + topLeftY * e6 + e14
        );

        // Right offset
        Vector3.scale(right, localPositions.z - topLeftX, worldPosition1);
        // Top-Right
        Vector3.add(worldPosition0, worldPosition1, worldPosition1);
        // Up offset
        Vector3.scale(up, localPositions.w - topLeftY, worldPosition2);
        // Bottom-Left
        Vector3.add(worldPosition0, worldPosition2, worldPosition3);
        // Bottom-Right
        Vector3.add(worldPosition1, worldPosition2, worldPosition2);

        const vertices = subChunk.chunk.vertices;
        for (let k = 0, o = subChunk.vertexArea.start + charRenderInfo.indexInChunk * 36; k < 4; ++k, o += 9) {
          worldPositions[k].copyToArray(vertices, o);
        }
      }
    }
  }

  private _updateColor(): void {
    const { r, g, b, a } = this._color;
    const textChunks = this._textChunks;
    for (let i = 0, n = textChunks.length; i < n; ++i) {
      const subChunk = textChunks[i].subChunk;
      const vertexArea = subChunk.vertexArea;
      const vertexCount = vertexArea.size / 9;
      const vertices = subChunk.chunk.vertices;
      for (let j = 0, o = vertexArea.start + 5; j < vertexCount; ++j, o += 9) {
        vertices[o] = r;
        vertices[o + 1] = g;
        vertices[o + 2] = b;
        vertices[o + 3] = a;
      }
    }
  }

  private _updateLocalData(): void {
    const { min, max } = this._localBounds;
    const charRenderInfos = TextRenderer._charRenderInfos;
    const charFont = this._getSubFont();
    const textMetrics = this.enableWrapping
      ? TextUtils.measureTextWithWrap(this)
      : TextUtils.measureTextWithoutWrap(this);
    const { height, lines, lineWidths, lineHeight, lineMaxSizes } = textMetrics;
    const charRenderInfoPool = this.engine._charRenderInfoPool;
    const linesLen = lines.length;
    let renderElementCount = 0;

    if (linesLen > 0) {
      const { _pixelsPerUnit } = Engine;
      const { horizontalAlignment } = this;
      const pixelsPerUnitReciprocal = 1.0 / _pixelsPerUnit;
      const rendererWidth = this.width * _pixelsPerUnit;
      const halfRendererWidth = rendererWidth * 0.5;
      const rendererHeight = this.height * _pixelsPerUnit;
      const halfLineHeight = lineHeight * 0.5;

      let startY = 0;
      const topDiff = lineHeight * 0.5 - lineMaxSizes[0].ascent;
      const bottomDiff = lineHeight * 0.5 - lineMaxSizes[linesLen - 1].descent - 1;
      switch (this.verticalAlignment) {
        case TextVerticalAlignment.Top:
          startY = rendererHeight * 0.5 - halfLineHeight + topDiff;
          break;
        case TextVerticalAlignment.Center:
          startY = height * 0.5 - halfLineHeight - (bottomDiff - topDiff) * 0.5;
          break;
        case TextVerticalAlignment.Bottom:
          startY = height - rendererHeight * 0.5 - halfLineHeight - bottomDiff;
          break;
      }

      let firstLine = -1;
      let minX = Number.MAX_SAFE_INTEGER;
      let minY = Number.MAX_SAFE_INTEGER;
      let maxX = Number.MIN_SAFE_INTEGER;
      let maxY = Number.MIN_SAFE_INTEGER;
      for (let i = 0; i < linesLen; ++i) {
        const lineWidth = lineWidths[i];
        if (lineWidth > 0) {
          const line = lines[i];
          let startX = 0;
          let firstRow = -1;
          if (firstLine < 0) {
            firstLine = i;
          }
          switch (horizontalAlignment) {
            case TextHorizontalAlignment.Left:
              startX = -halfRendererWidth;
              break;
            case TextHorizontalAlignment.Center:
              startX = -lineWidth * 0.5;
              break;
            case TextHorizontalAlignment.Right:
              startX = halfRendererWidth - lineWidth;
              break;
          }
          for (let j = 0, n = line.length; j < n; ++j) {
            const char = line[j];
            const charInfo = charFont._getCharInfo(char);
            if (charInfo.h > 0) {
              firstRow < 0 && (firstRow = j);
              const charRenderInfo = (charRenderInfos[renderElementCount++] = charRenderInfoPool.get());
              const { localPositions } = charRenderInfo;
              charRenderInfo.texture = charFont._getTextureByIndex(charInfo.index);
              charRenderInfo.uvs = charInfo.uvs;
              const { w, ascent, descent } = charInfo;
              const left = startX * pixelsPerUnitReciprocal;
              const right = (startX + w) * pixelsPerUnitReciprocal;
              const top = (startY + ascent) * pixelsPerUnitReciprocal;
              const bottom = (startY - descent) * pixelsPerUnitReciprocal;
              localPositions.set(left, top, right, bottom);
              i === firstLine && (maxY = Math.max(maxY, top));
              minY = Math.min(minY, bottom);
              j === firstRow && (minX = Math.min(minX, left));
              maxX = Math.max(maxX, right);
            }
            startX += charInfo.xAdvance + charInfo.offsetX;
          }
        }
        startY -= lineHeight;
      }
      if (firstLine < 0) {
        min.set(0, 0, 0);
        max.set(0, 0, 0);
      } else {
        min.set(minX, minY, 0);
        max.set(maxX, maxY, 0);
      }
    } else {
      min.set(0, 0, 0);
      max.set(0, 0, 0);
    }

    charFont._getLastIndex() > 0 &&
      charRenderInfos.sort((a, b) => {
        return a.texture.instanceId - b.texture.instanceId;
      });

    this._freeTextChunks();

    if (renderElementCount === 0) {
      return;
    }

    const textChunks = this._textChunks;
    let curTextChunk = new TextChunk();
    textChunks.push(curTextChunk);

    const chunkMaxVertexCount = this._getChunkManager().maxVertexCount;
    const curCharRenderInfo = charRenderInfos[0];
    let curTexture = curCharRenderInfo.texture;
    curTextChunk.texture = curTexture;
    let curCharInfos = curTextChunk.charRenderInfos;
    curCharInfos.push(curCharRenderInfo);

    for (let i = 1; i < renderElementCount; ++i) {
      const charRenderInfo = charRenderInfos[i];
      const texture = charRenderInfo.texture;
      if (curTexture !== texture || curCharInfos.length * 4 + 4 > chunkMaxVertexCount) {
        this._buildChunk(curTextChunk, curCharInfos.length);

        curTextChunk = new TextChunk();
        textChunks.push(curTextChunk);
        curTexture = texture;
        curTextChunk.texture = texture;
        curCharInfos = curTextChunk.charRenderInfos;
      }
      curCharInfos.push(charRenderInfo);
    }
    const charLength = curCharInfos.length;
    if (charLength > 0) {
      this._buildChunk(curTextChunk, charLength);
    }
    charRenderInfos.length = 0;
    this._setDirtyFlagFalse(RendererUpdateFlags.LocalPositionAndBounds);
  }

  @ignoreClone
  protected override _onTransformChanged(bit: TransformModifyFlags): void {
    this._setDirtyFlagTrue(RendererUpdateFlags.AllPositionAndBounds);
  }

  private _isTextNoVisible(): boolean {
    return (
      this._text === "" ||
      this._fontSize === 0 ||
      (this.enableWrapping && this.width <= 0) ||
      (this.overflowMode === OverflowMode.Truncate && this.height <= 0)
    );
  }

  private _buildChunk(textChunk: TextChunk, count: number): SubPrimitiveChunk {
    const { r, g, b, a } = this.color;
    const tempIndices = CharRenderInfo.triangles;
    const tempIndicesLength = tempIndices.length;
    const subChunk = (textChunk.subChunk = this._getChunkManager().allocateSubChunk(count * 4));
    const vertices = subChunk.chunk.vertices;
    const indices = (subChunk.indices = []);
    const charRenderInfos = textChunk.charRenderInfos;
    for (let i = 0, ii = 0, io = 0, vo = subChunk.vertexArea.start + 3; i < count; ++i, io += 4) {
      const charRenderInfo = charRenderInfos[i];
      charRenderInfo.indexInChunk = i;

      // Set indices
      for (let j = 0; j < tempIndicesLength; ++j) {
        indices[ii++] = tempIndices[j] + io;
      }

      // Set uv and color for vertices
      for (let j = 0; j < 4; ++j, vo += 9) {
        const uv = charRenderInfo.uvs[j];
        uv.copyToArray(vertices, vo);
        vertices[vo + 2] = r;
        vertices[vo + 3] = g;
        vertices[vo + 4] = b;
        vertices[vo + 5] = a;
      }
    }

    return subChunk;
  }

  private _freeTextChunks(): void {
    const textChunks = this._textChunks;
    const charRenderInfoPool = this.engine._charRenderInfoPool;
    const manager = this._getChunkManager();
    for (let i = 0, n = textChunks.length; i < n; ++i) {
      const textChunk = textChunks[i];
      const { charRenderInfos } = textChunk;
      for (let j = 0, m = charRenderInfos.length; j < m; ++j) {
        charRenderInfoPool.return(charRenderInfos[j]);
      }
      charRenderInfos.length = 0;
      manager.freeSubChunk(textChunk.subChunk);
      textChunk.subChunk = null;
      textChunk.texture = null;
    }
    textChunks.length = 0;
  }

  @ignoreClone
<<<<<<< HEAD
  private _onColorChange(): void {
=======
  private _onColorChanged(): void {
>>>>>>> bc8a8d48
    this._setDirtyFlagTrue(TextRendererUpdateFlags.Color);
  }
}

class TextChunk {
  charRenderInfos = new Array<CharRenderInfo>();
  subChunk: SubPrimitiveChunk;
  texture: Texture2D;
}

/**
 * @remarks Extends `RendererUpdateFlags`.
 */
enum TextRendererUpdateFlags {
  SubFont = 0x10,
  Color = 0x20,

  /** SubFont | LocalPosition | WorldPosition | LocalBounds | WorldBounds */
  FontAllPositionAndBounds = 0x1f,
  /** SubFont | LocalPosition | WorldPosition | Color | LocalBounds | WorldBounds */
  All = 0x3f
}<|MERGE_RESOLUTION|>--- conflicted
+++ resolved
@@ -261,7 +261,6 @@
       localBounds.max.set(0, 0, 0);
     } else {
       this._updateLocalData();
-      this._setDirtyFlagFalse(RendererUpdateFlags.LocalPositionAndBounds);
     }
   }
 
@@ -370,11 +369,7 @@
 
     if (this._isContainDirtyFlag(RendererUpdateFlags.LocalPosition)) {
       this._updateLocalData();
-<<<<<<< HEAD
       this._setDirtyFlagFalse(RendererUpdateFlags.LocalPositionAndBounds);
-=======
-      this._setDirtyFlagFalse(RendererUpdateFlags.LocalPosition);
->>>>>>> bc8a8d48
     }
 
     if (this._isContainDirtyFlag(RendererUpdateFlags.WorldPosition)) {
@@ -680,11 +675,7 @@
   }
 
   @ignoreClone
-<<<<<<< HEAD
   private _onColorChange(): void {
-=======
-  private _onColorChanged(): void {
->>>>>>> bc8a8d48
     this._setDirtyFlagTrue(TextRendererUpdateFlags.Color);
   }
 }
