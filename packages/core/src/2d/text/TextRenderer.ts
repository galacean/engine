--- conflicted
+++ resolved
@@ -418,21 +418,12 @@
 
   private _updatePosition(): void {
     const worldMatrix = this.entity.transform.worldMatrix;
-<<<<<<< HEAD
-
-    const { _positions } = this;
-    for (let i = 0, n = _positions.length; i < n; i++) {
-      const curVertexPos = localPositions[i];
-      localVertexPos.set(curVertexPos.x, curVertexPos.y, 0);
-      Vector3.transformToVec3(localVertexPos, worldMatrix, _positions[i]);
-=======
     const charRenderDatas = this._charRenderDatas;
     for (let i = 0, n = charRenderDatas.length; i < n; ++i) {
       const { localPositions, renderData } = charRenderDatas[i];
       for (let j = 0; j < 4; ++j) {
         Vector3.transformToVec3(localPositions[j], worldMatrix, renderData.positions[j]);
       }
->>>>>>> 64f1c624
     }
   }
 
