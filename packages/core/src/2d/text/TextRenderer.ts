<<<<<<< HEAD
import { BoundingBox, Color } from "@oasis-engine/math";
import { Sprite, SpriteMaskInteraction, SpriteMaskLayer, SpriteRenderer } from "..";
import { CompareFunction, Renderer } from "../..";
=======
import { BoundingBox, Color, Vector3 } from "@oasis-engine/math";
>>>>>>> 186ace80
import { BoolUpdateFlag } from "../../BoolUpdateFlag";
import { Camera } from "../../Camera";
import { assignmentClone, deepClone, ignoreClone } from "../../clone/CloneManager";
import { Entity } from "../../Entity";
import { Renderer } from "../../Renderer";
import { CompareFunction } from "../../shader/enums/CompareFunction";
import { Texture2D } from "../../texture";
import { CharAssembler } from "../assembler/CharAssembler";
import { TextAssembler } from "../assembler/textAssembler";
import { RenderData2D } from "../data/RenderData2D";
import { CharRenderData } from "../assembler/CharRenderData";
import { FontStyle } from "../enums/FontStyle";
import { SpriteMaskInteraction } from "../enums/SpriteMaskInteraction";
import { SpriteMaskLayer } from "../enums/SpriteMaskLayer";
import { TextHorizontalAlignment, TextVerticalAlignment } from "../enums/TextAlignment";
import { OverflowMode } from "../enums/TextOverflow";
import { Sprite } from "../sprite/Sprite";
import { SpriteRenderer } from "../sprite/SpriteRenderer";
import { Font } from "./Font";

/**
 * Renders a text for 2D graphics.
 */
export class TextRenderer extends Renderer {
  private static _tempBounds: BoundingBox = new BoundingBox();

  /** @internal */
  @ignoreClone
  _sprite: Sprite = null;
  /** @internal */
  @ignoreClone
  _renderData: RenderData2D;
  /** @internal */
  @ignoreClone
  _charRenderDatas: Array<CharRenderData> = [];

  @ignoreClone
  _dirtyFlag: number = DirtyFlag.Property;
  /** @internal */
  @ignoreClone
  _isWorldMatrixDirty: BoolUpdateFlag;

  @deepClone
  private _color: Color = new Color(1, 1, 1, 1);
  @assignmentClone
  private _text: string = "";
  @assignmentClone
  private _width: number = 0;
  @assignmentClone
  private _height: number = 0;
  @assignmentClone
  private _font: Font = null;
  @assignmentClone
  private _fontSize: number = 24;
  @assignmentClone
  private _fontStyle: FontStyle = FontStyle.None;
  @assignmentClone
  private _lineSpacing: number = 0;
  @assignmentClone
  private _useCharCache: boolean = false;
  @assignmentClone
  private _horizontalAlignment: TextHorizontalAlignment = TextHorizontalAlignment.Center;
  @assignmentClone
  private _verticalAlignment: TextVerticalAlignment = TextVerticalAlignment.Center;
  @assignmentClone
  private _enableWrapping: boolean = false;
  @assignmentClone
  private _overflowMode: OverflowMode = OverflowMode.Overflow;
  @assignmentClone
  private _maskInteraction: SpriteMaskInteraction = SpriteMaskInteraction.None;
  @assignmentClone
  private _maskLayer: number = SpriteMaskLayer.Layer0;

  /**
   * Rendering color for the Text.
   */
  get color(): Color {
    return this._color;
  }

  set color(value: Color) {
    if (this._color !== value) {
      this._color.copyFrom(value);
    }
  }

  /**
   * Rendering string for the Text.
   */
  get text(): string {
    return this._text;
  }

  set text(value: string) {
    value = value || "";
    if (this._text !== value) {
      this._text = value;
      this._setDirtyFlagTrue(DirtyFlag.Property);
    }
  }

  /**
   * The width of the TextRenderer (in 3D world coordinates).
   */
  get width(): number {
    return this._width;
  }

  set width(value: number) {
    if (this._width !== value) {
      this._width = value;
      this._setDirtyFlagTrue(DirtyFlag.Property);
    }
  }

  /**
   * The height of the TextRenderer (in 3D world coordinates).
   */
  get height(): number {
    return this._height;
  }

  set height(value: number) {
    if (this._height !== value) {
      this._height = value;
      this._setDirtyFlagTrue(DirtyFlag.Property);
    }
  }

  /**
   * The font of the Text.
   */
  get font(): Font {
    return this._font;
  }

  set font(value: Font) {
    if (this._font !== value) {
      this._font = value;
      this._setDirtyFlagTrue(DirtyFlag.Property);
    }
  }

  /**
   * The font size of the Text.
   */
  get fontSize(): number {
    return this._fontSize;
  }

  set fontSize(value: number) {
    if (this._fontSize !== value) {
      this._fontSize = value;
      this._setDirtyFlagTrue(DirtyFlag.Property);
    }
  }

  /**
   * The style of the font.
   */
  get fontStyle(): FontStyle {
    return this._fontStyle;
  }

  set fontStyle(value: FontStyle) {
    if (this.fontStyle !== value) {
      this._fontStyle = value;
      this._setDirtyFlagTrue(DirtyFlag.Property);
    }
  }

  /**
   * The space between two lines (in pixels).
   */
  get lineSpacing(): number {
    return this._lineSpacing;
  }

  set lineSpacing(value: number) {
    if (this._lineSpacing !== value) {
      this._lineSpacing = value;
      this._setDirtyFlagTrue(DirtyFlag.Property);
    }
  }

  /**
   * Whether cache each character individually.
   */
  get useCharCache(): boolean {
    return this._useCharCache;
  }

  set useCharCache(value: boolean) {
    if (this._useCharCache !== value) {
      this._useCharCache = value;
      this._setDirtyFlagTrue(DirtyFlag.Property);

      if (value) {
        this._clearTexture();
        this._sprite.destroy();
        this._sprite = null;
        TextAssembler.clearData(this);
        CharAssembler.resetData(this);
      } else {
        CharAssembler.clearData(this);
        this._sprite = new Sprite(this.engine);
        TextAssembler.resetData(this);
      }
    }
  }

  /**
   * The horizontal alignment.
   */
  get horizontalAlignment(): TextHorizontalAlignment {
    return this._horizontalAlignment;
  }

  set horizontalAlignment(value: TextHorizontalAlignment) {
    if (this._horizontalAlignment !== value) {
      this._horizontalAlignment = value;
      this._setDirtyFlagTrue(DirtyFlag.Property);
    }
  }

  /**
   * The vertical alignment.
   */
  get verticalAlignment(): TextVerticalAlignment {
    return this._verticalAlignment;
  }

  set verticalAlignment(value: TextVerticalAlignment) {
    if (this._verticalAlignment !== value) {
      this._verticalAlignment = value;
      this._setDirtyFlagTrue(DirtyFlag.Property);
    }
  }

  /**
   * Whether wrap text to next line when exceeds the width of the container.
   */
  get enableWrapping(): boolean {
    return this._enableWrapping;
  }

  set enableWrapping(value: boolean) {
    if (this._enableWrapping !== value) {
      this._enableWrapping = value;
      this._setDirtyFlagTrue(DirtyFlag.Property);
    }
  }

  /**
   * The overflow mode.
   */
  get overflowMode(): OverflowMode {
    return this._overflowMode;
  }

  set overflowMode(value: OverflowMode) {
    if (this._overflowMode !== value) {
      this._overflowMode = value;
      this._setDirtyFlagTrue(DirtyFlag.Property);
    }
  }

  /**
   * Interacts with the masks.
   */
  get maskInteraction(): SpriteMaskInteraction {
    return this._maskInteraction;
  }

  set maskInteraction(value: SpriteMaskInteraction) {
    if (this._maskInteraction !== value) {
      this._maskInteraction = value;
      this._setDirtyFlagTrue(DirtyFlag.MaskInteraction);
    }
  }

  /**
   * The mask layer the sprite renderer belongs to.
   */
  get maskLayer(): number {
    return this._maskLayer;
  }

  set maskLayer(value: number) {
    this._maskLayer = value;
  }

  constructor(entity: Entity) {
    super(entity);
    const { engine } = this;
    this._isWorldMatrixDirty = entity.transform.registerWorldChangeFlag();
    this._sprite = new Sprite(engine);
    TextAssembler.resetData(this);
    this.font = Font.createFromOS(engine);
    this.setMaterial(engine._spriteDefaultMaterial);
  }

  /**
   * @internal
   */
  _render(camera: Camera): void {
    if (
      this._text === "" ||
      (this.enableWrapping && this.width <= 0) ||
      (this.overflowMode === OverflowMode.Truncate && this.height <= 0)
    ) {
      this._clearTexture();
      return;
    }

    if (this._isContainDirtyFlag(DirtyFlag.MaskInteraction)) {
      this._updateStencilState();
      this._setDirtyFlagFalse(DirtyFlag.MaskInteraction);
    }

    if (this._useCharCache) {
      CharAssembler.updateData(this);

      const { _charRenderDatas } = this;
      for (let i = 0, l = _charRenderDatas.length; i < l; ++i) {
        const charRenderData = _charRenderDatas[i];
        this._drawPrimitive(camera, charRenderData.renderData, charRenderData.texture);
      }
    } else {
      TextAssembler.updateData(this);
      this._drawPrimitive(camera, this._renderData, this._sprite.texture);
    }
  }

  /**
   * @internal
   */
  _onDestroy(): void {
    this.engine._dynamicTextAtlasManager.removeSprite(this._sprite);
    this._isWorldMatrixDirty.destroy();
    super._onDestroy();
  }

  /**
   * @internal
   */
  _cloneTo(target: TextRenderer): void {
    target.font = this._font;
  }

  /**
   * @internal
   */
  _isContainDirtyFlag(type: number): boolean {
    return (this._dirtyFlag & type) != 0;
  }

  /**
   * @internal
   */
  _setDirtyFlagTrue(type: number): void {
    this._dirtyFlag |= type;
  }

  /**
   * @internal
   */
  _setDirtyFlagFalse(type: number): void {
    this._dirtyFlag &= ~type;
  }

<<<<<<< HEAD
  /**
   * @internal
   */
  _clearTexture(): void {
    const { _sprite } = this;
    if (_sprite) {
      // Remove sprite from dynamic atlas.
      this.engine._dynamicTextAtlasManager.removeSprite(_sprite);
      this.shaderData.setTexture(SpriteRenderer._textureProperty, null);
      _sprite.atlasRegion = _sprite.region;
=======
  private _updateText(): void {
    const { width: originWidth, height: originHeight, enableWrapping, overflowMode } = this;
    const fontStr = TextUtils.getNativeFontString(this._font.name, this._fontSize, this._fontStyle);
    const textMetrics = TextUtils.measureText(
      this.text,
      originWidth,
      originHeight,
      this.lineSpacing,
      enableWrapping,
      overflowMode,
      fontStr
    );
    TextUtils.updateText(textMetrics, fontStr, this.horizontalAlignment, this.verticalAlignment);
    this._updateTexture();
  }

  private _updateTexture(): void {
    const trimData = TextUtils.trimCanvas();
    const { width, height } = trimData;
    const canvas = TextUtils.updateCanvas(width, height, trimData.data);
    this._clearTexture();
    const { _sprite: sprite, horizontalAlignment, verticalAlignment } = this;

    // Handle the case that width or height of text is larger than real width or height.
    const { pixelsPerUnit, pivot } = sprite;
    switch (horizontalAlignment) {
      case TextHorizontalAlignment.Left:
        pivot.x = ((this.width * pixelsPerUnit) / width) * 0.5;
        break;
      case TextHorizontalAlignment.Right:
        pivot.x = 1 - ((this.width * pixelsPerUnit) / width) * 0.5;
        break;
      case TextHorizontalAlignment.Center:
        pivot.x = 0.5;
        break;
    }
    switch (verticalAlignment) {
      case TextVerticalAlignment.Top:
        pivot.y = 1 - ((this.height * pixelsPerUnit) / height) * 0.5;
        break;
      case TextVerticalAlignment.Bottom:
        pivot.y = ((this.height * pixelsPerUnit) / height) * 0.5;
        break;
      case TextVerticalAlignment.Center:
        pivot.y = 0.5;
        break;
>>>>>>> 186ace80
    }
  }

  /**
   * @override
   */
  protected _updateBounds(worldBounds: BoundingBox): void {
    const worldMatrix = this._entity.transform.worldMatrix;
    if (this._useCharCache) {
      const bounds = TextRenderer._tempBounds;
      const { min, max } = bounds;
      min.setValue(0, 0, 0);
      max.setValue(0, 0, 0);
      const { _charRenderDatas } = this;
      const dataLen = _charRenderDatas.length;
      if (dataLen > 0) {
        const charRenderData = _charRenderDatas[0];
        const { localPositions } = charRenderData;
        let minPos = localPositions[3];
        let maxPos = localPositions[1];
        let minX = minPos.x;
        let minY = minPos.y;
        let maxX = maxPos.x;
        let maxY = maxPos.y;

        for (let i = 1; i < dataLen; ++i) {
          const { localPositions } = _charRenderDatas[i];
          let minPos = localPositions[3];
          let maxPos = localPositions[1];
          minX > minPos.x && (minX = minPos.x);
          minY > minPos.y && (minY = minPos.y);
          maxX < maxPos.x && (maxX = maxPos.x);
          maxY < maxPos.y && (maxY = maxPos.y);
        }
        min.setValue(minX, minY, 0);
        max.setValue(maxX, maxY, 0);
      }
      BoundingBox.transform(bounds, worldMatrix, worldBounds);
    } else {
      BoundingBox.transform(this._sprite.bounds, worldMatrix, worldBounds);
    }
  }

  private _updateStencilState(): void {
    // Update stencil.
    const material = this.getInstanceMaterial();
    const stencilState = material.renderState.stencilState;
    const maskInteraction = this._maskInteraction;

    if (maskInteraction === SpriteMaskInteraction.None) {
      stencilState.enabled = false;
      stencilState.writeMask = 0xff;
      stencilState.referenceValue = 0;
      stencilState.compareFunctionFront = stencilState.compareFunctionBack = CompareFunction.Always;
    } else {
      stencilState.enabled = true;
      stencilState.writeMask = 0x00;
      stencilState.referenceValue = 1;
      const compare =
        maskInteraction === SpriteMaskInteraction.VisibleInsideMask
          ? CompareFunction.LessEqual
          : CompareFunction.Greater;
      stencilState.compareFunctionFront = compare;
      stencilState.compareFunctionBack = compare;
    }
  }

<<<<<<< HEAD
  private _drawPrimitive(camera: Camera, renderData: RenderData2D, texture: Texture2D): void {
    const spriteElementPool = this._engine._spriteElementPool;
    const spriteElement = spriteElementPool.getFromPool();
    const { positions, triangles, uvs, color } = renderData;
    spriteElement.setValue(
      this,
      positions,
      uvs,
      triangles,
      color,
      texture,
      this.getMaterial(),
      camera
    );
    camera._renderPipeline.pushPrimitive(spriteElement);
=======
  private _updatePosition(): void {
    const localPositions = this._sprite._positions;
    const localVertexPos = TextRenderer._tempVec3;
    const worldMatrix = this.entity.transform.worldMatrix;

    const { _positions } = this;
    for (let i = 0, n = _positions.length; i < n; i++) {
      const curVertexPos = localPositions[i];
      localVertexPos.set(curVertexPos.x, curVertexPos.y, 0);
      Vector3.transformToVec3(localVertexPos, worldMatrix, _positions[i]);
    }
  }

  private _clearTexture(): void {
    const { _sprite } = this;
    // Remove sprite from dynamic atlas.
    this.engine._dynamicTextAtlasManager.removeSprite(_sprite);
    this.shaderData.setTexture(SpriteRenderer._textureProperty, null);
    _sprite.atlasRegion = _sprite.region;
>>>>>>> 186ace80
  }
}

export enum DirtyFlag {
  Property = 0x1,
  MaskInteraction = 0x2,
  All = 0x3
}<|MERGE_RESOLUTION|>--- conflicted
+++ resolved
@@ -1,29 +1,23 @@
-<<<<<<< HEAD
 import { BoundingBox, Color } from "@oasis-engine/math";
-import { Sprite, SpriteMaskInteraction, SpriteMaskLayer, SpriteRenderer } from "..";
-import { CompareFunction, Renderer } from "../..";
-=======
-import { BoundingBox, Color, Vector3 } from "@oasis-engine/math";
->>>>>>> 186ace80
 import { BoolUpdateFlag } from "../../BoolUpdateFlag";
 import { Camera } from "../../Camera";
 import { assignmentClone, deepClone, ignoreClone } from "../../clone/CloneManager";
 import { Entity } from "../../Entity";
-import { Renderer } from "../../Renderer";
-import { CompareFunction } from "../../shader/enums/CompareFunction";
 import { Texture2D } from "../../texture";
 import { CharAssembler } from "../assembler/CharAssembler";
 import { TextAssembler } from "../assembler/textAssembler";
 import { RenderData2D } from "../data/RenderData2D";
 import { CharRenderData } from "../assembler/CharRenderData";
 import { FontStyle } from "../enums/FontStyle";
+import { TextHorizontalAlignment, TextVerticalAlignment } from "../enums/TextAlignment";
+import { OverflowMode } from "../enums/TextOverflow";
+import { Font } from "./Font";
+import { Renderer } from "../../Renderer";
+import { Sprite } from "../sprite/Sprite";
 import { SpriteMaskInteraction } from "../enums/SpriteMaskInteraction";
 import { SpriteMaskLayer } from "../enums/SpriteMaskLayer";
-import { TextHorizontalAlignment, TextVerticalAlignment } from "../enums/TextAlignment";
-import { OverflowMode } from "../enums/TextOverflow";
-import { Sprite } from "../sprite/Sprite";
 import { SpriteRenderer } from "../sprite/SpriteRenderer";
-import { Font } from "./Font";
+import { CompareFunction } from "../../shader/enums/CompareFunction";
 
 /**
  * Renders a text for 2D graphics.
@@ -376,7 +370,6 @@
     this._dirtyFlag &= ~type;
   }
 
-<<<<<<< HEAD
   /**
    * @internal
    */
@@ -387,54 +380,6 @@
       this.engine._dynamicTextAtlasManager.removeSprite(_sprite);
       this.shaderData.setTexture(SpriteRenderer._textureProperty, null);
       _sprite.atlasRegion = _sprite.region;
-=======
-  private _updateText(): void {
-    const { width: originWidth, height: originHeight, enableWrapping, overflowMode } = this;
-    const fontStr = TextUtils.getNativeFontString(this._font.name, this._fontSize, this._fontStyle);
-    const textMetrics = TextUtils.measureText(
-      this.text,
-      originWidth,
-      originHeight,
-      this.lineSpacing,
-      enableWrapping,
-      overflowMode,
-      fontStr
-    );
-    TextUtils.updateText(textMetrics, fontStr, this.horizontalAlignment, this.verticalAlignment);
-    this._updateTexture();
-  }
-
-  private _updateTexture(): void {
-    const trimData = TextUtils.trimCanvas();
-    const { width, height } = trimData;
-    const canvas = TextUtils.updateCanvas(width, height, trimData.data);
-    this._clearTexture();
-    const { _sprite: sprite, horizontalAlignment, verticalAlignment } = this;
-
-    // Handle the case that width or height of text is larger than real width or height.
-    const { pixelsPerUnit, pivot } = sprite;
-    switch (horizontalAlignment) {
-      case TextHorizontalAlignment.Left:
-        pivot.x = ((this.width * pixelsPerUnit) / width) * 0.5;
-        break;
-      case TextHorizontalAlignment.Right:
-        pivot.x = 1 - ((this.width * pixelsPerUnit) / width) * 0.5;
-        break;
-      case TextHorizontalAlignment.Center:
-        pivot.x = 0.5;
-        break;
-    }
-    switch (verticalAlignment) {
-      case TextVerticalAlignment.Top:
-        pivot.y = 1 - ((this.height * pixelsPerUnit) / height) * 0.5;
-        break;
-      case TextVerticalAlignment.Bottom:
-        pivot.y = ((this.height * pixelsPerUnit) / height) * 0.5;
-        break;
-      case TextVerticalAlignment.Center:
-        pivot.y = 0.5;
-        break;
->>>>>>> 186ace80
     }
   }
 
@@ -446,8 +391,8 @@
     if (this._useCharCache) {
       const bounds = TextRenderer._tempBounds;
       const { min, max } = bounds;
-      min.setValue(0, 0, 0);
-      max.setValue(0, 0, 0);
+      min.set(0, 0, 0);
+      max.set(0, 0, 0);
       const { _charRenderDatas } = this;
       const dataLen = _charRenderDatas.length;
       if (dataLen > 0) {
@@ -469,12 +414,12 @@
           maxX < maxPos.x && (maxX = maxPos.x);
           maxY < maxPos.y && (maxY = maxPos.y);
         }
-        min.setValue(minX, minY, 0);
-        max.setValue(maxX, maxY, 0);
+        min.set(minX, minY, 0);
+        max.set(maxX, maxY, 0);
       }
       BoundingBox.transform(bounds, worldMatrix, worldBounds);
     } else {
-      BoundingBox.transform(this._sprite.bounds, worldMatrix, worldBounds);
+      BoundingBox.transform(this._sprite._getBounds(), worldMatrix, worldBounds);
     }
   }
 
@@ -502,43 +447,11 @@
     }
   }
 
-<<<<<<< HEAD
   private _drawPrimitive(camera: Camera, renderData: RenderData2D, texture: Texture2D): void {
     const spriteElementPool = this._engine._spriteElementPool;
     const spriteElement = spriteElementPool.getFromPool();
-    const { positions, triangles, uvs, color } = renderData;
-    spriteElement.setValue(
-      this,
-      positions,
-      uvs,
-      triangles,
-      color,
-      texture,
-      this.getMaterial(),
-      camera
-    );
+    spriteElement.setValue(this, renderData, this.getMaterial(), texture);
     camera._renderPipeline.pushPrimitive(spriteElement);
-=======
-  private _updatePosition(): void {
-    const localPositions = this._sprite._positions;
-    const localVertexPos = TextRenderer._tempVec3;
-    const worldMatrix = this.entity.transform.worldMatrix;
-
-    const { _positions } = this;
-    for (let i = 0, n = _positions.length; i < n; i++) {
-      const curVertexPos = localPositions[i];
-      localVertexPos.set(curVertexPos.x, curVertexPos.y, 0);
-      Vector3.transformToVec3(localVertexPos, worldMatrix, _positions[i]);
-    }
-  }
-
-  private _clearTexture(): void {
-    const { _sprite } = this;
-    // Remove sprite from dynamic atlas.
-    this.engine._dynamicTextAtlasManager.removeSprite(_sprite);
-    this.shaderData.setTexture(SpriteRenderer._textureProperty, null);
-    _sprite.atlasRegion = _sprite.region;
->>>>>>> 186ace80
   }
 }
 
