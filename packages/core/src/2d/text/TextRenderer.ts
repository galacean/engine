import { BoundingBox, Color, Vector3 } from "@oasis-engine/math";
import { Camera } from "../../Camera";
import { assignmentClone, deepClone, ignoreClone } from "../../clone/CloneManager";
import { Entity } from "../../Entity";
import { CharRenderData } from "./CharRenderData";
import { FontStyle } from "../enums/FontStyle";
import { TextHorizontalAlignment, TextVerticalAlignment } from "../enums/TextAlignment";
import { OverflowMode } from "../enums/TextOverflow";
import { Font } from "./Font";
import { Renderer } from "../../Renderer";
import { SpriteMaskInteraction } from "../enums/SpriteMaskInteraction";
import { SpriteMaskLayer } from "../enums/SpriteMaskLayer";
import { CompareFunction } from "../../shader/enums/CompareFunction";
import { ICustomClone } from "../../clone/ComponentCloner";
import { TextUtils } from "./TextUtils";
import { CharRenderDataPool } from "./CharRenderDataPool";
import { Engine } from "../../Engine";
import { ListenerUpdateFlag } from "../../ListenerUpdateFlag";

/**
 * Renders a text for 2D graphics.
 */
export class TextRenderer extends Renderer implements ICustomClone {
  private static _charRenderDataPool: CharRenderDataPool<CharRenderData> = new CharRenderDataPool(CharRenderData, 50);
  private static _tempVec30: Vector3 = new Vector3();
  private static _tempVec31: Vector3 = new Vector3();

  /** @internal */
  @assignmentClone
  _styleFont: Font = null;
  /** @internal */
  @ignoreClone
  _charRenderDatas: CharRenderData[] = [];

  @ignoreClone
  _dirtyFlag: number = DirtyFlag.Font | DirtyFlag.WorldBounds;
  /** @internal */
  @ignoreClone
  _isWorldMatrixDirty: ListenerUpdateFlag;

  @deepClone
  private _color: Color = new Color(1, 1, 1, 1);
  @assignmentClone
  private _text: string = "";
  @assignmentClone
  private _width: number = 0;
  @assignmentClone
  private _height: number = 0;
  @ignoreClone
  private _localBounds: BoundingBox = new BoundingBox();
  @assignmentClone
  private _font: Font = null;
  @assignmentClone
  private _fontSize: number = 24;
  @assignmentClone
  private _fontStyle: FontStyle = FontStyle.None;
  @assignmentClone
  private _lineSpacing: number = 0;
  @assignmentClone
  private _horizontalAlignment: TextHorizontalAlignment = TextHorizontalAlignment.Center;
  @assignmentClone
  private _verticalAlignment: TextVerticalAlignment = TextVerticalAlignment.Center;
  @assignmentClone
  private _enableWrapping: boolean = false;
  @assignmentClone
  private _overflowMode: OverflowMode = OverflowMode.Overflow;
  @assignmentClone
  private _maskInteraction: SpriteMaskInteraction = SpriteMaskInteraction.None;
  @assignmentClone
  private _maskLayer: number = SpriteMaskLayer.Layer0;

  /**
   * Rendering color for the Text.
   */
  get color(): Color {
    return this._color;
  }

  set color(value: Color) {
    if (this._color !== value) {
      this._color.copyFrom(value);
    }
  }

  /**
   * Rendering string for the Text.
   */
  get text(): string {
    return this._text;
  }

  set text(value: string) {
    value = value || "";
    if (this._text !== value) {
      this._text = value;
      this._setDirtyFlagTrue(DirtyFlag.LocalPositionBounds);
    }
  }

  /**
   * The width of the TextRenderer (in 3D world coordinates).
   */
  get width(): number {
    return this._width;
  }

  set width(value: number) {
    if (this._width !== value) {
      this._width = value;
      this._setDirtyFlagTrue(DirtyFlag.LocalPositionBounds);
    }
  }

  /**
   * The height of the TextRenderer (in 3D world coordinates).
   */
  get height(): number {
    return this._height;
  }

  set height(value: number) {
    if (this._height !== value) {
      this._height = value;
      this._setDirtyFlagTrue(DirtyFlag.LocalPositionBounds);
    }
  }

  /**
   * The font of the Text.
   */
  get font(): Font {
    return this._font;
  }

  set font(value: Font) {
    if (this._font !== value) {
      this._font = value;
      this._setDirtyFlagTrue(DirtyFlag.Font);
    }
  }

  /**
   * The font size of the Text.
   */
  get fontSize(): number {
    return this._fontSize;
  }

  set fontSize(value: number) {
    if (this._fontSize !== value) {
      this._fontSize = value;
      this._setDirtyFlagTrue(DirtyFlag.Font);
    }
  }

  /**
   * The style of the font.
   */
  get fontStyle(): FontStyle {
    return this._fontStyle;
  }

  set fontStyle(value: FontStyle) {
    if (this.fontStyle !== value) {
      this._fontStyle = value;
      this._setDirtyFlagTrue(DirtyFlag.Font);
    }
  }

  /**
   * The space between two lines (in pixels).
   */
  get lineSpacing(): number {
    return this._lineSpacing;
  }

  set lineSpacing(value: number) {
    if (this._lineSpacing !== value) {
      this._lineSpacing = value;
      this._setDirtyFlagTrue(DirtyFlag.LocalPositionBounds);
    }
  }

  /**
   * The horizontal alignment.
   */
  get horizontalAlignment(): TextHorizontalAlignment {
    return this._horizontalAlignment;
  }

  set horizontalAlignment(value: TextHorizontalAlignment) {
    if (this._horizontalAlignment !== value) {
      this._horizontalAlignment = value;
      this._setDirtyFlagTrue(DirtyFlag.LocalPositionBounds);
    }
  }

  /**
   * The vertical alignment.
   */
  get verticalAlignment(): TextVerticalAlignment {
    return this._verticalAlignment;
  }

  set verticalAlignment(value: TextVerticalAlignment) {
    if (this._verticalAlignment !== value) {
      this._verticalAlignment = value;
      this._setDirtyFlagTrue(DirtyFlag.LocalPositionBounds);
    }
  }

  /**
   * Whether wrap text to next line when exceeds the width of the container.
   */
  get enableWrapping(): boolean {
    return this._enableWrapping;
  }

  set enableWrapping(value: boolean) {
    if (this._enableWrapping !== value) {
      this._enableWrapping = value;
      this._setDirtyFlagTrue(DirtyFlag.LocalPositionBounds);
    }
  }

  /**
   * The overflow mode.
   */
  get overflowMode(): OverflowMode {
    return this._overflowMode;
  }

  set overflowMode(value: OverflowMode) {
    if (this._overflowMode !== value) {
      this._overflowMode = value;
      this._setDirtyFlagTrue(DirtyFlag.LocalPositionBounds);
    }
  }

  /**
   * Interacts with the masks.
   */
  get maskInteraction(): SpriteMaskInteraction {
    return this._maskInteraction;
  }

  set maskInteraction(value: SpriteMaskInteraction) {
    if (this._maskInteraction !== value) {
      this._maskInteraction = value;
      this._setDirtyFlagTrue(DirtyFlag.MaskInteraction);
    }
  }

  /**
   * The mask layer the sprite renderer belongs to.
   */
  get maskLayer(): number {
    return this._maskLayer;
  }

  set maskLayer(value: number) {
    this._maskLayer = value;
  }

  /**
   * The bounding volume of the TextRenderer.
   */
  get bounds(): BoundingBox {
    this._isContainDirtyFlag(DirtyFlag.StyleFont) && this._resetStyleFont();
    this._isContainDirtyFlag(DirtyFlag.LocalPositionBounds) && this._updateLocalData();
    this._isContainDirtyFlag(DirtyFlag.WorldPosition) && this._updatePosition();
    this._isContainDirtyFlag(DirtyFlag.WorldBounds) && this._updateBounds(this._bounds);
    this._setDirtyFlagFalse(DirtyFlag.Font | DirtyFlag.WorldBounds);

    return this._bounds;
  }

  constructor(entity: Entity) {
    super(entity);
    const { engine } = this;
    this._isWorldMatrixDirty = entity.transform._registerWorldChangeListener();
    this._isWorldMatrixDirty.listener = () => {
      this._setDirtyFlagTrue(DirtyFlag.WorldPosition | DirtyFlag.WorldBounds);
    };
    this.font = Font.createFromOS(engine);
    this.setMaterial(engine._spriteDefaultMaterial);
    if (!engine.supportTintColor) {
      //@ts-ignore
      this._color._onValueChanged = () => {
        this._setDirtyFlagTrue(DirtyFlag.StyleFont);
      };
    }
  }

  /**
   * @internal
   */
  _render(camera: Camera): void {
    if (
      this._text === "" ||
      (this.enableWrapping && this.width <= 0) ||
      (this.overflowMode === OverflowMode.Truncate && this.height <= 0)
    ) {
      return;
    }

    if (this._isContainDirtyFlag(DirtyFlag.MaskInteraction)) {
      this._updateStencilState();
      this._setDirtyFlagFalse(DirtyFlag.MaskInteraction);
    }

    if (this._isContainDirtyFlag(DirtyFlag.StyleFont)) {
      this._resetStyleFont();
      this._setDirtyFlagFalse(DirtyFlag.StyleFont);
    }

    if (this._isContainDirtyFlag(DirtyFlag.LocalPositionBounds)) {
      this._updateLocalData();
      this._setDirtyFlagFalse(DirtyFlag.LocalPositionBounds);
    }

    if (this._isContainDirtyFlag(DirtyFlag.WorldPosition)) {
      this._updatePosition();
      this._setDirtyFlagFalse(DirtyFlag.WorldPosition);
    }

    const spriteElementPool = this._engine._spriteElementPool;
    const textElement = this._engine._textElementPool.getFromPool();
    const charElements = textElement.charElements;
    const material = this.getMaterial();
    const charRenderDatas = this._charRenderDatas;
    const charCount = charRenderDatas.length;
    const passes = material.shader.passes;
    const renderStates = material.renderStates;

    textElement.component = this;
    textElement.material = material;
    charElements.length = charCount;

    for (let i = 0; i < charCount; ++i) {
      const charRenderData = charRenderDatas[i];
      const spriteElement = spriteElementPool.getFromPool();
<<<<<<< HEAD
      spriteElement.setValue(this, charRenderData.renderData, material, charRenderData.texture, i);
=======
      spriteElement.setValue(
        this,
        charRenderData.renderData,
        material,
        charRenderData.texture,
        renderStates[0],
        passes[0]
      );
>>>>>>> a69f9e4c
      charElements[i] = spriteElement;
    }
    camera._renderPipeline.pushPrimitive(textElement);
  }

  /**
   * @internal
   */
  _onDestroy(): void {
    // Clear render data.
    const charRenderDatas = this._charRenderDatas;
    for (let i = 0, n = charRenderDatas.length; i < n; ++i) {
      TextRenderer._charRenderDataPool.put(charRenderDatas[i]);
    }
    charRenderDatas.length = 0;

    this._isWorldMatrixDirty.destroy();
    super._onDestroy();
  }

  /**
   * @internal
   */
  _cloneTo(target: TextRenderer): void {
    target.font = this._font;
  }

  /**
   * @internal
   */
  _isContainDirtyFlag(type: number): boolean {
    return (this._dirtyFlag & type) != 0;
  }

  /**
   * @internal
   */
  _setDirtyFlagTrue(type: number): void {
    this._dirtyFlag |= type;
  }

  /**
   * @internal
   */
  _setDirtyFlagFalse(type: number): void {
    this._dirtyFlag &= ~type;
  }

  /**
   * @override
   */
  protected _updateBounds(worldBounds: BoundingBox): void {
    BoundingBox.transform(this._localBounds, this._entity.transform.worldMatrix, worldBounds);
  }

  private _updateStencilState(): void {
    // Update stencil.
    const material = this.getInstanceMaterial();
    const stencilState = material.renderState.stencilState;
    const maskInteraction = this._maskInteraction;

    if (maskInteraction === SpriteMaskInteraction.None) {
      stencilState.enabled = false;
      stencilState.writeMask = 0xff;
      stencilState.referenceValue = 0;
      stencilState.compareFunctionFront = stencilState.compareFunctionBack = CompareFunction.Always;
    } else {
      stencilState.enabled = true;
      stencilState.writeMask = 0x00;
      stencilState.referenceValue = 1;
      const compare =
        maskInteraction === SpriteMaskInteraction.VisibleInsideMask
          ? CompareFunction.LessEqual
          : CompareFunction.Greater;
      stencilState.compareFunctionFront = compare;
      stencilState.compareFunctionBack = compare;
    }
  }

  private _resetStyleFont(): void {
    const lastStyleFont = this._styleFont;
    if (lastStyleFont) {
      lastStyleFont._addRefCount(-1);
      lastStyleFont.destroy();
    }
    this._styleFont = Font.createFromOS(
      this.engine,
      TextUtils.getNativeFontHash(
        this.font.name,
        this.fontSize,
        this.fontStyle,
        this.engine.supportTintColor ? null : this.color
      )
    );
    this._styleFont._addRefCount(1);
  }

  private _updatePosition(): void {
    const { transform } = this.entity;
    const e = transform.worldMatrix.elements;
    const charRenderDatas = this._charRenderDatas;

    // prettier-ignore
    const e0 = e[0], e1 = e[1], e2 = e[2];
    // prettier-ignore
    const e4 = e[4], e5 = e[5], e6 = e[6];
    // prettier-ignore
    const e12 = e[12], e13 = e[13], e14 = e[14];

    const up = TextRenderer._tempVec31.set(e4, e5, e6);
    const right = TextRenderer._tempVec30.set(e0, e1, e2);

    for (let i = 0, n = charRenderDatas.length; i < n; ++i) {
      const charRenderData = charRenderDatas[i];
      const { localPositions } = charRenderData;
      const { positions } = charRenderData.renderData;

      const { x: topLeftX, y: topLeftY } = localPositions;

      // Top-Left
      const worldPosition0 = positions[0];
      worldPosition0.x = topLeftX * e0 + topLeftY * e4 + e12;
      worldPosition0.y = topLeftX * e1 + topLeftY * e5 + e13;
      worldPosition0.z = topLeftX * e2 + topLeftY * e6 + e14;

      // Right offset
      const worldPosition1 = positions[1];
      Vector3.scale(right, localPositions.z - topLeftX, worldPosition1);

      // Top-Right
      Vector3.add(worldPosition0, worldPosition1, worldPosition1);

      // Up offset
      const worldPosition2 = positions[2];
      Vector3.scale(up, localPositions.w - topLeftY, worldPosition2);

      // Bottom-Left
      Vector3.add(worldPosition0, worldPosition2, positions[3]);
      // Bottom-Right
      Vector3.add(worldPosition1, worldPosition2, worldPosition2);
    }
  }

  private _updateLocalData(): void {
    const { color, horizontalAlignment, verticalAlignment, _charRenderDatas: charRenderDatas } = this;
    const { min, max } = this._localBounds;
    min.set(0, 0, 0);
    max.set(0, 0, 0);
    const { _pixelsPerUnit } = Engine;
    const pixelsPerUnitReciprocal = 1.0 / _pixelsPerUnit;
    const charFont = this._styleFont;
    const rendererWidth = this.width * _pixelsPerUnit;
    const halfRendererWidth = rendererWidth * 0.5;
    const rendererHeight = this.height * _pixelsPerUnit;

    const textMetrics = this.enableWrapping
      ? TextUtils.measureTextWithWrap(this)
      : TextUtils.measureTextWithoutWrap(this);
    const { height, lines, lineWidths, lineHeight, lineMaxSizes } = textMetrics;
    const charRenderDataPool = TextRenderer._charRenderDataPool;
    const halfLineHeight = lineHeight * 0.5;
    const linesLen = lines.length;

    let startY = 0;
    const topDiff = lineHeight * 0.5 - lineMaxSizes[0].ascent;
    const bottomDiff = lineHeight * 0.5 - lineMaxSizes[linesLen - 1].descent - 1;
    switch (verticalAlignment) {
      case TextVerticalAlignment.Top:
        startY = rendererHeight * 0.5 - halfLineHeight + topDiff;
        break;
      case TextVerticalAlignment.Center:
        startY = height * 0.5 - halfLineHeight - (bottomDiff - topDiff) * 0.5;
        break;
      case TextVerticalAlignment.Bottom:
        startY = height - rendererHeight * 0.5 - halfLineHeight - bottomDiff;
        break;
    }

    let renderDataCount = 0;
    let minX = Number.MAX_SAFE_INTEGER;
    let minY = Number.MAX_SAFE_INTEGER;
    let maxX = Number.MIN_SAFE_INTEGER;
    let maxY = Number.MIN_SAFE_INTEGER;
    let lastLineIndex = linesLen - 1;
    for (let i = 0; i < linesLen; ++i) {
      const line = lines[i];
      const lineWidth = lineWidths[i];

      let startX = 0;
      switch (horizontalAlignment) {
        case TextHorizontalAlignment.Left:
          startX = -halfRendererWidth;
          break;
        case TextHorizontalAlignment.Center:
          startX = -lineWidth * 0.5;
          break;
        case TextHorizontalAlignment.Right:
          startX = halfRendererWidth - lineWidth;
          break;
      }

      for (let j = 0, m = line.length - 1; j <= m; ++j) {
        const char = line[j];
        const charInfo = charFont._getCharInfo(char);

        if (charInfo.h > 0) {
          const charRenderData = charRenderDatas[renderDataCount] || charRenderDataPool.get();
          const { renderData, localPositions } = charRenderData;
          charRenderData.texture = charFont._getTextureByIndex(charInfo.index);
          renderData.color = color;

          renderData.uvs = charInfo.uvs;
          const { w, ascent, descent } = charInfo;

          const left = startX * pixelsPerUnitReciprocal;
          const right = (startX + w) * pixelsPerUnitReciprocal;
          const top = (startY + ascent) * pixelsPerUnitReciprocal;
          const bottom = (startY - descent + 1) * pixelsPerUnitReciprocal;

          localPositions.set(left, top, right, bottom);
          charRenderDatas[renderDataCount] = charRenderData;
          renderDataCount++;

          i === 0 && (maxY = Math.max(maxY, top));
          i === lastLineIndex && (minY = Math.min(minY, bottom));
          j === 0 && (minX = Math.min(minX, left));
          j === m && (maxX = Math.max(maxX, right));
        }
        startX += charInfo.xAdvance;
      }

      startY -= lineHeight;
    }

    min.set(minX, minY, 0);
    max.set(maxX, maxY, 0);

    // Revert excess render data to pool.
    const lastRenderDataCount = charRenderDatas.length;
    if (lastRenderDataCount > renderDataCount) {
      for (let i = renderDataCount; i < lastRenderDataCount; ++i) {
        charRenderDataPool.put(charRenderDatas[i]);
      }
      charRenderDatas.length = renderDataCount;
    }

    charFont._getLastIndex() > 0 &&
      charRenderDatas.sort((a, b) => {
        return a.texture.instanceId - b.texture.instanceId;
      });
  }
}

export enum DirtyFlag {
  StyleFont = 0x1,
  LocalPositionBounds = 0x2,
  WorldPosition = 0x4,
  WorldBounds = 0x8,
  MaskInteraction = 0x10,

  Font = StyleFont | LocalPositionBounds | WorldPosition
}<|MERGE_RESOLUTION|>--- conflicted
+++ resolved
@@ -340,9 +340,6 @@
     for (let i = 0; i < charCount; ++i) {
       const charRenderData = charRenderDatas[i];
       const spriteElement = spriteElementPool.getFromPool();
-<<<<<<< HEAD
-      spriteElement.setValue(this, charRenderData.renderData, material, charRenderData.texture, i);
-=======
       spriteElement.setValue(
         this,
         charRenderData.renderData,
@@ -351,7 +348,6 @@
         renderStates[0],
         passes[0]
       );
->>>>>>> a69f9e4c
       charElements[i] = spriteElement;
     }
     camera._renderPipeline.pushPrimitive(textElement);
