--- conflicted
+++ resolved
@@ -33,21 +33,11 @@
   private static _charRenderInfos: CharRenderInfo[] = [];
 
   /** @internal */
-<<<<<<< HEAD
-  @assignmentClone
-  _styleFont: Font = null;
-  /** @internal */
-  @ignoreClone
-  _charRenderDatas: CharRenderData[] = [];
-  @ignoreClone
-  _dirtyFlag: number = DirtyFlag.Font | DirtyFlag.WorldBounds;
-=======
   @ignoreClone
   _textChunks = Array<TextChunk>();
   /** @internal */
   @assignmentClone
   _subFont: SubFont = null;
->>>>>>> e8e80904
   /** @internal */
   @ignoreClone
   _dirtyFlag: number = DirtyFlag.Font;
@@ -278,14 +268,6 @@
   /**
    * The bounding volume of the TextRenderer.
    */
-<<<<<<< HEAD
-  get bounds(): BoundingBox {
-    this._isContainDirtyFlag(DirtyFlag.StyleFont) && this._resetStyleFont();
-    this._isContainDirtyFlag(DirtyFlag.LocalPositionBounds) && this._updateLocalData();
-    this._isContainDirtyFlag(DirtyFlag.WorldPosition) && this._updatePosition();
-    this._isContainDirtyFlag(DirtyFlag.WorldBounds) && this._updateBounds(this._bounds);
-    this._setDirtyFlagFalse(DirtyFlag.Font | DirtyFlag.WorldBounds);
-=======
   override get bounds(): BoundingBox {
     if (this._isTextNoVisible()) {
       if (this._isContainDirtyFlag(DirtyFlag.WorldBounds)) {
@@ -302,7 +284,6 @@
     this._isContainDirtyFlag(DirtyFlag.WorldPosition) && this._updatePosition();
     this._isContainDirtyFlag(DirtyFlag.WorldBounds) && this._updateBounds(this._bounds);
     this._setDirtyFlagFalse(DirtyFlag.Font);
->>>>>>> e8e80904
 
     return this._bounds;
   }
@@ -327,27 +308,10 @@
       this._font = null;
     }
 
-<<<<<<< HEAD
-    if (this._isContainDirtyFlag(DirtyFlag.StyleFont)) {
-      this._resetStyleFont();
-      this._setDirtyFlagFalse(DirtyFlag.StyleFont);
-    }
-
-    if (this._isContainDirtyFlag(DirtyFlag.LocalPositionBounds)) {
-      this._updateLocalData();
-      this._setDirtyFlagFalse(DirtyFlag.LocalPositionBounds);
-    }
-
-    if (this._isContainDirtyFlag(DirtyFlag.WorldPosition)) {
-      this._updatePosition();
-      this._setDirtyFlagFalse(DirtyFlag.WorldPosition);
-    }
-=======
     super._onDestroy();
 
     this._freeTextChunks();
     this._textChunks = null;
->>>>>>> e8e80904
 
     this._subFont && (this._subFont = null);
   }
@@ -496,24 +460,10 @@
     }
   }
 
-<<<<<<< HEAD
-  private _resetStyleFont(): void {
-    const lastStyleFont = this._styleFont;
-    if (lastStyleFont) {
-      lastStyleFont._addRefCount(-1);
-      lastStyleFont.destroy();
-    }
-    this._styleFont = Font.createFromOS(
-      this.engine,
-      TextUtils.getNativeFontHash(this.font.name, this.fontSize, this.fontStyle)
-    );
-    this._styleFont._addRefCount(1);
-=======
   private _resetSubFont(): void {
     const font = this._font;
     this._subFont = font._getSubFont(this.fontSize, this.fontStyle);
     this._subFont.nativeFontString = TextUtils.getNativeFontString(font.name, this.fontSize, this.fontStyle);
->>>>>>> e8e80904
   }
 
   private _updatePosition(): void {
@@ -590,20 +540,8 @@
 
   private _updateLocalData(): void {
     const { min, max } = this._localBounds;
-<<<<<<< HEAD
-    min.set(0, 0, 0);
-    max.set(0, 0, 0);
-    const { _pixelsPerUnit } = Engine;
-    const pixelsPerUnitReciprocal = 1.0 / _pixelsPerUnit;
-    const charFont = this._styleFont;
-    const rendererWidth = this.width * _pixelsPerUnit;
-    const halfRendererWidth = rendererWidth * 0.5;
-    const rendererHeight = this.height * _pixelsPerUnit;
-
-=======
     const charRenderInfos = TextRenderer._charRenderInfos;
     const charFont = this._subFont;
->>>>>>> e8e80904
     const textMetrics = this.enableWrapping
       ? TextUtils.measureTextWithWrap(this)
       : TextUtils.measureTextWithoutWrap(this);
@@ -813,10 +751,6 @@
   }
 }
 
-<<<<<<< HEAD
-export enum DirtyFlag {
-  StyleFont = 0x1,
-=======
 class TextChunk {
   charRenderInfos = new Array<CharRenderInfo>();
   subChunk: SubPrimitiveChunk;
@@ -825,18 +759,12 @@
 
 enum DirtyFlag {
   SubFont = 0x1,
->>>>>>> e8e80904
   LocalPositionBounds = 0x2,
   WorldPosition = 0x4,
   WorldBounds = 0x8,
   MaskInteraction = 0x10,
-<<<<<<< HEAD
-
-  Font = StyleFont | LocalPositionBounds | WorldPosition
-=======
   Color = 0x20,
 
   Position = LocalPositionBounds | WorldPosition | WorldBounds,
   Font = SubFont | Position
->>>>>>> e8e80904
 }