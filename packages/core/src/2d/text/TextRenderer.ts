--- conflicted
+++ resolved
@@ -239,13 +239,9 @@
   }
 
   set maskInteraction(value: SpriteMaskInteraction) {
-<<<<<<< HEAD
-    this._maskInteraction = value;
-=======
     if (this._maskInteraction !== value) {
       this._maskInteraction = value;
     }
->>>>>>> a7b36adb
   }
 
   /**
@@ -373,16 +369,7 @@
       return;
     }
 
-<<<<<<< HEAD
     if (this._isContainDirtyFlag(TextRendererUpdateFlag.LocalPosition)) {
-=======
-    if (this._isContainDirtyFlag(DirtyFlag.SubFont)) {
-      this._resetSubFont();
-      this._setDirtyFlagFalse(DirtyFlag.SubFont);
-    }
-
-    if (this._isContainDirtyFlag(DirtyFlag.LocalPositionBounds)) {
->>>>>>> a7b36adb
       this._updateLocalData();
       this._setDirtyFlagFalse(TextRendererUpdateFlag.LocalPositionAndLocalBounds);
     }
@@ -415,15 +402,6 @@
     camera._renderPipeline.pushRenderElement(context, renderElement);
   }
 
-<<<<<<< HEAD
-=======
-  private _resetSubFont(): void {
-    const font = this._font;
-    this._subFont = font._getSubFont(this.fontSize, this.fontStyle);
-    this._subFont.nativeFontString = TextUtils.getNativeFontString(font.name, this.fontSize, this.fontStyle);
-  }
-
->>>>>>> a7b36adb
   private _updatePosition(): void {
     const { transform } = this.entity;
     const e = transform.worldMatrix.elements;
@@ -714,7 +692,6 @@
   texture: Texture2D;
 }
 
-<<<<<<< HEAD
 /**
  * @remarks Extends `RendererUpdateFlags`.
  */
@@ -723,14 +700,6 @@
   LocalPosition = 0x8,
   WorldPosition = 0x10,
   Color = 0x20,
-=======
-enum DirtyFlag {
-  SubFont = 0x1,
-  LocalPositionBounds = 0x2,
-  WorldPosition = 0x4,
-  WorldBounds = 0x8,
-  Color = 0x10,
->>>>>>> a7b36adb
 
   LocalPositionAndLocalBounds = LocalPosition | RendererUpdateFlags.LocalBounds,
   WorldPositionAndWorldBounds = WorldPosition | RendererUpdateFlags.WorldBounds,
