--- conflicted
+++ resolved
@@ -105,14 +105,6 @@
     const lines = new Array<string>();
     const lineWidths = new Array<number>();
     const lineMaxSizes = new Array<FontSizeInfo>();
-<<<<<<< HEAD
-    const { _pixelsPerUnit } = Engine;
-    const lineHeight = fontSizeInfo.size + renderer.lineSpacing * _pixelsPerUnit;
-    const letterSpacing = renderer.letterSpacing * _pixelsPerUnit;
-    const wrapWidth = renderer.width * _pixelsPerUnit;
-    let width = 0;
-=======
->>>>>>> 31245db0
 
     const pixelsPerUnit = Engine._pixelsPerUnit;
     const lineHeight = fontSizeInfo.size + renderer.lineSpacing * pixelsPerUnit;
@@ -122,18 +114,6 @@
     subFont.nativeFontString = fontString;
     for (let i = 0, n = subTexts.length; i < n; i++) {
       const subText = subTexts[i];
-<<<<<<< HEAD
-      let chars = "";
-      let charsWidth = 0;
-      let maxAscent = -1;
-      let maxDescent = -1;
-      let wordChars = "";
-      let wordCharsWidth = 0;
-      let wordMaxAscent = -1;
-      let wordMaxDescent = -1;
-      let curInEnglishWord = false;
-      let isNotFirstLine = false;
-=======
       // If subText is empty, push an empty line directly
       if (subText.length === 0) {
         this._pushLine(lines, lineWidths, lineMaxSizes, "", 0, 0, 0);
@@ -151,21 +131,11 @@
       let lineMaxDescent = 0;
 
       let notFirstLine = false;
->>>>>>> 31245db0
 
       for (let j = 0, m = subText.length; j < m; ++j) {
         const char = subText[j];
         const charInfo = TextUtils._getCharInfo(char, fontString, subFont);
         const charCode = char.charCodeAt(0);
-<<<<<<< HEAD
-        // 32 is space.
-        const isSpace = charCode === 32;
-        if (isSpace && isNotFirstLine && chars.length === 0 && wordChars.length === 0) {
-          continue;
-        }
-
-        const isNotEnglish = isSpace || charCode > 255;
-=======
         const isSpace = charCode === 32;
 
         if (isSpace && notFirstLine && line.length === 0 && word.length === 0) {
@@ -174,63 +144,11 @@
 
         // The char code scope of Chinese is [\u4e00-\u9fff]
         const unableFromWord = isSpace || (charCode >= 0x4e00 && charCode <= 0x9fff);
->>>>>>> 31245db0
         const { w, offsetY } = charInfo;
         const halfH = charInfo.h * 0.5;
         const ascent = halfH + offsetY;
         const descent = halfH - offsetY;
 
-<<<<<<< HEAD
-        if (isNotEnglish) {
-          // If it is an English word before, need to handle the previous English word and chars.
-          if (curInEnglishWord) {
-            if (charsWidth + wordCharsWidth > wrapWidth) {
-              this._pushCharsToLines(lines, lineWidths, lineMaxSizes, chars, charsWidth, maxAscent, maxDescent);
-              isNotFirstLine = true;
-              chars = wordChars;
-              charsWidth = wordCharsWidth;
-              maxAscent = wordMaxAscent;
-              maxDescent = wordMaxDescent;
-            } else {
-              chars += wordChars;
-              charsWidth += wordCharsWidth;
-              maxAscent < wordMaxAscent && (maxAscent = wordMaxAscent);
-              maxDescent < wordMaxDescent && (maxDescent = wordMaxDescent);
-            }
-
-            curInEnglishWord = false;
-            wordChars = "";
-            wordCharsWidth = 0;
-            wordMaxAscent = -1;
-            wordMaxDescent = -1;
-          }
-
-          // Handle cur char.
-          if (charsWidth + w > wrapWidth) {
-            if (charsWidth === 0) {
-              this._pushCharsToLines(lines, lineWidths, lineMaxSizes, char, w, ascent, descent);
-              isNotFirstLine = true;
-            } else {
-              this._pushCharsToLines(lines, lineWidths, lineMaxSizes, chars, charsWidth, maxAscent, maxDescent);
-              isNotFirstLine = true;
-              if (isSpace) {
-                chars = "";
-                charsWidth = 0;
-                maxAscent = -1;
-                maxDescent = -1;
-              } else {
-                chars = char;
-                charsWidth = charInfo.xAdvance + letterSpacing;
-                maxAscent = ascent;
-                maxDescent = descent;
-              }
-            }
-          } else {
-            chars += char;
-            charsWidth += charInfo.xAdvance + letterSpacing;
-            maxAscent < ascent && (maxAscent = ascent);
-            maxDescent < descent && (maxDescent = descent);
-=======
         if (unableFromWord) {
           // If it is a word before, need to handle the previous word and line
           if (word.length > 0) {
@@ -303,7 +221,6 @@
             wordWidth += charInfo.xAdvance;
             wordMaxAscent = Math.max(wordMaxAscent, ascent);
             wordMaxDescent = Math.max(wordMaxDescent, descent);
->>>>>>> 31245db0
           }
         }
       }
@@ -324,82 +241,6 @@
           }
           textWidth = Math.max(textWidth, wordWidth);
         } else {
-<<<<<<< HEAD
-          curInEnglishWord = true;
-          // Total width from chars and wordChars and char exceed wrap width.
-          if (charsWidth + wordCharsWidth + charInfo.w > wrapWidth) {
-            // Handle chars if it not empty.
-            if (charsWidth > 0) {
-              this._pushCharsToLines(lines, lineWidths, lineMaxSizes, chars, charsWidth, maxAscent, maxDescent);
-              isNotFirstLine = true;
-              chars = "";
-              charsWidth = 0;
-              maxAscent = -1;
-              maxDescent = -1;
-            }
-
-            // Total width from wordChars and char exceed wrap width.
-            if (wordCharsWidth + charInfo.w > wrapWidth) {
-              // Push wordchars to a single line, char becomes the start of a new line.
-              this._pushCharsToLines(
-                lines,
-                lineWidths,
-                lineMaxSizes,
-                wordChars,
-                wordCharsWidth,
-                wordMaxAscent,
-                wordMaxDescent
-              );
-              isNotFirstLine = true;
-              wordChars = char;
-              wordCharsWidth = charInfo.xAdvance + letterSpacing;
-              wordMaxAscent = ascent;
-              wordMaxDescent = descent;
-            } else {
-              wordChars += char;
-              wordCharsWidth += charInfo.xAdvance + letterSpacing;
-              wordMaxAscent < ascent && (wordMaxAscent = maxAscent = ascent);
-              wordMaxDescent < descent && (wordMaxDescent = maxDescent = descent);
-            }
-          } else {
-            wordChars += char;
-            wordCharsWidth += charInfo.xAdvance + letterSpacing;
-            wordMaxAscent < ascent && (wordMaxAscent = maxAscent = ascent);
-            wordMaxDescent < descent && (wordMaxDescent = maxDescent = descent);
-          }
-        }
-      }
-
-      if (wordCharsWidth > 0) {
-        // If the total width from chars and wordChars exceed wrap width.
-        if (charsWidth + wordCharsWidth > wrapWidth) {
-          // Push chars to a single line.
-          this._pushCharsToLines(lines, lineWidths, lineMaxSizes, chars, charsWidth, maxAscent, maxDescent);
-          charsWidth = 0;
-          // Push wordChars to a single line.
-          this._pushCharsToLines(
-            lines,
-            lineWidths,
-            lineMaxSizes,
-            wordChars,
-            wordCharsWidth,
-            wordMaxAscent,
-            wordMaxDescent
-          );
-          isNotFirstLine = true;
-        } else {
-          // Merge to chars.
-          chars += wordChars;
-          charsWidth += wordCharsWidth;
-          maxAscent < wordMaxAscent && (maxAscent = wordMaxAscent);
-          maxDescent < wordMaxDescent && (maxDescent = wordMaxDescent);
-        }
-      }
-
-      if (charsWidth > 0) {
-        this._pushCharsToLines(lines, lineWidths, lineMaxSizes, chars, charsWidth, maxAscent, maxDescent);
-        isNotFirstLine = true;
-=======
           // Merge to chars
           line += word;
           lineWidth += wordWidth;
@@ -411,7 +252,6 @@
       if (lineWidth > 0) {
         this._pushLine(lines, lineWidths, lineMaxSizes, line, lineWidth, lineMaxAscent, lineMaxDescent);
         textWidth = Math.max(textWidth, lineWidth);
->>>>>>> 31245db0
       }
     }
 
@@ -441,15 +281,6 @@
     const lineMaxSizes = new Array<FontSizeInfo>();
     const { _pixelsPerUnit } = Engine;
     const lineHeight = fontSizeInfo.size + renderer.lineSpacing * _pixelsPerUnit;
-<<<<<<< HEAD
-    const letterSpacing = renderer.letterSpacing * _pixelsPerUnit;
-    let width = 0;
-    let height = renderer.height * _pixelsPerUnit;
-    if (renderer.overflowMode === OverflowMode.Overflow) {
-      height = lineHeight * lineCount;
-    }
-=======
->>>>>>> 31245db0
 
     let width = 0;
     subFont.nativeFontString = fontString;
@@ -461,7 +292,7 @@
 
       for (let j = 0, m = line.length; j < m; ++j) {
         const charInfo = TextUtils._getCharInfo(line[j], fontString, subFont);
-        curWidth += charInfo.xAdvance + letterSpacing;
+        curWidth += charInfo.xAdvance;
         const { offsetY } = charInfo;
         const halfH = charInfo.h * 0.5;
         const ascent = halfH + offsetY;
@@ -618,19 +449,6 @@
     return charInfo;
   }
 
-<<<<<<< HEAD
-  private static _pushCharsToLines(
-    lines: Array<string>,
-    lineWidths: Array<number>,
-    lineMaxSizes: Array<FontSizeInfo>,
-    chars: string,
-    charsWidth: number,
-    ascent: number,
-    descent: number
-  ): void {
-    lines.push(chars);
-    lineWidths.push(charsWidth);
-=======
   private static _pushLine(
     lines: string[],
     lineWidths: number[],
@@ -642,7 +460,6 @@
   ): void {
     lines.push(line);
     lineWidths.push(lineWidth);
->>>>>>> 31245db0
     lineMaxSizes.push({
       ascent,
       descent,
