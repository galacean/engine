--- conflicted
+++ resolved
@@ -329,14 +329,8 @@
     if (this.leftHand) {
       vec3.scale(vec3Cache, vec3Cache, -1);
     }
-<<<<<<< HEAD
-    vec3.add(vec3Cache, this._ownerNode.position, vec3Cache);
-    // todo 每帧都会有运算
-    mat4.lookAt(this.viewMatrix, this._ownerNode.position, vec3Cache, this._ownerNode.up);
-=======
     vec3.add(vec3Cache, this._node.position, vec3Cache);
     mat4.lookAt(this.viewMatrix, this._node.position, vec3Cache, this._node.up);
->>>>>>> 76a6263c
     mat4.invert(this.inverseViewMatrix, this.viewMatrix);
   }
 }