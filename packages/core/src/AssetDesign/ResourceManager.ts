import { AssetPromise } from "./AssetPromise";
import { LoadItem } from "./LoadItem";
import { ReferenceObject } from "./ReferenceObject";
import { Engine } from "..";
import { Loader } from "./Loader";
import { AssetType } from "./AssetType";

/**
 * 资源管理员。
 */
export class ResourceManager {
  /**
   * 当前创建资产所属的默认引擎对象。
   * @remarks 最后创建的引擎实例会自动赋值该属性。
   */
  static defaultCreateAssetEngine: Engine = null;

  private static _loaders: { [key: number]: Loader<any> } = {};
  private static _extTypeMapping: { [key: string]: AssetType } = {};

  /** @internal */
  static _addLoader(type: AssetType, loader: Loader<any>, extnames: string[]) {
    this._loaders[type] = loader;
    for (let i = 0, len = extnames.length; i < len; i++) {
      this._extTypeMapping[extnames[i]] = type;
    }
  }

  private static _getTypeByUrl(url: string): AssetType {
    return this._extTypeMapping[url.substring(url.lastIndexOf(".") + 1)];
  }

  /** 资产路径池,key为资产ID，值为资产路径，通过路径加载的资源均放入该池中，用于资源文件管理。*/
  private _assetPool: { [key: number]: string } = Object.create(null);
  /** 资产池,key为资产路径，值为资产，通过路径加载的资源均放入该池中，用于资产文件管理。*/
  private _assetUrlPool: { [key: string]: Object } = Object.create(null);
  /** 引用计数对象池,key为对象ID，引用计数的对象均放入该池中。*/
  private _referenceObjectPool: { [key: number]: ReferenceObject } = Object.create(null);

  /** 加载失败后的重试次数。*/
  retryCount: number = 1;
  /** 加载失败后的重试延迟时间，单位是毫秒。*/
  retryInterval: number = 0;
  /** 资源默认超时时间 */
  timeout: number = 10000;

  /**
   * 通过路径异步加载资源。
   * @param path - 路径
   * @returns 资源请求
   */
  load<T>(path: string): AssetPromise<T>;

  /**
   * 通过路径集合异步加载资源集合。
   * @param path - 路径集合
   * @returns 资源请求
   */
  load(pathes: string[]): AssetPromise<Object>;

  /**
   * 通过加载信息集合异步加载资源集合。
   * @param assetItem - 资源加载项
   * @returns 资源请求
   */
  load<T>(assetItem: LoadItem): AssetPromise<T>;

  /**
   * 通过加载信息集合异步加载资源集合。
   * @param assetItems - 资源加载项集合
   * @returns 资源请求
   */
  load(assetItems: LoadItem[]): AssetPromise<Object>;

  /**
   * @internal
   */
<<<<<<< HEAD
  load<T>(assetInfo: string | LoadItem | (LoadItem | string)[]): AssetPromise<T | T[]> | never {
    // 单个资源加载
    if (!Array.isArray(assetInfo)) {
      return this.loadSingleItem(assetInfo);
    }
    // 数组资源加载
    const promises = assetInfo.map((item) => this.loadSingleItem<T>(item));

    return AssetPromise.all<T>(promises);
  }
  /**
   * 取消所有未完成加载的资产。
   */
  cancelNotLoaded(): void;

  /**
   * @internal
   */
  cancelNotLoaded(path?: string | string[]): void {}
=======
  load<T>(assetInfo: string | string[] | LoadItem | LoadItem[]): AssetPromise<T> {
    return null;
  }

  /**
   * 取消所有未完成加载的资产。
   */
  cancelNotLoaded(): void {}
>>>>>>> fa2cf6d9

  /**
   * 垃圾回收，会释放受引用计数管理的资源对象。
   * @remarks 释放原则为没有被组件实例引用，包含直接引用和间接引用。
   */
  gc(): void {}

  /**
   * @internal
   */
  _addAsset(path: string, asset: ReferenceObject): void {
    this._assetPool[asset.instanceID] = path;
    this._assetUrlPool[path] = asset;
  }

  /**
   * @internal
   */
  _deleteAsset(asset: ReferenceObject): void {
    const id = asset.instanceID;
    const path = this._assetPool[id];
    if (path) {
      delete this._assetPool[id];
      delete this._assetUrlPool[path];
    }
  }

  /**
   * @internal
   */
  _getAssetPath(id: number): string {
    return this._assetPool[id];
  }

  /**
   * @internal
   */
  _addReferenceObject(id: number, asset: ReferenceObject): void {
    this._referenceObjectPool[id] = asset;
  }

  /**
   * @internal
   */
  _deleteReferenceObject(id: number): void {
    delete this._referenceObjectPool[id];
  }

  private _assignDefaultOptions(assetInfo: LoadItem): LoadItem | never {
    assetInfo.type = assetInfo.type ?? ResourceManager._getTypeByUrl(assetInfo.url);
    if (assetInfo.type === undefined) {
      throw `asset type should be specified: ${assetInfo.url}`;
    }
    assetInfo.retryCount = assetInfo.retryCount ?? this.retryCount;
    assetInfo.timeout = assetInfo.timeout ?? this.timeout;
    assetInfo.retryInterval = assetInfo.retryInterval ?? this.retryInterval;
    return assetInfo;
  }

  private loadSingleItem<T>(item: LoadItem | string): AssetPromise<T> | never {
    let info: LoadItem;
    if (typeof item === "string") {
      info = this._assignDefaultOptions({ url: item });
    } else {
      info = this._assignDefaultOptions(item);
    }
    return ResourceManager._loaders[info.type].load(info, this);
  }
}

export function resourceLoader(assetType: AssetType, extnames: string[]) {
  return <T extends Loader<any>>(Target: { new (): T }) => {
    //@ts-ignore
    ResourceManager._addLoader(assetType, new Target(), extnames);
  };
}<|MERGE_RESOLUTION|>--- conflicted
+++ resolved
@@ -75,7 +75,6 @@
   /**
    * @internal
    */
-<<<<<<< HEAD
   load<T>(assetInfo: string | LoadItem | (LoadItem | string)[]): AssetPromise<T | T[]> | never {
     // 单个资源加载
     if (!Array.isArray(assetInfo)) {
@@ -95,16 +94,6 @@
    * @internal
    */
   cancelNotLoaded(path?: string | string[]): void {}
-=======
-  load<T>(assetInfo: string | string[] | LoadItem | LoadItem[]): AssetPromise<T> {
-    return null;
-  }
-
-  /**
-   * 取消所有未完成加载的资产。
-   */
-  cancelNotLoaded(): void {}
->>>>>>> fa2cf6d9
 
   /**
    * 垃圾回收，会释放受引用计数管理的资源对象。
