import { Color } from "@oasis-engine/math";
import { Engine } from "./Engine";
import { BackgroundMode } from "./enums/BackgroundMode";
import { BackgroundTextureFillMode } from "./enums/BackgroundTextureFillMode";
import { Sky } from "./sky/Sky";
import { Texture2D } from "./texture";

/**
 * Background of scene.
 */
export class Background {
  /**
   * Background mode.
   * @defaultValue `BackgroundMode.SolidColor`
   * @remarks If using `BackgroundMode.Sky` mode and material or mesh of the `sky` is not defined, it will downgrade to `BackgroundMode.SolidColor`.
   */
  mode: BackgroundMode = BackgroundMode.SolidColor;

  /**
   * Background solid color.
   * @defaultValue `new Color(0.25, 0.25, 0.25, 1.0)`
   * @remarks When `mode` is `BackgroundMode.SolidColor`, the property will take effects.
   */
  solidColor: Color = new Color(0.25, 0.25, 0.25, 1.0);

  /**
   * Background sky.
   * @remarks When `mode` is `BackgroundMode.Sky`, the property will take effects.
   */
  readonly sky: Sky = new Sky();

  /** @internal */
<<<<<<< HEAD
  _texture: Texture2D = null;

  /** @internal */
  _textureFillMode: BackgroundTextureFillMode = BackgroundTextureFillMode.AspectFitHeight;

=======
  _textureFillMode: BackgroundTextureFillMode = BackgroundTextureFillMode.AspectFitHeight;

  private _texture: Texture2D = null;

>>>>>>> 478ba0fe
  /**
   * Background texture.
   * @remarks When `mode` is `BackgroundMode.Texture`, the property will take effects.
   */
  get texture(): Texture2D {
    return this._texture;
  }

  set texture(value: Texture2D) {
    if (this._texture !== value) {
      this._texture = value;
      this._engine._backgroundTextureMaterial.shaderData.setTexture("u_baseTexture", value);
    }
  }

  /**
   * @internal
   * Background texture fill mode.
   * @remarks When `mode` is `BackgroundMode.Texture`, the property will take effects.
   * @defaultValue `BackgroundTextureFillMode.FitHeight`
   */
  get textureFillMode(): BackgroundTextureFillMode {
    return this._textureFillMode;
  }

  set textureFillMode(value: BackgroundTextureFillMode) {
    if (value !== this._textureFillMode) {
      this._textureFillMode = value;
      this._resizeBackgroundTexture();
    }
  }

  /**
   * Constructor of Background.
   * @param _engine Engine Which the background belongs to.
   */
  constructor(private _engine: Engine) {}

  /**
   * @internal
   */
  _resizeBackgroundTexture(): void {
    if (!this._texture) {
      return;
    }
    const { canvas } = this._engine;
    const { width, height } = canvas;
    const { _backgroundTextureMesh } = this._engine;
    const positions = _backgroundTextureMesh.getPositions();

    switch (this._textureFillMode) {
      case BackgroundTextureFillMode.Fill:
        positions[0].setValue(-1, -1, -1);
        positions[1].setValue(1, -1, -1);
        positions[2].setValue(-1, 1, -1);
        positions[3].setValue(1, 1, -1);
        break;
      case BackgroundTextureFillMode.AspectFitWidth:
<<<<<<< HEAD
        {
          const scaleValue = 1 / ((this._texture.width * (height / width)) / height);
          positions[0].setValue(-1, -scaleValue, -1);
          positions[1].setValue(1, -scaleValue, -1);
          positions[2].setValue(-1, scaleValue, -1);
          positions[3].setValue(1, scaleValue, -1);
        }
        break;
      case BackgroundTextureFillMode.AspectFitHeight:
        {
          const scaleValue = (this._texture.width * (height / width)) / height;
          positions[0].setValue(-scaleValue, -1, -1);
          positions[1].setValue(scaleValue, -1, -1);
          positions[2].setValue(-scaleValue, 1, -1);
          positions[3].setValue(scaleValue, 1, -1);
        }
=======
        const fitWidthScale = 1 / ((this._texture.width * (height / width)) / height);
        positions[0].setValue(-1, -fitWidthScale, -1);
        positions[1].setValue(1, -fitWidthScale, -1);
        positions[2].setValue(-1, fitWidthScale, -1);
        positions[3].setValue(1, fitWidthScale, -1);
        break;
      case BackgroundTextureFillMode.AspectFitHeight:
        const fitHeightScale = (this._texture.width * (height / width)) / height;
        positions[0].setValue(-fitHeightScale, -1, -1);
        positions[1].setValue(fitHeightScale, -1, -1);
        positions[2].setValue(-fitHeightScale, 1, -1);
        positions[3].setValue(fitHeightScale, 1, -1);
>>>>>>> 478ba0fe
        break;
    }
    _backgroundTextureMesh.setPositions(positions);
    _backgroundTextureMesh.uploadData(false);
  }
}<|MERGE_RESOLUTION|>--- conflicted
+++ resolved
@@ -30,18 +30,10 @@
   readonly sky: Sky = new Sky();
 
   /** @internal */
-<<<<<<< HEAD
-  _texture: Texture2D = null;
-
-  /** @internal */
-  _textureFillMode: BackgroundTextureFillMode = BackgroundTextureFillMode.AspectFitHeight;
-
-=======
   _textureFillMode: BackgroundTextureFillMode = BackgroundTextureFillMode.AspectFitHeight;
 
   private _texture: Texture2D = null;
 
->>>>>>> 478ba0fe
   /**
    * Background texture.
    * @remarks When `mode` is `BackgroundMode.Texture`, the property will take effects.
@@ -100,24 +92,6 @@
         positions[3].setValue(1, 1, -1);
         break;
       case BackgroundTextureFillMode.AspectFitWidth:
-<<<<<<< HEAD
-        {
-          const scaleValue = 1 / ((this._texture.width * (height / width)) / height);
-          positions[0].setValue(-1, -scaleValue, -1);
-          positions[1].setValue(1, -scaleValue, -1);
-          positions[2].setValue(-1, scaleValue, -1);
-          positions[3].setValue(1, scaleValue, -1);
-        }
-        break;
-      case BackgroundTextureFillMode.AspectFitHeight:
-        {
-          const scaleValue = (this._texture.width * (height / width)) / height;
-          positions[0].setValue(-scaleValue, -1, -1);
-          positions[1].setValue(scaleValue, -1, -1);
-          positions[2].setValue(-scaleValue, 1, -1);
-          positions[3].setValue(scaleValue, 1, -1);
-        }
-=======
         const fitWidthScale = 1 / ((this._texture.width * (height / width)) / height);
         positions[0].setValue(-1, -fitWidthScale, -1);
         positions[1].setValue(1, -fitWidthScale, -1);
@@ -130,7 +104,6 @@
         positions[1].setValue(fitHeightScale, -1, -1);
         positions[2].setValue(-fitHeightScale, 1, -1);
         positions[3].setValue(fitHeightScale, 1, -1);
->>>>>>> 478ba0fe
         break;
     }
     _backgroundTextureMesh.setPositions(positions);
