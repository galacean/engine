import { ClearMode, TextureCubeFace } from "./base";
import { Matrix, MathUtil, Vector2, Vector3, Vector4 } from "@alipay/o3-math";
import { Component } from "./Component";
import { dependencies } from "./ComponentsDependencies";
import { Entity } from "./Entity";
import { Transform } from "./Transform";
import { UpdateFlag } from "./UpdateFlag";
import { BasicRenderPipeline } from "./RenderPipeline/BasicRenderPipeline";

/**
 * @todo 数学库改造
 */
type Ray = { origin: Vector3; direction: Vector3 };

/**
 * @todo
 */
type Sky = {};

//CM：这个类可能需要搬家
class MathTemp {
  static tempMat4 = new Matrix();
  static tempVec4 = new Vector4();
  static tempVec3 = new Vector3();
}

/**
 * 相机的清除标记。
 */
export enum ClearFlags {
  /* 清理深度和天空。*/
  DepthSky,
  /* 清理深度和颜色。*/
  DepthColor,
  /* 只清除深度。*/
  Depth,
  /* 不做任何清除。*/
  None
}

/**
 * Camera 组件，作为渲染三位世界的入口。
 */
@dependencies(Transform)
export class Camera extends Component {
  /**
   * 渲染优先级，数字越大越先渲染。
   */
  priority: number = 0;
  /**
   * 渲染遮罩，位操作。
   * @todo 渲染管线剔除管理实现
   */
  cullingMask: number = 0;
  _renderPipeline: BasicRenderPipeline;
  _pixelViewport: Vector4 = new Vector4(0, 0, 1, 1);
  private _isOrthographic: boolean = false;
  private _projectionMatrix: Matrix = new Matrix();
  private _isProjMatSetting = false;
  private _viewMatrix: Matrix = new Matrix();
  private _clearParam: Vector4;
  private _clearMode: ClearMode;
  private _viewport: Vector4 = new Vector4(0, 0, 1, 1);
  private _nearClipPlane: number;
  private _farClipPlane: number;
  private _fieldOfView: number;
  private _orthographicSize: number = 10;
  private _inverseProjectionMatrix: Matrix = new Matrix();
  private _inverseViewMatrix: Matrix = new Matrix();
  /** 投影矩阵脏标记 */
  private _isProjectionDirty = true;
  /** 投影矩阵逆矩阵脏标记 */
  private _isInvProjMatDirty: boolean = true;
  private _customAspectRatio: number = undefined;
<<<<<<< HEAD
  private _invViewProjMat: Matrix = new Matrix();
=======
  private _lastAspectSize: Vector2 = [0, 0];
  private _invViewProjMat: Matrix4 = mat4.create();
>>>>>>> e64d82b8
  private _transform: Transform;
  private _isViewMatrixDirty: UpdateFlag;
  /** 投影视图矩阵逆矩阵脏标记 */
  private _isInvViewProjDirty: UpdateFlag;

  /**
   * 近裁剪平面。
   */
  get nearClipPlane(): number {
    return this._nearClipPlane;
  }

  set nearClipPlane(value: number) {
    this._nearClipPlane = value;
    this._projMatChange();
  }

  /**
   * 远裁剪平面。
   */
  get farClipPlane(): number {
    return this._farClipPlane;
  }

  set farClipPlane(value: number) {
    this._farClipPlane = value;
    this._projMatChange();
  }

  /**
   * 视场，单位是角度制，透视投影时生效。
   */
  get fieldOfView(): number {
    return this._fieldOfView;
  }

  set fieldOfView(value: number) {
    this._fieldOfView = value;
    this._projMatChange();
  }

  /**
   * 横纵比，默认由视口的宽高比自动计算，如果手动设置会保持手动值，调用resetAspectRatio()可恢复。
   */
  get aspectRatio(): number {
    const canvas = this._entity.engine.canvas;
    return this._customAspectRatio ?? (canvas.width * this._viewport.z) / (canvas.height * this._viewport.w);
  }

  set aspectRatio(value: number) {
    this._customAspectRatio = value;
    this._projMatChange();
  }

  /**
   * 视口，归一化表达，左上角为（0，0）坐标，右下角为（1，1）。
   * @remarks 修改后需要重新赋值,保证修改生效。
   */
  get viewport(): Vector4 {
    return this._viewport;
  }

  set viewport(value: Vector4) {
    if (value !== this._viewport) {
      value.cloneTo(this._viewport);
    }
    this._projMatChange();
  }

  /**
   * 是否正交，默认是 false。true 会使用正交投影，false 使用透视投影。
   */
  get isOrthographic(): boolean {
    return this._isOrthographic;
  }

  set isOrthographic(value: boolean) {
    this._isOrthographic = value;
    this._projMatChange();
  }

  /**
   * 正交模式下相机的一半尺寸。
   */
  get orthographicSize(): number {
    return this._orthographicSize;
  }

  set orthographicSize(value: number) {
    this._orthographicSize = value;
    this._projMatChange();
  }

  /**
   * 背景清除标记。
   */
  get clearFlags(): ClearFlags {
    throw "not implemented";
  }

  /**
   * @todo 天空盒重构
   */
  set clearFlags(value: ClearFlags) {
    throw "not implemented";
  }

  /**
   * 清除视口的背景颜色，当 clearFlags 为 DepthColor 时生效。
   */
  get backgroundColor(): Vector4 {
    return this._clearParam;
  }

  set backgroundColor(value: Vector4) {
    this.setClearMode(this._clearMode, value);
  }

  /**
   * 清除视口的背景天空，当 clearFlags 为 DepthSky 时生效。
   * @todo 渲染管线修改
   */
  get backgroundSky(): Sky {
    throw new Error("接口未实现");
  }

  /**
   * 视图矩阵。
   */
  get viewMatrix(): Readonly<Matrix> {
    //CM:相机的视图矩阵一般会移除缩放,避免在shader运算出一些奇怪的问题
    if (this._isViewMatrixDirty.flag) {
      this._isViewMatrixDirty.flag = false;
      const modelMatrix = this._transform.worldMatrix;
      turnAround(MathTemp.tempMat4, modelMatrix); // todo:以后删除  turnAround
      Matrix.invert(MathTemp.tempMat4, this._viewMatrix);
    }
    return this._viewMatrix;
  }

  /**
   * 投影矩阵,默认由相机的相关参数计算计算，如果手动设置会保持手动值，调用resetProjectionMatrix()可恢复。
   */
  set projectionMatrix(value: Matrix) {
    this._projectionMatrix = value;
    this._isProjMatSetting = true;
    this._projMatChange();
  }

<<<<<<< HEAD
  get projectionMatrix(): Matrix {
    if (!this._isProjectionDirty || this._isProjMatSetting) {
=======
  get projectionMatrix(): Matrix4 {
    const canvas = this._entity.engine.canvas;
    if (
      (!this._isProjectionDirty || this._isProjMatSetting) &&
      this._lastAspectSize[0] === canvas.width &&
      this._lastAspectSize[1] === canvas.height
    ) {
>>>>>>> e64d82b8
      return this._projectionMatrix;
    }
    this._isProjectionDirty = false;
    this._lastAspectSize[0] = canvas.width;
    this._lastAspectSize[1] = canvas.height;
    const aspectRatio = this.aspectRatio;
    if (!this._isOrthographic) {
      Matrix.perspective(
        MathUtil.degreeToRadian(this._fieldOfView),
        aspectRatio,
        this._nearClipPlane,
        this._farClipPlane,
        this._projectionMatrix
      );
    } else {
      const width = this._orthographicSize * aspectRatio;
      const height = this._orthographicSize;
      Matrix.ortho(-width, width, -height, height, this._nearClipPlane, this._farClipPlane, this._projectionMatrix);
    }
    return this._projectionMatrix;
  }

  /**
   * 是否开启HDR。
   * @todo 渲染管线修改
   */
  get enableHDR(): boolean {
    throw new Error("not implemention");
  }

  set enableHDR(value: boolean) {
    throw new Error("not implemention");
  }

  /**
   * 渲染目标，设置后会渲染到渲染目标上，如果为空则渲染到屏幕上。
   * @todo 渲染管线修改
   */
  get renderTarget(): any {
    throw new Error("not implemention");
  }

  set renderTarget(value: any) {
    throw new Error("not implemention");
  }

  /**
   * 创建 Camera 组件。
   * @param entity 实体
   * @param props camera 参数
   */
  constructor(entity: Entity, props: any) {
    // TODO: 修改构造函数参数
    super(entity, props);

    this._transform = this.entity.transform;
    this._isViewMatrixDirty = this._transform.registerWorldChangeFlag();
    this._isInvViewProjDirty = this._transform.registerWorldChangeFlag();
    const {
      RenderPipeline = BasicRenderPipeline,
      clearParam = new Vector4(0.25, 0.25, 0.25, 1),
      clearMode,
      near,
      far,
      fov
    } = props;

    this._nearClipPlane = near ?? 0.1;
    this._farClipPlane = far ?? 100;
    this._fieldOfView = fov ?? 45;

    // TODO: 删除，兼容旧 camera，decaprated
    const target = props.target ?? new Vector3();
    const up = props.up ?? new Vector3(0, 1, 0);
    entity.transform.position = props.position ?? new Vector3(0, 10, 20);
    entity.transform.lookAt(target, up);

    this._renderPipeline = new RenderPipeline(this);

    // TODO: 修改为 ClearFlags
    this.setClearMode(clearMode, clearParam);
  }

  /**
   * 恢复通过 fieldOfView、nearClipPlane 和 farClipPlane 自动计算投影矩阵。
   */
  resetProjectionMatrix(): void {
    this._isProjMatSetting = false;
    this._projMatChange();
  }

  /**
   * 恢复通过视口宽高比自动计算横纵比。
   */
  resetAspectRatio(): void {
    this._customAspectRatio = undefined;
    this._projMatChange();
  }

  /**
   * 将一个点从世界空间变换到视口空间。
   * @param point - 世界空间中的点
   * @param out - 视口空间坐标，X 和 Y 为视口空间坐标，Z 为视口深度，近裁剪面为 0，远裁剪面为 1，W 为距离相机的世界单位距离
   * @returns 视口空间坐标
   */
  worldToViewportPoint(point: Vector3, out: Vector4): Vector4 {
    Matrix.multiply(this.projectionMatrix, this.viewMatrix, MathTemp.tempMat4);
    MathTemp.tempVec4.setValue(point.x, point.y, point.z, 1.0);
    Vector4.transformByMat4x4(MathTemp.tempVec4, MathTemp.tempMat4, MathTemp.tempVec4);

    const w = MathTemp.tempVec4.w;
    const nx = MathTemp.tempVec4.x / w;
    const ny = MathTemp.tempVec4.y / w;
    const nz = MathTemp.tempVec4.z / w;

    // 坐标轴转换
    out.x = (nx + 1.0) * 0.5;
    out.y = (1.0 - ny) * 0.5;
    out.z = nz;
    out.w = w;
    return out;
  }

  /**
   * 将一个点从视口空间变换到世界空间。
   * @param point - X 和 Y 为视口空间坐标，Z 为视口深度，近裁剪面为 0，远裁剪面为 1
   * @param out - 世界空间中的点
   * @returns 世界空间中的点
   */
  viewportToWorldPoint(point: Vector3, out: Vector3): Vector3 {
    const invViewProjMat = this.invViewProjMat;
    return this._innerViewportToWorldPoint(point, invViewProjMat, out);
  }

  /**
   * 通过视口空间点的坐标获取射线，生成射线的起点在相机的近裁面并穿过点的 X 和 Y 坐标。
   * @param point 视口空间中的点
   * @param out - 射线
   * @returns 射线
   */
  viewportPointToRay(point: Vector2, out: Ray): Ray {
    // 使用近裁面的交点作为 origin
    MathTemp.tempVec3.setValue(point.x, point.y, 0);
    const origin = this.viewportToWorldPoint(MathTemp.tempVec3, out.origin);
    // 使用远裁面的交点作为 origin
    const viewportPos: Vector3 = MathTemp.tempVec3.setValue(point.x, point.y, 1);
    const farPoint: Vector3 = this._innerViewportToWorldPoint(viewportPos, this._invViewProjMat, MathTemp.tempVec3);
    Vector3.subtract(farPoint, origin, out.direction);
    out.direction.normalize();

    return out;
  }

  /**
   * 将一个点的X和Y坐标从屏幕空间变换到视口空间
   * @param point - 屏幕空间点
   * @param out - 视口空间点
   * @returns 射线
   */
  screenToViewportPoint<T extends Vector2 | Vector3>(point: Vector3 | Vector2, out: T): T {
    const viewport = this.viewport;
    out.x = (point.x - viewport.x) / viewport.z;
    out.y = (point.y - viewport.y) / viewport.w;
    return out;
  }

  /**
   * 将一个点的X和Y坐标从视口空间变换到屏幕空间。
   * @param point - 视口空间的点
   * @param out - 屏幕空间的点
   * @returns 射线
   */
  viewportToScreenPoint<T extends Vector2 | Vector3 | Vector4>(point: T, out: T): T {
    const viewport = this.viewport;
    const viewWidth = viewport.z;
    const viewHeight = viewport.w;
    const nx = point.x;
    const ny = point.y;
    out.x = viewport.x + viewWidth * nx;
    out.y = viewport.y + viewHeight * ny;
    return out;
  }

  /**
   * 手动调用相机的渲染。
   * @param cubeFaces - 立方体的渲染面集合,如果设置了renderTarget并且renderTarget.isCube=true时生效
   */
  render(cubeFaces?: TextureCubeFace): void {
    this._renderPipeline.render();
  }

  /**
   * @innernal
   */
  _onActive() {
    this.entity.scene.attachRenderCamera(this);
  }

  /**
   * @innernal
   */
  _onInActive() {
    this.entity.scene.detachRenderCamera(this);
  }

  /**
   * @innernal
   */
  _onDestroy() {
    this._renderPipeline?.destroy();
    this._isInvViewProjDirty.destroy();
    this._isViewMatrixDirty.destroy();
  }

  private _projMatChange() {
    this._isProjectionDirty = true;
    this._isInvProjMatDirty = true;
    this._isInvViewProjDirty.flag = true;
  }

  private _innerViewportToWorldPoint(point: Vector3, invViewProjMat: Matrix, out: Vector3): Vector3 {
    // depth 是归一化的深度，0 是 nearPlane，1 是 farClipPlane
    const depth = point[2] * 2 - 1;
    // 变换到裁剪空间矩阵
    MathTemp.tempVec4.setValue(point.x * 2 - 1, 1 - point.y * 2, depth, 1);
    // 计算逆矩阵结果
    Vector4.transformByMat4x4(MathTemp.tempVec4, invViewProjMat, MathTemp.tempVec4);
    const u = MathTemp.tempVec4;
    const w = u.w;

    out.x = u.x / w;
    out.y = u.y / w;
    out.z = u.z / w;
    return out;
  }

  /**
   * @private
   * 视图投影矩阵逆矩阵
   */
  get invViewProjMat(): Matrix {
    if (this._isInvViewProjDirty.flag) {
      this._isInvViewProjDirty.flag = false;
      Matrix.multiply(this.inverseViewMatrix, this.inverseProjectionMatrix, this._invViewProjMat);
    }
    return this._invViewProjMat;
  }

  /**
   * @private
   * 投影矩阵逆矩阵。
   */
  get inverseProjectionMatrix(): Readonly<Matrix> {
    if (this._isInvProjMatDirty) {
      this._isInvProjMatDirty = false;
      Matrix.invert(this.projectionMatrix, this._inverseProjectionMatrix);
    }
    return this._inverseProjectionMatrix;
  }

  //-------------------------------------------------deprecated---------------------------------------------------

  /**
   * @deprecated
   * 视图矩阵逆矩阵。
   */
  get inverseViewMatrix(): Readonly<Matrix> {
    turnAround(this._inverseViewMatrix, this._transform.worldMatrix);
    return this._inverseViewMatrix;
  }

  /**
   * @deprecated
   * @todo 涉及渲染管线修改 rhi.clearRenderTarget 方法
   * @param clearMode
   * @param clearParam
   */
  setClearMode(
    clearMode: ClearMode = ClearMode.SOLID_COLOR,
    clearParam: Vector4 = new Vector4(0.25, 0.25, 0.25, 1)
  ): void {
    this._clearMode = clearMode;
    this._clearParam = clearParam as Vector4;
    this._renderPipeline.defaultRenderPass.clearParam = clearParam;
    this._renderPipeline.defaultRenderPass.clearMode = clearMode;
  }
}

/**
 * @deprecated
 */
export function turnAround(out: Matrix, a: Matrix) {
  const oe = out.elements;
  const ae = a.elements;
  oe[4] = ae[4];
  oe[5] = ae[5];
  oe[6] = ae[6];
  oe[7] = ae[7];
  oe[12] = ae[12];
  oe[13] = ae[13];
  oe[14] = ae[14];
  oe[15] = ae[15];

  oe[0] = -ae[0];
  oe[1] = -ae[1];
  oe[2] = -ae[2];
  oe[3] = -ae[3];
  oe[8] = -ae[8];
  oe[9] = -ae[9];
  oe[10] = -ae[10];
  oe[11] = -ae[11];
  return out;
}

interface ITransform {
  worldMatrix: Readonly<Matrix>;
  worldPosition: Readonly<Vector3>;
}<|MERGE_RESOLUTION|>--- conflicted
+++ resolved
@@ -72,12 +72,9 @@
   /** 投影矩阵逆矩阵脏标记 */
   private _isInvProjMatDirty: boolean = true;
   private _customAspectRatio: number = undefined;
-<<<<<<< HEAD
+  private _lastAspectSize: Vector2 = new Vector2(0, 0);
   private _invViewProjMat: Matrix = new Matrix();
-=======
-  private _lastAspectSize: Vector2 = [0, 0];
-  private _invViewProjMat: Matrix4 = mat4.create();
->>>>>>> e64d82b8
+
   private _transform: Transform;
   private _isViewMatrixDirty: UpdateFlag;
   /** 投影视图矩阵逆矩阵脏标记 */
@@ -227,23 +224,18 @@
     this._projMatChange();
   }
 
-<<<<<<< HEAD
   get projectionMatrix(): Matrix {
-    if (!this._isProjectionDirty || this._isProjMatSetting) {
-=======
-  get projectionMatrix(): Matrix4 {
     const canvas = this._entity.engine.canvas;
     if (
       (!this._isProjectionDirty || this._isProjMatSetting) &&
-      this._lastAspectSize[0] === canvas.width &&
-      this._lastAspectSize[1] === canvas.height
+      this._lastAspectSize.x === canvas.width &&
+      this._lastAspectSize.y === canvas.height
     ) {
->>>>>>> e64d82b8
       return this._projectionMatrix;
     }
     this._isProjectionDirty = false;
-    this._lastAspectSize[0] = canvas.width;
-    this._lastAspectSize[1] = canvas.height;
+    this._lastAspectSize.x = canvas.width;
+    this._lastAspectSize.y = canvas.height;
     const aspectRatio = this.aspectRatio;
     if (!this._isOrthographic) {
       Matrix.perspective(
