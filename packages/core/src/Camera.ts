import { BoundingFrustum, MathUtil, Matrix, Ray, Rect, Vector2, Vector3, Vector4 } from "@galacean/engine-math";
import { BoolUpdateFlag } from "./BoolUpdateFlag";
import { Component } from "./Component";
import { DependentMode, dependentComponents } from "./ComponentsDependencies";
import { Entity } from "./Entity";
import { Layer } from "./Layer";
import { BasicRenderPipeline } from "./RenderPipeline/BasicRenderPipeline";
import { PipelineUtils } from "./RenderPipeline/PipelineUtils";
import { Transform } from "./Transform";
import { UpdateFlagManager } from "./UpdateFlagManager";
import { VirtualCamera } from "./VirtualCamera";
import { GLCapabilityType, Logger } from "./base";
import { deepClone, ignoreClone } from "./clone/CloneManager";
import { CameraClearFlags } from "./enums/CameraClearFlags";
import { CameraModifyFlags } from "./enums/CameraModifyFlags";
import { CameraType } from "./enums/CameraType";
import { DepthTextureMode } from "./enums/DepthTextureMode";
import { Downsampling } from "./enums/Downsampling";
import { MSAASamples } from "./enums/MSAASamples";
import { ReplacementFailureStrategy } from "./enums/ReplacementFailureStrategy";
import { Shader } from "./shader/Shader";
import { ShaderData } from "./shader/ShaderData";
import { ShaderMacroCollection } from "./shader/ShaderMacroCollection";
import { ShaderProperty } from "./shader/ShaderProperty";
import { ShaderTagKey } from "./shader/ShaderTagKey";
import { ShaderDataGroup } from "./shader/enums/ShaderDataGroup";
import { TextureFormat } from "./texture";
import { RenderTarget } from "./texture/RenderTarget";
import { TextureCubeFace } from "./texture/enums/TextureCubeFace";

class MathTemp {
  static tempVec4 = new Vector4();
  static tempVec3 = new Vector3();
  static tempVec2 = new Vector2();
}

/**
 * Camera component, as the entrance to the three-dimensional world.
 * @decorator `@dependentComponents(Transform, DependentMode.CheckOnly)`
 */
@dependentComponents(Transform, DependentMode.CheckOnly)
export class Camera extends Component {
  /** @internal */
  static _cameraDepthTextureProperty = ShaderProperty.getByName("camera_DepthTexture");
  /** @internal */
  static _cameraOpaqueTextureProperty = ShaderProperty.getByName("camera_OpaqueTexture");

  private static _inverseViewMatrixProperty = ShaderProperty.getByName("camera_ViewInvMat");
  private static _cameraPositionProperty = ShaderProperty.getByName("camera_Position");
  private static _cameraForwardProperty = ShaderProperty.getByName("camera_Forward");
  private static _cameraUpProperty = ShaderProperty.getByName("camera_Up");
  private static _cameraDepthBufferParamsProperty = ShaderProperty.getByName("camera_DepthBufferParams");

  /** Whether to enable frustum culling, it is enabled by default. */
  enableFrustumCulling: boolean = true;

  /**
   * Determining what to clear when rendering by a Camera.
   *
   * @defaultValue `CameraClearFlags.All`
   */
  clearFlags: CameraClearFlags = CameraClearFlags.All;

  /**
   * Culling mask - which layers the camera renders.
   * @remarks Support bit manipulation, corresponding to `Layer`.
   */
  cullingMask: Layer = Layer.Everything;

  /**
   * Depth texture mode.
   * If `DepthTextureMode.PrePass` is used, the depth texture can be accessed in the shader using `camera_DepthTexture`.
   *
   * @defaultValue `DepthTextureMode.None`
   */
  depthTextureMode: DepthTextureMode = DepthTextureMode.None;

  /**
   * Opacity texture down sampling.
   *
   * @defaultValue `Downsampling.TwoX`
   */
  opaqueTextureDownsampling: Downsampling = Downsampling.TwoX;

  /**
   * Multi-sample anti-aliasing samples when use independent canvas mode.
   *
   * @remarks It will take effect when `independentCanvasEnabled` property is `true`, otherwise it will be invalid.
   */
  msaaSamples: MSAASamples = MSAASamples.None;

  /** @internal */
  _cameraType: CameraType = CameraType.Normal;
  /** @internal */
  _globalShaderMacro: ShaderMacroCollection = new ShaderMacroCollection();
  /** @internal */
  @deepClone
  _frustum: BoundingFrustum = new BoundingFrustum();
  /** @internal */
  @ignoreClone
  _renderPipeline: BasicRenderPipeline;
  /** @internal */
  @ignoreClone
  _virtualCamera: VirtualCamera = new VirtualCamera();
  /** @internal */
  _replacementShader: Shader = null;
  /** @internal */
  _replacementSubShaderTag: ShaderTagKey = null;
  /** @internal */
  _replacementFailureStrategy: ReplacementFailureStrategy = null;
  /** @internal */
  @ignoreClone
  _cameraIndex: number = -1;

  private _priority: number = 0;
  private _shaderData: ShaderData = new ShaderData(ShaderDataGroup.Camera);
  private _isCustomViewMatrix = false;
  private _isCustomProjectionMatrix = false;
  private _fieldOfView: number = 45;
  private _orthographicSize: number = 10;
  private _isProjectionDirty = true;
  private _isInvProjMatDirty: boolean = true;
  private _customAspectRatio: number | undefined = undefined;
  private _renderTarget: RenderTarget = null;
  private _depthBufferParams: Vector4 = new Vector4();
  private _opaqueTextureEnabled: boolean = false;
  private _enableHDR = false;
  private _enablePostProcess = false;

  /** @internal */
  @ignoreClone
  _updateFlagManager: UpdateFlagManager;

  @ignoreClone
  private _frustumChangeFlag: BoolUpdateFlag;
  @ignoreClone
  private _isViewMatrixDirty: BoolUpdateFlag;
  @ignoreClone
  private _isInvViewProjDirty: BoolUpdateFlag;
  @deepClone
  private _viewport: Vector4 = new Vector4(0, 0, 1, 1);
  @deepClone
  private _pixelViewport: Rect = new Rect(0, 0, 0, 0);
  @deepClone
  private _inverseProjectionMatrix: Matrix = new Matrix();
  @deepClone
  private _invViewProjMat: Matrix = new Matrix();

  /**
   * Whether to enable opaque texture.
   * If enabled, the opaque texture can be accessed in the shader using `camera_OpaqueTexture`.
   *
   * @defaultValue `false`
   * @remarks If enabled, the `independentCanvasEnabled` property will be forced to be true.
   */
  get opaqueTextureEnabled(): boolean {
    return this._opaqueTextureEnabled;
  }

  set opaqueTextureEnabled(value: boolean) {
    if (this._opaqueTextureEnabled !== value) {
      this._opaqueTextureEnabled = value;
      this._checkMainCanvasAntialiasWaste();
    }
  }

  /**
   * Whether independent canvas is enabled.
   * @remarks If true, the msaa in viewport can turn or off independently by `msaaSamples` property.
   */
  get independentCanvasEnabled(): boolean {
    // Uber pass need internal RT
    if (this.enablePostProcess && this.scene._postProcessManager.hasActiveEffect) {
      return true;
    }

    if (this.enableHDR || this.opaqueTextureEnabled) {
      return this._getInternalColorTextureFormat() !== this.renderTarget?.getColorTexture(0).format;
    }

    return false;
  }

  /**
   * Shader data.
   */
  get shaderData(): ShaderData {
    return this._shaderData;
  }

  /**
   * Near clip plane - the closest point to the camera when rendering occurs.
   */
  get nearClipPlane(): number {
    return this._virtualCamera.nearClipPlane;
  }

  set nearClipPlane(value: number) {
    this._virtualCamera.nearClipPlane = value;
    this._projectionMatrixChange();
  }

  /**
   * Far clip plane - the furthest point to the camera when rendering occurs.
   */
  get farClipPlane(): number {
    return this._virtualCamera.farClipPlane;
  }

  set farClipPlane(value: number) {
    this._virtualCamera.farClipPlane = value;
    this._projectionMatrixChange();
  }

  /**
   * The camera's view angle. activating when camera use perspective projection.
   */
  get fieldOfView(): number {
    return this._fieldOfView;
  }

  set fieldOfView(value: number) {
    if (this._fieldOfView !== value) {
      this._fieldOfView = value;
      this._projectionMatrixChange();
      this._dispatchModify(CameraModifyFlags.FieldOfView);
    }
  }

  /**
   * Aspect ratio. The default is automatically calculated by the viewport's aspect ratio. If it is manually set,
   * the manual value will be kept. Call resetAspectRatio() to restore it.
   */
  get aspectRatio(): number {
    const pixelViewport = this.pixelViewport;
    return this._customAspectRatio ?? pixelViewport.width / pixelViewport.height;
  }

  set aspectRatio(value: number) {
    this._customAspectRatio = value;
    this._projectionMatrixChange();
    this._dispatchModify(CameraModifyFlags.AspectRatio);
  }

  /**
   * The viewport of the camera in normalized coordinates on the screen.
   * In normalized screen coordinates, the upper-left corner is (0, 0), and the lower-right corner is (1.0, 1.0).
   * @remarks Re-assignment is required after modification to ensure that the modification takes effect.
   */
  get viewport(): Vector4 {
    return this._viewport;
  }

  set viewport(value: Vector4) {
    if (value !== this._viewport) {
      this._viewport.copyFrom(value);
    }
  }

  /**
   * The viewport of the camera in pixel coordinates on the screen.
   * In pixel screen coordinates, the upper-left corner is (0, 0), and the lower-right corner is (1.0, 1.0).
   */
  get pixelViewport(): Rect {
    return this._pixelViewport;
  }

  /**
   * Rendering priority, higher priority will be rendered on top of a camera with lower priority.
   */
  get priority(): number {
    return this._priority;
  }

  set priority(value: number) {
    if (this._priority !== value) {
      if (this._phasedActiveInScene) {
        this.scene._componentsManager._cameraNeedSorting = true;
      }
      this._priority = value;
    }
  }

  /**
   * Whether it is orthogonal, the default is false. True will use orthographic projection, false will use perspective projection.
   */
  get isOrthographic(): boolean {
    return this._virtualCamera.isOrthographic;
  }

  set isOrthographic(value: boolean) {
    const { _virtualCamera: virtualCamera } = this;
    if (virtualCamera.isOrthographic !== value) {
      virtualCamera.isOrthographic = value;
      this._projectionMatrixChange();
      if (value) {
        this.shaderData.enableMacro("CAMERA_ORTHOGRAPHIC");
      } else {
        this.shaderData.disableMacro("CAMERA_ORTHOGRAPHIC");
      }
      this._dispatchModify(CameraModifyFlags.CameraType);
    }
  }

  /**
   * Half the size of the camera in orthographic mode.
   */
  get orthographicSize(): number {
    return this._orthographicSize;
  }

  set orthographicSize(value: number) {
    if (this._orthographicSize !== value) {
      this._orthographicSize = value;
      this._projectionMatrixChange();
      this._dispatchModify(CameraModifyFlags.OrthographicSize);
    }
  }

  /**
   * View matrix.
   */
  get viewMatrix(): Readonly<Matrix> {
    const viewMatrix = this._virtualCamera.viewMatrix;

    if (!this._isViewMatrixDirty.flag || this._isCustomViewMatrix) {
      return viewMatrix;
    }
    this._isViewMatrixDirty.flag = false;

    // Ignore scale
    const transform = this._entity.transform;
    Matrix.rotationTranslation(transform.worldRotationQuaternion, transform.worldPosition, viewMatrix);
    viewMatrix.invert();
    return viewMatrix;
  }

  set viewMatrix(value: Matrix) {
    this._virtualCamera.viewMatrix.copyFrom(value);
    this._isCustomViewMatrix = true;
    this._viewMatrixChange();
  }

  /**
   * The projection matrix is ​​calculated by the relevant parameters of the camera by default.
   * If it is manually set, the manual value will be maintained. Call resetProjectionMatrix() to restore it.
   */
  get projectionMatrix(): Readonly<Matrix> {
    const virtualCamera = this._virtualCamera;
    const projectionMatrix = virtualCamera.projectionMatrix;

    if (!this._isProjectionDirty || this._isCustomProjectionMatrix) {
      return projectionMatrix;
    }
    this._isProjectionDirty = false;

    const aspectRatio = this.aspectRatio;
    if (!virtualCamera.isOrthographic) {
      Matrix.perspective(
        MathUtil.degreeToRadian(this._fieldOfView),
        aspectRatio,
        this.nearClipPlane,
        this.farClipPlane,
        projectionMatrix
      );
    } else {
      const width = this._orthographicSize * aspectRatio;
      const height = this._orthographicSize;
      Matrix.ortho(-width, width, -height, height, this.nearClipPlane, this.farClipPlane, projectionMatrix);
    }
    return projectionMatrix;
  }

  set projectionMatrix(value: Matrix) {
    this._virtualCamera.projectionMatrix.copyFrom(value);
    this._isCustomProjectionMatrix = true;
    this._projectionMatrixChange();
  }

  /**
   * Whether to enable HDR.
   * @defaultValue `false`
   * @remarks If enabled, the `independentCanvasEnabled` property will be forced to be true.
   */
  get enableHDR(): boolean {
    return this._enableHDR;
  }

  set enableHDR(value: boolean) {
    if (this.enableHDR !== value) {
      const rhi = this.engine._hardwareRenderer;
      const supportHDR = rhi.isWebGL2 || rhi.canIUse(GLCapabilityType.textureHalfFloat);
      if (value && !supportHDR) {
        Logger.warn("Can't enable HDR in this device.");
        return;
      }
      this._enableHDR = value;
      this._checkMainCanvasAntialiasWaste();
    }
  }

  /**
   * Whether to enable post process.
   * @defaultValue `false`
   * @remarks If enabled, the `independentCanvasEnabled` property will be forced to be true.
   */
  get enablePostProcess(): boolean {
    return this._enablePostProcess;
  }

  set enablePostProcess(value: boolean) {
    if (this._enablePostProcess !== value) {
      this._enablePostProcess = value;
      this._checkMainCanvasAntialiasWaste();
    }
  }

  /**
   * RenderTarget. After setting, it will be rendered to the renderTarget. If it is empty, it will be rendered to the main canvas.
   */
  get renderTarget(): RenderTarget | null {
    return this._renderTarget;
  }

  set renderTarget(value: RenderTarget | null) {
    if (this._renderTarget !== value) {
      this._renderTarget && this._addResourceReferCount(this._renderTarget, -1);
      value && this._addResourceReferCount(value, 1);
      this._renderTarget = value;
      this._onPixelViewportChanged();
      this._checkMainCanvasAntialiasWaste();
    }
  }

  /**
   * @internal
   */
  constructor(entity: Entity) {
    super(entity);

    this._isViewMatrixDirty = entity.registerWorldChangeFlag();
    this._isInvViewProjDirty = entity.registerWorldChangeFlag();
    this._frustumChangeFlag = entity.registerWorldChangeFlag();
    this._renderPipeline = new BasicRenderPipeline(this);
    this._addResourceReferCount(this.shaderData, 1);
    this._updatePixelViewport();

    this._onPixelViewportChanged = this._onPixelViewportChanged.bind(this);
    //@ts-ignore
    this._viewport._onValueChanged = this._onPixelViewportChanged;
    this.engine.canvas._sizeUpdateFlagManager.addListener(this._onPixelViewportChanged);
  }

  /**
   * Restore the view matrix to the world matrix of the entity.
   */
  resetViewMatrix(): void {
    this._isCustomViewMatrix = false;
    this._viewMatrixChange();
  }

  /**
   * Restore the automatic calculation of projection matrix through fieldOfView, nearClipPlane and farClipPlane.
   */
  resetProjectionMatrix(): void {
    this._isCustomProjectionMatrix = false;
    this._projectionMatrixChange();
  }

  /**
   * Restore the automatic calculation of the aspect ratio through the viewport aspect ratio.
   */
  resetAspectRatio(): void {
    this._customAspectRatio = undefined;
    this._projectionMatrixChange();
    this._dispatchModify(CameraModifyFlags.AspectRatio);
  }

  /**
   * Transform a point from world space to viewport space.
   * @param point - Point in world space
   * @param out - Point in viewport space, X and Y are the camera viewport space coordinates, Z is in world space units from the plane that camera forward is normal to
   * @returns Point in viewport space
   */
  worldToViewportPoint(point: Vector3, out: Vector3): Vector3 {
    const cameraPoint = MathTemp.tempVec3;
    const viewportPoint = MathTemp.tempVec4;

    Vector3.transformCoordinate(point, this.viewMatrix, cameraPoint);
    Vector3.transformToVec4(cameraPoint, this.projectionMatrix, viewportPoint);

    const w = viewportPoint.w;
    out.set((viewportPoint.x / w + 1.0) * 0.5, (1.0 - viewportPoint.y / w) * 0.5, -cameraPoint.z);
    return out;
  }

  /**
   * Transform a point from viewport space to world space.
   * @param point - Point in viewport space, X and Y are the camera viewport space coordinates, Z is in world space units from the plane that camera forward is normal to
   * @param out - Point in world space
   * @returns Point in world space
   */
  viewportToWorldPoint(point: Vector3, out: Vector3): Vector3 {
    const { nearClipPlane, farClipPlane } = this;
    const nf = 1 / (nearClipPlane - farClipPlane);

    let z: number;
    if (this.isOrthographic) {
      z = -point.z * 2 * nf;
      z += (farClipPlane + nearClipPlane) * nf;
    } else {
      const pointZ = point.z;
      z = -pointZ * (nearClipPlane + farClipPlane) * nf;
      z += 2 * nearClipPlane * farClipPlane * nf;
      z = z / pointZ;
    }

    this._innerViewportToWorldPoint(point.x, point.y, (z + 1.0) / 2.0, this._getInvViewProjMat(), out);
    return out;
  }

  /**
   * Generate a ray by a point in viewport.
   * @param point - Point in viewport space, X and Y are the camera viewport space coordinates
   * @param out - Ray
   * @returns Ray
   */
  viewportPointToRay(point: Vector2, out: Ray): Ray {
    const invViewProjMat = this._getInvViewProjMat();
    // Use the intersection of the near clipping plane as the origin point.
    const origin = this._innerViewportToWorldPoint(point.x, point.y, 0.0, invViewProjMat, out.origin);
    // Use the intersection of the far clipping plane as the origin point.
    const direction = this._innerViewportToWorldPoint(
      point.x,
      point.y,
      1 - MathUtil.zeroTolerance,
      invViewProjMat,
      out.direction
    );
    Vector3.subtract(direction, origin, direction);
    direction.normalize();
    return out;
  }

  /**
   * Transform the X and Y coordinates of a point from screen space to viewport space
   * @param point - Point in screen space
   * @param out - Point in viewport space
   * @returns Point in viewport space
   */
  screenToViewportPoint<T extends Vector2 | Vector3>(point: Vector3 | Vector2, out: T): T {
    const canvas = this.engine.canvas;
    const viewport = this.viewport;
    out.x = (point.x / canvas.width - viewport.x) / viewport.z;
    out.y = (point.y / canvas.height - viewport.y) / viewport.w;
    (<Vector3>point).z !== undefined && ((<Vector3>out).z = (<Vector3>point).z);
    return out;
  }

  /**
   * Transform the X and Y coordinates of a point from viewport space to screen space.
   * @param point - Point in viewport space
   * @param out - Point in screen space
   * @returns Point in screen space
   */
  viewportToScreenPoint<T extends Vector2 | Vector3 | Vector4>(point: T, out: T): T {
    const canvas = this.engine.canvas;
    const viewport = this.viewport;
    out.x = (viewport.x + point.x * viewport.z) * canvas.width;
    out.y = (viewport.y + point.y * viewport.w) * canvas.height;
    (<Vector3>point).z !== undefined && ((<Vector3>out).z = (<Vector3>point).z);
    return out;
  }

  /**
   * Transform a point from world space to screen space.
   *
   * @remarks
   * Screen space is defined in pixels, the left-top of the screen is (0,0), the right-top is (canvasPixelWidth,canvasPixelHeight).
   *
   * @param point - Point in world space
   * @param out - The result will be stored
   * @returns X and Y are the coordinates of the point in screen space, Z is the distance from the camera in world space
   */
  worldToScreenPoint(point: Vector3, out: Vector3): Vector3 {
    this.worldToViewportPoint(point, out);
    return this.viewportToScreenPoint(out, out);
  }

  /**
   * Transform a point from screen space to world space.
   *
   * @param point - Screen space point, the top-left of the screen is (0,0), the right-bottom is (pixelWidth,pixelHeight), The z position is in world units from the camera
   * @param out - Point in world space
   * @returns Point in world space
   */
  screenToWorldPoint(point: Vector3, out: Vector3): Vector3 {
    this.screenToViewportPoint(point, out);
    return this.viewportToWorldPoint(out, out);
  }

  /**
   * Generate a ray by a point in screen.
   * @param point - Point in screen space, the top-left of the screen is (0,0), the right-bottom is (pixelWidth,pixelHeight)
   * @param out - Ray
   * @returns Ray
   */
  screenPointToRay(point: Vector2, out: Ray): Ray {
    const viewportPoint = MathTemp.tempVec2;
    this.screenToViewportPoint(point, viewportPoint);
    return this.viewportPointToRay(viewportPoint, out);
  }

  /**
   * Manually call the rendering of the camera.
   * @param cubeFace - Cube rendering surface collection
   * @param mipLevel - Set mip level the data want to write, only take effect in webgl2.0
   */
  render(cubeFace?: TextureCubeFace, mipLevel: number = 0): void {
    const engine = this._engine;
    const context = engine._renderContext;
    const virtualCamera = this._virtualCamera;

<<<<<<< HEAD
    const transform = this._transform;
=======
    const transform = this._entity.transform;
>>>>>>> 0ae6eab0
    Matrix.multiply(this.projectionMatrix, this.viewMatrix, virtualCamera.viewProjectionMatrix);
    virtualCamera.position.copyFrom(transform.worldPosition);
    if (virtualCamera.isOrthographic) {
      virtualCamera.forward.copyFrom(transform.worldForward);
    }

    context.camera = this;
    context.virtualCamera = virtualCamera;
    context.replacementShader = this._replacementShader;
    context.replacementTag = this._replacementSubShaderTag;
    context.replacementFailureStrategy = this._replacementFailureStrategy;

    // compute cull frustum.
    if (this.enableFrustumCulling && this._frustumChangeFlag.flag) {
      this._frustum.calculateFromMatrix(virtualCamera.viewProjectionMatrix);
      this._frustumChangeFlag.flag = false;
    }

    this._updateShaderData();

    // union scene and camera macro.
    ShaderMacroCollection.unionCollection(
      this.scene._globalShaderMacro,
      this.shaderData._macroCollection,
      this._globalShaderMacro
    );

    if (mipLevel > 0 && !engine._hardwareRenderer.isWebGL2) {
      mipLevel = 0;
      Logger.error("mipLevel only take effect in WebGL2.0");
    }
    let ignoreClearFlags: CameraClearFlags;
    if (this._cameraType === CameraType.XRCamera && !this._renderTarget && !this.independentCanvasEnabled) {
      ignoreClearFlags = engine.xrManager._getCameraIgnoreClearFlags(this._cameraType);
    }
    this._renderPipeline.render(context, cubeFace, mipLevel, ignoreClearFlags);
    engine._renderCount++;
  }

  /**
   * Set the replacement shader.
   * @param shader - Replacement shader
   * @param replacementTagName - Sub shader tag name
   * @param failureStrategy - Replacement failure strategy, @defaultValue `ReplacementFailureStrategy.KeepOriginalShader`
   *
   * @remarks
   * If replacementTagName is not specified, the first sub shader will be replaced.
   * If replacementTagName is specified, the replacement shader will find the first sub shader which has the same tag value get by replacementTagKey. If failed to find the sub shader, the strategy will be determined by failureStrategy.
   */
  setReplacementShader(shader: Shader, replacementTagName?: string, failureStrategy?: ReplacementFailureStrategy);

  /**
   * Set the replacement shader.
   * @param shader - Replacement shader
   * @param replacementTag - Sub shader tag
   * @param failureStrategy - Replacement failure strategy, @defaultValue `ReplacementFailureStrategy.KeepOriginalShader`
   *
   * @remarks
   * If replacementTag is not specified, the first sub shader will be replaced.
   * If replacementTag is specified, the replacement shader will find the first sub shader which has the same tag value get by replacementTagKey. If failed to find the sub shader, the strategy will be determined by failureStrategy.
   */
  setReplacementShader(shader: Shader, replacementTag?: ShaderTagKey, failureStrategy?: ReplacementFailureStrategy);

  setReplacementShader(
    shader: Shader,
    replacementTag?: string | ShaderTagKey,
    failureStrategy: ReplacementFailureStrategy = ReplacementFailureStrategy.KeepOriginalShader
  ): void {
    this._replacementShader = shader;
    this._replacementSubShaderTag =
      typeof replacementTag === "string" ? ShaderTagKey.getByName(replacementTag) : replacementTag;
    this._replacementFailureStrategy = failureStrategy;
  }

  /**
   * Reset and clear the replacement shader.
   */
  resetReplacementShader(): void {
    this._replacementShader = null;
    this._replacementSubShaderTag = null;
    this._replacementFailureStrategy = null;
  }

  /**
   * @inheritdoc
   */
  override _onEnableInScene(): void {
    this.scene._componentsManager.addCamera(this);
    this._dispatchModify(CameraModifyFlags.EnableInScene);
  }

  /**
   * @inheritdoc
   */
  override _onDisableInScene(): void {
    this.scene._componentsManager.removeCamera(this);
    this._dispatchModify(CameraModifyFlags.DisableInScene);
  }

  /**
   * @internal
   */
  _getInternalColorTextureFormat(): TextureFormat {
    return this._enableHDR
      ? this.engine._hardwareRenderer.isWebGL2
        ? TextureFormat.R11G11B10_UFloat
        : TextureFormat.R16G16B16A16
      : TextureFormat.R8G8B8A8;
  }

  /**
   * @internal
   */
  _registerModifyListener(onChange: (flag: CameraModifyFlags) => void): void {
    (this._updateFlagManager ||= new UpdateFlagManager()).addListener(onChange);
  }

  /**
   * @internal
   */
  _unRegisterModifyListener(onChange: (flag: CameraModifyFlags) => void): void {
    this._updateFlagManager?.removeListener(onChange);
  }

  /**
   * @internal
   * @inheritdoc
   */
  protected override _onDestroy(): void {
    super._onDestroy();
    this._renderPipeline?.destroy();
    this._isInvViewProjDirty.destroy();
    this._isViewMatrixDirty.destroy();
    this._addResourceReferCount(this.shaderData, -1);

    //@ts-ignore
    this._viewport._onValueChanged = null;
    this.engine.canvas._sizeUpdateFlagManager.removeListener(this._onPixelViewportChanged);
    if (this._updateFlagManager) {
      this._updateFlagManager.removeAllListeners();
      this._updateFlagManager = null;
    }

    this._entity = null;
    this._globalShaderMacro = null;
    this._frustum = null;
    this._renderPipeline = null;
    this._virtualCamera = null;
    this._shaderData = null;
    this._frustumChangeFlag = null;
    this._isViewMatrixDirty = null;
    this._isInvViewProjDirty = null;
    this._viewport = null;
    this._inverseProjectionMatrix = null;
    this._invViewProjMat = null;
  }

  private _updatePixelViewport(): void {
    let width: number, height: number;

    const renderTarget = this._renderTarget;
    if (renderTarget) {
      width = renderTarget.width;
      height = renderTarget.height;
    } else {
      const canvas = this.engine.canvas;
      width = canvas.width;
      height = canvas.height;
    }

    const viewport = this._viewport;
    this._pixelViewport.set(viewport.x * width, viewport.y * height, viewport.z * width, viewport.w * height);
    !this._customAspectRatio && this._dispatchModify(CameraModifyFlags.AspectRatio);
  }

  private _viewMatrixChange(): void {
    this._isViewMatrixDirty.flag = true;
    this._isInvViewProjDirty.flag = true;
    this._frustumChangeFlag.flag = true;
  }

  private _projectionMatrixChange(): void {
    this._isProjectionDirty = true;
    this._isInvProjMatDirty = true;
    this._isInvViewProjDirty.flag = true;
    this._frustumChangeFlag.flag = true;
  }

  private _innerViewportToWorldPoint(x: number, y: number, z: number, invViewProjMat: Matrix, out: Vector3): Vector3 {
    // Depth is a normalized value, 0 is nearPlane, 1 is farClipPlane.
    // Transform to clipping space matrix
    const clipPoint = MathTemp.tempVec3;
    clipPoint.set(x * 2 - 1, 1 - y * 2, z * 2 - 1);
    Vector3.transformCoordinate(clipPoint, invViewProjMat, out);
    return out;
  }

  private _updateShaderData(): void {
    const shaderData = this.shaderData;

    const transform = this._entity.transform;
    shaderData.setMatrix(Camera._inverseViewMatrixProperty, transform.worldMatrix);
    shaderData.setVector3(Camera._cameraPositionProperty, transform.worldPosition);
    shaderData.setVector3(Camera._cameraForwardProperty, transform.worldForward);
    shaderData.setVector3(Camera._cameraUpProperty, transform.worldUp);

    const depthBufferParams = this._depthBufferParams;
    const farDivideNear = this.farClipPlane / this.nearClipPlane;
    depthBufferParams.set(1.0 - farDivideNear, farDivideNear, 0, 0);
    shaderData.setVector4(Camera._cameraDepthBufferParamsProperty, depthBufferParams);
  }

  /**
   * The inverse matrix of view projection matrix.
   */
  private _getInvViewProjMat(): Matrix {
    if (this._isInvViewProjDirty.flag) {
      this._isInvViewProjDirty.flag = false;
      Matrix.multiply(this._entity.transform.worldMatrix, this._getInverseProjectionMatrix(), this._invViewProjMat);
    }
    return this._invViewProjMat;
  }

  /**
   * The inverse of the projection matrix.
   */
  private _getInverseProjectionMatrix(): Readonly<Matrix> {
    if (this._isInvProjMatDirty) {
      this._isInvProjMatDirty = false;
      Matrix.invert(this.projectionMatrix, this._inverseProjectionMatrix);
    }
    return this._inverseProjectionMatrix;
  }

  @ignoreClone
  private _onPixelViewportChanged(): void {
    this._updatePixelViewport();
    this._customAspectRatio ?? this._projectionMatrixChange();
    this._checkMainCanvasAntialiasWaste();
  }

  private _checkMainCanvasAntialiasWaste(): void {
    if (
      this._phasedActiveInScene &&
      this.independentCanvasEnabled &&
      Vector4.equals(this._viewport, PipelineUtils.defaultViewport)
    ) {
      Logger.warn(
        "Camera use independent canvas and viewport cover the whole screen, it is recommended to disable antialias, depth and stencil to save memory when create engine."
      );
    }
  }

  private _dispatchModify(flag: CameraModifyFlags): void {
    this._updateFlagManager?.dispatch(flag);
  }
}<|MERGE_RESOLUTION|>--- conflicted
+++ resolved
@@ -621,11 +621,7 @@
     const context = engine._renderContext;
     const virtualCamera = this._virtualCamera;
 
-<<<<<<< HEAD
-    const transform = this._transform;
-=======
     const transform = this._entity.transform;
->>>>>>> 0ae6eab0
     Matrix.multiply(this.projectionMatrix, this.viewMatrix, virtualCamera.viewProjectionMatrix);
     virtualCamera.position.copyFrom(transform.worldPosition);
     if (virtualCamera.isOrthographic) {
