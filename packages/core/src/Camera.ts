import { BoundingFrustum, MathUtil, Matrix, Ray, Vector2, Vector3, Vector4 } from "@oasis-engine/math";
import { deepClone, ignoreClone } from "./clone/CloneManager";
import { Component } from "./Component";
import { dependencies } from "./ComponentsDependencies";
import { Entity } from "./Entity";
import { CameraClearFlags } from "./enums/CameraClearFlags";
import { Layer } from "./Layer";
import { BasicRenderPipeline } from "./RenderPipeline/BasicRenderPipeline";
import { RenderContext } from "./RenderPipeline/RenderContext";
import { ShaderDataGroup } from "./shader/enums/ShaderDataGroup";
import { Shader } from "./shader/Shader";
import { ShaderData } from "./shader/ShaderData";
import { ShaderMacroCollection } from "./shader/ShaderMacroCollection";
import { TextureCubeFace } from "./texture/enums/TextureCubeFace";
import { RenderTarget } from "./texture/RenderTarget";
import { Transform } from "./Transform";
import { UpdateFlag } from "./UpdateFlag";

class MathTemp {
  static tempMat4 = new Matrix();
  static tempVec4 = new Vector4();
  static tempVec3 = new Vector3();
  static tempVec2 = new Vector2();
}

/**
 * Camera component, as the entrance to the three-dimensional world.
 */
@dependencies(Transform)
export class Camera extends Component {
  private static _viewMatrixProperty = Shader.getPropertyByName("u_viewMat");
  private static _projectionMatrixProperty = Shader.getPropertyByName("u_projMat");
  private static _vpMatrixProperty = Shader.getPropertyByName("u_VPMat");
  private static _inverseViewMatrixProperty = Shader.getPropertyByName("u_viewInvMat");
  private static _inverseProjectionMatrixProperty = Shader.getPropertyByName("u_projInvMat");
  private static _cameraPositionProperty = Shader.getPropertyByName("u_cameraPos");

  /** Shader data. */
  readonly shaderData: ShaderData = new ShaderData(ShaderDataGroup.Camera);

  /** Rendering priority - A Camera with higher priority will be rendered on top of a camera with lower priority. */
  priority: number = 0;

  /** Whether to enable frustum culling, it is enabled by default. */
  enableFrustumCulling: boolean = true;

  /**
   * Determining what to clear when rendering by a Camera.
   * @defaultValue `CameraClearFlags.DepthColor`
   */
  clearFlags: CameraClearFlags = CameraClearFlags.DepthColor;

  /**
   * Culling mask - which layers the camera renders.
   * @remarks Support bit manipulation, corresponding to Entity's layer.
   */
  cullingMask: Layer = Layer.Everything;

  /** @internal */
  _globalShaderMacro: ShaderMacroCollection = new ShaderMacroCollection();
  /** @internal */
  @deepClone
  _frustum: BoundingFrustum = new BoundingFrustum();
  /** @internal */
  @ignoreClone
  _renderPipeline: BasicRenderPipeline;

  private _isOrthographic: boolean = false;
  private _isProjMatSetting = false;
  private _nearClipPlane: number = 0.1;
  private _farClipPlane: number = 100;
  private _fieldOfView: number = 45;
  private _orthographicSize: number = 10;
  private _isProjectionDirty = true;
  private _isInvProjMatDirty: boolean = true;
  private _isFrustumProjectDirty: boolean = true;
  private _customAspectRatio: number | undefined = undefined;
  private _renderTarget: RenderTarget = null;

  @ignoreClone
  private _frustumViewChangeFlag: UpdateFlag;
  @ignoreClone
  private _transform: Transform;
  @ignoreClone
  private _isViewMatrixDirty: UpdateFlag;
  @ignoreClone
  private _isInvViewProjDirty: UpdateFlag;
  @deepClone
  private _projectionMatrix: Matrix = new Matrix();
  @deepClone
  private _viewMatrix: Matrix = new Matrix();
  @deepClone
  private _viewport: Vector4 = new Vector4(0, 0, 1, 1);
  @deepClone
  private _inverseProjectionMatrix: Matrix = new Matrix();
  @deepClone
  private _lastAspectSize: Vector2 = new Vector2(0, 0);
  @deepClone
  private _invViewProjMat: Matrix = new Matrix();

  /**
   * Near clip plane - the closest point to the camera when rendering occurs.
   */
  get nearClipPlane(): number {
    return this._nearClipPlane;
  }

  set nearClipPlane(value: number) {
    this._nearClipPlane = value;
    this._projMatChange();
  }

  /**
   * Far clip plane - the furthest point to the camera when rendering occurs.
   */
  get farClipPlane(): number {
    return this._farClipPlane;
  }

  set farClipPlane(value: number) {
    this._farClipPlane = value;
    this._projMatChange();
  }

  /**
   * The camera's view angle. activating when camera use perspective projection.
   */
  get fieldOfView(): number {
    return this._fieldOfView;
  }

  set fieldOfView(value: number) {
    this._fieldOfView = value;
    this._projMatChange();
  }

  /**
   * Aspect ratio. The default is automatically calculated by the viewport's aspect ratio. If it is manually set,
   * the manual value will be kept. Call resetAspectRatio() to restore it.
   */
  get aspectRatio(): number {
    const canvas = this._entity.engine.canvas;
    return this._customAspectRatio ?? (canvas.width * this._viewport.z) / (canvas.height * this._viewport.w);
  }

  set aspectRatio(value: number) {
    this._customAspectRatio = value;
    this._projMatChange();
  }

  /**
   * Viewport, normalized expression, the upper left corner is (0, 0), and the lower right corner is (1, 1).
   * @remarks Re-assignment is required after modification to ensure that the modification takes effect.
   */
  get viewport(): Vector4 {
    return this._viewport;
  }

  set viewport(value: Vector4) {
    if (value !== this._viewport) {
      value.cloneTo(this._viewport);
    }
    this._projMatChange();
  }

  /**
   * Whether it is orthogonal, the default is false. True will use orthographic projection, false will use perspective projection.
   */
  get isOrthographic(): boolean {
    return this._isOrthographic;
  }

  set isOrthographic(value: boolean) {
    this._isOrthographic = value;
    this._projMatChange();
  }

  /**
   * Half the size of the camera in orthographic mode.
   */
  get orthographicSize(): number {
    return this._orthographicSize;
  }

  set orthographicSize(value: number) {
    this._orthographicSize = value;
    this._projMatChange();
  }

  /**
   * View matrix.
   */
  get viewMatrix(): Readonly<Matrix> {
    // Remove scale
    if (this._isViewMatrixDirty.flag) {
      this._isViewMatrixDirty.flag = false;
      Matrix.invert(this._transform.worldMatrix, this._viewMatrix);
    }
    return this._viewMatrix;
  }

  /**
   * The projection matrix is ​​calculated by the relevant parameters of the camera by default.
   * If it is manually set, the manual value will be maintained. Call resetProjectionMatrix() to restore it.
   */
  set projectionMatrix(value: Matrix) {
    this._projectionMatrix = value;
    this._isProjMatSetting = true;
    this._projMatChange();
  }

  get projectionMatrix(): Matrix {
    const canvas = this._entity.engine.canvas;
    if (
      (!this._isProjectionDirty || this._isProjMatSetting) &&
      this._lastAspectSize.x === canvas.width &&
      this._lastAspectSize.y === canvas.height
    ) {
      return this._projectionMatrix;
    }
    this._isProjectionDirty = false;
    this._lastAspectSize.x = canvas.width;
    this._lastAspectSize.y = canvas.height;
    const aspectRatio = this.aspectRatio;
    if (!this._isOrthographic) {
      Matrix.perspective(
        MathUtil.degreeToRadian(this._fieldOfView),
        aspectRatio,
        this._nearClipPlane,
        this._farClipPlane,
        this._projectionMatrix
      );
    } else {
      const width = this._orthographicSize * aspectRatio;
      const height = this._orthographicSize;
      Matrix.ortho(-width, width, -height, height, this._nearClipPlane, this._farClipPlane, this._projectionMatrix);
    }
    return this._projectionMatrix;
  }

  /**
   * Whether to enable HDR.
   * @todo When render pipeline modification
   */
  get enableHDR(): boolean {
    console.log("not implementation");
    return false;
  }

  set enableHDR(value: boolean) {
    console.log("not implementation");
  }

  /**
   * RenderTarget. After setting, it will be rendered to the renderTarget. If it is empty, it will be rendered to the main canvas.
   */
  get renderTarget(): RenderTarget | null {
    return this._renderTarget;
  }

  set renderTarget(value: RenderTarget | null) {
    this._renderTarget = value;
  }

  /**
   * Create the Camera component.
   * @param entity - Entity
   */
  constructor(entity: Entity) {
    super(entity);

    const transform = this.entity.transform;
    this._transform = transform;
    this._isViewMatrixDirty = transform.registerWorldChangeFlag();
    this._isInvViewProjDirty = transform.registerWorldChangeFlag();
    this._frustumViewChangeFlag = transform.registerWorldChangeFlag();
    this._renderPipeline = new BasicRenderPipeline(this);
    this.shaderData._addRefCount(1);
  }

  /**
   * Restore the automatic calculation of projection matrix through fieldOfView, nearClipPlane and farClipPlane.
   */
  resetProjectionMatrix(): void {
    this._isProjMatSetting = false;
    this._projMatChange();
  }

  /**
   * Restore the automatic calculation of the aspect ratio through the viewport aspect ratio.
   */
  resetAspectRatio(): void {
    this._customAspectRatio = undefined;
    this._projMatChange();
  }

  /**
   * Transform a point from world space to viewport space.
   * @param point - Point in world space
   * @param out - A point in the viewport space, X and Y are the viewport space coordinates, Z is the viewport depth, the near clipping plane is 0, the far clipping plane is 1, and W is the world unit distance from the camera
   * @returns Point in viewport space
   */
  worldToViewportPoint(point: Vector3, out: Vector4): Vector4 {
    Matrix.multiply(this.projectionMatrix, this.viewMatrix, MathTemp.tempMat4);
    MathTemp.tempVec4.setValue(point.x, point.y, point.z, 1.0);
    Vector4.transform(MathTemp.tempVec4, MathTemp.tempMat4, MathTemp.tempVec4);

    const w = MathTemp.tempVec4.w;
    const nx = MathTemp.tempVec4.x / w;
    const ny = MathTemp.tempVec4.y / w;
    const nz = MathTemp.tempVec4.z / w;

    // Transform of coordinate axis.
    out.x = (nx + 1.0) * 0.5;
    out.y = (1.0 - ny) * 0.5;
    out.z = nz;
    out.w = w;
    return out;
  }

  /**
   * Transform a point from viewport space to world space.
   * @param point - Point in viewport space, X and Y are the viewport space coordinates, Z is the viewport depth. The near clipping plane is 0, and the far clipping plane is 1
   * @param out - Point in world space
   * @returns Point in world space
   */
  viewportToWorldPoint(point: Vector3, out: Vector3): Vector3 {
    const invViewProjMat = this.invViewProjMat;
    return this._innerViewportToWorldPoint(point, invViewProjMat, out);
  }

  /**
   * Generate a ray by a point in viewport.
   * @param point - Point in viewport space, which is represented by normalization
   * @param out - Ray
   * @returns Ray
   */
  viewportPointToRay(point: Vector2, out: Ray): Ray {
    const clipPoint = MathTemp.tempVec3;
    // Use the intersection of the near clipping plane as the origin point.
    clipPoint.setValue(point.x, point.y, 0);
    const origin = this.viewportToWorldPoint(clipPoint, out.origin);
    // Use the intersection of the far clipping plane as the origin point.
    clipPoint.z = 1.0;
    const farPoint: Vector3 = this._innerViewportToWorldPoint(clipPoint, this._invViewProjMat, clipPoint);
    Vector3.subtract(farPoint, origin, out.direction);
    out.direction.normalize();

    return out;
  }

  /**
   * Transform the X and Y coordinates of a point from screen space to viewport space
   * @param point - Point in screen space
   * @param out - Point in viewport space
   * @returns Point in viewport space
   */
  screenToViewportPoint<T extends Vector2 | Vector3>(point: Vector3 | Vector2, out: T): T {
    const canvas = this.engine.canvas;
    const viewport = this.viewport;
    out.x = (point.x / canvas.width - viewport.x) / viewport.z;
    out.y = (point.y / canvas.height - viewport.y) / viewport.w;
    return out;
  }

  /**
   * Transform the X and Y coordinates of a point from viewport space to screen space.
   * @param point - Point in viewport space
   * @param out - Point in screen space
   * @returns Point in screen space
   */
  viewportToScreenPoint<T extends Vector2 | Vector3 | Vector4>(point: T, out: T): T {
    const canvas = this.engine.canvas;
    const viewport = this.viewport;
    out.x = (viewport.x + point.x * viewport.z) * canvas.width;
    out.y = (viewport.y + point.y * viewport.w) * canvas.height;
    return out;
  }

  /**
   * Transform a point from world space to screen space.
   * @param point - Point in world space
   * @param out - Point of screen space
   * @returns Point of screen space
   */
  worldToScreenPoint(point: Vector3, out: Vector4): Vector4 {
    this.worldToViewportPoint(point, out);
    return this.viewportToScreenPoint(out, out);
  }

  /**
   * Transform a point from screen space to world space.
   * @param point - Screen space point
   * @param out - Point in world space
   * @returns Point in world space
   */
  screenToWorldPoint(point: Vector3, out: Vector3): Vector3 {
    this.screenToViewportPoint(point, out);
    return this.viewportToWorldPoint(out, out);
  }

  /**
   * Generate a ray by a point in screen.
   * @param point - Point in screen space, the unit is pixel
   * @param out - Ray
   * @returns Ray
   */
  screenPointToRay(point: Vector2, out: Ray): Ray {
    const viewportPoint = MathTemp.tempVec2;
    this.screenToViewportPoint(point, viewportPoint);
    return this.viewportPointToRay(viewportPoint, out);
  }

  /**
   * Manually call the rendering of the camera.
   * @param cubeFace - Cube rendering surface collection
   * @param mipLevel - Set mip level the data want to wirte
   */
<<<<<<< HEAD
  render(cubeFace?: TextureCubeFace, mipLevel: number = 0): void {
    // compute cull frustm.
=======
  render(cubeFace?: TextureCubeFace): void {
    // compute cull frustum.
>>>>>>> 74c11e6e
    const context = this.engine._renderContext;
    context._setContext(this);
    if (this.enableFrustumCulling && (this._frustumViewChangeFlag.flag || this._isFrustumProjectDirty)) {
      this._frustum.calculateFromMatrix(context._viewProjectMatrix);
      this._frustumViewChangeFlag.flag = false;
      this._isFrustumProjectDirty = false;
    }

    this._updateShaderData(context);

    // union scene and camera macro.
    ShaderMacroCollection.unionCollection(
      this.scene.shaderData._macroCollection,
      this.shaderData._macroCollection,
      this._globalShaderMacro
    );

    this._renderPipeline.render(context, cubeFace, mipLevel);
    this._engine._renderCount++;
  }

  /**
   * @override
   * @inheritdoc
   */
  _onActive() {
    this.entity.scene._attachRenderCamera(this);
  }

  /**
   * @override
   * @inheritdoc
   */
  _onInActive() {
    this.entity.scene._detachRenderCamera(this);
  }

  /**
   * @override
   * @inheritdoc
   */
  _onDestroy() {
    this._renderPipeline?.destroy();
    this._isInvViewProjDirty.destroy();
    this._isViewMatrixDirty.destroy();
    this.shaderData._addRefCount(-1);
  }

  private _projMatChange() {
    this._isFrustumProjectDirty = true;
    this._isProjectionDirty = true;
    this._isInvProjMatDirty = true;
    this._isInvViewProjDirty.flag = true;
  }

  private _innerViewportToWorldPoint(point: Vector3, invViewProjMat: Matrix, out: Vector3): Vector3 {
    // Depth is a normalized value, 0 is nearPlane, 1 is farClipPlane.
    const depth = point.z * 2 - 1;
    // Transform to clipping space matrix
    const clipPoint = MathTemp.tempVec4;
    clipPoint.setValue(point.x * 2 - 1, 1 - point.y * 2, depth, 1);
    Vector4.transform(clipPoint, invViewProjMat, clipPoint);
    const invW = 1.0 / clipPoint.w;
    out.x = clipPoint.x * invW;
    out.y = clipPoint.y * invW;
    out.z = clipPoint.z * invW;
    return out;
  }

  private _updateShaderData(context: RenderContext) {
    const shaderData = this.shaderData;
    shaderData.setMatrix(Camera._viewMatrixProperty, this.viewMatrix);
    shaderData.setMatrix(Camera._projectionMatrixProperty, this.projectionMatrix);
    shaderData.setMatrix(Camera._vpMatrixProperty, context._viewProjectMatrix);
    shaderData.setMatrix(Camera._inverseViewMatrixProperty, this._transform.worldMatrix);
    shaderData.setMatrix(Camera._inverseProjectionMatrixProperty, this.inverseProjectionMatrix);
    shaderData.setVector3(Camera._cameraPositionProperty, this._transform.worldPosition);
  }

  /**
   * @private
   * The inverse matrix of view projection matrix.
   */
  get invViewProjMat(): Matrix {
    if (this._isInvViewProjDirty.flag) {
      this._isInvViewProjDirty.flag = false;
      Matrix.multiply(this._transform.worldMatrix, this.inverseProjectionMatrix, this._invViewProjMat);
    }
    return this._invViewProjMat;
  }

  /**
   * @private
   * The inverse of the projection matrix.
   */
  get inverseProjectionMatrix(): Readonly<Matrix> {
    if (this._isInvProjMatDirty) {
      this._isInvProjMatDirty = false;
      Matrix.invert(this.projectionMatrix, this._inverseProjectionMatrix);
    }
    return this._inverseProjectionMatrix;
  }
}<|MERGE_RESOLUTION|>--- conflicted
+++ resolved
@@ -414,15 +414,10 @@
   /**
    * Manually call the rendering of the camera.
    * @param cubeFace - Cube rendering surface collection
-   * @param mipLevel - Set mip level the data want to wirte
-   */
-<<<<<<< HEAD
+   * @param mipLevel - Set mip level the data want to write
+   */
   render(cubeFace?: TextureCubeFace, mipLevel: number = 0): void {
-    // compute cull frustm.
-=======
-  render(cubeFace?: TextureCubeFace): void {
     // compute cull frustum.
->>>>>>> 74c11e6e
     const context = this.engine._renderContext;
     context._setContext(this);
     if (this.enableFrustumCulling && (this._frustumViewChangeFlag.flag || this._isFrustumProjectDirty)) {
