--- conflicted
+++ resolved
@@ -436,13 +436,10 @@
       this._globalShaderMacro
     );
 
-<<<<<<< HEAD
-=======
     if (mipLevel > 0 && !this.engine._hardwareRenderer.isWebGL2) {
       mipLevel = 0;
       Logger.error("mipLevel only take effect in WebGL2.0");
     }
->>>>>>> 849c1e38
     this._renderPipeline.render(context, cubeFace, mipLevel);
     this._engine._renderCount++;
   }
