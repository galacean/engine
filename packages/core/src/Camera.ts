import { BoundingFrustum, MathUtil, Matrix, Ray, Vector2, Vector3, Vector4 } from "@oasis-engine/math";
import { ClearMode } from "./base";
import { deepClone, ignoreClone } from "./clone/CloneManager";
import { Component } from "./Component";
import { dependencies } from "./ComponentsDependencies";
import { Entity } from "./Entity";
import { Layer } from "./Layer";
import { BasicRenderPipeline } from "./RenderPipeline/BasicRenderPipeline";
import { RenderContext } from "./RenderPipeline/RenderContext";
import { ShaderDataGroup } from "./shader/enums/ShaderDataGroup";
import { Shader } from "./shader/Shader";
import { ShaderData } from "./shader/ShaderData";
import { ShaderMacroCollection } from "./shader/ShaderMacroCollection";
import { TextureCubeFace } from "./texture/enums/TextureCubeFace";
import { RenderTarget } from "./texture/RenderTarget";
import { Transform } from "./Transform";
import { UpdateFlag } from "./UpdateFlag";

/**
 * @todo
 */
type Sky = {};

class MathTemp {
  static tempMat4 = new Matrix();
  static tempVec4 = new Vector4();
  static tempVec3 = new Vector3();
  static tempVec2 = new Vector2();
}

/**
 * ClearFlag, which controls camera's background.
 */
export enum ClearFlags {
  /* Clear depth and skybox. */
  DepthSky,
  /* Clear depth and color. */
  DepthColor,
  /* Clear depth only. */
  Depth,
  /* Do nothing. */
  None
}

/**
 * Camera component, as the entrance to the three-dimensional world.
 */
@dependencies(Transform)
export class Camera extends Component {
  private static _viewMatrixProperty = Shader.getPropertyByName("u_viewMat");
  private static _projectionMatrixProperty = Shader.getPropertyByName("u_projMat");
  private static _vpMatrixProperty = Shader.getPropertyByName("u_VPMat");
  private static _inverseViewMatrixProperty = Shader.getPropertyByName("u_viewInvMat");
  private static _inverseProjectionMatrixProperty = Shader.getPropertyByName("u_projInvMat");
  private static _cameraPositionProperty = Shader.getPropertyByName("u_cameraPos");

  /** Rendering priority - A Camera with higher priority will be rendererd on top of a camera with lower priority. */
  priority: number = 0;

  /** Whether to enable frustum culling, it is enabled by default. */
  enableFrustumCulling: boolean = true;

  /**
   * Culling mask - which layers the camera renders.
   * @remarks Support bit manipulation, conresponding to Entity's layer.
   */
  cullingMask: Layer = Layer.Everything;

  /** Shader data. */
  readonly shaderData: ShaderData = new ShaderData(ShaderDataGroup.Camera);

  /** @internal */
  _globalShaderMacro: ShaderMacroCollection = new ShaderMacroCollection();
  /** @internal */
  @deepClone
  _frustum: BoundingFrustum = new BoundingFrustum();
  /** @internal */
  @ignoreClone
  _renderPipeline: BasicRenderPipeline;

  private _isOrthographic: boolean = false;
  private _isProjMatSetting = false;
  private _clearMode: ClearMode = ClearMode.SOLID_COLOR;
  private _nearClipPlane: number = 0.1;
  private _farClipPlane: number = 100;
  private _fieldOfView: number = 45;
  private _orthographicSize: number = 10;
  private _isProjectionDirty = true;
  private _isInvProjMatDirty: boolean = true;
  private _isFrustumProjectDirty: boolean = true;
  private _customAspectRatio: number | undefined = undefined;
  private _renderTarget: RenderTarget = null;

  @ignoreClone
  private _frustumViewChangeFlag: UpdateFlag;
  @ignoreClone
  private _transform: Transform;
  @ignoreClone
  private _isViewMatrixDirty: UpdateFlag;
  @ignoreClone
  private _isInvViewProjDirty: UpdateFlag;
  @deepClone
  private _projectionMatrix: Matrix = new Matrix();
  @deepClone
  private _viewMatrix: Matrix = new Matrix();
  @deepClone
  private _backgroundColor: Vector4 = new Vector4();
  @deepClone
  private _viewport: Vector4 = new Vector4(0, 0, 1, 1);
  @deepClone
  private _inverseProjectionMatrix: Matrix = new Matrix();
  @deepClone
  private _inverseViewMatrix: Matrix = new Matrix();
  @deepClone
  private _lastAspectSize: Vector2 = new Vector2(0, 0);
  @deepClone
  private _invViewProjMat: Matrix = new Matrix();

  /**
   * Near clip plane - the cloest point to the camera when rendering occurs.
   */
  get nearClipPlane(): number {
    return this._nearClipPlane;
  }

  set nearClipPlane(value: number) {
    this._nearClipPlane = value;
    this._projMatChange();
  }

  /**
   * Far clip plane - the furthest point to the camera when rendering occurs.
   */
  get farClipPlane(): number {
    return this._farClipPlane;
  }

  set farClipPlane(value: number) {
    this._farClipPlane = value;
    this._projMatChange();
  }

  /**
   * The camera's view angle. activing when camera use perspective projection.
   */
  get fieldOfView(): number {
    return this._fieldOfView;
  }

  set fieldOfView(value: number) {
    this._fieldOfView = value;
    this._projMatChange();
  }

  /**
   * Aspect ratio. The default is automatically calculated by the viewport's aspect ratio. If it is manually set, the manual value will be kept. Call resetAspectRatio() to restore it.
   */
  get aspectRatio(): number {
    const canvas = this._entity.engine.canvas;
    return this._customAspectRatio ?? (canvas.width * this._viewport.z) / (canvas.height * this._viewport.w);
  }

  set aspectRatio(value: number) {
    this._customAspectRatio = value;
    this._projMatChange();
  }

  /**
   * Viewport, normalized expression, the upper left corner is (0, 0), and the lower right corner is (1, 1).
   * @remarks Re-assignment is required after modification to ensure that the modification takes effect.
   */
  get viewport(): Vector4 {
    return this._viewport;
  }

  set viewport(value: Vector4) {
    if (value !== this._viewport) {
      value.cloneTo(this._viewport);
    }
    this._projMatChange();
  }

  /**
   * Whether it is orthogonal, the default is false. True will use orthographic projection, false will use perspective projection.
   */
  get isOrthographic(): boolean {
    return this._isOrthographic;
  }

  set isOrthographic(value: boolean) {
    this._isOrthographic = value;
    this._projMatChange();
  }

  /**
   * Half the size of the camera in orthographic mode.
   */
  get orthographicSize(): number {
    return this._orthographicSize;
  }

  set orthographicSize(value: number) {
    this._orthographicSize = value;
    this._projMatChange();
  }

  /**
   * Clear background flags.
   */
  get clearFlags(): ClearFlags {
    throw "not implemented";
  }

  /**
   * @todo Skybox refactor
   */
  set clearFlags(value: ClearFlags) {
    throw "not implemented";
  }

  /**
   * Clear the background color of the viewport, which takes effect when clearFlags is DepthColor.
   */
  get backgroundColor(): Vector4 {
    return this._backgroundColor;
  }

  set backgroundColor(value: Vector4) {
    this.setClearMode(this._clearMode, value);
  }

  /**
   * Clear the background sky of the viewport, active when clearFlags is DepthSky.
   * @todo Render pipeline modification
   */
  get backgroundSky(): Sky {
    throw new Error("not implemented");
  }

  /**
   * View matrix.
   */
  get viewMatrix(): Readonly<Matrix> {
    // Remove scale
    if (this._isViewMatrixDirty.flag) {
      this._isViewMatrixDirty.flag = false;
      Matrix.invert(this._transform.worldMatrix, this._viewMatrix);
    }
    return this._viewMatrix;
  }

  /**
   * The projection matrix is ​​calculated by the relevant parameters of the camera by default. If it is manually set, the manual value will be maintained. Call resetProjectionMatrix() to restore it.
   */
  set projectionMatrix(value: Matrix) {
    this._projectionMatrix = value;
    this._isProjMatSetting = true;
    this._projMatChange();
  }

  get projectionMatrix(): Matrix {
    const canvas = this._entity.engine.canvas;
    if (
      (!this._isProjectionDirty || this._isProjMatSetting) &&
      this._lastAspectSize.x === canvas.width &&
      this._lastAspectSize.y === canvas.height
    ) {
      return this._projectionMatrix;
    }
    this._isProjectionDirty = false;
    this._lastAspectSize.x = canvas.width;
    this._lastAspectSize.y = canvas.height;
    const aspectRatio = this.aspectRatio;
    if (!this._isOrthographic) {
      Matrix.perspective(
        MathUtil.degreeToRadian(this._fieldOfView),
        aspectRatio,
        this._nearClipPlane,
        this._farClipPlane,
        this._projectionMatrix
      );
    } else {
      const width = this._orthographicSize * aspectRatio;
      const height = this._orthographicSize;
      Matrix.ortho(-width, width, -height, height, this._nearClipPlane, this._farClipPlane, this._projectionMatrix);
    }
    return this._projectionMatrix;
  }

  /**
   * Whether to enable HDR.
   * @todo When render pipeline modification
   */
  get enableHDR(): boolean {
    console.log("not implemention");
    return false;
  }

  set enableHDR(value: boolean) {
    console.log("not implemention");
  }

  /**
   * RenderTarget. After setting, it will be rendered to the renderTarget. If it is empty, it will be rendered to the main canvas.
   */
  get renderTarget(): RenderTarget | null {
    return this._renderTarget;
  }

  set renderTarget(value: RenderTarget | null) {
    this._renderTarget = value;
  }

  /**
   * Create the Camera component.
   * @param entity - Entity
   */
  constructor(entity: Entity) {
    super(entity);

    const transform = this.entity.transform;
    this._transform = transform;
    this._isViewMatrixDirty = transform.registerWorldChangeFlag();
    this._isInvViewProjDirty = transform.registerWorldChangeFlag();
    this._frustumViewChangeFlag = transform.registerWorldChangeFlag();
    this._renderPipeline = new BasicRenderPipeline(this);
    this.shaderData._addRefCount(1);

    this.setClearMode();
  }

  /**
   * Restore the automatic calculation of projection matrix through fieldOfView, nearClipPlane and farClipPlane.
   */
  resetProjectionMatrix(): void {
    this._isProjMatSetting = false;
    this._projMatChange();
  }

  /**
   * Restore the automatic calculation of the aspect ratio through the viewport aspect ratio.
   */
  resetAspectRatio(): void {
    this._customAspectRatio = undefined;
    this._projMatChange();
  }

  /**
   * Transform a point from world space to viewport space.
   * @param point - Point in world space
   * @param out - A point in the viewport space, X and Y are the viewport space coordinates, Z is the viewport depth, the near clipping plane is 0, the far clipping plane is 1, and W is the world unit distance from the camera
   * @returns Point in viewport space
   */
  worldToViewportPoint(point: Vector3, out: Vector4): Vector4 {
    Matrix.multiply(this.projectionMatrix, this.viewMatrix, MathTemp.tempMat4);
    MathTemp.tempVec4.setValue(point.x, point.y, point.z, 1.0);
    Vector4.transform(MathTemp.tempVec4, MathTemp.tempMat4, MathTemp.tempVec4);

    const w = MathTemp.tempVec4.w;
    const nx = MathTemp.tempVec4.x / w;
    const ny = MathTemp.tempVec4.y / w;
    const nz = MathTemp.tempVec4.z / w;

    // Transform of coordinate axis.
    out.x = (nx + 1.0) * 0.5;
    out.y = (1.0 - ny) * 0.5;
    out.z = nz;
    out.w = w;
    return out;
  }

  /**
   * Transform a point from viewport space to world space.
   * @param point - Point in viewport sapce, X and Y are the viewport space coordinates, Z is the viewport depth. The near clipping plane is 0, and the far clipping plane is 1
   * @param out - Point in world space
   * @returns Point in world space
   */
  viewportToWorldPoint(point: Vector3, out: Vector3): Vector3 {
    const invViewProjMat = this.invViewProjMat;
    return this._innerViewportToWorldPoint(point, invViewProjMat, out);
  }

  /**
   * Generate a ray by a point in viewport.
<<<<<<< HEAD
   * @param point Point in viewport point, which is represented by normalization.
=======
   * @param point - Point in viewport space, which is represented by normalization
>>>>>>> 21bb632a
   * @param out - Ray
   * @returns Ray
   */
  viewportPointToRay(point: Vector2, out: Ray): Ray {
    const clipPoint = MathTemp.tempVec3;
    // Use the intersection of the near clipping plane as the origin point.
    clipPoint.setValue(point.x, point.y, 0);
    const origin = this.viewportToWorldPoint(clipPoint, out.origin);
    // Use the intersection of the far clipping plane as the origin point.
    clipPoint.z = 1.0;
    const farPoint: Vector3 = this._innerViewportToWorldPoint(clipPoint, this._invViewProjMat, clipPoint);
    Vector3.subtract(farPoint, origin, out.direction);
    out.direction.normalize();

    return out;
  }

  /**
   * Transform the X and Y coordinates of a point from screen space to viewport space
   * @param point - Point in screen space
   * @param out - Point in viewport space
   * @returns Point in viewport space
   */
  screenToViewportPoint<T extends Vector2 | Vector3>(point: Vector3 | Vector2, out: T): T {
    const canvas = this.engine.canvas;
    const viewport = this.viewport;
    out.x = (point.x / canvas.width - viewport.x) / viewport.z;
    out.y = (point.y / canvas.height - viewport.y) / viewport.w;
    return out;
  }

  /**
   * Transform the X and Y coordinates of a point from viewport space to screen space.
   * @param point - Point in viewport space
   * @param out - Point in screen space
   * @returns Point in screen space
   */
  viewportToScreenPoint<T extends Vector2 | Vector3 | Vector4>(point: T, out: T): T {
    const canvas = this.engine.canvas;
    const viewport = this.viewport;
    out.x = (viewport.x + point.x * viewport.z) * canvas.width;
    out.y = (viewport.y + point.y * viewport.w) * canvas.height;
    return out;
  }

  /**
   * Transform a point from world space to screen space.
   * @param point - Point in world space
   * @param out - Point of screen space
   * @returns Point of screen space
   */
  worldToScreenPoint(point: Vector3, out: Vector4): Vector4 {
    this.worldToViewportPoint(point, out);
    return this.viewportToScreenPoint(out, out);
  }

  /**
   * Transform a point from screen space to world space.
   * @param point - Screen space point
   * @param out - Point in world space
   * @returns Point in world space
   */
  screenToWorldPoint(point: Vector3, out: Vector3): Vector3 {
    this.screenToViewportPoint(point, out);
    return this.viewportToWorldPoint(out, out);
  }

  /**
   * Generate a ray by a point in screen.
   * @param point - Point in screen space, the unit is pixel
   * @param out - Ray
   * @returns Ray
   */
  screenPointToRay(point: Vector2, out: Ray): Ray {
    const viewportPoint = MathTemp.tempVec2;
    this.screenToViewportPoint(point, viewportPoint);
    return this.viewportPointToRay(viewportPoint, out);
  }

  /**
   * Manually call the rendering of the camera.
   * @param cubeFace - Cube rendering surface collection
   */
  render(cubeFace?: TextureCubeFace): void {
    // compute cull frustm.
    const context = this.engine._renderContext;
    context._setContext(this);
    if (this.enableFrustumCulling && (this._frustumViewChangeFlag.flag || this._isFrustumProjectDirty)) {
      this._frustum.calculateFromMatrix(context._viewProjectMatrix);
      this._frustumViewChangeFlag.flag = false;
      this._isFrustumProjectDirty = false;
    }

    this._updateShaderData(context);

    // union scene and camera macro.
    ShaderMacroCollection.unionCollection(
      this.scene.shaderData._macroCollection,
      this.shaderData._macroCollection,
      this._globalShaderMacro
    );

    this._renderPipeline.render(context, cubeFace);
    this._engine._renderCount++;
  }

  /**
   * @override
   * @inheritdoc
   */
  _onActive() {
    this.entity.scene._attachRenderCamera(this);
  }

  /**
   * @override
   * @inheritdoc
   */
  _onInActive() {
    this.entity.scene._detachRenderCamera(this);
  }

  /**
   * @override
   * @inheritdoc
   */
  _onDestroy() {
    this._renderPipeline?.destroy();
    this._isInvViewProjDirty.destroy();
    this._isViewMatrixDirty.destroy();
    this.shaderData._addRefCount(-1);
  }

  private _projMatChange() {
    this._isFrustumProjectDirty = true;
    this._isProjectionDirty = true;
    this._isInvProjMatDirty = true;
    this._isInvViewProjDirty.flag = true;
  }

  private _innerViewportToWorldPoint(point: Vector3, invViewProjMat: Matrix, out: Vector3): Vector3 {
    // Depth is a normalized value, 0 is nearPlane, 1 is farClipPlane.
    const depth = point.z * 2 - 1;
    // Transform to clipping space matrix
    const clipPoint = MathTemp.tempVec4;
    clipPoint.setValue(point.x * 2 - 1, 1 - point.y * 2, depth, 1);
    Vector4.transform(clipPoint, invViewProjMat, clipPoint);
    const invW = 1.0 / clipPoint.w;
    out.x = clipPoint.x * invW;
    out.y = clipPoint.y * invW;
    out.z = clipPoint.z * invW;
    return out;
  }

  private _updateShaderData(context: RenderContext) {
    const shaderData = this.shaderData;
    shaderData.setMatrix(Camera._viewMatrixProperty, this.viewMatrix);
    shaderData.setMatrix(Camera._projectionMatrixProperty, this.projectionMatrix);
    shaderData.setMatrix(Camera._vpMatrixProperty, context._viewProjectMatrix);
    shaderData.setMatrix(Camera._inverseViewMatrixProperty, this.inverseViewMatrix);
    shaderData.setMatrix(Camera._inverseProjectionMatrixProperty, this.inverseProjectionMatrix);
    shaderData.setVector3(Camera._cameraPositionProperty, this._transform.worldPosition);
  }

  /**
   * @private
   * The inverse matrix of view projection matrix.
   */
  get invViewProjMat(): Matrix {
    if (this._isInvViewProjDirty.flag) {
      this._isInvViewProjDirty.flag = false;
      Matrix.multiply(this.inverseViewMatrix, this.inverseProjectionMatrix, this._invViewProjMat);
    }
    return this._invViewProjMat;
  }

  /**
   * @private
   * The inverse of the projection matrix.
   */
  get inverseProjectionMatrix(): Readonly<Matrix> {
    if (this._isInvProjMatDirty) {
      this._isInvProjMatDirty = false;
      Matrix.invert(this.projectionMatrix, this._inverseProjectionMatrix);
    }
    return this._inverseProjectionMatrix;
  }

  //-------------------------------------------------deprecated---------------------------------------------------

  /**
   * @deprecated
   * View matrix inverse matrix.
   */
  get inverseViewMatrix(): Readonly<Matrix> {
    this._transform.worldMatrix.cloneTo(this._inverseViewMatrix);
    return this._inverseViewMatrix;
  }

  /**
   * @deprecated
   * @todo Involving the rendering pipeline to modify the rhi.clearRenderTarget method.
   * @param clearMode
   * @param backgroundColor
   */
  setClearMode(
    clearMode: ClearMode = ClearMode.SOLID_COLOR,
    backgroundColor: Vector4 = new Vector4(0.25, 0.25, 0.25, 1)
  ): void {
    this._clearMode = clearMode;
    this._backgroundColor = backgroundColor;
    this._renderPipeline.defaultRenderPass.clearParam = backgroundColor;
    this._renderPipeline.defaultRenderPass.clearMode = clearMode;
  }
}<|MERGE_RESOLUTION|>--- conflicted
+++ resolved
@@ -382,11 +382,7 @@
 
   /**
    * Generate a ray by a point in viewport.
-<<<<<<< HEAD
-   * @param point Point in viewport point, which is represented by normalization.
-=======
    * @param point - Point in viewport space, which is represented by normalization
->>>>>>> 21bb632a
    * @param out - Ray
    * @returns Ray
    */
