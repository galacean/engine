--- conflicted
+++ resolved
@@ -1,16 +1,12 @@
 import { ClearMode } from "@alipay/o3-base";
 import { mat4, MathUtil, vec3, vec4 } from "@alipay/o3-math";
 import { Matrix4, Vector2, Vector3, Vector4 } from "@alipay/o3-math/types/type";
+import { Component } from "./Component";
+import { dependencies } from "./ComponentsDependencies";
+import { Entity } from "./Entity";
+import { BasicRenderPipeline } from "./RenderPipeline/BasicRenderPipeline";
 import { Transform } from "./Transform";
 import { UpdateFlag } from "./UpdateFlag";
-import { Component } from "./Component";
-import { dependencies } from "./ComponentsDependencies";
-<<<<<<< HEAD
-import { Node } from "./Node";
-import { BasicRenderPipeline } from "./RenderPipeline/BasicRenderPipeline";
-=======
-import { Entity } from "./Entity";
->>>>>>> b7b13bae
 
 /**
  * @todo 数学库改造
