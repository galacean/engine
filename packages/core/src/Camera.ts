import { ClearMode, TextureCubeFace } from "./base";
import { Matrix, MathUtil, Vector2, Vector3, Vector4 } from "@alipay/o3-math";
import { Component } from "./Component";
import { dependencies } from "./ComponentsDependencies";
import { Entity } from "./Entity";
import { Transform } from "./Transform";
import { UpdateFlag } from "./UpdateFlag";
import { BasicRenderPipeline } from "./RenderPipeline/BasicRenderPipeline";

/**
 * @todo 数学库改造
 */
type Ray = { origin: Vector3; direction: Vector3 };

/**
 * @todo
 */
type Sky = {};

//CM：这个类可能需要搬家
class MathTemp {
  static tempMat4 = new Matrix();
  static tempVec4 = new Vector4();
  static tempVec3 = new Vector3();
}

/**
 * 相机的清除标记。
 */
export enum ClearFlags {
  /* 清理深度和天空。*/
  DepthSky,
  /* 清理深度和颜色。*/
  DepthColor,
  /* 只清除深度。*/
  Depth,
  /* 不做任何清除。*/
  None
}

/**
 * Camera 组件，作为渲染三位世界的入口。
 */
@dependencies(Transform)
export class Camera extends Component {
  /**
   * 渲染优先级，数字越大越先渲染。
   */
  priority: number = 0;
  /**
   * 渲染遮罩，位操作。
   * @todo 渲染管线剔除管理实现
   */
  cullingMask: number = 0;
  _renderPipeline: BasicRenderPipeline;

<<<<<<< HEAD
  _pixelViewport: Vector4 = new Vector4(0, 0, 1, 1);

=======
>>>>>>> 3f89df49
  private _isOrthographic: boolean = false;
  private _projectionMatrix: Matrix = new Matrix();
  private _isProjMatSetting = false;
  private _viewMatrix: Matrix = new Matrix();
  private _clearParam: Vector4;
  private _clearMode: ClearMode;
  private _viewport: Vector4 = new Vector4(0, 0, 1, 1);
  private _nearClipPlane: number;
  private _farClipPlane: number;
  private _fieldOfView: number;
  private _orthographicSize: number = 10;
  private _inverseProjectionMatrix: Matrix = new Matrix();
  private _inverseViewMatrix: Matrix = new Matrix();
  /** 投影矩阵脏标记 */
  private _isProjectionDirty = true;
  /** 投影矩阵逆矩阵脏标记 */
  private _isInvProjMatDirty: boolean = true;
  private _customAspectRatio: number = undefined;
  private _invViewProjMat: Matrix = new Matrix();
  private _transform: Transform;
  private _isViewMatrixDirty: UpdateFlag;
  /** 投影视图矩阵逆矩阵脏标记 */
  private _isInvViewProjDirty: UpdateFlag;

  /**
   * 近裁剪平面。
   */
  get nearClipPlane(): number {
    return this._nearClipPlane;
  }

  set nearClipPlane(value: number) {
    this._nearClipPlane = value;
    this._projMatChange();
  }

  /**
   * 远裁剪平面。
   */
  get farClipPlane(): number {
    return this._farClipPlane;
  }

  set farClipPlane(value: number) {
    this._farClipPlane = value;
    this._projMatChange();
  }

  /**
   * 视场，单位是角度制，透视投影时生效。
   */
  get fieldOfView(): number {
    return this._fieldOfView;
  }

  set fieldOfView(value: number) {
    this._fieldOfView = value;
    this._projMatChange();
  }

  /**
   * 横纵比，默认由视口的宽高比自动计算，如果手动设置会保持手动值，调用resetAspectRatio()可恢复。
   */
  get aspectRatio(): number {
    const canvas = this._entity.engine.canvas;
    return this._customAspectRatio ?? (canvas.width * this._viewport.z) / (canvas.height * this._viewport.w);
  }

  set aspectRatio(value: number) {
    this._customAspectRatio = value;
    this._projMatChange();
  }

  /**
   * 视口，归一化表达，左上角为（0，0）坐标，右下角为（1，1）。
   * @remarks 修改后需要重新赋值,保证修改生效。
   */
  get viewport(): Vector4 {
    return this._viewport;
  }

  set viewport(value: Vector4) {
    if (value !== this._viewport) {
      value.cloneTo(this._viewport);
    }
    this._projMatChange();
  }

  /**
   * 是否正交，默认是 false。true 会使用正交投影，false 使用透视投影。
   */
  get isOrthographic(): boolean {
    return this._isOrthographic;
  }

  set isOrthographic(value: boolean) {
    this._isOrthographic = value;
    this._projMatChange();
  }

  /**
   * 正交模式下相机的一半尺寸。
   */
  get orthographicSize(): number {
    return this._orthographicSize;
  }

  set orthographicSize(value: number) {
    this._orthographicSize = value;
    this._projMatChange();
  }

  /**
   * 背景清除标记。
   */
  get clearFlags(): ClearFlags {
    throw "not implemented";
  }

  /**
   * @todo 天空盒重构
   */
  set clearFlags(value: ClearFlags) {
    throw "not implemented";
  }

  /**
   * 清除视口的背景颜色，当 clearFlags 为 DepthColor 时生效。
   */
  get backgroundColor(): Vector4 {
    return this._clearParam;
  }

  set backgroundColor(value: Vector4) {
    this.setClearMode(this._clearMode, value);
  }

  /**
   * 清除视口的背景天空，当 clearFlags 为 DepthSky 时生效。
   * @todo 渲染管线修改
   */
  get backgroundSky(): Sky {
    throw new Error("接口未实现");
  }

  /**
   * 视图矩阵。
   */
  get viewMatrix(): Readonly<Matrix> {
    //CM:相机的视图矩阵一般会移除缩放,避免在shader运算出一些奇怪的问题
    if (this._isViewMatrixDirty.flag) {
      this._isViewMatrixDirty.flag = false;
      const modelMatrix = this._transform.worldMatrix;
      turnAround(MathTemp.tempMat4, modelMatrix); // todo:以后删除  turnAround
      Matrix.invert(MathTemp.tempMat4, this._viewMatrix);
    }
    return this._viewMatrix;
  }

  /**
   * 投影矩阵,默认由相机的相关参数计算计算，如果手动设置会保持手动值，调用resetProjectionMatrix()可恢复。
   */
  set projectionMatrix(value: Matrix) {
    this._projectionMatrix = value;
    this._isProjMatSetting = true;
    this._projMatChange();
  }

  get projectionMatrix(): Matrix {
    if (!this._isProjectionDirty || this._isProjMatSetting) {
      return this._projectionMatrix;
    }
    this._isProjectionDirty = false;
    const aspectRatio = this.aspectRatio;
    if (!this._isOrthographic) {
      Matrix.perspective(
        MathUtil.degreeToRadian(this._fieldOfView),
        aspectRatio,
        this._nearClipPlane,
        this._farClipPlane,
        this._projectionMatrix
      );
    } else {
      const width = this._orthographicSize * aspectRatio;
      const height = this._orthographicSize;
      Matrix.ortho(-width, width, -height, height, this._nearClipPlane, this._farClipPlane, this._projectionMatrix);
    }
    return this._projectionMatrix;
  }

  /**
   * 是否开启HDR。
   * @todo 渲染管线修改
   */
  get enableHDR(): boolean {
    throw new Error("not implemention");
  }

  set enableHDR(value: boolean) {
    throw new Error("not implemention");
  }

  /**
   * 渲染目标，设置后会渲染到渲染目标上，如果为空则渲染到屏幕上。
   * @todo 渲染管线修改
   */
  get renderTarget(): any {
    throw new Error("not implemention");
  }

  set renderTarget(value: any) {
    throw new Error("not implemention");
  }

  /**
   * 创建 Camera 组件。
   * @param entity 实体
   * @param props camera 参数
   */
  constructor(entity: Entity, props: any) {
    // TODO: 修改构造函数参数
    super(entity, props);

    this._transform = this.entity.transform;
    this._isViewMatrixDirty = this._transform.registerWorldChangeFlag();
    this._isInvViewProjDirty = this._transform.registerWorldChangeFlag();
    const {
      RenderPipeline = BasicRenderPipeline,
      clearParam = new Vector4(0.25, 0.25, 0.25, 1),
      clearMode,
      near,
      far,
      fov
    } = props;

    this._nearClipPlane = near ?? 0.1;
    this._farClipPlane = far ?? 100;
    this._fieldOfView = fov ?? 45;

    // TODO: 删除，兼容旧 camera，decaprated
    const target = props.target ?? new Vector3();
    const up = props.up ?? new Vector3(0, 1, 0);
    entity.transform.position = props.position ?? new Vector3(0, 10, 20);
    entity.transform.lookAt(target, up);

    this._renderPipeline = new RenderPipeline(this);

    // TODO: 修改为 ClearFlags
    this.setClearMode(clearMode, clearParam);
  }

  /**
   * 恢复通过 fieldOfView、nearClipPlane 和 farClipPlane 自动计算投影矩阵。
   */
  resetProjectionMatrix(): void {
    this._isProjMatSetting = false;
    this._projMatChange();
  }

  /**
   * 恢复通过视口宽高比自动计算横纵比。
   */
  resetAspectRatio(): void {
    this._customAspectRatio = undefined;
    this._projMatChange();
  }

  /**
   * 将一个点从世界空间变换到视口空间。
   * @param point - 世界空间中的点
   * @param out - 视口空间坐标，X 和 Y 为视口空间坐标，Z 为视口深度，近裁剪面为 0，远裁剪面为 1，W 为距离相机的世界单位距离
   * @returns 视口空间坐标
   */
  worldToViewportPoint(point: Vector3, out: Vector4): Vector4 {
    Matrix.multiply(this.projectionMatrix, this.viewMatrix, MathTemp.tempMat4);
    MathTemp.tempVec4.setValue(point.x, point.y, point.z, 1.0);
    Vector4.transformByMat4x4(MathTemp.tempVec4, MathTemp.tempMat4, MathTemp.tempVec4);

    const w = MathTemp.tempVec4.w;
    const nx = MathTemp.tempVec4.x / w;
    const ny = MathTemp.tempVec4.y / w;
    const nz = MathTemp.tempVec4.z / w;

    // 坐标轴转换
    out.x = (nx + 1.0) * 0.5;
    out.y = (1.0 - ny) * 0.5;
    out.z = nz;
    out.w = w;
    return out;
  }

  /**
   * 将一个点从视口空间变换到世界空间。
   * @param point - X 和 Y 为视口空间坐标，Z 为视口深度，近裁剪面为 0，远裁剪面为 1
   * @param out - 世界空间中的点
   * @returns 世界空间中的点
   */
  viewportToWorldPoint(point: Vector3, out: Vector3): Vector3 {
    const invViewProjMat = this.invViewProjMat;
    return this._innerViewportToWorldPoint(point, invViewProjMat, out);
  }

  /**
   * 通过视口空间点的坐标获取射线，生成射线的起点在相机的近裁面并穿过点的 X 和 Y 坐标。
   * @param point 视口空间中的点
   * @param out - 射线
   * @returns 射线
   */
  viewportPointToRay(point: Vector2, out: Ray): Ray {
    // 使用近裁面的交点作为 origin
    MathTemp.tempVec3.setValue(point.x, point.y, 0);
    const origin = this.viewportToWorldPoint(MathTemp.tempVec3, out.origin);
    // 使用远裁面的交点作为 origin
    const viewportPos: Vector3 = MathTemp.tempVec3.setValue(point.x, point.y, 1);
    const farPoint: Vector3 = this._innerViewportToWorldPoint(viewportPos, this._invViewProjMat, MathTemp.tempVec3);
    Vector3.subtract(farPoint, origin, out.direction);
    out.direction.normalize();

    return out;
  }

  /**
   * 将一个点的X和Y坐标从屏幕空间变换到视口空间
   * @param point - 屏幕空间点
   * @param out - 视口空间点
   * @returns 射线
   */
  screenToViewportPoint<T extends Vector2 | Vector3>(point: Vector3 | Vector2, out: T): T {
    const viewport = this.viewport;
    out.x = (point.x - viewport.x) / viewport.z;
    out.y = (point.y - viewport.y) / viewport.w;
    return out;
  }

  /**
   * 将一个点的X和Y坐标从视口空间变换到屏幕空间。
   * @param point - 视口空间的点
   * @param out - 屏幕空间的点
   * @returns 射线
   */
  viewportToScreenPoint<T extends Vector2 | Vector3 | Vector4>(point: T, out: T): T {
    const viewport = this.viewport;
    const viewWidth = viewport.z;
    const viewHeight = viewport.w;
    const nx = point.x;
    const ny = point.y;
    out.x = viewport.x + viewWidth * nx;
    out.y = viewport.y + viewHeight * ny;
    return out;
  }

  /**
   * 手动调用相机的渲染。
   * @param cubeFaces - 立方体的渲染面集合,如果设置了renderTarget并且renderTarget.isCube=true时生效
   */
  render(cubeFaces?: TextureCubeFace): void {
    this._renderPipeline.render();
  }

  /**
   * @innernal
   */
  _onActive() {
    this.entity.scene.attachRenderCamera(this);
  }

  /**
   * @innernal
   */
  _onInActive() {
    this.entity.scene.detachRenderCamera(this);
  }

  /**
   * @innernal
   */
  _onDestroy() {
    this._renderPipeline?.destroy();
    this._isInvViewProjDirty.destroy();
    this._isViewMatrixDirty.destroy();
  }

  private _projMatChange() {
    this._isProjectionDirty = true;
    this._isInvProjMatDirty = true;
    this._isInvViewProjDirty.flag = true;
  }

  private _innerViewportToWorldPoint(point: Vector3, invViewProjMat: Matrix, out: Vector3): Vector3 {
    // depth 是归一化的深度，0 是 nearPlane，1 是 farClipPlane
    const depth = point[2] * 2 - 1;
    // 变换到裁剪空间矩阵
    MathTemp.tempVec4.setValue(point.x * 2 - 1, 1 - point.y * 2, depth, 1);
    // 计算逆矩阵结果
    Vector4.transformByMat4x4(MathTemp.tempVec4, invViewProjMat, MathTemp.tempVec4);
    const u = MathTemp.tempVec4;
    const w = u.w;

    out.x = u.x / w;
    out.y = u.y / w;
    out.z = u.z / w;
    return out;
  }

  /**
   * @private
   * 视图投影矩阵逆矩阵
   */
  get invViewProjMat(): Matrix {
    if (this._isInvViewProjDirty.flag) {
      this._isInvViewProjDirty.flag = false;
      Matrix.multiply(this.inverseViewMatrix, this.inverseProjectionMatrix, this._invViewProjMat);
    }
    return this._invViewProjMat;
  }

  /**
   * @private
   * 投影矩阵逆矩阵。
   */
  get inverseProjectionMatrix(): Readonly<Matrix> {
    if (this._isInvProjMatDirty) {
      this._isInvProjMatDirty = false;
      Matrix.invert(this.projectionMatrix, this._inverseProjectionMatrix);
    }
    return this._inverseProjectionMatrix;
  }

  //-------------------------------------------------deprecated---------------------------------------------------

  /**
   * @deprecated
   * 视图矩阵逆矩阵。
   */
  get inverseViewMatrix(): Readonly<Matrix> {
    turnAround(this._inverseViewMatrix, this._transform.worldMatrix);
    return this._inverseViewMatrix;
  }

  /**
   * @deprecated
   * @todo 涉及渲染管线修改 rhi.clearRenderTarget 方法
   * @param clearMode
   * @param clearParam
   */
  setClearMode(
    clearMode: ClearMode = ClearMode.SOLID_COLOR,
    clearParam: Vector4 = new Vector4(0.25, 0.25, 0.25, 1)
  ): void {
    this._clearMode = clearMode;
    this._clearParam = clearParam as Vector4;
    this._renderPipeline.defaultRenderPass.clearParam = clearParam;
    this._renderPipeline.defaultRenderPass.clearMode = clearMode;
  }
}

/**
 * @deprecated
 */
export function turnAround(out: Matrix, a: Matrix) {
  const oe = out.elements;
  const ae = a.elements;
  oe[4] = ae[4];
  oe[5] = ae[5];
  oe[6] = ae[6];
  oe[7] = ae[7];
  oe[12] = ae[12];
  oe[13] = ae[13];
  oe[14] = ae[14];
  oe[15] = ae[15];

  oe[0] = -ae[0];
  oe[1] = -ae[1];
  oe[2] = -ae[2];
  oe[3] = -ae[3];
  oe[8] = -ae[8];
  oe[9] = -ae[9];
  oe[10] = -ae[10];
  oe[11] = -ae[11];
  return out;
}

interface ITransform {
  worldMatrix: Readonly<Matrix>;
  worldPosition: Readonly<Vector3>;
}<|MERGE_RESOLUTION|>--- conflicted
+++ resolved
@@ -53,12 +53,7 @@
    */
   cullingMask: number = 0;
   _renderPipeline: BasicRenderPipeline;
-
-<<<<<<< HEAD
   _pixelViewport: Vector4 = new Vector4(0, 0, 1, 1);
-
-=======
->>>>>>> 3f89df49
   private _isOrthographic: boolean = false;
   private _projectionMatrix: Matrix = new Matrix();
   private _isProjMatSetting = false;
