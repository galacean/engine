--- conflicted
+++ resolved
@@ -416,13 +416,8 @@
    * @param cubeFace - Cube rendering surface collection
    * @param mipLevel - Set mip level the data want to wirte
    */
-<<<<<<< HEAD
   render(cubeFace?: TextureCubeFace, mipLevel: number = 0): void {
-    // compute cull frustm.
-=======
-  render(cubeFace?: TextureCubeFace): void {
     // compute cull frustum.
->>>>>>> 00affebc
     const context = this.engine._renderContext;
     context._setContext(this);
     if (this.enableFrustumCulling && (this._frustumViewChangeFlag.flag || this._isFrustumProjectDirty)) {
