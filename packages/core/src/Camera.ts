import { BoundingFrustum, MathUtil, Matrix, Ray, Rect, Vector2, Vector3, Vector4 } from "@galacean/engine-math";
import { BoolUpdateFlag } from "./BoolUpdateFlag";
import { Component } from "./Component";
import { DependentMode, dependentComponents } from "./ComponentsDependencies";
import { Entity } from "./Entity";
import { Layer } from "./Layer";
import { BasicRenderPipeline } from "./RenderPipeline/BasicRenderPipeline";
import { PipelineUtils } from "./RenderPipeline/PipelineUtils";
import { Transform } from "./Transform";
import { VirtualCamera } from "./VirtualCamera";
import { GLCapabilityType, Logger } from "./base";
import { deepClone, ignoreClone } from "./clone/CloneManager";
import { CameraClearFlags } from "./enums/CameraClearFlags";
import { CameraType } from "./enums/CameraType";
import { DepthTextureMode } from "./enums/DepthTextureMode";
import { Downsampling } from "./enums/Downsampling";
import { MSAASamples } from "./enums/MSAASamples";
import { ReplacementFailureStrategy } from "./enums/ReplacementFailureStrategy";
import { Shader } from "./shader/Shader";
import { ShaderData } from "./shader/ShaderData";
import { ShaderMacroCollection } from "./shader/ShaderMacroCollection";
import { ShaderProperty } from "./shader/ShaderProperty";
import { ShaderTagKey } from "./shader/ShaderTagKey";
import { ShaderDataGroup } from "./shader/enums/ShaderDataGroup";
import { TextureFormat } from "./texture";
import { RenderTarget } from "./texture/RenderTarget";
import { TextureCubeFace } from "./texture/enums/TextureCubeFace";

class MathTemp {
  static tempVec4 = new Vector4();
  static tempVec3 = new Vector3();
  static tempVec2 = new Vector2();
}

/**
 * Camera component, as the entrance to the three-dimensional world.
 * @decorator `@dependentComponents(Transform, DependentMode.CheckOnly)`
 */
@dependentComponents(Transform, DependentMode.CheckOnly)
export class Camera extends Component {
  /** @internal */
  static _cameraDepthTextureProperty = ShaderProperty.getByName("camera_DepthTexture");
  /** @internal */
  static _cameraOpaqueTextureProperty = ShaderProperty.getByName("camera_OpaqueTexture");

  private static _inverseViewMatrixProperty = ShaderProperty.getByName("camera_ViewInvMat");
  private static _cameraPositionProperty = ShaderProperty.getByName("camera_Position");
  private static _cameraForwardProperty = ShaderProperty.getByName("camera_Forward");
  private static _cameraUpProperty = ShaderProperty.getByName("camera_Up");
  private static _cameraDepthBufferParamsProperty = ShaderProperty.getByName("camera_DepthBufferParams");

  /** Whether to enable frustum culling, it is enabled by default. */
  enableFrustumCulling: boolean = true;

  /**
   * Determining what to clear when rendering by a Camera.
   *
   * @defaultValue `CameraClearFlags.All`
   */
  clearFlags: CameraClearFlags = CameraClearFlags.All;

  /**
   * Culling mask - which layers the camera renders.
   * @remarks Support bit manipulation, corresponding to `Layer`.
   */
  cullingMask: Layer = Layer.Everything;

  /**
   * Determines which PostProcess to use.
   */
  postProcessMask: Layer = Layer.Everything;

  /**
   * Depth texture mode.
   * If `DepthTextureMode.PrePass` is used, the depth texture can be accessed in the shader using `camera_DepthTexture`.
   *
   * @defaultValue `DepthTextureMode.None`
   */
  depthTextureMode: DepthTextureMode = DepthTextureMode.None;

  /**
   * Opacity texture down sampling.
   *
   * @defaultValue `Downsampling.TwoX`
   */
  opaqueTextureDownsampling: Downsampling = Downsampling.TwoX;

  /**
   * Multi-sample anti-aliasing samples when use independent canvas mode.
   *
   * @remarks It will take effect when `independentCanvasEnabled` property is `true`, otherwise it will be invalid.
   */
  msaaSamples: MSAASamples = MSAASamples.None;

  /** @internal */
  _cameraType: CameraType = CameraType.Normal;
  /** @internal */
  _globalShaderMacro: ShaderMacroCollection = new ShaderMacroCollection();
  /** @internal */
  @deepClone
  _frustum: BoundingFrustum = new BoundingFrustum();
  /** @internal */
  @ignoreClone
  _renderPipeline: BasicRenderPipeline;
  /** @internal */
  @ignoreClone
  _virtualCamera: VirtualCamera = new VirtualCamera();
  /** @internal */
  _replacementShader: Shader = null;
  /** @internal */
  _replacementSubShaderTag: ShaderTagKey = null;
  /** @internal */
  _replacementFailureStrategy: ReplacementFailureStrategy = null;
  /** @internal */
  @ignoreClone
  _cameraIndex: number = -1;

  private _priority: number = 0;
  private _shaderData: ShaderData = new ShaderData(ShaderDataGroup.Camera);
  private _isCustomViewMatrix = false;
  private _isCustomProjectionMatrix = false;
  private _fieldOfView: number = 45;
  private _orthographicSize: number = 10;
  private _isProjectionDirty = true;
  private _isInvProjMatDirty: boolean = true;
  private _customAspectRatio: number | undefined = undefined;
  private _renderTarget: RenderTarget = null;
  private _depthBufferParams: Vector4 = new Vector4();
  private _opaqueTextureEnabled: boolean = false;
  private _enableHDR = false;
  private _enablePostProcess = false;

  @ignoreClone
  private _frustumChangeFlag: BoolUpdateFlag;
  @ignoreClone
  private _isViewMatrixDirty: BoolUpdateFlag;
  @ignoreClone
  private _isInvViewProjDirty: BoolUpdateFlag;
  @deepClone
  private _viewport: Vector4 = new Vector4(0, 0, 1, 1);
  @deepClone
  private _pixelViewport: Rect = new Rect(0, 0, 0, 0);
  @deepClone
  private _inverseProjectionMatrix: Matrix = new Matrix();
  @deepClone
  private _invViewProjMat: Matrix = new Matrix();

  /**
   * Whether to enable opaque texture.
   * If enabled, the opaque texture can be accessed in the shader using `camera_OpaqueTexture`.
   *
   * @defaultValue `false`
   * @remarks If enabled, the `independentCanvasEnabled` property will be forced to be true.
   */
  get opaqueTextureEnabled(): boolean {
    return this._opaqueTextureEnabled;
  }

  set opaqueTextureEnabled(value: boolean) {
    if (this._opaqueTextureEnabled !== value) {
      this._opaqueTextureEnabled = value;
      this._checkMainCanvasAntialiasWaste();
    }
  }

  /**
   * Whether independent canvas is enabled.
   * @remarks If true, the msaa in viewport can turn or off independently by `msaaSamples` property.
   */
  get independentCanvasEnabled(): boolean {
<<<<<<< HEAD
    if (this.enableHDR || (this.enablePostProcess && this.scene.postProcessManager.isActive)) {
=======
    // Uber pass need internal RT
    if (this.enablePostProcess && this.scene._postProcessManager.hasActiveEffect) {
>>>>>>> 66011dd9
      return true;
    }

    if (this.enableHDR || this.opaqueTextureEnabled) {
      return this._getInternalColorTextureFormat() !== this.renderTarget?.getColorTexture(0).format;
    }

    return false;
  }

  /**
   * Shader data.
   */
  get shaderData(): ShaderData {
    return this._shaderData;
  }

  /**
   * Near clip plane - the closest point to the camera when rendering occurs.
   */
  get nearClipPlane(): number {
    return this._virtualCamera.nearClipPlane;
  }

  set nearClipPlane(value: number) {
    this._virtualCamera.nearClipPlane = value;
    this._projectionMatrixChange();
  }

  /**
   * Far clip plane - the furthest point to the camera when rendering occurs.
   */
  get farClipPlane(): number {
    return this._virtualCamera.farClipPlane;
  }

  set farClipPlane(value: number) {
    this._virtualCamera.farClipPlane = value;
    this._projectionMatrixChange();
  }

  /**
   * The camera's view angle. activating when camera use perspective projection.
   */
  get fieldOfView(): number {
    return this._fieldOfView;
  }

  set fieldOfView(value: number) {
    this._fieldOfView = value;
    this._projectionMatrixChange();
  }

  /**
   * Aspect ratio. The default is automatically calculated by the viewport's aspect ratio. If it is manually set,
   * the manual value will be kept. Call resetAspectRatio() to restore it.
   */
  get aspectRatio(): number {
    const pixelViewport = this.pixelViewport;
    return this._customAspectRatio ?? pixelViewport.width / pixelViewport.height;
  }

  set aspectRatio(value: number) {
    this._customAspectRatio = value;
    this._projectionMatrixChange();
  }

  /**
   * The viewport of the camera in normalized coordinates on the screen.
   * In normalized screen coordinates, the upper-left corner is (0, 0), and the lower-right corner is (1.0, 1.0).
   * @remarks Re-assignment is required after modification to ensure that the modification takes effect.
   */
  get viewport(): Vector4 {
    return this._viewport;
  }

  set viewport(value: Vector4) {
    if (value !== this._viewport) {
      this._viewport.copyFrom(value);
    }
  }

  /**
   * The viewport of the camera in pixel coordinates on the screen.
   * In pixel screen coordinates, the upper-left corner is (0, 0), and the lower-right corner is (1.0, 1.0).
   */
  get pixelViewport(): Rect {
    return this._pixelViewport;
  }

  /**
   * Rendering priority, higher priority will be rendered on top of a camera with lower priority.
   */
  get priority(): number {
    return this._priority;
  }

  set priority(value: number) {
    if (this._priority !== value) {
      if (this._phasedActiveInScene) {
        this.scene._componentsManager._cameraNeedSorting = true;
      }
      this._priority = value;
    }
  }

  /**
   * Whether it is orthogonal, the default is false. True will use orthographic projection, false will use perspective projection.
   */
  get isOrthographic(): boolean {
    return this._virtualCamera.isOrthographic;
  }

  set isOrthographic(value: boolean) {
    this._virtualCamera.isOrthographic = value;
    this._projectionMatrixChange();

    if (value) {
      this.shaderData.enableMacro("CAMERA_ORTHOGRAPHIC");
    } else {
      this.shaderData.disableMacro("CAMERA_ORTHOGRAPHIC");
    }
  }

  /**
   * Half the size of the camera in orthographic mode.
   */
  get orthographicSize(): number {
    return this._orthographicSize;
  }

  set orthographicSize(value: number) {
    this._orthographicSize = value;
    this._projectionMatrixChange();
  }

  /**
   * View matrix.
   */
  get viewMatrix(): Readonly<Matrix> {
    const viewMatrix = this._virtualCamera.viewMatrix;

    if (!this._isViewMatrixDirty.flag || this._isCustomViewMatrix) {
      return viewMatrix;
    }
    this._isViewMatrixDirty.flag = false;

    // Ignore scale
    const transform = this._entity.transform;
    Matrix.rotationTranslation(transform.worldRotationQuaternion, transform.worldPosition, viewMatrix);
    viewMatrix.invert();
    return viewMatrix;
  }

  set viewMatrix(value: Matrix) {
    this._virtualCamera.viewMatrix.copyFrom(value);
    this._isCustomViewMatrix = true;
    this._viewMatrixChange();
  }

  /**
   * The projection matrix is ​​calculated by the relevant parameters of the camera by default.
   * If it is manually set, the manual value will be maintained. Call resetProjectionMatrix() to restore it.
   */
  get projectionMatrix(): Readonly<Matrix> {
    const virtualCamera = this._virtualCamera;
    const projectionMatrix = virtualCamera.projectionMatrix;

    if (!this._isProjectionDirty || this._isCustomProjectionMatrix) {
      return projectionMatrix;
    }
    this._isProjectionDirty = false;

    const aspectRatio = this.aspectRatio;
    if (!virtualCamera.isOrthographic) {
      Matrix.perspective(
        MathUtil.degreeToRadian(this._fieldOfView),
        aspectRatio,
        this.nearClipPlane,
        this.farClipPlane,
        projectionMatrix
      );
    } else {
      const width = this._orthographicSize * aspectRatio;
      const height = this._orthographicSize;
      Matrix.ortho(-width, width, -height, height, this.nearClipPlane, this.farClipPlane, projectionMatrix);
    }
    return projectionMatrix;
  }

  set projectionMatrix(value: Matrix) {
    this._virtualCamera.projectionMatrix.copyFrom(value);
    this._isCustomProjectionMatrix = true;
    this._projectionMatrixChange();
  }

  /**
   * Whether to enable HDR.
   * @defaultValue `false`
   * @remarks If enabled, the `independentCanvasEnabled` property will be forced to be true.
   */
  get enableHDR(): boolean {
    return this._enableHDR;
  }

  set enableHDR(value: boolean) {
    if (this.enableHDR !== value) {
      const rhi = this.engine._hardwareRenderer;
      const supportHDR = rhi.isWebGL2 || rhi.canIUse(GLCapabilityType.textureHalfFloat);
      if (value && !supportHDR) {
        Logger.warn("Can't enable HDR in this device.");
        return;
      }
      this._enableHDR = value;
      this._checkMainCanvasAntialiasWaste();
    }
  }

  /**
   * Whether to enable post process.
   * @defaultValue `false`
   * @remarks If enabled, the `independentCanvasEnabled` property will be forced to be true.
   */
  get enablePostProcess(): boolean {
    return this._enablePostProcess;
  }

  set enablePostProcess(value: boolean) {
    if (this._enablePostProcess !== value) {
      this._enablePostProcess = value;
      this._checkMainCanvasAntialiasWaste();
    }
  }

  /**
   * RenderTarget. After setting, it will be rendered to the renderTarget. If it is empty, it will be rendered to the main canvas.
   */
  get renderTarget(): RenderTarget | null {
    return this._renderTarget;
  }

  set renderTarget(value: RenderTarget | null) {
    if (this._renderTarget !== value) {
      this._renderTarget && this._addResourceReferCount(this._renderTarget, -1);
      value && this._addResourceReferCount(value, 1);
      this._renderTarget = value;
      this._onPixelViewportChanged();
    }
  }

  /**
   * @internal
   */
  constructor(entity: Entity) {
    super(entity);

    this._isViewMatrixDirty = entity.registerWorldChangeFlag();
    this._isInvViewProjDirty = entity.registerWorldChangeFlag();
    this._frustumChangeFlag = entity.registerWorldChangeFlag();
    this._renderPipeline = new BasicRenderPipeline(this);
    this._addResourceReferCount(this.shaderData, 1);
    this._updatePixelViewport();

    this._onPixelViewportChanged = this._onPixelViewportChanged.bind(this);
    //@ts-ignore
    this._viewport._onValueChanged = this._onPixelViewportChanged;
    this.engine.canvas._sizeUpdateFlagManager.addListener(this._onPixelViewportChanged);
  }

  /**
   * Restore the view matrix to the world matrix of the entity.
   */
  resetViewMatrix(): void {
    this._isCustomViewMatrix = false;
    this._viewMatrixChange();
  }

  /**
   * Restore the automatic calculation of projection matrix through fieldOfView, nearClipPlane and farClipPlane.
   */
  resetProjectionMatrix(): void {
    this._isCustomProjectionMatrix = false;
    this._projectionMatrixChange();
  }

  /**
   * Restore the automatic calculation of the aspect ratio through the viewport aspect ratio.
   */
  resetAspectRatio(): void {
    this._customAspectRatio = undefined;
    this._projectionMatrixChange();
  }

  /**
   * Transform a point from world space to viewport space.
   * @param point - Point in world space
   * @param out - Point in viewport space, X and Y are the camera viewport space coordinates, Z is in world space units from the plane that camera forward is normal to
   * @returns Point in viewport space
   */
  worldToViewportPoint(point: Vector3, out: Vector3): Vector3 {
    const cameraPoint = MathTemp.tempVec3;
    const viewportPoint = MathTemp.tempVec4;

    Vector3.transformCoordinate(point, this.viewMatrix, cameraPoint);
    Vector3.transformToVec4(cameraPoint, this.projectionMatrix, viewportPoint);

    const w = viewportPoint.w;
    out.set((viewportPoint.x / w + 1.0) * 0.5, (1.0 - viewportPoint.y / w) * 0.5, -cameraPoint.z);
    return out;
  }

  /**
   * Transform a point from viewport space to world space.
   * @param point - Point in viewport space, X and Y are the camera viewport space coordinates, Z is in world space units from the plane that camera forward is normal to
   * @param out - Point in world space
   * @returns Point in world space
   */
  viewportToWorldPoint(point: Vector3, out: Vector3): Vector3 {
    const { nearClipPlane, farClipPlane } = this;
    const nf = 1 / (nearClipPlane - farClipPlane);

    let z: number;
    if (this.isOrthographic) {
      z = -point.z * 2 * nf;
      z += (farClipPlane + nearClipPlane) * nf;
    } else {
      const pointZ = point.z;
      z = -pointZ * (nearClipPlane + farClipPlane) * nf;
      z += 2 * nearClipPlane * farClipPlane * nf;
      z = z / pointZ;
    }

    this._innerViewportToWorldPoint(point.x, point.y, (z + 1.0) / 2.0, this._getInvViewProjMat(), out);
    return out;
  }

  /**
   * Generate a ray by a point in viewport.
   * @param point - Point in viewport space, X and Y are the camera viewport space coordinates
   * @param out - Ray
   * @returns Ray
   */
  viewportPointToRay(point: Vector2, out: Ray): Ray {
    const invViewProjMat = this._getInvViewProjMat();
    // Use the intersection of the near clipping plane as the origin point.
    const origin = this._innerViewportToWorldPoint(point.x, point.y, 0.0, invViewProjMat, out.origin);
    // Use the intersection of the far clipping plane as the origin point.
    const direction = this._innerViewportToWorldPoint(
      point.x,
      point.y,
      1 - MathUtil.zeroTolerance,
      invViewProjMat,
      out.direction
    );
    Vector3.subtract(direction, origin, direction);
    direction.normalize();
    return out;
  }

  /**
   * Transform the X and Y coordinates of a point from screen space to viewport space
   * @param point - Point in screen space
   * @param out - Point in viewport space
   * @returns Point in viewport space
   */
  screenToViewportPoint<T extends Vector2 | Vector3>(point: Vector3 | Vector2, out: T): T {
    const canvas = this.engine.canvas;
    const viewport = this.viewport;
    out.x = (point.x / canvas.width - viewport.x) / viewport.z;
    out.y = (point.y / canvas.height - viewport.y) / viewport.w;
    (<Vector3>point).z !== undefined && ((<Vector3>out).z = (<Vector3>point).z);
    return out;
  }

  /**
   * Transform the X and Y coordinates of a point from viewport space to screen space.
   * @param point - Point in viewport space
   * @param out - Point in screen space
   * @returns Point in screen space
   */
  viewportToScreenPoint<T extends Vector2 | Vector3 | Vector4>(point: T, out: T): T {
    const canvas = this.engine.canvas;
    const viewport = this.viewport;
    out.x = (viewport.x + point.x * viewport.z) * canvas.width;
    out.y = (viewport.y + point.y * viewport.w) * canvas.height;
    (<Vector3>point).z !== undefined && ((<Vector3>out).z = (<Vector3>point).z);
    return out;
  }

  /**
   * Transform a point from world space to screen space.
   *
   * @remarks
   * Screen space is defined in pixels, the left-top of the screen is (0,0), the right-top is (canvasPixelWidth,canvasPixelHeight).
   *
   * @param point - Point in world space
   * @param out - The result will be stored
   * @returns X and Y are the coordinates of the point in screen space, Z is the distance from the camera in world space
   */
  worldToScreenPoint(point: Vector3, out: Vector3): Vector3 {
    this.worldToViewportPoint(point, out);
    return this.viewportToScreenPoint(out, out);
  }

  /**
   * Transform a point from screen space to world space.
   *
   * @param point - Screen space point, the top-left of the screen is (0,0), the right-bottom is (pixelWidth,pixelHeight), The z position is in world units from the camera
   * @param out - Point in world space
   * @returns Point in world space
   */
  screenToWorldPoint(point: Vector3, out: Vector3): Vector3 {
    this.screenToViewportPoint(point, out);
    return this.viewportToWorldPoint(out, out);
  }

  /**
   * Generate a ray by a point in screen.
   * @param point - Point in screen space, the top-left of the screen is (0,0), the right-bottom is (pixelWidth,pixelHeight)
   * @param out - Ray
   * @returns Ray
   */
  screenPointToRay(point: Vector2, out: Ray): Ray {
    const viewportPoint = MathTemp.tempVec2;
    this.screenToViewportPoint(point, viewportPoint);
    return this.viewportPointToRay(viewportPoint, out);
  }

  /**
   * Manually call the rendering of the camera.
   * @param cubeFace - Cube rendering surface collection
   * @param mipLevel - Set mip level the data want to write, only take effect in webgl2.0
   */
  render(cubeFace?: TextureCubeFace, mipLevel: number = 0): void {
    const engine = this._engine;
    const context = engine._renderContext;
    const virtualCamera = this._virtualCamera;

    const transform = this._entity.transform;
    Matrix.multiply(this.projectionMatrix, this.viewMatrix, virtualCamera.viewProjectionMatrix);
    virtualCamera.position.copyFrom(transform.worldPosition);
    if (virtualCamera.isOrthographic) {
      virtualCamera.forward.copyFrom(transform.worldForward);
    }

    context.camera = this;
    context.virtualCamera = virtualCamera;
    context.replacementShader = this._replacementShader;
    context.replacementTag = this._replacementSubShaderTag;
    context.replacementFailureStrategy = this._replacementFailureStrategy;

    // compute cull frustum.
    if (this.enableFrustumCulling && this._frustumChangeFlag.flag) {
      this._frustum.calculateFromMatrix(virtualCamera.viewProjectionMatrix);
      this._frustumChangeFlag.flag = false;
    }

    this._updateShaderData();

    // union scene and camera macro.
    ShaderMacroCollection.unionCollection(
      this.scene._globalShaderMacro,
      this.shaderData._macroCollection,
      this._globalShaderMacro
    );

    if (mipLevel > 0 && !engine._hardwareRenderer.isWebGL2) {
      mipLevel = 0;
      Logger.error("mipLevel only take effect in WebGL2.0");
    }
    let ignoreClearFlags: CameraClearFlags;
    if (this._cameraType !== CameraType.Normal && !this._renderTarget && !this.independentCanvasEnabled) {
      ignoreClearFlags = engine.xrManager._getCameraIgnoreClearFlags(this._cameraType);
    }
    this._renderPipeline.render(context, cubeFace, mipLevel, ignoreClearFlags);
    engine._renderCount++;
  }

  /**
   * Set the replacement shader.
   * @param shader - Replacement shader
   * @param replacementTagName - Sub shader tag name
   * @param failureStrategy - Replacement failure strategy, @defaultValue `ReplacementFailureStrategy.KeepOriginalShader`
   *
   * @remarks
   * If replacementTagName is not specified, the first sub shader will be replaced.
   * If replacementTagName is specified, the replacement shader will find the first sub shader which has the same tag value get by replacementTagKey. If failed to find the sub shader, the strategy will be determined by failureStrategy.
   */
  setReplacementShader(shader: Shader, replacementTagName?: string, failureStrategy?: ReplacementFailureStrategy);

  /**
   * Set the replacement shader.
   * @param shader - Replacement shader
   * @param replacementTag - Sub shader tag
   * @param failureStrategy - Replacement failure strategy, @defaultValue `ReplacementFailureStrategy.KeepOriginalShader`
   *
   * @remarks
   * If replacementTag is not specified, the first sub shader will be replaced.
   * If replacementTag is specified, the replacement shader will find the first sub shader which has the same tag value get by replacementTagKey. If failed to find the sub shader, the strategy will be determined by failureStrategy.
   */
  setReplacementShader(shader: Shader, replacementTag?: ShaderTagKey, failureStrategy?: ReplacementFailureStrategy);

  setReplacementShader(
    shader: Shader,
    replacementTag?: string | ShaderTagKey,
    failureStrategy: ReplacementFailureStrategy = ReplacementFailureStrategy.KeepOriginalShader
  ): void {
    this._replacementShader = shader;
    this._replacementSubShaderTag =
      typeof replacementTag === "string" ? ShaderTagKey.getByName(replacementTag) : replacementTag;
    this._replacementFailureStrategy = failureStrategy;
  }

  /**
   * Reset and clear the replacement shader.
   */
  resetReplacementShader(): void {
    this._replacementShader = null;
    this._replacementSubShaderTag = null;
    this._replacementFailureStrategy = null;
  }

  /**
   * @inheritdoc
   */
  override _onEnableInScene(): void {
    this.scene._componentsManager.addCamera(this);
  }

  /**
   * @inheritdoc
   */
  override _onDisableInScene(): void {
    this.scene._componentsManager.removeCamera(this);
  }

  /**
   * @internal
   */
  _getInternalColorTextureFormat(): TextureFormat {
    return this._enableHDR
      ? this.engine._hardwareRenderer.isWebGL2
        ? TextureFormat.R11G11B10_UFloat
        : TextureFormat.R16G16B16A16
      : TextureFormat.R8G8B8A8;
  }

  /**
   * @internal
   * @inheritdoc
   */
  protected override _onDestroy(): void {
    super._onDestroy();
    this._renderPipeline?.destroy();
    this._isInvViewProjDirty.destroy();
    this._isViewMatrixDirty.destroy();
    this._addResourceReferCount(this.shaderData, -1);

    //@ts-ignore
    this._viewport._onValueChanged = null;
    this.engine.canvas._sizeUpdateFlagManager.removeListener(this._onPixelViewportChanged);

    this._entity = null;
    this._globalShaderMacro = null;
    this._frustum = null;
    this._renderPipeline = null;
    this._virtualCamera = null;
    this._shaderData = null;
    this._frustumChangeFlag = null;
    this._isViewMatrixDirty = null;
    this._isInvViewProjDirty = null;
    this._viewport = null;
    this._inverseProjectionMatrix = null;
    this._invViewProjMat = null;
  }

  private _updatePixelViewport(): void {
    let width: number, height: number;

    const renderTarget = this._renderTarget;
    if (renderTarget) {
      width = renderTarget.width;
      height = renderTarget.height;
    } else {
      const canvas = this.engine.canvas;
      width = canvas.width;
      height = canvas.height;
    }

    const viewport = this._viewport;
    this._pixelViewport.set(viewport.x * width, viewport.y * height, viewport.z * width, viewport.w * height);
  }

  private _viewMatrixChange(): void {
    this._isViewMatrixDirty.flag = true;
    this._isInvViewProjDirty.flag = true;
    this._frustumChangeFlag.flag = true;
  }

  private _projectionMatrixChange(): void {
    this._isProjectionDirty = true;
    this._isInvProjMatDirty = true;
    this._isInvViewProjDirty.flag = true;
    this._frustumChangeFlag.flag = true;
  }

  private _innerViewportToWorldPoint(x: number, y: number, z: number, invViewProjMat: Matrix, out: Vector3): Vector3 {
    // Depth is a normalized value, 0 is nearPlane, 1 is farClipPlane.
    // Transform to clipping space matrix
    const clipPoint = MathTemp.tempVec3;
    clipPoint.set(x * 2 - 1, 1 - y * 2, z * 2 - 1);
    Vector3.transformCoordinate(clipPoint, invViewProjMat, out);
    return out;
  }

  private _updateShaderData(): void {
    const shaderData = this.shaderData;

    const transform = this._entity.transform;
    shaderData.setMatrix(Camera._inverseViewMatrixProperty, transform.worldMatrix);
    shaderData.setVector3(Camera._cameraPositionProperty, transform.worldPosition);
    shaderData.setVector3(Camera._cameraForwardProperty, transform.worldForward);
    shaderData.setVector3(Camera._cameraUpProperty, transform.worldUp);

    const depthBufferParams = this._depthBufferParams;
    const farDivideNear = this.farClipPlane / this.nearClipPlane;
    depthBufferParams.set(1.0 - farDivideNear, farDivideNear, 0, 0);
    shaderData.setVector4(Camera._cameraDepthBufferParamsProperty, depthBufferParams);
  }

  /**
   * The inverse matrix of view projection matrix.
   */
  private _getInvViewProjMat(): Matrix {
    if (this._isInvViewProjDirty.flag) {
      this._isInvViewProjDirty.flag = false;
      Matrix.multiply(this._entity.transform.worldMatrix, this._getInverseProjectionMatrix(), this._invViewProjMat);
    }
    return this._invViewProjMat;
  }

  /**
   * The inverse of the projection matrix.
   */
  private _getInverseProjectionMatrix(): Readonly<Matrix> {
    if (this._isInvProjMatDirty) {
      this._isInvProjMatDirty = false;
      Matrix.invert(this.projectionMatrix, this._inverseProjectionMatrix);
    }
    return this._inverseProjectionMatrix;
  }

  @ignoreClone
  private _onPixelViewportChanged(): void {
    this._updatePixelViewport();
    this._customAspectRatio ?? this._projectionMatrixChange();
    this._checkMainCanvasAntialiasWaste();
  }

  private _checkMainCanvasAntialiasWaste(): void {
    if (
      this._phasedActiveInScene &&
      this.independentCanvasEnabled &&
      Vector4.equals(this._viewport, PipelineUtils.defaultViewport)
    ) {
      Logger.warn(
        "Camera use independent canvas and viewport cover the whole screen, it is recommended to disable antialias, depth and stencil to save memory when create engine."
      );
    }
  }
}<|MERGE_RESOLUTION|>--- conflicted
+++ resolved
@@ -168,12 +168,8 @@
    * @remarks If true, the msaa in viewport can turn or off independently by `msaaSamples` property.
    */
   get independentCanvasEnabled(): boolean {
-<<<<<<< HEAD
-    if (this.enableHDR || (this.enablePostProcess && this.scene.postProcessManager.isActive)) {
-=======
     // Uber pass need internal RT
-    if (this.enablePostProcess && this.scene._postProcessManager.hasActiveEffect) {
->>>>>>> 66011dd9
+    if (this.enablePostProcess && this.scene.postProcessManager.isActive) {
       return true;
     }
 
