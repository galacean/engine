import { BoundingFrustum, MathUtil, Matrix, Ray, Rect, Vector2, Vector3, Vector4 } from "@galacean/engine-math";
import { BoolUpdateFlag } from "./BoolUpdateFlag";
import { Component } from "./Component";
import { DependentMode, dependentComponents } from "./ComponentsDependencies";
import { Entity } from "./Entity";
import { Layer } from "./Layer";
import { BasicRenderPipeline } from "./RenderPipeline/BasicRenderPipeline";
import { PipelineUtils } from "./RenderPipeline/PipelineUtils";
import { Transform } from "./Transform";
import { UpdateFlagManager } from "./UpdateFlagManager";
import { VirtualCamera } from "./VirtualCamera";
import { GLCapabilityType, Logger } from "./base";
import { deepClone, ignoreClone } from "./clone/CloneManager";
import { CameraClearFlags } from "./enums/CameraClearFlags";
import { CameraType } from "./enums/CameraType";
import { DepthTextureMode } from "./enums/DepthTextureMode";
import { Downsampling } from "./enums/Downsampling";
import { MSAASamples } from "./enums/MSAASamples";
import { ReplacementFailureStrategy } from "./enums/ReplacementFailureStrategy";
import { Shader } from "./shader/Shader";
import { ShaderData } from "./shader/ShaderData";
import { ShaderMacroCollection } from "./shader/ShaderMacroCollection";
import { ShaderProperty } from "./shader/ShaderProperty";
import { ShaderTagKey } from "./shader/ShaderTagKey";
import { ShaderDataGroup } from "./shader/enums/ShaderDataGroup";
import { TextureFormat } from "./texture";
import { RenderTarget } from "./texture/RenderTarget";
import { TextureCubeFace } from "./texture/enums/TextureCubeFace";

class MathTemp {
  static tempVec4 = new Vector4();
  static tempVec3 = new Vector3();
  static tempVec2 = new Vector2();
}

/**
 * Camera component, as the entrance to the three-dimensional world.
 * @decorator `@dependentComponents(Transform, DependentMode.CheckOnly)`
 */
@dependentComponents(Transform, DependentMode.CheckOnly)
export class Camera extends Component {
  /** @internal */
  static _cameraDepthTextureProperty = ShaderProperty.getByName("camera_DepthTexture");
  /** @internal */
  static _cameraOpaqueTextureProperty = ShaderProperty.getByName("camera_OpaqueTexture");

  private static _inverseViewMatrixProperty = ShaderProperty.getByName("camera_ViewInvMat");
  private static _cameraPositionProperty = ShaderProperty.getByName("camera_Position");
  private static _cameraForwardProperty = ShaderProperty.getByName("camera_Forward");
  private static _cameraUpProperty = ShaderProperty.getByName("camera_Up");
  private static _cameraDepthBufferParamsProperty = ShaderProperty.getByName("camera_DepthBufferParams");

  /** Whether to enable frustum culling, it is enabled by default. */
  enableFrustumCulling: boolean = true;

  /**
   * Determining what to clear when rendering by a Camera.
   *
   * @defaultValue `CameraClearFlags.All`
   */
  clearFlags: CameraClearFlags = CameraClearFlags.All;

  /**
   * Culling mask - which layers the camera renders.
   * @remarks Support bit manipulation, corresponding to `Layer`.
   */
  cullingMask: Layer = Layer.Everything;

  /**
   * Depth texture mode.
   * If `DepthTextureMode.PrePass` is used, the depth texture can be accessed in the shader using `camera_DepthTexture`.
   *
   * @defaultValue `DepthTextureMode.None`
   */
  depthTextureMode: DepthTextureMode = DepthTextureMode.None;

  /**
   * Opacity texture down sampling.
   *
   * @defaultValue `Downsampling.TwoX`
   */
  opaqueTextureDownsampling: Downsampling = Downsampling.TwoX;

  /**
   * Multi-sample anti-aliasing samples when use independent canvas mode.
   *
   * @remarks The `independentCanvasEnabled` property should be `true` to take effect, otherwise it will be invalid.
   */
  msaaSamples: MSAASamples = MSAASamples.None;

  /** @internal */
  _cameraType: CameraType = CameraType.Normal;
  /** @internal */
  _globalShaderMacro: ShaderMacroCollection = new ShaderMacroCollection();
  /** @internal */
  @deepClone
  _frustum: BoundingFrustum = new BoundingFrustum();
  /** @internal */
  @ignoreClone
  _renderPipeline: BasicRenderPipeline;
  /** @internal */
  @ignoreClone
  _virtualCamera: VirtualCamera = new VirtualCamera();
  /** @internal */
  _replacementShader: Shader = null;
  /** @internal */
  _replacementSubShaderTag: ShaderTagKey = null;
  /** @internal */
  _replacementFailureStrategy: ReplacementFailureStrategy = null;
  /** @internal */
  @ignoreClone
  _cameraIndex: number = -1;

  private _priority: number = 0;
  private _shaderData: ShaderData = new ShaderData(ShaderDataGroup.Camera);
  private _isCustomViewMatrix = false;
  private _isCustomProjectionMatrix = false;
  private _fieldOfView: number = 45;
  private _orthographicSize: number = 10;
  private _isProjectionDirty = true;
  private _isInvProjMatDirty: boolean = true;
  private _customAspectRatio: number | undefined = undefined;
  private _renderTarget: RenderTarget = null;
  private _depthBufferParams: Vector4 = new Vector4();
  private _opaqueTextureEnabled: boolean = false;
  private _enableHDR = false;
  private _enablePostProcess = false;

  /** @internal */
  @ignoreClone
  _updateFlagManager: UpdateFlagManager = new UpdateFlagManager();
  @ignoreClone
  private _frustumChangeFlag: BoolUpdateFlag;
  @ignoreClone
  private _transform: Transform;
  @ignoreClone
  private _isViewMatrixDirty: BoolUpdateFlag;
  @ignoreClone
  private _isInvViewProjDirty: BoolUpdateFlag;
  @deepClone
  private _viewport: Vector4 = new Vector4(0, 0, 1, 1);
  @deepClone
  private _pixelViewport: Rect = new Rect(0, 0, 0, 0);
  @deepClone
  private _inverseProjectionMatrix: Matrix = new Matrix();
  @deepClone
  private _invViewProjMat: Matrix = new Matrix();

  /**
   * Whether to enable opaque texture.
   * If enabled, the opaque texture can be accessed in the shader using `camera_OpaqueTexture`.
   *
   * @defaultValue `false`
   * @remarks If enabled, the `independentCanvasEnabled` property will be forced to be true.
   */
  get opaqueTextureEnabled(): boolean {
    return this._opaqueTextureEnabled;
  }

  set opaqueTextureEnabled(value: boolean) {
    if (this._opaqueTextureEnabled !== value) {
      this._opaqueTextureEnabled = value;
      this._checkMainCanvasAntialiasWaste();
    }
  }

  /**
   * Whether independent canvas is enabled.
   *
   * @remarks If true, the msaa in viewport can turn or off independently by `msaaSamples` property.
   */
  get independentCanvasEnabled(): boolean {
    if (this.enableHDR || (this.enablePostProcess && this.scene._postProcessManager.hasActiveEffect)) {
      return true;
    }

    return this.opaqueTextureEnabled && !this._renderTarget;
  }

  /**
   * Shader data.
   */
  get shaderData(): ShaderData {
    return this._shaderData;
  }

  /**
   * Near clip plane - the closest point to the camera when rendering occurs.
   */
  get nearClipPlane(): number {
    return this._virtualCamera.nearClipPlane;
  }

  set nearClipPlane(value: number) {
    this._virtualCamera.nearClipPlane = value;
    this._projectionMatrixChange();
  }

  /**
   * Far clip plane - the furthest point to the camera when rendering occurs.
   */
  get farClipPlane(): number {
    return this._virtualCamera.farClipPlane;
  }

  set farClipPlane(value: number) {
    this._virtualCamera.farClipPlane = value;
    this._projectionMatrixChange();
  }

  /**
   * The camera's view angle. activating when camera use perspective projection.
   */
  get fieldOfView(): number {
    return this._fieldOfView;
  }

  set fieldOfView(value: number) {
    if (this._fieldOfView !== value) {
      this._fieldOfView = value;
      this._projectionMatrixChange();
      this._updateFlagManager.dispatch(CameraModifyFlags.FOV);
    }
  }

  /**
   * Aspect ratio. The default is automatically calculated by the viewport's aspect ratio. If it is manually set,
   * the manual value will be kept. Call resetAspectRatio() to restore it.
   */
  get aspectRatio(): number {
    const pixelViewport = this.pixelViewport;
    return this._customAspectRatio ?? pixelViewport.width / pixelViewport.height;
  }

  set aspectRatio(value: number) {
    this._customAspectRatio = value;
    this._projectionMatrixChange();
  }

  /**
   * The viewport of the camera in normalized coordinates on the screen.
   * In normalized screen coordinates, the upper-left corner is (0, 0), and the lower-right corner is (1.0, 1.0).
   * @remarks Re-assignment is required after modification to ensure that the modification takes effect.
   */
  get viewport(): Vector4 {
    return this._viewport;
  }

  set viewport(value: Vector4) {
    if (value !== this._viewport) {
      this._viewport.copyFrom(value);
    }
  }

  /**
   * The viewport of the camera in pixel coordinates on the screen.
   * In pixel screen coordinates, the upper-left corner is (0, 0), and the lower-right corner is (1.0, 1.0).
   */
  get pixelViewport(): Rect {
    return this._pixelViewport;
  }

  /**
   * Rendering priority, higher priority will be rendered on top of a camera with lower priority.
   */
  get priority(): number {
    return this._priority;
  }

  set priority(value: number) {
    if (this._priority !== value) {
      if (this._phasedActiveInScene) {
        this.scene._componentsManager._cameraNeedSorting = true;
      }
      this._priority = value;
    }
  }

  /**
   * Whether it is orthogonal, the default is false. True will use orthographic projection, false will use perspective projection.
   */
  get isOrthographic(): boolean {
    return this._virtualCamera.isOrthographic;
  }

  set isOrthographic(value: boolean) {
    const { _virtualCamera: virtualCamera } = this;
    if (virtualCamera.isOrthographic !== value) {
      virtualCamera.isOrthographic = value;
      this._projectionMatrixChange();
      if (value) {
        this.shaderData.enableMacro("CAMERA_ORTHOGRAPHIC");
      } else {
        this.shaderData.disableMacro("CAMERA_ORTHOGRAPHIC");
      }
      this._updateFlagManager.dispatch(CameraModifyFlags.Type);
    }
  }

  /**
   * Half the size of the camera in orthographic mode.
   */
  get orthographicSize(): number {
    return this._orthographicSize;
  }

  set orthographicSize(value: number) {
    if (this._orthographicSize !== value) {
      this._orthographicSize = value;
      this._projectionMatrixChange();
      this._updateFlagManager.dispatch(CameraModifyFlags.OrthographicSize);
    }
  }

  /**
   * View matrix.
   */
  get viewMatrix(): Readonly<Matrix> {
    const viewMatrix = this._virtualCamera.viewMatrix;

    if (!this._isViewMatrixDirty.flag || this._isCustomViewMatrix) {
      return viewMatrix;
    }
    this._isViewMatrixDirty.flag = false;

    // Ignore scale
    const transform = this._transform;
    Matrix.rotationTranslation(transform.worldRotationQuaternion, transform.worldPosition, viewMatrix);
    viewMatrix.invert();
    return viewMatrix;
  }

  set viewMatrix(value: Matrix) {
    this._virtualCamera.viewMatrix.copyFrom(value);
    this._isCustomViewMatrix = true;
    this._viewMatrixChange();
  }

  /**
   * The projection matrix is ​​calculated by the relevant parameters of the camera by default.
   * If it is manually set, the manual value will be maintained. Call resetProjectionMatrix() to restore it.
   */
  get projectionMatrix(): Readonly<Matrix> {
    const virtualCamera = this._virtualCamera;
    const projectionMatrix = virtualCamera.projectionMatrix;

    if (!this._isProjectionDirty || this._isCustomProjectionMatrix) {
      return projectionMatrix;
    }
    this._isProjectionDirty = false;

    const aspectRatio = this.aspectRatio;
    if (!virtualCamera.isOrthographic) {
      Matrix.perspective(
        MathUtil.degreeToRadian(this._fieldOfView),
        aspectRatio,
        this.nearClipPlane,
        this.farClipPlane,
        projectionMatrix
      );
    } else {
      const width = this._orthographicSize * aspectRatio;
      const height = this._orthographicSize;
      Matrix.ortho(-width, width, -height, height, this.nearClipPlane, this.farClipPlane, projectionMatrix);
    }
    return projectionMatrix;
  }

  set projectionMatrix(value: Matrix) {
    this._virtualCamera.projectionMatrix.copyFrom(value);
    this._isCustomProjectionMatrix = true;
    this._projectionMatrixChange();
  }

  /**
   * Whether to enable HDR.
   * @defaultValue `false`
   * @remarks If enabled, the `independentCanvasEnabled` property will be forced to be true.
   */
  get enableHDR(): boolean {
    return this._enableHDR;
  }

  set enableHDR(value: boolean) {
    if (this.enableHDR !== value) {
      const rhi = this.engine._hardwareRenderer;
      const supportHDR = rhi.isWebGL2 || rhi.canIUse(GLCapabilityType.textureHalfFloat);
      if (value && !supportHDR) {
        Logger.warn("Can't enable HDR in this device.");
        return;
      }
      this._enableHDR = value;
      this._checkMainCanvasAntialiasWaste();
    }
  }

  /**
   * Whether to enable post process.
   * @defaultValue `false`
   * @remarks If enabled, the `independentCanvasEnabled` property will be forced to be true.
   */
  get enablePostProcess(): boolean {
    return this._enablePostProcess;
  }

  set enablePostProcess(value: boolean) {
    if (this._enablePostProcess !== value) {
      this._enablePostProcess = value;
      this._checkMainCanvasAntialiasWaste();
    }
  }

  /**
   * RenderTarget. After setting, it will be rendered to the renderTarget. If it is empty, it will be rendered to the main canvas.
   */
  get renderTarget(): RenderTarget | null {
    return this._renderTarget;
  }

  set renderTarget(value: RenderTarget | null) {
    if (this._renderTarget !== value) {
      this._renderTarget && this._addResourceReferCount(this._renderTarget, -1);
      value && this._addResourceReferCount(value, 1);
      this._renderTarget = value;
      this._onPixelViewportChanged();
      this._checkMainCanvasAntialiasWaste();
      this._updateFlagManager.dispatch(CameraModifyFlags.RenderTarget);
    }
  }

  /**
   * @internal
   */
  constructor(entity: Entity) {
    super(entity);

    const transform = this.entity.transform;
    this._transform = transform;
    this._isViewMatrixDirty = transform.registerWorldChangeFlag();
    this._isInvViewProjDirty = transform.registerWorldChangeFlag();
    this._frustumChangeFlag = transform.registerWorldChangeFlag();
    this._renderPipeline = new BasicRenderPipeline(this);
    this._addResourceReferCount(this.shaderData, 1);
    this._updatePixelViewport();

    this._onPixelViewportChanged = this._onPixelViewportChanged.bind(this);
    //@ts-ignore
    this._viewport._onValueChanged = this._onPixelViewportChanged;
    this.engine.canvas._sizeUpdateFlagManager.addListener(this._onPixelViewportChanged);
  }

  /**
   * Restore the view matrix to the world matrix of the entity.
   */
  resetViewMatrix(): void {
    this._isCustomViewMatrix = false;
    this._viewMatrixChange();
  }

  /**
   * Restore the automatic calculation of projection matrix through fieldOfView, nearClipPlane and farClipPlane.
   */
  resetProjectionMatrix(): void {
    this._isCustomProjectionMatrix = false;
    this._projectionMatrixChange();
  }

  /**
   * Restore the automatic calculation of the aspect ratio through the viewport aspect ratio.
   */
  resetAspectRatio(): void {
    this._customAspectRatio = undefined;
    this._projectionMatrixChange();
  }

  /**
   * Transform a point from world space to viewport space.
   * @param point - Point in world space
   * @param out - Point in viewport space, X and Y are the camera viewport space coordinates, Z is in world space units from the plane that camera forward is normal to
   * @returns Point in viewport space
   */
  worldToViewportPoint(point: Vector3, out: Vector3): Vector3 {
    const cameraPoint = MathTemp.tempVec3;
    const viewportPoint = MathTemp.tempVec4;

    Vector3.transformCoordinate(point, this.viewMatrix, cameraPoint);
    Vector3.transformToVec4(cameraPoint, this.projectionMatrix, viewportPoint);

    const w = viewportPoint.w;
    out.set((viewportPoint.x / w + 1.0) * 0.5, (1.0 - viewportPoint.y / w) * 0.5, -cameraPoint.z);
    return out;
  }

  /**
   * Transform a point from viewport space to world space.
   * @param point - Point in viewport space, X and Y are the camera viewport space coordinates, Z is in world space units from the plane that camera forward is normal to
   * @param out - Point in world space
   * @returns Point in world space
   */
  viewportToWorldPoint(point: Vector3, out: Vector3): Vector3 {
    const { nearClipPlane, farClipPlane } = this;
    const nf = 1 / (nearClipPlane - farClipPlane);

    let z: number;
    if (this.isOrthographic) {
      z = -point.z * 2 * nf;
      z += (farClipPlane + nearClipPlane) * nf;
    } else {
      const pointZ = point.z;
      z = -pointZ * (nearClipPlane + farClipPlane) * nf;
      z += 2 * nearClipPlane * farClipPlane * nf;
      z = z / pointZ;
    }

    this._innerViewportToWorldPoint(point.x, point.y, (z + 1.0) / 2.0, this._getInvViewProjMat(), out);
    return out;
  }

  /**
   * Generate a ray by a point in viewport.
   * @param point - Point in viewport space, X and Y are the camera viewport space coordinates
   * @param out - Ray
   * @returns Ray
   */
  viewportPointToRay(point: Vector2, out: Ray): Ray {
    const invViewProjMat = this._getInvViewProjMat();
    // Use the intersection of the near clipping plane as the origin point.
    const origin = this._innerViewportToWorldPoint(point.x, point.y, 0.0, invViewProjMat, out.origin);
    // Use the intersection of the far clipping plane as the origin point.
    const direction = this._innerViewportToWorldPoint(
      point.x,
      point.y,
      1 - MathUtil.zeroTolerance,
      invViewProjMat,
      out.direction
    );
    Vector3.subtract(direction, origin, direction);
    direction.normalize();
    return out;
  }

  /**
   * Transform the X and Y coordinates of a point from screen space to viewport space
   * @param point - Point in screen space
   * @param out - Point in viewport space
   * @returns Point in viewport space
   */
  screenToViewportPoint<T extends Vector2 | Vector3>(point: Vector3 | Vector2, out: T): T {
    const canvas = this.engine.canvas;
    const viewport = this.viewport;
    out.x = (point.x / canvas.width - viewport.x) / viewport.z;
    out.y = (point.y / canvas.height - viewport.y) / viewport.w;
    (<Vector3>point).z !== undefined && ((<Vector3>out).z = (<Vector3>point).z);
    return out;
  }

  /**
   * Transform the X and Y coordinates of a point from viewport space to screen space.
   * @param point - Point in viewport space
   * @param out - Point in screen space
   * @returns Point in screen space
   */
  viewportToScreenPoint<T extends Vector2 | Vector3 | Vector4>(point: T, out: T): T {
    const canvas = this.engine.canvas;
    const viewport = this.viewport;
    out.x = (viewport.x + point.x * viewport.z) * canvas.width;
    out.y = (viewport.y + point.y * viewport.w) * canvas.height;
    (<Vector3>point).z !== undefined && ((<Vector3>out).z = (<Vector3>point).z);
    return out;
  }

  /**
   * Transform a point from world space to screen space.
   *
   * @remarks
   * Screen space is defined in pixels, the left-top of the screen is (0,0), the right-top is (canvasPixelWidth,canvasPixelHeight).
   *
   * @param point - Point in world space
   * @param out - The result will be stored
   * @returns X and Y are the coordinates of the point in screen space, Z is the distance from the camera in world space
   */
  worldToScreenPoint(point: Vector3, out: Vector3): Vector3 {
    this.worldToViewportPoint(point, out);
    return this.viewportToScreenPoint(out, out);
  }

  /**
   * Transform a point from screen space to world space.
   *
   * @param point - Screen space point, the top-left of the screen is (0,0), the right-bottom is (pixelWidth,pixelHeight), The z position is in world units from the camera
   * @param out - Point in world space
   * @returns Point in world space
   */
  screenToWorldPoint(point: Vector3, out: Vector3): Vector3 {
    this.screenToViewportPoint(point, out);
    return this.viewportToWorldPoint(out, out);
  }

  /**
   * Generate a ray by a point in screen.
   * @param point - Point in screen space, the top-left of the screen is (0,0), the right-bottom is (pixelWidth,pixelHeight)
   * @param out - Ray
   * @returns Ray
   */
  screenPointToRay(point: Vector2, out: Ray): Ray {
    const viewportPoint = MathTemp.tempVec2;
    this.screenToViewportPoint(point, viewportPoint);
    return this.viewportPointToRay(viewportPoint, out);
  }

  /**
   * Manually call the rendering of the camera.
   * @param cubeFace - Cube rendering surface collection
   * @param mipLevel - Set mip level the data want to write, only take effect in webgl2.0
   */
  render(cubeFace?: TextureCubeFace, mipLevel: number = 0): void {
    const engine = this._engine;
    const context = engine._renderContext;
    const virtualCamera = this._virtualCamera;

    const transform = this.entity.transform;
    Matrix.multiply(this.projectionMatrix, this.viewMatrix, virtualCamera.viewProjectionMatrix);
    virtualCamera.position.copyFrom(transform.worldPosition);
    if (virtualCamera.isOrthographic) {
      virtualCamera.forward.copyFrom(transform.worldForward);
    }

    context.camera = this;
    context.virtualCamera = virtualCamera;
    context.replacementShader = this._replacementShader;
    context.replacementTag = this._replacementSubShaderTag;
    context.replacementFailureStrategy = this._replacementFailureStrategy;

    // compute cull frustum.
    if (this.enableFrustumCulling && this._frustumChangeFlag.flag) {
      this._frustum.calculateFromMatrix(virtualCamera.viewProjectionMatrix);
      this._frustumChangeFlag.flag = false;
    }

    this._updateShaderData();

    // union scene and camera macro.
    ShaderMacroCollection.unionCollection(
      this.scene._globalShaderMacro,
      this.shaderData._macroCollection,
      this._globalShaderMacro
    );

    if (mipLevel > 0 && !engine._hardwareRenderer.isWebGL2) {
      mipLevel = 0;
      Logger.error("mipLevel only take effect in WebGL2.0");
    }
<<<<<<< HEAD
    let clearMask: CameraClearFlags;
    if (this._cameraType === CameraType.XRCamera) {
      clearMask = this.engine.xrManager._getCameraClearFlagsMask(this._cameraType);
=======
    let ignoreClearFlags: CameraClearFlags;
    if (this._cameraType !== CameraType.Normal && !this._renderTarget && !this.independentCanvasEnabled) {
      ignoreClearFlags = engine.xrManager._getCameraIgnoreClearFlags(this._cameraType);
>>>>>>> 9f478344
    }
    this._renderPipeline.render(context, cubeFace, mipLevel, ignoreClearFlags);
    engine._renderCount++;
  }

  /**
   * Set the replacement shader.
   * @param shader - Replacement shader
   * @param replacementTagName - Sub shader tag name
   * @param failureStrategy - Replacement failure strategy, @defaultValue `ReplacementFailureStrategy.KeepOriginalShader`
   *
   * @remarks
   * If replacementTagName is not specified, the first sub shader will be replaced.
   * If replacementTagName is specified, the replacement shader will find the first sub shader which has the same tag value get by replacementTagKey. If failed to find the sub shader, the strategy will be determined by failureStrategy.
   */
  setReplacementShader(shader: Shader, replacementTagName?: string, failureStrategy?: ReplacementFailureStrategy);

  /**
   * Set the replacement shader.
   * @param shader - Replacement shader
   * @param replacementTag - Sub shader tag
   * @param failureStrategy - Replacement failure strategy, @defaultValue `ReplacementFailureStrategy.KeepOriginalShader`
   *
   * @remarks
   * If replacementTag is not specified, the first sub shader will be replaced.
   * If replacementTag is specified, the replacement shader will find the first sub shader which has the same tag value get by replacementTagKey. If failed to find the sub shader, the strategy will be determined by failureStrategy.
   */
  setReplacementShader(shader: Shader, replacementTag?: ShaderTagKey, failureStrategy?: ReplacementFailureStrategy);

  setReplacementShader(
    shader: Shader,
    replacementTag?: string | ShaderTagKey,
    failureStrategy: ReplacementFailureStrategy = ReplacementFailureStrategy.KeepOriginalShader
  ): void {
    this._replacementShader = shader;
    this._replacementSubShaderTag =
      typeof replacementTag === "string" ? ShaderTagKey.getByName(replacementTag) : replacementTag;
    this._replacementFailureStrategy = failureStrategy;
  }

  /**
   * Reset and clear the replacement shader.
   */
  resetReplacementShader(): void {
    this._replacementShader = null;
    this._replacementSubShaderTag = null;
    this._replacementFailureStrategy = null;
  }

  /**
   * @inheritdoc
   */
  override _onEnableInScene(): void {
    this.scene._componentsManager.addCamera(this);
  }

  /**
   * @inheritdoc
   */
  override _onDisableInScene(): void {
    this.scene._componentsManager.removeCamera(this);
  }

  /**
   * @internal
   */
  _getInternalColorTextureFormat(): TextureFormat {
    return this._enableHDR
      ? this.engine._hardwareRenderer.isWebGL2
        ? TextureFormat.R11G11B10_UFloat
        : TextureFormat.R16G16B16A16
      : TextureFormat.R8G8B8A8;
  }

  /**
   * @internal
   * @inheritdoc
   */
  protected override _onDestroy(): void {
    super._onDestroy();
    this._renderPipeline?.destroy();
    this._isInvViewProjDirty.destroy();
    this._isViewMatrixDirty.destroy();
    this._addResourceReferCount(this.shaderData, -1);

    //@ts-ignore
    this._viewport._onValueChanged = null;
    this.engine.canvas._sizeUpdateFlagManager.removeListener(this._onPixelViewportChanged);

    this._entity = null;
    this._globalShaderMacro = null;
    this._frustum = null;
    this._renderPipeline = null;
    this._virtualCamera = null;
    this._shaderData = null;
    this._frustumChangeFlag = null;
    this._transform = null;
    this._isViewMatrixDirty = null;
    this._isInvViewProjDirty = null;
    this._viewport = null;
    this._inverseProjectionMatrix = null;
    this._invViewProjMat = null;
  }

  private _updatePixelViewport(): void {
    let width: number, height: number;

    const renderTarget = this._renderTarget;
    if (renderTarget) {
      width = renderTarget.width;
      height = renderTarget.height;
    } else {
      const canvas = this.engine.canvas;
      width = canvas.width;
      height = canvas.height;
    }

    const viewport = this._viewport;
    this._pixelViewport.set(viewport.x * width, viewport.y * height, viewport.z * width, viewport.w * height);
  }

  private _viewMatrixChange(): void {
    this._isViewMatrixDirty.flag = true;
    this._isInvViewProjDirty.flag = true;
    this._frustumChangeFlag.flag = true;
  }

  private _projectionMatrixChange(): void {
    this._isProjectionDirty = true;
    this._isInvProjMatDirty = true;
    this._isInvViewProjDirty.flag = true;
    this._frustumChangeFlag.flag = true;
  }

  private _innerViewportToWorldPoint(x: number, y: number, z: number, invViewProjMat: Matrix, out: Vector3): Vector3 {
    // Depth is a normalized value, 0 is nearPlane, 1 is farClipPlane.
    // Transform to clipping space matrix
    const clipPoint = MathTemp.tempVec3;
    clipPoint.set(x * 2 - 1, 1 - y * 2, z * 2 - 1);
    Vector3.transformCoordinate(clipPoint, invViewProjMat, out);
    return out;
  }

  private _updateShaderData(): void {
    const shaderData = this.shaderData;

    const transform = this._transform;
    shaderData.setMatrix(Camera._inverseViewMatrixProperty, transform.worldMatrix);
    shaderData.setVector3(Camera._cameraPositionProperty, transform.worldPosition);
    shaderData.setVector3(Camera._cameraForwardProperty, transform.worldForward);
    shaderData.setVector3(Camera._cameraUpProperty, transform.worldUp);

    const depthBufferParams = this._depthBufferParams;
    const farDivideNear = this.farClipPlane / this.nearClipPlane;
    depthBufferParams.set(1.0 - farDivideNear, farDivideNear, 0, 0);
    shaderData.setVector4(Camera._cameraDepthBufferParamsProperty, depthBufferParams);
  }

  /**
   * The inverse matrix of view projection matrix.
   */
  private _getInvViewProjMat(): Matrix {
    if (this._isInvViewProjDirty.flag) {
      this._isInvViewProjDirty.flag = false;
      Matrix.multiply(this._transform.worldMatrix, this._getInverseProjectionMatrix(), this._invViewProjMat);
    }
    return this._invViewProjMat;
  }

  /**
   * The inverse of the projection matrix.
   */
  private _getInverseProjectionMatrix(): Readonly<Matrix> {
    if (this._isInvProjMatDirty) {
      this._isInvProjMatDirty = false;
      Matrix.invert(this.projectionMatrix, this._inverseProjectionMatrix);
    }
    return this._inverseProjectionMatrix;
  }

  @ignoreClone
  private _onPixelViewportChanged(): void {
    this._updatePixelViewport();
    this._customAspectRatio ?? this._projectionMatrixChange();
    this._checkMainCanvasAntialiasWaste();
    this._updateFlagManager.dispatch(CameraModifyFlags.ViewPort);
  }

  private _checkMainCanvasAntialiasWaste(): void {
    if (
      this._phasedActiveInScene &&
      this.independentCanvasEnabled &&
      Vector4.equals(this._viewport, PipelineUtils.defaultViewport)
    ) {
      Logger.warn(
        "Camera use independent canvas and viewport cover the whole screen, it is recommended to disable antialias, depth and stencil to save memory when create engine."
      );
    }
  }
}

/**
 * @internal
 */
export enum CameraModifyFlags {
  Type = 0x1,
  NearPlane = 0x2,
  FarPlane = 0x4,
  FOV = 0x8,
  ViewPort = 0x10,
  OrthographicSize = 0x20,
  RenderTarget = 0x40
}<|MERGE_RESOLUTION|>--- conflicted
+++ resolved
@@ -650,15 +650,9 @@
       mipLevel = 0;
       Logger.error("mipLevel only take effect in WebGL2.0");
     }
-<<<<<<< HEAD
-    let clearMask: CameraClearFlags;
-    if (this._cameraType === CameraType.XRCamera) {
-      clearMask = this.engine.xrManager._getCameraClearFlagsMask(this._cameraType);
-=======
     let ignoreClearFlags: CameraClearFlags;
-    if (this._cameraType !== CameraType.Normal && !this._renderTarget && !this.independentCanvasEnabled) {
+    if (this._cameraType === CameraType.XRCamera && !this._renderTarget && !this.independentCanvasEnabled) {
       ignoreClearFlags = engine.xrManager._getCameraIgnoreClearFlags(this._cameraType);
->>>>>>> 9f478344
     }
     this._renderPipeline.render(context, cubeFace, mipLevel, ignoreClearFlags);
     engine._renderCount++;
