import { EventDispatcher, MaskList } from "./base";
import { ignoreClone } from "./clone/CloneManager";
import { Engine } from "./Engine";
import { Entity } from "./Entity";
import { Scene } from "./Scene";

/**
 * 组件的基类。
 */
export abstract class Component extends EventDispatcher {
<<<<<<< HEAD
  /** @internal */
  _entity: Entity;
  /** @internal */
=======
  /* @internal */
  @ignoreClone
  _entity: Entity;
  /* @internal */
  @ignoreClone
>>>>>>> 99f4b966
  _destroyed: boolean = false;

  @ignoreClone
  private _enabled: boolean = true;
  @ignoreClone
  private _awaked: boolean = false;

  /**
   * 是否启用。
   */
  get enabled(): boolean {
    return this._enabled;
  }

  set enabled(value: boolean) {
    if (value === this._enabled) {
      return;
    }
    this._enabled = value;
    if (value) {
      this._entity.isActiveInHierarchy && this._onEnable();
    } else {
      this._entity.isActiveInHierarchy && this._onDisable();
    }
  }

  /**
   * 是否已经销毁。
   */
  get destroyed(): boolean {
    return this._destroyed;
  }

  /**
   * 所属节点对象。
   */
  get entity(): Entity {
    return this._entity;
  }

  /**
   * 所属场景对象。
   */
  get scene(): Scene {
    return this._entity.scene;
  }

  /**
   * 所属的Engine对象。
   */
  get engine(): Engine {
    return this._entity.engine;
  }

  constructor(entity: Entity) {
    super(entity.engine);
    this._entity = entity;

    this._renderPassFlag = MaskList.EVERYTHING; // @deprecated
    this._passMasks = [MaskList.EVERYTHING]; // @deprecated
  }

  /**
   * 销毁本组件对象
   */
  destroy(): void {
    if (this._destroyed) return;
    this._entity._removeComponent(this);
    if (this._entity.isActiveInHierarchy) {
      this._enabled && this._onDisable();
      this._onInActive();
    }
    this._destroyed = true;
    this._onDestroy();
  }

  _onAwake(): void {}

  _onEnable(): void {}

  _onDisable(): void {}

  _onDestroy(): void {}

  _onActive(): void {}

  _onInActive(): void {}

  /**
   * @internal
   */
  _setActive(value: boolean): void {
    if (value) {
      if (!this._awaked) {
        this._awaked = true;
        this._onAwake();
      }
      this._onActive();
      this._enabled && this._onEnable();
    } else {
      this._enabled && this._onDisable();
      this._onInActive();
    }
  }

  //---------------------------------------------Deprecated-----------------------------------------------------------------

  private _renderPriority: number = 0;
  private _renderPassFlag: MaskList;
  private _passMasks: MaskList[];
  private _cullDistanceSq: number = 0; // 等于0，代表不进行 distance cull

  /**
   * @deprecated
   * 渲染优先级
   * @member {number}
   */
  get renderPriority(): number {
    return this._renderPriority;
  }
  set renderPriority(val: number) {
    this._renderPriority = val;
  }

  /**
   * @deprecated
   */
  get cullDistanceSq(): number {
    return this._cullDistanceSq;
  }

  /**
   * @deprecated
   */
  get cullDistance(): number {
    return Math.sqrt(this._cullDistanceSq);
  }
  set cullDistance(val: number) {
    this._cullDistanceSq = val * val;
  }

  /**
   * @deprecated
   */
  get renderPassFlag(): MaskList {
    return this._renderPassFlag;
  }
  set renderPassFlag(val: MaskList) {
    this._renderPassFlag = val;
  }

  /**
   * @deprecated
   * 设置通过的 Pass Mask，
   * @param  {PassMask} masks 各个 mask
   */
  public setPassMasks(...masks: MaskList[]): void {
    this._passMasks = masks;
    this._renderPassFlag = masks.reduce((a, b) => a | b, 0);
  }

  /**
   * @deprecated
   * 添加 Mask 到通过列表
   * @param  {PassMask} masks 各个 mask
   */
  public addPassMasks(...masks: MaskList[]): void {
    for (const mask of masks) {
      const idx = this._passMasks.indexOf(mask);
      if (idx < 0) {
        this._passMasks.push(mask);
      }
    }

    this.setPassMasks(...this._passMasks);
  }

  /**
   * @deprecated
   * 从当前的通过列表移除 Mask
   * @param  {PassMask} masks 各个 mask
   */
  public removePassMasks(...masks: MaskList[]): void {
    for (const mask of masks) {
      const idx = this._passMasks.indexOf(mask);
      if (idx > -1) {
        this._passMasks.splice(idx, 1);
      }
    }

    this.setPassMasks(...this._passMasks);
  }
}<|MERGE_RESOLUTION|>--- conflicted
+++ resolved
@@ -8,17 +8,11 @@
  * 组件的基类。
  */
 export abstract class Component extends EventDispatcher {
-<<<<<<< HEAD
   /** @internal */
+  @ignoreClone
   _entity: Entity;
   /** @internal */
-=======
-  /* @internal */
-  @ignoreClone
-  _entity: Entity;
-  /* @internal */
-  @ignoreClone
->>>>>>> 99f4b966
+  @ignoreClone
   _destroyed: boolean = false;
 
   @ignoreClone
