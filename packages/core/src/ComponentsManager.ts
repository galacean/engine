import { Camera } from "./Camera";
import { DisorderedArray } from "./DisorderedArray";
import { Component } from "./Component";
import { Renderer } from "./Renderer";
import { Script } from "./Script";
import { ShaderMacroCollection } from "./shader/ShaderMacroCollection";
import { RenderContext } from "./RenderPipeline/RenderContext";
import { Vector3 } from "@oasis-engine/math";
import { Collider } from "./physics/Collider";

/**
 * The manager of the components.
 */
export class ComponentsManager {
  private static _tempVector0 = new Vector3();
  private static _tempVector1 = new Vector3();

  // Script
  private _onStartScripts: DisorderedArray<Script> = new DisorderedArray();
  private _onUpdateScripts: DisorderedArray<Script> = new DisorderedArray();
  private _onLateUpdateScripts: DisorderedArray<Script> = new DisorderedArray();
  private _destroyComponents: Script[] = [];

  // Animation
  private _onUpdateAnimations: DisorderedArray<Component> = new DisorderedArray();

  // Render
  private _renderers: DisorderedArray<Renderer> = new DisorderedArray();
  private _onUpdateRenderers: DisorderedArray<Renderer> = new DisorderedArray();

  // Delay dispose active/inActive Pool
  private _componentsContainerPool: Component[][] = [];

  // Physics
  private _colliders: DisorderedArray<Collider> = new DisorderedArray();

  addRenderer(renderer: Renderer) {
    renderer._rendererIndex = this._renderers.length;
    this._renderers.add(renderer);
  }

  removeRenderer(renderer: Renderer) {
    const replaced = this._renderers.deleteByIndex(renderer._rendererIndex);
    replaced && (replaced._rendererIndex = renderer._rendererIndex);
    renderer._rendererIndex = -1;
  }

  addOnStartScript(script: Script) {
    script._onStartIndex = this._onStartScripts.length;
    this._onStartScripts.add(script);
  }

  removeOnStartScript(script: Script): void {
    const replaced = this._onStartScripts.deleteByIndex(script._onStartIndex);
    replaced && (replaced._onStartIndex = script._onStartIndex);
    script._onStartIndex = -1;
  }

  addCollider(collider: Collider) {
    collider._index = this._colliders.length;
    this._colliders.add(collider);
  }

  removeCollider(collider: Collider): void {
    const replaced = this._colliders.deleteByIndex(collider._index);
    replaced && (replaced._index = collider._index);
    collider._index = -1;
  }

  addOnUpdateScript(script: Script) {
    script._onUpdateIndex = this._onUpdateScripts.length;
    this._onUpdateScripts.add(script);
  }

  removeOnUpdateScript(script: Script): void {
    const replaced = this._onUpdateScripts.deleteByIndex(script._onUpdateIndex);
    replaced && (replaced._onUpdateIndex = script._onUpdateIndex);
    script._onUpdateIndex = -1;
  }

  addOnLateUpdateScript(script: Script): void {
    script._onLateUpdateIndex = this._onLateUpdateScripts.length;
    this._onLateUpdateScripts.add(script);
  }

  removeOnLateUpdateScript(script: Script): void {
    const replaced = this._onLateUpdateScripts.deleteByIndex(script._onLateUpdateIndex);
    replaced && (replaced._onLateUpdateIndex = script._onLateUpdateIndex);
    script._onLateUpdateIndex = -1;
  }

  addOnUpdateAnimations(animation: Component): void {
    //@ts-ignore
    animation._onUpdateIndex = this._onUpdateAnimations.length;
    this._onUpdateAnimations.add(animation);
  }

  removeOnUpdateAnimations(animation: Component): void {
    //@ts-ignore
    const replaced = this._onUpdateAnimations.deleteByIndex(animation._onUpdateIndex);
    //@ts-ignore
    replaced && (replaced._onUpdateIndex = animation._onUpdateIndex);
    //@ts-ignore
    animation._onUpdateIndex = -1;
  }

  addOnUpdateRenderers(renderer: Renderer): void {
    renderer._onUpdateIndex = this._onUpdateRenderers.length;
    this._onUpdateRenderers.add(renderer);
  }

  removeOnUpdateRenderers(renderer: Renderer): void {
    const replaced = this._onUpdateRenderers.deleteByIndex(renderer._onUpdateIndex);
    replaced && (replaced._onUpdateIndex = renderer._onUpdateIndex);
    renderer._onUpdateIndex = -1;
  }

  addDestroyComponent(component): void {
    this._destroyComponents.push(component);
  }

  callScriptOnStart(): void {
    const onStartScripts = this._onStartScripts;
    if (onStartScripts.length > 0) {
      const elements = onStartScripts._elements;
      // The 'onStartScripts.length' maybe add if you add some Script with addComponent() in some Script's onStart()
      for (let i = 0; i < onStartScripts.length; i++) {
        const script = elements[i];
        script._started = true;
        script._onStartIndex = -1;
        script.onStart();
      }
      onStartScripts.length = 0;
    }
  }

  callScriptOnUpdate(deltaTime): void {
    const elements = this._onUpdateScripts._elements;
    for (let i = this._onUpdateScripts.length - 1; i >= 0; --i) {
      const element = elements[i];
      if (element._started) {
        element.onUpdate(deltaTime);
      }
    }
  }

  callScriptOnLateUpdate(deltaTime): void {
    const elements = this._onLateUpdateScripts._elements;
    for (let i = this._onLateUpdateScripts.length - 1; i >= 0; --i) {
      const element = elements[i];
      if (element._started) {
        element.onLateUpdate(deltaTime);
      }
    }
  }

  callAnimationUpdate(deltaTime): void {
    const elements = this._onUpdateAnimations._elements;
    for (let i = this._onUpdateAnimations.length - 1; i >= 0; --i) {
      //@ts-ignore
      elements[i].update(deltaTime);
    }
  }

  callRendererOnUpdate(deltaTime: number): void {
    const elements = this._onUpdateRenderers._elements;
    for (let i = this._onUpdateRenderers.length - 1; i >= 0; --i) {
      elements[i].update(deltaTime);
    }
  }

  callRender(context: RenderContext): void {
    const camera = context._camera;
    const elements = this._renderers._elements;
    for (let i = this._renderers.length - 1; i >= 0; --i) {
      const element = elements[i];

      // filter by camera culling mask.
      if (!(camera.cullingMask & element._entity.layer)) {
        continue;
      }

      // filter by camera frustum.
      if (camera.enableFrustumCulling) {
        element.isCulled = !camera._frustum.intersectsBox(element.bounds);
        if (element.isCulled) {
          continue;
        }
      }

      const transform = camera.entity.transform;
      const position = transform.worldPosition;
      const center = element.bounds.getCenter(ComponentsManager._tempVector0);
      if (camera.isOrthographic) {
        const forward = transform.getWorldForward(ComponentsManager._tempVector1);
        Vector3.subtract(center, position, center);
        element._distanceForSort = Vector3.dot(center, forward);
      } else {
        element._distanceForSort = Vector3.distanceSquared(center, position);
      }

      element._updateShaderData(context);

      element._render(camera);

      // union camera global macro and renderer macro.
      ShaderMacroCollection.unionCollection(
        camera._globalShaderMacro,
        element.shaderData._macroCollection,
        element._globalShaderMacro
      );
    }
  }

  callComponentDestroy(): void {
    const destroyComponents = this._destroyComponents;
    const length = destroyComponents.length;
    if (length > 0) {
      for (let i = length - 1; i >= 0; --i) {
        destroyComponents[i].onDestroy();
      }
      destroyComponents.length = 0;
    }
  }

  callCameraOnBeginRender(camera: Camera) {
    const camComps = camera.entity._components;
    for (let i = camComps.length - 1; i >= 0; --i) {
      const camComp = camComps[i];
      (camComp as any).onBeginRender && (camComp as any).onBeginRender(camera);
    }
  }

  callCameraOnEndRender(camera: Camera) {
    const camComps = camera.entity._components;
    for (let i = camComps.length - 1; i >= 0; --i) {
      const camComp = camComps[i];
      (camComp as any).onEndRender && (camComp as any).onEndRender(camera);
<<<<<<< HEAD
=======
    }
  }

  callColliderOnUpdate() {
    const elements = this._colliders._elements;
    for (let i = this._colliders.length - 1; i >= 0; --i) {
      elements[i]._onUpdate();
    }
  }

  callColliderOnLateUpdate() {
    const elements = this._colliders._elements;
    for (let i = this._colliders.length - 1; i >= 0; --i) {
      elements[i]._onLateUpdate();
>>>>>>> a8f3fda2
    }
  }

  getActiveChangedTempList(): Component[] {
    return this._componentsContainerPool.length ? this._componentsContainerPool.pop() : [];
  }

  putActiveChangedTempList(componentContainer: Component[]): void {
    componentContainer.length = 0;
    this._componentsContainerPool.push(componentContainer);
  }
}<|MERGE_RESOLUTION|>--- conflicted
+++ resolved
@@ -236,8 +236,6 @@
     for (let i = camComps.length - 1; i >= 0; --i) {
       const camComp = camComps[i];
       (camComp as any).onEndRender && (camComp as any).onEndRender(camera);
-<<<<<<< HEAD
-=======
     }
   }
 
@@ -252,7 +250,6 @@
     const elements = this._colliders._elements;
     for (let i = this._colliders.length - 1; i >= 0; --i) {
       elements[i]._onLateUpdate();
->>>>>>> a8f3fda2
     }
   }
 
