--- conflicted
+++ resolved
@@ -28,10 +28,6 @@
   _hardwareRenderer: IHardwareRenderer;
   _lastRenderState: RenderState = new RenderState();
   _renderElementPool: ClassPool<RenderElement> = new ClassPool(RenderElement);
-<<<<<<< HEAD
-  _renderContext: RenderContext = new RenderContext();
-=======
->>>>>>> 120a059b
 
   /* @internal */
   _renderCount: number = 0;
