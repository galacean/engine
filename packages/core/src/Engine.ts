import { IHardwareRenderer, IPhysics, IPhysicsManager, IShaderLab, IXRDevice } from "@galacean/engine-design";
import { Color } from "@galacean/engine-math/src/Color";
import { SpriteMaskInteraction } from "./2d";
import { Font } from "./2d/text/Font";
import { Camera } from "./Camera";
import { Canvas } from "./Canvas";
import { EngineSettings } from "./EngineSettings";
import { Entity } from "./Entity";
import { ClassPool } from "./RenderPipeline/ClassPool";
import { RenderContext } from "./RenderPipeline/RenderContext";
import { RenderData } from "./RenderPipeline/RenderData";
import { RenderElement } from "./RenderPipeline/RenderElement";
import { SpriteMaskManager } from "./RenderPipeline/SpriteMaskManager";
import { SpriteMaskRenderData } from "./RenderPipeline/SpriteMaskRenderData";
import { SpriteRenderData } from "./RenderPipeline/SpriteRenderData";
import { TextRenderData } from "./RenderPipeline/TextRenderData";
import { Scene } from "./Scene";
import { SceneManager } from "./SceneManager";
import { ContentRestorer } from "./asset/ContentRestorer";
import { ResourceManager } from "./asset/ResourceManager";
import { EventDispatcher, Logger, Time } from "./base";
import { GLCapabilityType } from "./base/Constant";
import { ColorSpace } from "./enums/ColorSpace";
import { InputManager } from "./input";
import { Material } from "./material/Material";
import { ParticleBufferUtils } from "./particle/ParticleBufferUtils";
import { PhysicsScene } from "./physics/PhysicsScene";
import { ColliderShape } from "./physics/shape/ColliderShape";
<<<<<<< HEAD
=======
import { IHardwareRenderer } from "./renderingHardwareInterface";
>>>>>>> 03d3d874
import { CompareFunction } from "./shader";
import { Shader } from "./shader/Shader";
import { ShaderMacro } from "./shader/ShaderMacro";
import { ShaderMacroCollection } from "./shader/ShaderMacroCollection";
import { ShaderPass } from "./shader/ShaderPass";
import { ShaderPool } from "./shader/ShaderPool";
import { ShaderProgramPool } from "./shader/ShaderProgramPool";
import { BlendFactor } from "./shader/enums/BlendFactor";
import { BlendOperation } from "./shader/enums/BlendOperation";
import { ColorWriteMask } from "./shader/enums/ColorWriteMask";
import { CullMode } from "./shader/enums/CullMode";
import { RenderQueueType } from "./shader/enums/RenderQueueType";
import { RenderState } from "./shader/state/RenderState";
import { Texture2D, Texture2DArray, TextureCube, TextureCubeFace, TextureFormat } from "./texture";
<<<<<<< HEAD
import { XRManager } from "./xr/XRManager";
=======
>>>>>>> 03d3d874

ShaderPool.init();

/**
 * Engine.
 */
export class Engine extends EventDispatcher {
  /** @internal */
  static _gammaMacro: ShaderMacro = ShaderMacro.getByName("ENGINE_IS_COLORSPACE_GAMMA");
  /** @internal */
  static _noDepthTextureMacro: ShaderMacro = ShaderMacro.getByName("ENGINE_NO_DEPTH_TEXTURE");
  /** @internal Conversion of space units to pixel units for 2D. */
  static _pixelsPerUnit: number = 100;

  /** Input manager of Engine. */
  readonly inputManager: InputManager;
  /** XR manager of Engine. */
  readonly xrManager: XRManager;

  /** @internal */
  _particleBufferUtils: ParticleBufferUtils;
  /** @internal */
  _physicsInitialized: boolean = false;
  /** @internal */
  _physicalObjectsMap: Record<number, ColliderShape> = {};
  /** @internal */
  _nativePhysicsManager: IPhysicsManager;
  /* @internal */
  _hardwareRenderer: IHardwareRenderer;
  /* @internal */
  _lastRenderState: RenderState = new RenderState();

  /* @internal */
  _renderElementPool: ClassPool<RenderElement> = new ClassPool(RenderElement);
  /* @internal */
  _renderDataPool: ClassPool<RenderData> = new ClassPool(RenderData);
  /* @internal */
  _spriteRenderDataPool: ClassPool<SpriteRenderData> = new ClassPool(SpriteRenderData);
  /* @internal */
  _spriteMaskRenderDataPool: ClassPool<SpriteMaskRenderData> = new ClassPool(SpriteMaskRenderData);
  /* @internal */
  _textRenderDataPool: ClassPool<TextRenderData> = new ClassPool(TextRenderData);

  /* @internal */
  _spriteDefaultMaterial: Material;
  /** @internal */
  _spriteDefaultMaterials: Material[] = [];
  /* @internal */
  _spriteMaskDefaultMaterial: Material;
  /* @internal */
  _textDefaultFont: Font;
  /* @internal */
  _renderContext: RenderContext = new RenderContext();

  /* @internal */
  _whiteTexture2D: Texture2D;
  /* @internal */
  _magentaTexture2D: Texture2D;
  /* @internal */
  _magentaTextureCube: TextureCube;
  /* @internal */
  _magentaTexture2DArray: Texture2DArray;
  /* @internal */
  _meshMagentaMaterial: Material;
  /* @internal */
  _particleMagentaMaterial: Material;
  /* @internal */
  _depthTexture2D: Texture2D;

  /* @internal */
  _renderCount: number = 0;
  /* @internal */
  _shaderProgramPools: ShaderProgramPool[] = [];
  /** @internal */
  _spriteMaskManager: SpriteMaskManager;
  /** @internal */
  _canSpriteBatch: boolean = true;
  /** @internal */
  _fontMap: Record<string, Font> = {};
  /** @internal @todo: temporary solution */
  _macroCollection: ShaderMacroCollection = new ShaderMacroCollection();

  /** @internal */
  protected _canvas: Canvas;

  private _settings: EngineSettings = {};
  private _resourceManager: ResourceManager = new ResourceManager(this);
  private _sceneManager: SceneManager = new SceneManager(this);
  private _vSyncCount: number = 1;
  private _targetFrameRate: number = 60;
  private _time: Time = new Time();
  private _isPaused: boolean = true;
  private _requestId: number;
  private _timeoutId: number;
  private _vSyncCounter: number = 1;
  private _targetFrameInterval: number = 1000 / 60;
  private _destroyed: boolean = false;
  private _frameInProcess: boolean = false;
  private _waitingDestroy: boolean = false;
  private _isDeviceLost: boolean = false;
  private _waitingGC: boolean = false;

  private _animate = () => {
    if (this._vSyncCount) {
      const raf = this.xrManager?._getRequestAnimationFrame() || requestAnimationFrame;
      this._requestId = raf(this._animate);
      if (this._vSyncCounter++ % this._vSyncCount === 0) {
        this.update();
        this._vSyncCounter = 1;
      }
    } else {
      this._timeoutId = window.setTimeout(this._animate, this._targetFrameInterval);
      this.update();
    }
  };

  /**
   * Settings of Engine.
   */
  get settings(): EngineSettings {
    return this._settings;
  }

  /**
   * The canvas to use for rendering.
   */
  get canvas(): Canvas {
    return this._canvas;
  }

  /**
   * The resource manager.
   */
  get resourceManager(): ResourceManager {
    return this._resourceManager;
  }

  /**
   * The scene manager.
   */
  get sceneManager(): SceneManager {
    return this._sceneManager;
  }

  /**
   * The time information of the engine.
   */
  get time(): Time {
    return this._time;
  }

  /**
   * Whether the engine is paused.
   */
  get isPaused(): boolean {
    return this._isPaused;
  }

  /**
   * The number of vertical synchronization means the number of vertical blanking for one frame.
   * @remarks 0 means that the vertical synchronization is turned off.
   */
  get vSyncCount(): number {
    return this._vSyncCount;
  }

  set vSyncCount(value: number) {
    this._vSyncCount = Math.max(0, Math.floor(value));
  }

  /**
   * Set the target frame rate you want to achieve.
   * @remarks
   * It only takes effect when vSyncCount = 0 (ie, vertical synchronization is turned off).
   * The larger the value, the higher the target frame rate, Number.POSITIVE_INFINITY represents the infinite target frame rate.
   */
  get targetFrameRate(): number {
    return this._targetFrameRate;
  }

  set targetFrameRate(value: number) {
    value = Math.max(0.000001, value);
    this._targetFrameRate = value;
    this._targetFrameInterval = 1000 / value;
  }

  /**
   * Indicates whether the engine is destroyed.
   */
  get destroyed(): boolean {
    return this._destroyed;
  }

  protected constructor(canvas: Canvas, hardwareRenderer: IHardwareRenderer, configuration: EngineConfiguration) {
    super();
    this._hardwareRenderer = hardwareRenderer;
    this._hardwareRenderer.init(canvas, this._onDeviceLost.bind(this), this._onDeviceRestored.bind(this));

    this._canvas = canvas;

    this._spriteMaskManager = new SpriteMaskManager(this);
    const { _spriteDefaultMaterials: spriteDefaultMaterials } = this;
    this._spriteDefaultMaterial = spriteDefaultMaterials[SpriteMaskInteraction.None] = this._createSpriteMaterial(
      SpriteMaskInteraction.None
    );
    spriteDefaultMaterials[SpriteMaskInteraction.VisibleInsideMask] = this._createSpriteMaterial(
      SpriteMaskInteraction.VisibleInsideMask
    );
    spriteDefaultMaterials[SpriteMaskInteraction.VisibleOutsideMask] = this._createSpriteMaterial(
      SpriteMaskInteraction.VisibleOutsideMask
    );
    this._spriteMaskDefaultMaterial = this._createSpriteMaskMaterial();
    this._textDefaultFont = Font.createFromOS(this, "Arial");
    this._textDefaultFont.isGCIgnored = true;

    this.inputManager = new InputManager(this);

    const { xrDevice } = configuration;
    if (xrDevice) {
      this.xrManager = new XRManager();
      this.xrManager._initialize(this, xrDevice);
    }

    this._initMagentaTextures(hardwareRenderer);

    if (!hardwareRenderer.canIUse(GLCapabilityType.depthTexture)) {
      this._macroCollection.enable(Engine._noDepthTextureMacro);
    } else {
      const depthTexture2D = new Texture2D(this, 1, 1, TextureFormat.Depth16, false);
      depthTexture2D.isGCIgnored = true;
      this._depthTexture2D = depthTexture2D;
    }

    const meshMagentaMaterial = new Material(this, Shader.find("unlit"));
    meshMagentaMaterial.isGCIgnored = true;
    meshMagentaMaterial.shaderData.setColor("material_BaseColor", new Color(1.0, 0.0, 1.01, 1.0));
    this._meshMagentaMaterial = meshMagentaMaterial;

    const particleMagentaMaterial = new Material(this, Shader.find("particle-shader"));
    particleMagentaMaterial.isGCIgnored = true;
    particleMagentaMaterial.shaderData.setColor("material_BaseColor", new Color(1.0, 0.0, 1.01, 1.0));
    this._particleMagentaMaterial = particleMagentaMaterial;

    const innerSettings = this._settings;
    const colorSpace = configuration.colorSpace || ColorSpace.Linear;
    colorSpace === ColorSpace.Gamma && this._macroCollection.enable(Engine._gammaMacro);
    innerSettings.colorSpace = colorSpace;

    this._particleBufferUtils = new ParticleBufferUtils(this);
  }

  /**
   * Create an entity.
   * @param name - The name of the entity
   * @returns Entity
   */
  createEntity(name?: string): Entity {
    return new Entity(this, name);
  }

  /**
   * Pause the engine.
   */
  pause(): void {
    this._isPaused = true;
    const caf = this.xrManager?._getCancelAnimationFrame() || cancelAnimationFrame;
    caf(this._requestId);
    clearTimeout(this._timeoutId);
  }

  /**
   * Resume the engine.
   */
  resume(): void {
    if (!this._isPaused) return;
    this._isPaused = false;
    this.time._reset();
    if (this._vSyncCount) {
      const raf = this.xrManager?._getRequestAnimationFrame() || requestAnimationFrame;
      this._requestId = raf(this._animate);
    } else {
      this._timeoutId = window.setTimeout(this._animate, this._targetFrameInterval);
    }
  }

  /**
   * Update the engine loop manually. If you call engine.run(), you generally don't need to call this function.
   */
  update(): void {
    const time = this._time;
    time._update();

    const deltaTime = time.deltaTime;
    this._frameInProcess = true;

    this._renderElementPool.resetPool();
    this._renderDataPool.resetPool();
    this._spriteRenderDataPool.resetPool();
    this._spriteMaskRenderDataPool.resetPool();
    this._textRenderDataPool.resetPool();

    this.xrManager?._update();
    const { inputManager, _physicsInitialized: physicsInitialized } = this;
    inputManager._update();

    const scenes = this._sceneManager._scenes.getLoopArray();
    const sceneCount = scenes.length;

    // Sort cameras and fire script `onStart`
    for (let i = 0; i < sceneCount; i++) {
      const scene = scenes[i];
      if (!scene.isActive || scene.destroyed) continue;
      const componentsManager = scene._componentsManager;
      componentsManager.sortCameras();
      componentsManager.callScriptOnStart();
    }

    // Update physics and fire `onPhysicsUpdate`
    if (physicsInitialized) {
      for (let i = 0; i < sceneCount; i++) {
        const scene = scenes[i];
        if (!scene.isActive || scene.destroyed) continue;
        scene.physics._update(deltaTime);
      }
    }

    // Fire `onPointerXX`
    physicsInitialized && inputManager._firePointerScript(scenes);

    // Fire `onUpdate`
    for (let i = 0; i < sceneCount; i++) {
      const scene = scenes[i];
      if (!scene.isActive || scene.destroyed) continue;
      scene._componentsManager.callScriptOnUpdate(deltaTime);
    }

    // Update `Animator` logic
    for (let i = 0; i < sceneCount; i++) {
      const scene = scenes[i];
      if (!scene.isActive || scene.destroyed) continue;
      scene._componentsManager.callAnimationUpdate(deltaTime);
    }

    // Fire `onLateUpdate`
    for (let i = 0; i < sceneCount; i++) {
      const scene = scenes[i];
      if (!scene.isActive || scene.destroyed) continue;
      scene._componentsManager.callScriptOnLateUpdate(deltaTime);
    }

    // Render scene and fire `onBeginRender` and `onEndRender`
    if (!this._isDeviceLost) {
      this._render(scenes);
    }

    if (this._waitingDestroy) {
      this._destroy();
    } else {
      // Handling invalid scripts and fire `onDestroy`
      for (let i = 0; i < sceneCount; i++) {
        const scene = scenes[i];
        if (!scene.isActive || scene.destroyed) continue;
        scene._componentsManager.handlingInvalidScripts();
      }
    }

    if (this._waitingGC) {
      this._gc();
      this._waitingGC = false;
    }
    this._frameInProcess = false;
  }

  /**
   * Execution engine loop.
   */
  run(): void {
    this.resume();
    this.dispatch("run", this);
  }

  /**
   * Force lose graphic device.
   * @remarks Used to simulate the phenomenon after the real loss of device.
   */
  forceLoseDevice(): void {
    this._hardwareRenderer.forceLoseDevice();
  }

  /**
   * Force restore graphic device.
   * @remarks Used to simulate the phenomenon after the real restore of device.
   */
  forceRestoreDevice(): void {
    this._hardwareRenderer.forceRestoreDevice();
  }

  private _destroy(): void {
    this._sceneManager._destroyAllScene();

    this._resourceManager._destroy();
    this._textDefaultFont = null;
    this._fontMap = null;

    this.inputManager._destroy();
    this.xrManager._destroy();
    this.dispatch("shutdown", this);

    // Cancel animation
    this.pause();

    this._spriteMaskManager.destroy();
    this._hardwareRenderer.destroy();

    this.removeAllEventListeners();

    this._animate = null;
    this._sceneManager = null;
    this._resourceManager = null;
    this._canvas = null;
    this._time = null;

    this._waitingDestroy = false;
    this._destroyed = true;
  }

  /**
   * Destroy engine.
   * @remarks If call during frame execution will delay until the end of the frame
   */
  destroy(): void {
    if (this._destroyed) {
      return;
    }

    if (this._frameInProcess) {
      this._waitingDestroy = true;
    } else {
      this._destroy();
    }
  }

  /**
   * @internal
   */
  _getShaderProgramPool(shaderPass: ShaderPass): ShaderProgramPool {
    const index = shaderPass._shaderPassId;
    const shaderProgramPools = this._shaderProgramPools;
    let pool = shaderProgramPools[index];
    if (!pool) {
      const length = index + 1;
      if (length > shaderProgramPools.length) {
        shaderProgramPools.length = length;
      }
      shaderProgramPools[index] = pool = new ShaderProgramPool();
    }
    return pool;
  }

  /**
   * @internal
   */
  _render(scenes: ReadonlyArray<Scene>): void {
    // Update `Renderer` logic and shader data
    const deltaTime = this.time.deltaTime;
    for (let i = 0, n = scenes.length; i < n; i++) {
      const scene = scenes[i];
      if (!scene.isActive || scene.destroyed) continue;
      scene._componentsManager.callRendererOnUpdate(deltaTime);
      scene._updateShaderData();
    }

    // Fire script `onBeginRender` and `onEndRender`
    for (let i = 0, n = scenes.length; i < n; i++) {
      const scene = scenes[i];
      if (!scene.isActive || scene.destroyed) continue;
      const cameras = scene._componentsManager._activeCameras;

      if (cameras.length === 0) {
        Logger.debug("No active camera in scene.");
        continue;
      }

      cameras.forEach(
        (camera: Camera) => {
          const componentsManager = scene._componentsManager;
          componentsManager.callCameraOnBeginRender(camera);
          camera.render();
          componentsManager.callCameraOnEndRender(camera);

          // Temp solution for webgl implement bug
          if (this._hardwareRenderer._options._forceFlush) {
            this._hardwareRenderer.flush();
          }
        },
        (camera: Camera, index: number) => {
          camera._cameraIndex = index;
        }
      );
    }
  }

  /**
   * @internal
   * Standalone for CanvasRenderer plugin.
   */
  _initMagentaTextures(hardwareRenderer: IHardwareRenderer) {
    const whitePixel = new Uint8Array([255, 255, 255, 255]);
    const whiteTexture2D = new Texture2D(this, 1, 1, TextureFormat.R8G8B8A8, false);
    whiteTexture2D.setPixelBuffer(whitePixel);
    whiteTexture2D.isGCIgnored = true;

    const magentaPixel = new Uint8Array([255, 0, 255, 255]);
    const magentaTexture2D = new Texture2D(this, 1, 1, TextureFormat.R8G8B8A8, false);
    magentaTexture2D.setPixelBuffer(magentaPixel);
    magentaTexture2D.isGCIgnored = true;

    this.resourceManager.addContentRestorer(
      new (class extends ContentRestorer<Texture2D> {
        constructor() {
          super(magentaTexture2D);
        }
        restoreContent() {
          this.resource.setPixelBuffer(magentaPixel);
        }
      })()
    );

    const magentaTextureCube = new TextureCube(this, 1, TextureFormat.R8G8B8A8, false);
    for (let i = 0; i < 6; i++) {
      magentaTextureCube.setPixelBuffer(TextureCubeFace.PositiveX + i, magentaPixel);
    }
    magentaTextureCube.isGCIgnored = true;

    this.resourceManager.addContentRestorer(
      new (class extends ContentRestorer<TextureCube> {
        constructor() {
          super(magentaTextureCube);
        }
        restoreContent() {
          for (let i = 0; i < 6; i++) {
            this.resource.setPixelBuffer(TextureCubeFace.PositiveX + i, magentaPixel);
          }
        }
      })()
    );

    this._whiteTexture2D = whiteTexture2D;
    this._magentaTexture2D = magentaTexture2D;
    this._magentaTextureCube = magentaTextureCube;

    if (hardwareRenderer.isWebGL2) {
      const magentaTexture2DArray = new Texture2DArray(this, 1, 1, 1, TextureFormat.R8G8B8A8, false);
      magentaTexture2DArray.setPixelBuffer(0, magentaPixel);
      magentaTexture2DArray.isGCIgnored = true;
      this.resourceManager.addContentRestorer(
        new (class extends ContentRestorer<Texture2DArray> {
          constructor() {
            super(magentaTexture2DArray);
          }
          restoreContent() {
            this.resource.setPixelBuffer(0, magentaPixel);
          }
        })()
      );
      this._magentaTexture2DArray = magentaTexture2DArray;
    }
  }

  /**
   * @internal
   */
  _pendingGC() {
    if (this._frameInProcess) {
      this._waitingGC = true;
    } else {
      this._gc();
    }
  }

  /**
   * @internal
   */
  protected _initialize(configuration: EngineConfiguration): Promise<Engine> {
    const { shaderLab, physics } = configuration;

    if (shaderLab) {
      Shader._shaderLab = shaderLab;
    }

    const initializePromises = new Array<Promise<any>>();
    if (physics) {
      initializePromises.push(
        physics.initialize().then(() => {
          PhysicsScene._nativePhysics = physics;
          this._nativePhysicsManager = physics.createPhysicsManager();
          this._physicsInitialized = true;
          return this;
        })
      );
    }
    const loaders = ResourceManager._loaders;
    for (let key in loaders) {
      const loader = loaders[key];
      if (loader.initialize) initializePromises.push(loader.initialize(this, configuration));
    }
    return Promise.all(initializePromises).then(() => this);
  }

  private _createSpriteMaterial(maskInteraction: SpriteMaskInteraction): Material {
    const material = new Material(this, Shader.find("Sprite"));
    const renderState = material.renderState;
    const target = renderState.blendState.targetBlendState;
    target.enabled = true;
    target.sourceColorBlendFactor = BlendFactor.SourceAlpha;
    target.destinationColorBlendFactor = BlendFactor.OneMinusSourceAlpha;
    target.sourceAlphaBlendFactor = BlendFactor.One;
    target.destinationAlphaBlendFactor = BlendFactor.OneMinusSourceAlpha;
    target.colorBlendOperation = target.alphaBlendOperation = BlendOperation.Add;
    if (maskInteraction !== SpriteMaskInteraction.None) {
      const stencilState = renderState.stencilState;
      stencilState.enabled = true;
      stencilState.writeMask = 0x00;
      stencilState.referenceValue = 1;
      const compare =
        maskInteraction === SpriteMaskInteraction.VisibleInsideMask
          ? CompareFunction.LessEqual
          : CompareFunction.Greater;
      stencilState.compareFunctionFront = compare;
      stencilState.compareFunctionBack = compare;
    }
    renderState.depthState.writeEnabled = false;
    renderState.rasterState.cullMode = CullMode.Off;
    renderState.renderQueueType = RenderQueueType.Transparent;
    material.isGCIgnored = true;
    return material;
  }

  private _createSpriteMaskMaterial(): Material {
    const material = new Material(this, Shader.find("SpriteMask"));
    const renderState = material.renderState;
    renderState.blendState.targetBlendState.colorWriteMask = ColorWriteMask.None;
    renderState.rasterState.cullMode = CullMode.Off;
    renderState.stencilState.enabled = true;
    renderState.depthState.enabled = false;
    material.isGCIgnored = true;
    return material;
  }

  private _onDeviceLost(): void {
    this._isDeviceLost = true;
    // Lose graphic resources
    this.resourceManager._lostGraphicResources();
    console.log("Device lost.");
    this.dispatch("devicelost", this);
  }

  private _onDeviceRestored(): void {
    this._hardwareRenderer.resetState();
    this._lastRenderState = new RenderState();
    // Clear shader pools
    this._shaderProgramPools.length = 0;

    const { resourceManager } = this;
    // Restore graphic resources
    resourceManager._restoreGraphicResources();
    console.log("Graphic resource restored.");

    // Restore resources content
    this._particleBufferUtils.setBufferData();
    resourceManager
      ._restoreResourcesContent()
      .then(() => {
        console.log("Graphic resource content restored.\n\n" + "Device restored.");
        this.dispatch("devicerestored", this);
        this._isDeviceLost = false;
      })
      .catch((error) => {
        console.error(error);
      });
  }

  private _gc(): void {
    this._renderElementPool.garbageCollection();
    this._renderDataPool.garbageCollection();
    this._spriteRenderDataPool.garbageCollection();
    this._spriteMaskRenderDataPool.garbageCollection();
    this._textRenderDataPool.garbageCollection();
  }

  /**
   * @deprecated
   * The first scene physics manager.
   */
  get physicsManager() {
    return this.sceneManager.scenes[0]?.physics;
  }
}

/**
 * Engine configuration.
 */
export interface EngineConfiguration {
  /** Physics. */
  physics?: IPhysics;
  /** XR Device. */
  xrDevice?: IXRDevice;
  /** Color space. */
  colorSpace?: ColorSpace;
  /** Shader lab */
  shaderLab?: IShaderLab;
}<|MERGE_RESOLUTION|>--- conflicted
+++ resolved
@@ -26,10 +26,6 @@
 import { ParticleBufferUtils } from "./particle/ParticleBufferUtils";
 import { PhysicsScene } from "./physics/PhysicsScene";
 import { ColliderShape } from "./physics/shape/ColliderShape";
-<<<<<<< HEAD
-=======
-import { IHardwareRenderer } from "./renderingHardwareInterface";
->>>>>>> 03d3d874
 import { CompareFunction } from "./shader";
 import { Shader } from "./shader/Shader";
 import { ShaderMacro } from "./shader/ShaderMacro";
@@ -44,10 +40,7 @@
 import { RenderQueueType } from "./shader/enums/RenderQueueType";
 import { RenderState } from "./shader/state/RenderState";
 import { Texture2D, Texture2DArray, TextureCube, TextureCubeFace, TextureFormat } from "./texture";
-<<<<<<< HEAD
 import { XRManager } from "./xr/XRManager";
-=======
->>>>>>> 03d3d874
 
 ShaderPool.init();
 
