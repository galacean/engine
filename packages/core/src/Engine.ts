--- conflicted
+++ resolved
@@ -664,25 +664,20 @@
       });
   }
 
-<<<<<<< HEAD
-  /**
-   * @deprecated
-   * The first scene physics manager.
-   */
-  get physicsManager() {
-    return this.sceneManager.scenes[0]?.physics;
-=======
-  private _gc() {
+  private _gc(): void {
     this._renderElementPool.garbageCollection();
     this._meshRenderDataPool.garbageCollection();
     this._spriteRenderDataPool.garbageCollection();
     this._spriteMaskRenderDataPool.garbageCollection();
     this._textRenderDataPool.garbageCollection();
-
-    this._componentsManager._gc();
-    this._lightManager._gc();
-    this.physicsManager._gc();
->>>>>>> 2221ff99
+  }
+
+  /**
+   * @deprecated
+   * The first scene physics manager.
+   */
+  get physicsManager() {
+    return this.sceneManager.scenes[0]?.physics;
   }
 }
 
