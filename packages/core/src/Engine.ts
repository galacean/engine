--- conflicted
+++ resolved
@@ -242,7 +242,6 @@
 
     const magentaPixel = new Uint8Array([255, 0, 255, 255]);
 
-<<<<<<< HEAD
     if (this.canSupportPrimitive) {
       const magentaTexture2D = new Texture2D(this, 1, 1, TextureFormat.R8G8B8A8, false);
       magentaTexture2D.setPixelBuffer(magentaPixel);
@@ -257,38 +256,17 @@
       magentaTextureCube.setPixelBuffer(TextureCubeFace.NegativeZ, magentaPixel);
       magentaTextureCube.isGCIgnored = true;
 
-      const depthTexture2D = new Texture2D(this, 1, 1, TextureFormat.Depth16, false);
-      depthTexture2D.isGCIgnored = true;
-
-      this._depthTexture2D = depthTexture2D;
+      if (!hardwareRenderer.canIUse(GLCapabilityType.depthTexture)) {
+        this._macroCollection.enable(Engine._noDepthTextureMacro);
+      } else {
+        const depthTexture2D = new Texture2D(this, 1, 1, TextureFormat.Depth16, false);
+        depthTexture2D.isGCIgnored = true;
+        this._depthTexture2D = depthTexture2D;
+      }
+
       this._magentaTexture2D = magentaTexture2D;
       this._magentaTextureCube = magentaTextureCube;
     }
-=======
-    const magentaTexture2D = new Texture2D(this, 1, 1, TextureFormat.R8G8B8A8, false);
-    magentaTexture2D.setPixelBuffer(magentaPixel);
-    magentaTexture2D.isGCIgnored = true;
-
-    const magentaTextureCube = new TextureCube(this, 1, TextureFormat.R8G8B8A8, false);
-    magentaTextureCube.setPixelBuffer(TextureCubeFace.PositiveX, magentaPixel);
-    magentaTextureCube.setPixelBuffer(TextureCubeFace.NegativeX, magentaPixel);
-    magentaTextureCube.setPixelBuffer(TextureCubeFace.PositiveY, magentaPixel);
-    magentaTextureCube.setPixelBuffer(TextureCubeFace.NegativeY, magentaPixel);
-    magentaTextureCube.setPixelBuffer(TextureCubeFace.PositiveZ, magentaPixel);
-    magentaTextureCube.setPixelBuffer(TextureCubeFace.NegativeZ, magentaPixel);
-    magentaTextureCube.isGCIgnored = true;
-
-    if (!hardwareRenderer.canIUse(GLCapabilityType.depthTexture)) {
-      this._macroCollection.enable(Engine._noDepthTextureMacro);
-    } else {
-      const depthTexture2D = new Texture2D(this, 1, 1, TextureFormat.Depth16, false);
-      depthTexture2D.isGCIgnored = true;
-      this._depthTexture2D = depthTexture2D;
-    }
-
-    this._magentaTexture2D = magentaTexture2D;
-    this._magentaTextureCube = magentaTextureCube;
->>>>>>> a69f9e4c
 
     if (hardwareRenderer.isWebGL2) {
       const magentaTexture2DArray = new Texture2DArray(this, 1, 1, 1, TextureFormat.R8G8B8A8, false);
