--- conflicted
+++ resolved
@@ -313,40 +313,18 @@
     inputManager._update();
 
     const loopScenes = this._sceneManager._scenes.getLoopArray();
-<<<<<<< HEAD
-    const n = loopScenes.length;
-    for (let i = 0; i < n; i++) {
-=======
-
+    const sceneCount = loopScenes.length;
     // Sort cameras and fire script `onStart`
-    for (let i = 0, n = loopScenes.length; i < n; i++) {
->>>>>>> 386787cf
+    for (let i = 0; i < sceneCount; i++) {
       const scene = loopScenes[i];
       if (scene.destroyed) continue;
       scene._cameraNeedSorting && scene._sortCameras();
       scene._componentsManager.callScriptOnStart();
-<<<<<<< HEAD
-      physicsInitialized && scene.physics._update(deltaTime);
-    }
-
-    physicsInitialized && inputManager._updateByScene(loopScenes);
-
-    for (let i = 0; i < n; i++) {
-      const scene = loopScenes[i];
-      if (scene.destroyed) {
-        continue;
-      }
-      const { _componentsManager: componentsManager } = scene;
-      componentsManager.callScriptOnUpdate(deltaTime);
-      componentsManager.callAnimationUpdate(deltaTime);
-      componentsManager.callScriptOnLateUpdate(deltaTime);
-      this._render(scene);
-=======
     }
 
     // Update physics and fire `onPhysicsUpdate`
-    if (this._physicsInitialized) {
-      for (let i = 0, n = loopScenes.length; i < n; i++) {
+    if (physicsInitialized) {
+      for (let i = 0; i < sceneCount; i++) {
         const scene = loopScenes[i];
         if (scene.destroyed) continue;
         scene.physics._update(deltaTime);
@@ -354,28 +332,24 @@
     }
 
     // Fire `onPointerXX`
-    for (let i = 0, n = loopScenes.length; i < n; i++) {
-      const scene = loopScenes[i];
-      if (scene.destroyed) continue;
-      this.inputManager._update();
-    }
+    physicsInitialized && inputManager._firePointScript(loopScenes);
 
     // Fire `onUpdate`
-    for (let i = 0, n = loopScenes.length; i < n; i++) {
+    for (let i = 0; i < sceneCount; i++) {
       const scene = loopScenes[i];
       if (scene.destroyed) continue;
       scene._componentsManager.callScriptOnUpdate(deltaTime);
     }
 
     // Update `Animator` logic
-    for (let i = 0, n = loopScenes.length; i < n; i++) {
+    for (let i = 0; i < sceneCount; i++) {
       const scene = loopScenes[i];
       if (scene.destroyed) continue;
       scene._componentsManager.callAnimationUpdate(deltaTime);
     }
 
     // Fire `onLateUpdate`
-    for (let i = 0, n = loopScenes.length; i < n; i++) {
+    for (let i = 0; i < sceneCount; i++) {
       const scene = loopScenes[i];
       if (scene.destroyed) continue;
       scene._componentsManager.callScriptOnLateUpdate(deltaTime);
@@ -385,10 +359,9 @@
     this._render(loopScenes);
 
     // Handling invalid scripts and fire `onDestroy`
-    for (let i = 0, n = loopScenes.length; i < n; i++) {
+    for (let i = 0; i < sceneCount; i++) {
       const scene = loopScenes[i];
       if (scene.destroyed) continue;
->>>>>>> 386787cf
       if (!this._waitingDestroy) {
         scene._componentsManager.handlingInvalidScripts();
       }
