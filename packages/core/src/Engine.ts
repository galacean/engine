--- conflicted
+++ resolved
@@ -564,24 +564,13 @@
    * @internal
    */
   protected _initialize(configuration: EngineConfiguration): Promise<Engine> {
-<<<<<<< HEAD
     const { shaderLab, physics } = configuration;
+
     if (shaderLab) {
-      shaderLab.initialize();
       Shader._shaderLab = shaderLab;
     }
-    if (physics) {
-      return physics.initialize().then(() => {
-        PhysicsScene._nativePhysics = physics;
-        this._nativePhysicsManager = physics.createPhysicsManager();
-        this._physicsInitialized = true;
-        return this;
-      });
-    }
-    return Promise.resolve(this);
-=======
-    const physics = configuration.physics;
-    const initializePromises: Promise<any>[] = [];
+
+    const initializePromises = new Array<Promise<any>>();
     if (physics) {
       initializePromises.push(
         physics.initialize().then(() => {
@@ -598,7 +587,6 @@
       if (loader.initialize) initializePromises.push(loader.initialize(this, configuration));
     }
     return Promise.all(initializePromises).then(() => this);
->>>>>>> 5ff9f8e7
   }
 
   private _createSpriteMaterial(): Material {
