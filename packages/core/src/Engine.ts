import {
  IHardwareRenderer,
  IInputOptions,
  IPhysics,
  IPhysicsManager,
  IShaderLab,
  IXRDevice
} from "@galacean/engine-design";
import { Color } from "@galacean/engine-math";
import { CharRenderInfo } from "./2d/text/CharRenderInfo";
import { Font } from "./2d/text/Font";
import { BasicResources } from "./BasicResources";
import { Camera } from "./Camera";
import { Canvas } from "./Canvas";
import { EngineSettings } from "./EngineSettings";
import { Entity } from "./Entity";
import { BatcherManager } from "./RenderPipeline/BatcherManager";
import { RenderContext } from "./RenderPipeline/RenderContext";
import { RenderElement } from "./RenderPipeline/RenderElement";
import { SubRenderElement } from "./RenderPipeline/SubRenderElement";
import { Scene } from "./Scene";
import { SceneManager } from "./SceneManager";
import { ResourceManager } from "./asset/ResourceManager";
import { EventDispatcher, Logger, Time } from "./base";
import { GLCapabilityType } from "./base/Constant";
import { ColorSpace } from "./enums/ColorSpace";
import { InputManager } from "./input";
import { Material } from "./material/Material";
import { ParticleBufferUtils } from "./particle/ParticleBufferUtils";
import { PhysicsScene } from "./physics/PhysicsScene";
import { ColliderShape } from "./physics/shape/ColliderShape";
import { Shader } from "./shader/Shader";
import { ShaderMacro } from "./shader/ShaderMacro";
import { ShaderMacroCollection } from "./shader/ShaderMacroCollection";
import { ShaderPass } from "./shader/ShaderPass";
import { ShaderPool } from "./shader/ShaderPool";
import { ShaderProgramPool } from "./shader/ShaderProgramPool";
import { RenderState } from "./shader/state/RenderState";
import { Texture2D, TextureFormat } from "./texture";
import { UIUtils } from "./ui/UIUtils";
import { ClearableObjectPool } from "./utils/ClearableObjectPool";
import { ReturnableObjectPool } from "./utils/ReturnableObjectPool";
import { XRManager } from "./xr/XRManager";

ShaderPool.init();

/**
 * Engine.
 */
export class Engine extends EventDispatcher {
  /** @internal */
  static _gammaMacro: ShaderMacro = ShaderMacro.getByName("ENGINE_IS_COLORSPACE_GAMMA");
  /** @internal */
  static _noDepthTextureMacro: ShaderMacro = ShaderMacro.getByName("ENGINE_NO_DEPTH_TEXTURE");
  /** @internal Conversion of space units to pixel units for 2D. */
  static _pixelsPerUnit: number = 100;

  /** Input manager of Engine. */
  readonly inputManager: InputManager;
  /** XR manager of Engine. */
  readonly xrManager: XRManager;

  /** @internal */
  _batcherManager: BatcherManager;

  _particleBufferUtils: ParticleBufferUtils;
  /** @internal */
  _physicsInitialized: boolean = false;
  /** @internal */
  _physicalObjectsMap: Record<number, ColliderShape> = {};
  /** @internal */
  _nativePhysicsManager: IPhysicsManager;
  /* @internal */
  _hardwareRenderer: IHardwareRenderer;
  /* @internal */
  _lastRenderState: RenderState = new RenderState();

  /* @internal */
  _renderElementPool = new ClearableObjectPool(RenderElement);
  /* @internal */
  _subRenderElementPool = new ClearableObjectPool(SubRenderElement);
  /* @internal */
  _textSubRenderElementPool = new ClearableObjectPool(SubRenderElement);
  /* @internal */
  _charRenderInfoPool = new ReturnableObjectPool(CharRenderInfo, 50);

  /* @internal */
  _basicResources: BasicResources;
  /* @internal */
<<<<<<< HEAD
  _spriteDefaultMaterial: Material;
  /** @internal */
  _spriteDefaultMaterials: Material[] = [];
  /* @internal */
  _textDefaultMaterial: Material;
  /* @internal */
  _spriteMaskDefaultMaterial: Material;
  /* @internal */
  _uiDefaultMaterial: Material;
  /* @internal */
=======
>>>>>>> a7b36adb
  _textDefaultFont: Font;
  /* @internal */
  _renderContext: RenderContext = new RenderContext();

  /* @internal */
  _meshMagentaMaterial: Material;
  /* @internal */
  _particleMagentaMaterial: Material;
  /* @internal */
  _depthTexture2D: Texture2D;

  /* @internal */
  _renderCount: number = 0;
  /* @internal */
  _shaderProgramPools: ShaderProgramPool[] = [];
  /** @internal */
  _fontMap: Record<string, Font> = {};
  /** @internal @todo: temporary solution */
  _macroCollection: ShaderMacroCollection = new ShaderMacroCollection();

  /** @internal */
  protected _canvas: Canvas;

  private _settings: EngineSettings = {};
  private _resourceManager: ResourceManager = new ResourceManager(this);
  private _sceneManager: SceneManager = new SceneManager(this);
  private _vSyncCount: number = 1;
  private _targetFrameRate: number = 60;
  private _time: Time = new Time();
  private _isPaused: boolean = true;
  private _requestId: number;
  private _timeoutId: number;
  private _vSyncCounter: number = 1;
  private _targetFrameInterval: number = 1000 / 60;
  private _destroyed: boolean = false;
  private _frameInProcess: boolean = false;
  private _waitingDestroy: boolean = false;
  private _isDeviceLost: boolean = false;
  private _waitingGC: boolean = false;

  private _animate = () => {
    if (this._vSyncCount) {
      const raf = this.xrManager?._getRequestAnimationFrame() || requestAnimationFrame;
      this._requestId = raf(this._animate);
      if (this._vSyncCounter++ % this._vSyncCount === 0) {
        this.update();
        this._vSyncCounter = 1;
      }
    } else {
      this._timeoutId = window.setTimeout(this._animate, this._targetFrameInterval);
      this.update();
    }
  };

  /**
   * Settings of Engine.
   */
  get settings(): EngineSettings {
    return this._settings;
  }

  /**
   * The canvas to use for rendering.
   */
  get canvas(): Canvas {
    return this._canvas;
  }

  /**
   * The resource manager.
   */
  get resourceManager(): ResourceManager {
    return this._resourceManager;
  }

  /**
   * The scene manager.
   */
  get sceneManager(): SceneManager {
    return this._sceneManager;
  }

  /**
   * The time information of the engine.
   */
  get time(): Time {
    return this._time;
  }

  /**
   * Whether the engine is paused.
   */
  get isPaused(): boolean {
    return this._isPaused;
  }

  /**
   * The number of vertical synchronization means the number of vertical blanking for one frame.
   * @remarks 0 means that the vertical synchronization is turned off.
   */
  get vSyncCount(): number {
    return this._vSyncCount;
  }

  set vSyncCount(value: number) {
    this._vSyncCount = Math.max(0, Math.floor(value));
  }

  /**
   * Set the target frame rate you want to achieve.
   * @remarks
   * It only takes effect when vSyncCount = 0 (ie, vertical synchronization is turned off).
   * The larger the value, the higher the target frame rate, Number.POSITIVE_INFINITY represents the infinite target frame rate.
   */
  get targetFrameRate(): number {
    return this._targetFrameRate;
  }

  set targetFrameRate(value: number) {
    value = Math.max(0.000001, value);
    this._targetFrameRate = value;
    this._targetFrameInterval = 1000 / value;
  }

  /**
   * Indicates whether the engine is destroyed.
   */
  get destroyed(): boolean {
    return this._destroyed;
  }

  protected constructor(canvas: Canvas, hardwareRenderer: IHardwareRenderer, configuration: EngineConfiguration) {
    super();
    this._hardwareRenderer = hardwareRenderer;
    this._hardwareRenderer.init(canvas, this._onDeviceLost.bind(this), this._onDeviceRestored.bind(this));

    this._canvas = canvas;

<<<<<<< HEAD
    const { _spriteDefaultMaterials: spriteDefaultMaterials } = this;
    this._spriteDefaultMaterial = spriteDefaultMaterials[SpriteMaskInteraction.None] = this._createSpriteMaterial(
      SpriteMaskInteraction.None
    );
    spriteDefaultMaterials[SpriteMaskInteraction.VisibleInsideMask] = this._createSpriteMaterial(
      SpriteMaskInteraction.VisibleInsideMask
    );
    spriteDefaultMaterials[SpriteMaskInteraction.VisibleOutsideMask] = this._createSpriteMaterial(
      SpriteMaskInteraction.VisibleOutsideMask
    );

    this._uiDefaultMaterial = this._createUIMaterial();
    this._textDefaultMaterial = this._createTextMaterial();
    this._spriteMaskDefaultMaterial = this._createSpriteMaskMaterial();
=======
>>>>>>> a7b36adb
    this._textDefaultFont = Font.createFromOS(this, "Arial");
    this._textDefaultFont.isGCIgnored = true;

    this._batcherManager = new BatcherManager(this);
    this.inputManager = new InputManager(this, configuration.input);

    const { xrDevice } = configuration;
    if (xrDevice) {
      this.xrManager = new XRManager();
      this.xrManager._initialize(this, xrDevice);
    }

    if (!hardwareRenderer.canIUse(GLCapabilityType.depthTexture)) {
      this._macroCollection.enable(Engine._noDepthTextureMacro);
    } else {
      const depthTexture2D = new Texture2D(this, 1, 1, TextureFormat.Depth16, false);
      depthTexture2D.isGCIgnored = true;
      this._depthTexture2D = depthTexture2D;
    }

    const meshMagentaMaterial = new Material(this, Shader.find("unlit"));
    meshMagentaMaterial.isGCIgnored = true;
    meshMagentaMaterial.shaderData.setColor("material_BaseColor", new Color(1.0, 0.0, 1.01, 1.0));
    this._meshMagentaMaterial = meshMagentaMaterial;

    const particleMagentaMaterial = new Material(this, Shader.find("particle-shader"));
    particleMagentaMaterial.isGCIgnored = true;
    particleMagentaMaterial.shaderData.setColor("material_BaseColor", new Color(1.0, 0.0, 1.01, 1.0));
    this._particleMagentaMaterial = particleMagentaMaterial;

    const innerSettings = this._settings;
    const colorSpace = configuration.colorSpace || ColorSpace.Linear;
    colorSpace === ColorSpace.Gamma && this._macroCollection.enable(Engine._gammaMacro);
    innerSettings.colorSpace = colorSpace;

    this._basicResources = new BasicResources(this);
    this._particleBufferUtils = new ParticleBufferUtils(this);
  }

  /**
   * Create an entity.
   * @param name - The name of the entity
   * @returns Entity
   */
  createEntity(name?: string): Entity {
    return new Entity(this, name);
  }

  /**
   * Pause the engine.
   */
  pause(): void {
    this._isPaused = true;
    const caf = this.xrManager?._getCancelAnimationFrame() || cancelAnimationFrame;
    caf(this._requestId);
    clearTimeout(this._timeoutId);
  }

  /**
   * Resume the engine.
   */
  resume(): void {
    if (!this._isPaused) return;
    this._isPaused = false;
    this.time._reset();
    if (this._vSyncCount) {
      const raf = this.xrManager?._getRequestAnimationFrame() || requestAnimationFrame;
      this._requestId = raf(this._animate);
    } else {
      this._timeoutId = window.setTimeout(this._animate, this._targetFrameInterval);
    }
  }

  /**
   * Update the engine loop manually. If you call engine.run(), you generally don't need to call this function.
   */
  update(): void {
    const time = this._time;
    time._update();

    const deltaTime = time.deltaTime;
    this._frameInProcess = true;

    this._subRenderElementPool.clear();
    this._textSubRenderElementPool.clear();
    this._renderElementPool.clear();

    this.xrManager?._update();
    const { inputManager, _physicsInitialized: physicsInitialized } = this;
    inputManager._update();

    const scenes = this._sceneManager._scenes.getLoopArray();
    const sceneCount = scenes.length;

    // Sort cameras and fire script `onStart`
    for (let i = 0; i < sceneCount; i++) {
      const scene = scenes[i];
      if (!scene.isActive || scene.destroyed) continue;
      const componentsManager = scene._componentsManager;
      componentsManager.sortCameras();
      componentsManager.sortUICanvases();
      componentsManager.callScriptOnStart();
    }

    // Update physics and fire `onPhysicsUpdate`
    if (physicsInitialized) {
      for (let i = 0; i < sceneCount; i++) {
        const scene = scenes[i];
        if (!scene.isActive || scene.destroyed) continue;
        scene.physics._update(deltaTime);
      }
    }

    // Fire `onPointerXX`
    inputManager._firePointerScript(scenes);

    // Fire `onUpdate`
    for (let i = 0; i < sceneCount; i++) {
      const scene = scenes[i];
      if (!scene.isActive || scene.destroyed) continue;
      scene._componentsManager.callScriptOnUpdate(deltaTime);
    }

    // Update `Animator` logic
    for (let i = 0; i < sceneCount; i++) {
      const scene = scenes[i];
      if (!scene.isActive || scene.destroyed) continue;
      scene._componentsManager.callAnimationUpdate(deltaTime);
    }

    // Fire `onLateUpdate`
    for (let i = 0; i < sceneCount; i++) {
      const scene = scenes[i];
      if (!scene.isActive || scene.destroyed) continue;
      scene._componentsManager.callScriptOnLateUpdate(deltaTime);
    }

    // Render scene and fire `onBeginRender` and `onEndRender`
    if (!this._isDeviceLost) {
      this._render(scenes);
    }

    if (this._waitingDestroy) {
      this._destroy();
    } else {
      // Handling invalid scripts and fire `onDestroy`
      for (let i = 0; i < sceneCount; i++) {
        const scene = scenes[i];
        if (!scene.isActive || scene.destroyed) continue;
        scene._componentsManager.handlingInvalidScripts();
      }
    }

    if (this._waitingGC) {
      this._gc();
      this._waitingGC = false;
    }
    this._frameInProcess = false;
  }

  /**
   * Execution engine loop.
   */
  run(): void {
    this.resume();
    this.dispatch("run", this);
  }

  /**
   * Force lose graphic device.
   * @remarks Used to simulate the phenomenon after the real loss of device.
   */
  forceLoseDevice(): void {
    this._hardwareRenderer.forceLoseDevice();
  }

  /**
   * Force restore graphic device.
   * @remarks Used to simulate the phenomenon after the real restore of device.
   */
  forceRestoreDevice(): void {
    this._hardwareRenderer.forceRestoreDevice();
  }

  private _destroy(): void {
    this._sceneManager._destroyAllScene();

    this._resourceManager._destroy();
    this._textDefaultFont = null;
    this._fontMap = null;

    this.inputManager._destroy();
    this._batcherManager.destroy();
    this.xrManager?._destroy();
    this.dispatch("shutdown", this);

    // Cancel animation
    this.pause();

    this._hardwareRenderer.destroy();

    this.removeAllEventListeners();

    this._animate = null;
    this._sceneManager = null;
    this._resourceManager = null;
    this._canvas = null;
    this._time = null;

    this._waitingDestroy = false;
    this._destroyed = true;
  }

  /**
   * Destroy engine.
   * @remarks If call during frame execution will delay until the end of the frame
   */
  destroy(): void {
    if (this._destroyed) {
      return;
    }

    if (this._frameInProcess) {
      this._waitingDestroy = true;
    } else {
      this._destroy();
    }
  }

  /**
   * @internal
   */
  _getShaderProgramPool(shaderPass: ShaderPass): ShaderProgramPool {
    const index = shaderPass._shaderPassId;
    const shaderProgramPools = this._shaderProgramPools;
    let pool = shaderProgramPools[index];
    if (!pool) {
      const length = index + 1;
      if (length > shaderProgramPools.length) {
        shaderProgramPools.length = length;
      }
      shaderProgramPools[index] = pool = new ShaderProgramPool();
      shaderPass._shaderProgramPools.push(pool);
    }
    return pool;
  }

  /**
   * @internal
   */
  _render(scenes: ReadonlyArray<Scene>): void {
    // Update `Renderer` logic and shader data
    const deltaTime = this.time.deltaTime;
    for (let i = 0, n = scenes.length; i < n; i++) {
      const scene = scenes[i];
      if (!scene.isActive || scene.destroyed) continue;
      scene._componentsManager.callRendererOnUpdate(deltaTime);
      scene._updateShaderData();
    }

    // Fire script `onBeginRender` and `onEndRender`
    for (let i = 0, n = scenes.length; i < n; i++) {
      const scene = scenes[i];
      if (!scene.isActive || scene.destroyed) continue;

      const componentsManager = scene._componentsManager;
      const cameras = componentsManager._activeCameras;

      if (cameras.length === 0) {
        Logger.debug("No active camera in scene.");
        continue;
      }

      cameras.forEach(
        (camera: Camera) => {
          componentsManager.callCameraOnBeginRender(camera);
          camera.render();
          componentsManager.callCameraOnEndRender(camera);

          // Temp solution for webgl implement bug
          if (this._hardwareRenderer._options._forceFlush) {
            this._hardwareRenderer.flush();
          }
        },
        (camera: Camera, index: number) => {
          camera._cameraIndex = index;
        }
      );

      UIUtils.render(this, componentsManager._overlayCanvases);
    }
  }

  /**
   * @internal
   */
  _pendingGC() {
    if (this._frameInProcess) {
      this._waitingGC = true;
    } else {
      this._gc();
    }
  }

  /**
   * @internal
   */
  protected _initialize(configuration: EngineConfiguration): Promise<Engine> {
    const { shaderLab, physics } = configuration;

    if (shaderLab && !Shader._shaderLab) {
      Shader._shaderLab = shaderLab;
    }

    const initializePromises = new Array<Promise<any>>();
    if (physics) {
      initializePromises.push(
        physics.initialize().then(() => {
          PhysicsScene._nativePhysics = physics;
          this._nativePhysicsManager = physics.createPhysicsManager();
          this._physicsInitialized = true;
          return this;
        })
      );
    }

    const loaders = ResourceManager._loaders;
    for (let key in loaders) {
      const loader = loaders[key];
      if (loader.initialize) initializePromises.push(loader.initialize(this, configuration));
    }
    return Promise.all(initializePromises).then(() => this);
  }

<<<<<<< HEAD
  private _createSpriteMaterial(maskInteraction: SpriteMaskInteraction): Material {
    const material = new Material(this, Shader.find("Sprite"));
    const renderState = material.renderState;
    const target = renderState.blendState.targetBlendState;
    target.enabled = true;
    target.sourceColorBlendFactor = BlendFactor.SourceAlpha;
    target.destinationColorBlendFactor = BlendFactor.OneMinusSourceAlpha;
    target.sourceAlphaBlendFactor = BlendFactor.One;
    target.destinationAlphaBlendFactor = BlendFactor.OneMinusSourceAlpha;
    target.colorBlendOperation = target.alphaBlendOperation = BlendOperation.Add;
    if (maskInteraction !== SpriteMaskInteraction.None) {
      const stencilState = renderState.stencilState;
      stencilState.enabled = true;
      stencilState.writeMask = 0x00;
      stencilState.referenceValue = 1;
      const compare =
        maskInteraction === SpriteMaskInteraction.VisibleInsideMask
          ? CompareFunction.LessEqual
          : CompareFunction.Greater;
      stencilState.compareFunctionFront = compare;
      stencilState.compareFunctionBack = compare;
    }
    renderState.depthState.writeEnabled = false;
    renderState.rasterState.cullMode = CullMode.Off;
    renderState.renderQueueType = RenderQueueType.Transparent;
    material.isGCIgnored = true;
    return material;
  }

  private _createSpriteMaskMaterial(): Material {
    const material = new Material(this, Shader.find("SpriteMask"));
    const renderState = material.renderState;
    renderState.blendState.targetBlendState.colorWriteMask = ColorWriteMask.None;
    renderState.rasterState.cullMode = CullMode.Off;
    renderState.stencilState.enabled = true;
    renderState.depthState.enabled = false;
    renderState.renderQueueType = RenderQueueType.Transparent;
    material.isGCIgnored = true;
    return material;
  }

  private _createTextMaterial(): Material {
    const material = new Material(this, Shader.find("Text"));
    const renderState = material.renderState;
    const target = renderState.blendState.targetBlendState;
    target.enabled = true;
    target.sourceColorBlendFactor = BlendFactor.SourceAlpha;
    target.destinationColorBlendFactor = BlendFactor.OneMinusSourceAlpha;
    target.sourceAlphaBlendFactor = BlendFactor.One;
    target.destinationAlphaBlendFactor = BlendFactor.OneMinusSourceAlpha;
    target.colorBlendOperation = target.alphaBlendOperation = BlendOperation.Add;
    renderState.depthState.writeEnabled = false;
    renderState.rasterState.cullMode = CullMode.Off;
    renderState.renderQueueType = RenderQueueType.Transparent;
    material.isGCIgnored = true;
    return material;
  }

  private _createUIMaterial(): Material {
    const material = new Material(this, Shader.find("ui"));
    const renderState = material.renderState;
    const target = renderState.blendState.targetBlendState;
    target.enabled = true;
    target.sourceColorBlendFactor = BlendFactor.SourceAlpha;
    target.destinationColorBlendFactor = BlendFactor.OneMinusSourceAlpha;
    target.sourceAlphaBlendFactor = BlendFactor.One;
    target.destinationAlphaBlendFactor = BlendFactor.OneMinusSourceAlpha;
    target.colorBlendOperation = target.alphaBlendOperation = BlendOperation.Add;
    renderState.depthState.writeEnabled = false;
    renderState.rasterState.cullMode = CullMode.Off;
    renderState.renderQueueType = RenderQueueType.Transparent;
    material.isGCIgnored = true;
    return material;
  }

=======
>>>>>>> a7b36adb
  private _onDeviceLost(): void {
    this._isDeviceLost = true;
    // Lose graphic resources
    this.resourceManager._lostGraphicResources();
    console.log("Device lost.");
    this.dispatch("devicelost", this);
  }

  private _onDeviceRestored(): void {
    this._hardwareRenderer.resetState();
    this._lastRenderState = new RenderState();
    // Clear shader pools
    this._shaderProgramPools.length = 0;

    const { resourceManager } = this;
    // Restore graphic resources
    resourceManager._restoreGraphicResources();
    console.log("Graphic resource restored.");

    // Restore resources content
    resourceManager
      ._restoreResourcesContent()
      .then(() => {
        console.log("Graphic resource content restored.\n\n" + "Device restored.");
        this.dispatch("devicerestored", this);
        this._isDeviceLost = false;
      })
      .catch((error) => {
        console.error(error);
      });
  }

  private _gc(): void {
    this._subRenderElementPool.garbageCollection();
    this._textSubRenderElementPool.garbageCollection();
    this._renderElementPool.garbageCollection();
    this._renderContext.garbageCollection();
  }

  /**
   * @deprecated
   * The first scene physics manager.
   */
  get physicsManager() {
    return this.sceneManager.scenes[0]?.physics;
  }
}

/**
 * Engine configuration.
 */
export interface EngineConfiguration {
  /** Physics. */
  physics?: IPhysics;
  /** XR Device. */
  xrDevice?: IXRDevice;
  /** Color space. */
  colorSpace?: ColorSpace;
  /** Shader lab. */
  shaderLab?: IShaderLab;
  /** Input options. */
  input?: IInputOptions;
}<|MERGE_RESOLUTION|>--- conflicted
+++ resolved
@@ -87,19 +87,6 @@
   /* @internal */
   _basicResources: BasicResources;
   /* @internal */
-<<<<<<< HEAD
-  _spriteDefaultMaterial: Material;
-  /** @internal */
-  _spriteDefaultMaterials: Material[] = [];
-  /* @internal */
-  _textDefaultMaterial: Material;
-  /* @internal */
-  _spriteMaskDefaultMaterial: Material;
-  /* @internal */
-  _uiDefaultMaterial: Material;
-  /* @internal */
-=======
->>>>>>> a7b36adb
   _textDefaultFont: Font;
   /* @internal */
   _renderContext: RenderContext = new RenderContext();
@@ -238,23 +225,6 @@
 
     this._canvas = canvas;
 
-<<<<<<< HEAD
-    const { _spriteDefaultMaterials: spriteDefaultMaterials } = this;
-    this._spriteDefaultMaterial = spriteDefaultMaterials[SpriteMaskInteraction.None] = this._createSpriteMaterial(
-      SpriteMaskInteraction.None
-    );
-    spriteDefaultMaterials[SpriteMaskInteraction.VisibleInsideMask] = this._createSpriteMaterial(
-      SpriteMaskInteraction.VisibleInsideMask
-    );
-    spriteDefaultMaterials[SpriteMaskInteraction.VisibleOutsideMask] = this._createSpriteMaterial(
-      SpriteMaskInteraction.VisibleOutsideMask
-    );
-
-    this._uiDefaultMaterial = this._createUIMaterial();
-    this._textDefaultMaterial = this._createTextMaterial();
-    this._spriteMaskDefaultMaterial = this._createSpriteMaskMaterial();
-=======
->>>>>>> a7b36adb
     this._textDefaultFont = Font.createFromOS(this, "Arial");
     this._textDefaultFont.isGCIgnored = true;
 
@@ -589,84 +559,6 @@
     return Promise.all(initializePromises).then(() => this);
   }
 
-<<<<<<< HEAD
-  private _createSpriteMaterial(maskInteraction: SpriteMaskInteraction): Material {
-    const material = new Material(this, Shader.find("Sprite"));
-    const renderState = material.renderState;
-    const target = renderState.blendState.targetBlendState;
-    target.enabled = true;
-    target.sourceColorBlendFactor = BlendFactor.SourceAlpha;
-    target.destinationColorBlendFactor = BlendFactor.OneMinusSourceAlpha;
-    target.sourceAlphaBlendFactor = BlendFactor.One;
-    target.destinationAlphaBlendFactor = BlendFactor.OneMinusSourceAlpha;
-    target.colorBlendOperation = target.alphaBlendOperation = BlendOperation.Add;
-    if (maskInteraction !== SpriteMaskInteraction.None) {
-      const stencilState = renderState.stencilState;
-      stencilState.enabled = true;
-      stencilState.writeMask = 0x00;
-      stencilState.referenceValue = 1;
-      const compare =
-        maskInteraction === SpriteMaskInteraction.VisibleInsideMask
-          ? CompareFunction.LessEqual
-          : CompareFunction.Greater;
-      stencilState.compareFunctionFront = compare;
-      stencilState.compareFunctionBack = compare;
-    }
-    renderState.depthState.writeEnabled = false;
-    renderState.rasterState.cullMode = CullMode.Off;
-    renderState.renderQueueType = RenderQueueType.Transparent;
-    material.isGCIgnored = true;
-    return material;
-  }
-
-  private _createSpriteMaskMaterial(): Material {
-    const material = new Material(this, Shader.find("SpriteMask"));
-    const renderState = material.renderState;
-    renderState.blendState.targetBlendState.colorWriteMask = ColorWriteMask.None;
-    renderState.rasterState.cullMode = CullMode.Off;
-    renderState.stencilState.enabled = true;
-    renderState.depthState.enabled = false;
-    renderState.renderQueueType = RenderQueueType.Transparent;
-    material.isGCIgnored = true;
-    return material;
-  }
-
-  private _createTextMaterial(): Material {
-    const material = new Material(this, Shader.find("Text"));
-    const renderState = material.renderState;
-    const target = renderState.blendState.targetBlendState;
-    target.enabled = true;
-    target.sourceColorBlendFactor = BlendFactor.SourceAlpha;
-    target.destinationColorBlendFactor = BlendFactor.OneMinusSourceAlpha;
-    target.sourceAlphaBlendFactor = BlendFactor.One;
-    target.destinationAlphaBlendFactor = BlendFactor.OneMinusSourceAlpha;
-    target.colorBlendOperation = target.alphaBlendOperation = BlendOperation.Add;
-    renderState.depthState.writeEnabled = false;
-    renderState.rasterState.cullMode = CullMode.Off;
-    renderState.renderQueueType = RenderQueueType.Transparent;
-    material.isGCIgnored = true;
-    return material;
-  }
-
-  private _createUIMaterial(): Material {
-    const material = new Material(this, Shader.find("ui"));
-    const renderState = material.renderState;
-    const target = renderState.blendState.targetBlendState;
-    target.enabled = true;
-    target.sourceColorBlendFactor = BlendFactor.SourceAlpha;
-    target.destinationColorBlendFactor = BlendFactor.OneMinusSourceAlpha;
-    target.sourceAlphaBlendFactor = BlendFactor.One;
-    target.destinationAlphaBlendFactor = BlendFactor.OneMinusSourceAlpha;
-    target.colorBlendOperation = target.alphaBlendOperation = BlendOperation.Add;
-    renderState.depthState.writeEnabled = false;
-    renderState.rasterState.cullMode = CullMode.Off;
-    renderState.renderQueueType = RenderQueueType.Transparent;
-    material.isGCIgnored = true;
-    return material;
-  }
-
-=======
->>>>>>> a7b36adb
   private _onDeviceLost(): void {
     this._isDeviceLost = true;
     // Lose graphic resources
