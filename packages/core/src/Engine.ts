import { Event, EventDispatcher, Logger, Time } from "@alipay/o3-base";
import { ResourceManager } from "./AssetDesign/ResourceManager";
import { AssetPool } from "./AssetPool";
import { Canvas } from "./EngineDesign/Canvas";
import { EngineOptions } from "./EngineDesign/EngineOptions";
import { HardwareRenderer } from "./EngineDesign/HardwareRenderer";
import { EngineFeature } from "./EngineFeature";
import { FeatureManager } from "./FeatureManager";
import { Scene } from "./Scene";
import { SceneManager } from "./SceneDesign/SceneManager";
const MAX_FPS: number = 60;

/*
Engine Feature:
{
  preLoad : function() {},
}
*/
const engineFeatureManager = new FeatureManager<EngineFeature>();

/**
 * 引擎包装类，管理一组场景，并对当前的一个场景执行渲染
 * @class
 */
export class Engine extends EventDispatcher {
  /**
   * 当前创建对象所属的默认引擎对象。
   * @remarks 最后创建的引擎实例会自动赋值该属性。
   */
  static defaultCreateObjectEngine: Engine = null;

  static _instanceIDCounter: number = 0;
  static _lastCreateEngine: Engine = null;

<<<<<<< HEAD
  private _canvas: HTMLCanvasElement;
  private _resourceManager: ResourceManager = new ResourceManager(this);
=======
  private _vSyncCount: number = 1;
  private _targetTrameRate: number;
  private _canvas: Canvas;
  private _resourceManager: ResourceManager = new ResourceManager();
>>>>>>> 9757815d
  private _sceneManager: SceneManager = new SceneManager();

  /**
   * 渲染画布。
   */
  get canvas(): Canvas {
    return this._canvas;
  }

  /**
   * 渲染器。
   */
  get hardwareRenderer(): any {
    return this._hardwareRenderer;
  }

  /**
   * 资源管理器。
   */
  get resourceManager(): ResourceManager {
    return this._resourceManager;
  }

  /**
   * 场景管理器。
   */
  get sceneManager(): SceneManager {
    return this._sceneManager;
  }

  /**
   * 计时器。
   */
  get time(): Time {
    return this._time;
  }

  /**
   * 是否暂停。
   */
  get isPaused(): boolean {
    return this._paused;
  }

  /**
   * 垂直同步数量,表示执行一帧的垂直消隐数量,0表示关闭垂直同步。
   */
  get vSyncCount(): number {
    return this._vSyncCount;
  }

  set vSyncCount(value: number) {
    this._vSyncCount = Math.max(0, Math.floor(value));
  }

  /**
   * 目标帧率,vSyncCount = 0 时生效。
   */
  get targetFrameRate(): number {
    return this._targetTrameRate;
  }

  set targetFrameRate(value: number) {
    this._targetTrameRate = value;
  }

  private _FPS: number = MAX_FPS;

  private _time: Time = new Time();

  private _paused: boolean = true;

  private _FPSTime: number = 0;

  private _tickTime: number = 0;

  private _animateTime: Time = new Time();

  private _currentScene: Scene = new Scene(this);

  private _animate: () => void;

  _hardwareRenderer: any;

  /**
   * 创建引擎。
   * @param canvas - 渲染画布
   * @param hardwareRenderer - 渲染器
   * @param options - 引擎初始化选项
   */
  constructor(canvas: Canvas, hardwareRenderer: HardwareRenderer, engineOptions?: EngineOptions) {
    super();
    // 加入 Feature 管理
    engineFeatureManager.addObject(this);
    this.scenes = [this._currentScene];
    this._hardwareRenderer = hardwareRenderer;
    this._hardwareRenderer.init(canvas);
    this._canvas = canvas;
  }

  /**
   * 暂停引擎循环。
   */
  public pause(): void {
    this._paused = true;
    if (this.requestId) {
      cancelAnimationFrame(this.requestId);
      this.requestId = 0;
    }
  }

  /**
   * 恢复引擎循环。
   */
  public resume(): void {
    if (!this._paused) {
      return;
    }
    this._paused = false;

    if (!this._animate) {
      this._animate = () => {
        const animateTime = this._animateTime;
        animateTime.tick();

        // -- tick
        if (this._FPSTime) {
          if (this._tickTime >= this._FPSTime) {
            this._tick();
            this._tickTime -= this._FPSTime;
          }
          this._tickTime += animateTime.deltaTime;
        } else {
          this._tick();
        }

        this.requestId = requestAnimationFrame(this._animate);
      };
    }
    // 防止场景在后台渲染
    this.requestId = requestAnimationFrame(() => {
      // fix lastTickTime every time before animating, otherwise the 1st frame after resuming may gets a too large dt.
      this._animateTime.tick();
      this._animate();
    });
  }

  /**
   * 执行引擎循环。
   */
  public run(): void {
    engineFeatureManager.callFeatureMethod(this, "preLoad", [this]);
    this.resume();
    this.trigger(new Event("run", this));
  }

  /**
   * 销毁引擎。
   */
  public destroy(): void {}

  private _tick(): void {
    if (this._paused) {
      return;
    }

    const time = this._time;
    time.tick();
    const deltaTime = time.deltaTime;
    engineFeatureManager.callFeatureMethod(this, "preTick", [this, this.scenes]);

    this._hardwareRenderer.beginFrame();
    for (const scene of this.scenes) {
      scene.update(deltaTime);
      scene.render();
      scene._componentsManager.callComponentDestory();
    }
    this._hardwareRenderer.endFrame();

    engineFeatureManager.callFeatureMethod(this, "postTick", [this, this.scenes]);
  }

  //-----------------------------------------@deprecated-----------------------------------

  /**
   * @deprecated
   */
  public assetPool: AssetPool = new AssetPool();

  /**
   * @deprecated
   */
  public requestId: number;

  public static registerPipline() {}

  /**
   * @deprecated
   * 当前场景
   * @member {Scene}
   * @readonly
   */
  get currentScene(): Scene {
    return this._currentScene;
  }

  set currentScene(scene: Scene) {
    if (scene) {
      this._currentScene = scene;

      if (
        !this.scenes.find((s) => {
          return s === scene;
        })
      ) {
        this.scenes.push(scene);
      }
    }
  }

  /**
   * @deprecated
   * 添加一个场景
   * @return {Scene} 新的场景
   */
  public addScene(): Scene {
    const scene = new Scene(this);
    this.scenes.push(scene);
    return scene;
  }

  /**
   * @deprecated
   * 设置当前渲染的场景
   * @param {number} index scenes 数组的索引
   */
  public setCurrentSceneByIndex(index: number): void {
    if (index >= 0 && index < this.scenes.length) {
      this._currentScene = this.scenes[index];
    } else {
      Logger.error("Engine -- bad scene index: " + index);
    }
  }

  public findFeature(Feature) {
    return engineFeatureManager.findFeature(this, Feature);
  }

  public static registerFeature(Feature: new () => EngineFeature): void {
    engineFeatureManager.registerFeature(Feature);
  }

  public features: EngineFeature[] = [];

  public scenes: Scene[];

  /**
   * 设置/限制帧速率，一般情况下FPS取值范围[15,60]
   * @param {number} FPS 帧速率，Frame per Second
   * @default 60
   */
  public setFPS(FPS: number): void {
    if (FPS >= MAX_FPS) {
      this._FPS = MAX_FPS;
      this._FPSTime = 0;
      this._tickTime = 0;
    } else {
      this._FPS = FPS;
      this._FPSTime = 1000 / FPS;
      this._tickTime = 0;
    }
  }

  /** 关闭当前引擎 */
  public shutdown(): void {
    // -- event
    this.trigger(new Event("shutdown", this));
    engineFeatureManager.callFeatureMethod(this, "shutdown", [this]);
    // -- cancel animation
    if (this.requestId) {
      cancelAnimationFrame(this.requestId);
      this.requestId = 0;
    }

    this._animate = undefined;

    // -- destroy scenes
    for (const scene of this.scenes) {
      scene.destroy();
    }
    this.scenes = [];

    this._currentScene = null;
    this.features = [];
    this._time = null;
    this._animateTime = null;

    // --
    this.assetPool.clear();
    this.assetPool = null;
    (engineFeatureManager as any)._objects = [];
  }
}<|MERGE_RESOLUTION|>--- conflicted
+++ resolved
@@ -32,15 +32,10 @@
   static _instanceIDCounter: number = 0;
   static _lastCreateEngine: Engine = null;
 
-<<<<<<< HEAD
-  private _canvas: HTMLCanvasElement;
-  private _resourceManager: ResourceManager = new ResourceManager(this);
-=======
   private _vSyncCount: number = 1;
   private _targetTrameRate: number;
   private _canvas: Canvas;
-  private _resourceManager: ResourceManager = new ResourceManager();
->>>>>>> 9757815d
+  private _resourceManager: ResourceManager = new ResourceManager(this);
   private _sceneManager: SceneManager = new SceneManager();
 
   /**
