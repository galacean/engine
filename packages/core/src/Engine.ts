import { Event, EventDispatcher, Logger, Time } from "@alipay/o3-base";
import { AssetPool } from "./AssetPool";
import { EngineFeature } from "./EngineFeature";
import { FeatureManager } from "./FeatureManager";
import { Scene } from "./Scene";
import { Camera } from "./Camera";
import { ResourceManager } from "./AssetDesign/ResourceManager";
import { SceneManager } from "./SceneDesign/SceneManager";

const MAX_FPS: number = 60;

/*
Engine Feature:
{
  preLoad : function() {},
}
*/
const engineFeatureManager = new FeatureManager<EngineFeature>();

/**
 * 引擎包装类，管理一组场景，并对当前的一个场景执行渲染
 * @class
 */
export class Engine extends EventDispatcher {
  static _instanceIDCounter: number = 0;
  static _lastCreateEngine: Engine = null;

  private _resourceManager: ResourceManager = new ResourceManager();
<<<<<<< HEAD
=======
  private _sceneManager: SceneManager = new SceneManager();
>>>>>>> fa2cf6d9

  /**
   * 资源管理器。
   */
  get resourceManager(): ResourceManager {
    return this._resourceManager;
<<<<<<< HEAD
=======
  }

  /**
   * 场景管理器。
   */
  get sceneManager(): SceneManager {
    return this._sceneManager;
>>>>>>> fa2cf6d9
  }

  /**
   * 计时器对象
   * @member {Time}
   * @readonly
   */
  get time(): Time {
    return this._time;
  }

  /**
   * 当前场景
   * @member {Scene}
   * @readonly
   */
  get currentScene(): Scene {
    return this._currentScene;
  }

  set currentScene(scene: Scene) {
    if (scene) {
      this._currentScene = scene;

      if (
        !this.scenes.find((s) => {
          return s === scene;
        })
      ) {
        this.scenes.push(scene);
      }
    }
  }

  /**
   * 是否处于暂停状态
   * @member {boolean}
   * @readonly
   */
  get isPaused(): boolean {
    return this._paused;
  }

  public static registerFeature(Feature: new () => EngineFeature): void {
    engineFeatureManager.registerFeature(Feature);
  }

  public features: EngineFeature[] = [];

  public scenes: Scene[];
  /**
   * 资源池
   * @member
   */
  public assetPool: AssetPool = new AssetPool();

  public requestId: number;

  private _FPS: number = MAX_FPS;

  private _rhis: any[] = [];

  private _time: Time = new Time();

  private _paused: boolean = true;

  private _FPSTime: number = 0;

  private _tickTime: number = 0;

  private _animateTime: Time = new Time();

  private _currentScene: Scene = new Scene(this);

  private _fixedUpdateInterval: number = 1000 / 30.0;

  private _animate: () => void;

  // /**
  //  * 创建引擎。
  //  * @param canvas - 渲染画布 @todo 未来抽象为画布接口,做跨平台
  //  * @param hardwareRenderer - 渲染器
  //  * @param options - 引擎初始化选项
  //  */
  // constructor(canvas:HTMLCanvasElement,hardwareRenderer:HardwareRenderer,options？:EngineOptions)

  /**
   * 构造函数
   * @constructor
   * @todo canvas 后续会修改成必传参数
   */
  constructor(
    private _config: {
      canvas?: HTMLCanvasElement;
      attributes?: WebGLContextAttributes & { enableCollect?: boolean };
    } = {}
  ) {
    super();

    // 加入 Feature 管理
    engineFeatureManager.addObject(this);

    // -- members -------------------------------------
    /**
     * 加载的所有场景的存储数组
     * @member
     */
    this.scenes = [this._currentScene];
  }

  public findFeature(Feature) {
    return engineFeatureManager.findFeature(this, Feature);
  }

  /**
   * 请求 RHI
   * @param {Function} T RHI类型
   * @param {String|HTMLCanvasElement} canvas 画布
   * @param {Object} attributes 配置信息
   * @private
   */
  public requireRHI<T>(
    RHI: new (canvas: string | HTMLCanvasElement, attributes: object) => T,
    canvas: string | HTMLCanvasElement,
    attributes: object
  ): T {
    let rhi = this.getRHI(canvas);
    if (rhi === undefined) {
      return;
    }
    if (rhi === null) {
      rhi = new RHI(canvas, attributes);
      this._rhis.push(rhi);
    }
    return rhi;
  }

  /**
   * 得到 canvas 对应的 RHI 实例
   * @param {String|HTMLCanvasElement} canvas 画布
   */
  public getRHI(canvas: string | HTMLCanvasElement): any {
    let c: HTMLCanvasElement;
    if (typeof canvas === "string") {
      c = document.getElementById(canvas) as HTMLCanvasElement;
    } else if (canvas instanceof HTMLCanvasElement) {
      c = canvas;
    }

    if (c) {
      for (const _rhi of this._rhis) {
        if (_rhi.canvas === c) {
          return _rhi;
        }
      }
      return null;
    } else {
      Logger.warn(`unknown canvas parameter:  ${canvas}`);
    }
  }

  /**
   * 添加一个场景
   * @return {Scene} 新的场景
   */
  public addScene(): Scene {
    const scene = new Scene(this);
    this.scenes.push(scene);
    return scene;
  }

  /**
   * 设置当前渲染的场景
   * @param {number} index scenes 数组的索引
   */
  public setCurrentSceneByIndex(index: number): void {
    if (index >= 0 && index < this.scenes.length) {
      this._currentScene = this.scenes[index];
    } else {
      Logger.error("Engine -- bad scene index: " + index);
    }
  }

  /**
   * 设置 fixedUpdate 事件触发的间隔时间
   * @param {number} t 间隔时间，单位：毫秒
   */
  public setFixedUpdateInterval(t: number): void {
    this._fixedUpdateInterval = t;
  }

  /**
   * 设置/限制帧速率，一般情况下FPS取值范围[15,60]
   * @param {number} FPS 帧速率，Frame per Second
   * @default 60
   */
  public setFPS(FPS: number): void {
    if (FPS >= MAX_FPS) {
      this._FPS = MAX_FPS;
      this._FPSTime = 0;
      this._tickTime = 0;
    } else {
      this._FPS = FPS;
      this._FPSTime = 1000 / FPS;
      this._tickTime = 0;
    }
  }

  /** 暂停渲染 */
  public pause(): void {
    this._paused = true;
    if (this.requestId) {
      cancelAnimationFrame(this.requestId);
      this.requestId = 0;
    }
  }

  /** 继续（暂停后的）渲染 */
  public resume(): void {
    if (!this._paused) {
      return;
    }
    this._paused = false;

    let fixedUpdateAccumulator = 0;

    if (!this._animate) {
      this._animate = () => {
        const animateTime = this._animateTime;
        animateTime.tick();

        if (this._currentScene) {
          const interval = this._fixedUpdateInterval;
          fixedUpdateAccumulator += animateTime.deltaTime;
          // let updCount = 0;
          while (fixedUpdateAccumulator >= interval) {
            this._currentScene.trigger(new Event("fixedUpdate", this));
            fixedUpdateAccumulator -= interval;
            // updCount ++;
          }
          // console.log( 'updCount: ' + updCount  + ', ' + fixedUpdateAccumulator );
        }

        // -- tick
        if (this._FPSTime) {
          if (this._tickTime >= this._FPSTime) {
            this.tick();
            this._tickTime -= this._FPSTime;
          }
          this._tickTime += animateTime.deltaTime;
        } else {
          this.tick();
        }

        this.requestId = requestAnimationFrame(this._animate);
      };
    }
    // 防止场景在后台渲染
    this.requestId = requestAnimationFrame(() => {
      // fix lastTickTime every time before animating, otherwise the 1st frame after resuming may gets a too large dt.
      this._animateTime.tick();
      this._animate();
    });
  }

  /** 运行引擎，驱动每帧动画更新 */
  public run(): void {
    engineFeatureManager.callFeatureMethod(this, "preLoad", [this]);
    this.resume();
    this.trigger(new Event("run", this));
  }

  public render(scene: Scene, camera: Camera): void {}

  /** 更新当前场景中对象的状态，并渲染当前帧画面
   * @private
   */
  public tick(): void {
    if (this._paused) {
      return;
    }

    const time = this._time;
    time.tick();
    const deltaTime = time.deltaTime;
    engineFeatureManager.callFeatureMethod(this, "preTick", [this, this.scenes]);

    for (const rhi of this._rhis) {
      rhi.beginFrame();
    }

    for (const scene of this.scenes) {
      scene.update(deltaTime);
      scene.render();
      scene._componentsManager.callComponentDestory();
    }

    for (const rhi of this._rhis) {
      rhi.endFrame();
    }

    engineFeatureManager.callFeatureMethod(this, "postTick", [this, this.scenes]);
  }

  /** 关闭当前引擎 */
  public shutdown(): void {
    // -- event
    this.trigger(new Event("shutdown", this));
    engineFeatureManager.callFeatureMethod(this, "shutdown", [this]);
    // -- cancel animation
    if (this.requestId) {
      cancelAnimationFrame(this.requestId);
      this.requestId = 0;
    }

    this._animate = undefined;

    // -- destroy scenes
    for (const scene of this.scenes) {
      scene.destroy();
    }
    this.scenes = [];

    this._currentScene = null;
    this.features = [];
    this._time = null;
    this._animateTime = null;

    // --
    this.assetPool.clear();
    this.assetPool = null;
    (engineFeatureManager as any)._objects = [];
  }

  public get config() {
    return this._config;
  }

  public static registerPipline() {}
}<|MERGE_RESOLUTION|>--- conflicted
+++ resolved
@@ -26,18 +26,13 @@
   static _lastCreateEngine: Engine = null;
 
   private _resourceManager: ResourceManager = new ResourceManager();
-<<<<<<< HEAD
-=======
   private _sceneManager: SceneManager = new SceneManager();
->>>>>>> fa2cf6d9
 
   /**
    * 资源管理器。
    */
   get resourceManager(): ResourceManager {
     return this._resourceManager;
-<<<<<<< HEAD
-=======
   }
 
   /**
@@ -45,7 +40,6 @@
    */
   get sceneManager(): SceneManager {
     return this._sceneManager;
->>>>>>> fa2cf6d9
   }
 
   /**
