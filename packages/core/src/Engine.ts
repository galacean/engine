import { Event, EventDispatcher, Logger, Time } from "./base";
import { ResourceManager } from "./asset/ResourceManager";
import { Canvas } from "./Canvas";
import { HardwareRenderer } from "./HardwareRenderer";
import { EngineFeature } from "./EngineFeature";
import { FeatureManager } from "./FeatureManager";
import { Scene } from "./Scene";
import { SceneManager } from "./SceneManager";
import { Entity } from "./Entity";
<<<<<<< HEAD
import { RenderElement } from "./RenderPipeline/RenderElement";
=======
import { ComponentsManager } from "./ComponentsManager";
>>>>>>> 346ef7d4

/** todo: delete */
const engineFeatureManager = new FeatureManager<EngineFeature>();

/**
 * 引擎。
 */
export class Engine extends EventDispatcher {
  /**
   * 当前创建对象所属的默认引擎对象。
   */
  static defaultCreateObjectEngine: Engine = null;

  static _lastCreateEngine: Engine = null;

  static _getDefaultEngine(): Engine {
    return Engine.defaultCreateObjectEngine || Engine._lastCreateEngine;
  }

  _componentsManager: ComponentsManager = new ComponentsManager();
  _hardwareRenderer: HardwareRenderer;

  protected _canvas: Canvas;
  private _resourceManager: ResourceManager = new ResourceManager(this);
  private _sceneManager: SceneManager = new SceneManager(this);
  private _vSyncCount: number = 1;
  private _targetFrameRate: number = 60;
  private _time: Time = new Time();
  private _isPaused: boolean = true;
  private _requestId: number;
  private _timeoutId: number;
  private _loopCounter: number = 0;
  private _targetFrameInterval: number = 1000 / 60;

  private _animate = () => {
    if (this._vSyncCount) {
      this._requestId = requestAnimationFrame(this._animate);
      if (this._loopCounter++ % this._vSyncCount === 0) {
        this.update();
        this._loopCounter = 0;
      }
    } else {
      this._timeoutId = window.setTimeout(this._animate, this._targetFrameInterval);
      this.update();
    }
  };

  /**
   * 渲染画布。
   */
  get canvas(): Canvas {
    return this._canvas;
  }

  /**
   * 资源管理器。
   */
  get resourceManager(): ResourceManager {
    return this._resourceManager;
  }

  /**
   * 场景管理器。
   */
  get sceneManager(): SceneManager {
    return this._sceneManager;
  }

  /**
   * 计时器。
   */
  get time(): Time {
    return this._time;
  }

  /**
   * 是否暂停。
   */
  get isPaused(): boolean {
    return this._isPaused;
  }

  /**
   * 垂直同步数量,表示执行一帧的垂直消隐数量,0表示关闭垂直同步。
   */
  get vSyncCount(): number {
    return this._vSyncCount;
  }

  set vSyncCount(value: number) {
    this._vSyncCount = Math.max(0, Math.floor(value));
  }

  /**
   * 目标帧率，vSyncCount = 0（即关闭垂直同步）时生效。
   * 值越大，目标帧率越高，Number.POSITIVE_INFINIT 表示无穷大目标帧率。
   */
  get targetFrameRate(): number {
    return this._targetFrameRate;
  }

  set targetFrameRate(value: number) {
    value = Math.max(0.000001, value);
    this._targetFrameRate = value;
    this._targetFrameInterval = 1000 / value;
  }

  /**
   * @deprecated
   * 图形API渲染器。
   */
  get renderhardware(): HardwareRenderer {
    return this._hardwareRenderer;
  }

  /**
   * 创建引擎。
   * @param canvas - 渲染画布
   * @param hardwareRenderer - 渲染器
   */
  constructor(canvas: Canvas, hardwareRenderer: HardwareRenderer) {
    super(null);
    Engine._lastCreateEngine = this;
    this._hardwareRenderer = hardwareRenderer;
    this._hardwareRenderer.init(canvas);
    this._canvas = canvas;
    // @todo delete
    engineFeatureManager.addObject(this);
    this._sceneManager.activeScene = new Scene("DefaultScene", this);
  }

  /**
   * 创建实体。
   * @param name - 名字
   */
  createEntity(name?: string): Entity {
    return new Entity(name, this);
  }

  /**
   * 暂停引擎循环。
   */
  pause(): void {
    this._isPaused = true;
    cancelAnimationFrame(this._requestId);
    clearTimeout(this._timeoutId);
  }

  /**
   * 恢复引擎循环。
   */
  resume(): void {
    if (!this._isPaused) return;
    this._isPaused = false;
    requestAnimationFrame(this._animate);
  }

  /**
   * 引擎手动更新，如果调用 run() 则一般无需调用该函数。
   */
  update(): void {
    const time = this._time;
    const deltaTime = time.deltaTime;

    time.tick();
    RenderElement._restPool();

    engineFeatureManager.callFeatureMethod(this, "preTick", [this, this._sceneManager._activeScene]);

    this._hardwareRenderer.beginFrame();

    const scene = this._sceneManager._activeScene;
    const componentsManager = this._componentsManager;
    if (scene) {
      componentsManager.callScriptOnStart();
      componentsManager.callScriptOnUpdate(deltaTime);
      componentsManager.callAnimationUpdate(deltaTime);
      componentsManager.callScriptOnLateUpdate(deltaTime);

      this._render(scene);
    }

    this._componentsManager.callComponentDestory();
    this._hardwareRenderer.endFrame();

    engineFeatureManager.callFeatureMethod(this, "postTick", [this, this._sceneManager._activeScene]);
  }

  /**
   * 执行引擎循环。
   */
  run(): void {
    // @todo: delete
    engineFeatureManager.callFeatureMethod(this, "preLoad", [this]);
    this.resume();
    this.trigger(new Event("run", this));
  }

  /**
   * 销毁引擎。
   */
  destroy(): void {
    // -- event
    this.trigger(new Event("shutdown", this));
    engineFeatureManager.callFeatureMethod(this, "shutdown", [this]);

    // -- cancel animation
    this.pause();

    this._animate = null;

    this._sceneManager._activeScene.destroy();
    this._sceneManager = null;
    this._resourceManager.gc();
    this._resourceManager = null;

    this._canvas = null;

    this.features = [];
    this._time = null;

    // todo: delete
    (engineFeatureManager as any)._objects = [];
  }

  _render(scene: Scene): void {
    const cameras = scene._activeCameras;
    const componentsManager = this._componentsManager;
    const deltaTime = this.time.deltaTime;
    componentsManager.callRendererOnUpdate(deltaTime);
    if (cameras.length > 0) {
      // 针对 priority 进行排序
      //@ts-ignore
      cameras.sort((camera1, camera2) => camera1.priority - camera2.priority);
      for (let i = 0, l = cameras.length; i < l; i++) {
        const camera = cameras[i];
        const cameraEntity = camera.entity;
        if (camera.enabled && cameraEntity.isActiveInHierarchy) {
          componentsManager.callCameraOnBeginRender(camera);
          Scene.sceneFeatureManager.callFeatureMethod(scene, "preRender", [this, camera]); //TODO:移除
          camera.render();
          Scene.sceneFeatureManager.callFeatureMethod(scene, "postRender", [this, camera]); //TODO:移除
          componentsManager.callCameraOnEndRender(camera);
        }
      }
    } else {
      Logger.debug("NO active camera.");
    }
  }

  //-----------------------------------------@deprecated-----------------------------------

  findFeature(Feature) {
    return engineFeatureManager.findFeature(this, Feature);
  }

  static registerFeature(Feature: new () => EngineFeature): void {
    engineFeatureManager.registerFeature(Feature);
  }

  features: EngineFeature[] = [];
}<|MERGE_RESOLUTION|>--- conflicted
+++ resolved
@@ -1,17 +1,14 @@
+import { ResourceManager } from "./asset/ResourceManager";
 import { Event, EventDispatcher, Logger, Time } from "./base";
-import { ResourceManager } from "./asset/ResourceManager";
 import { Canvas } from "./Canvas";
+import { ComponentsManager } from "./ComponentsManager";
+import { EngineFeature } from "./EngineFeature";
+import { Entity } from "./Entity";
+import { FeatureManager } from "./FeatureManager";
 import { HardwareRenderer } from "./HardwareRenderer";
-import { EngineFeature } from "./EngineFeature";
-import { FeatureManager } from "./FeatureManager";
+import { RenderElement } from "./RenderPipeline/RenderElement";
 import { Scene } from "./Scene";
 import { SceneManager } from "./SceneManager";
-import { Entity } from "./Entity";
-<<<<<<< HEAD
-import { RenderElement } from "./RenderPipeline/RenderElement";
-=======
-import { ComponentsManager } from "./ComponentsManager";
->>>>>>> 346ef7d4
 
 /** todo: delete */
 const engineFeatureManager = new FeatureManager<EngineFeature>();
@@ -209,6 +206,7 @@
     this.resume();
     this.trigger(new Event("run", this));
   }
+  ƒ;
 
   /**
    * 销毁引擎。
