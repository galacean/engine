import { IPhysics, IPhysicsManager, IShaderLab } from "@galacean/engine-design";
import { Color } from "@galacean/engine-math/src/Color";
import { Font } from "./2d/text/Font";
import { Canvas } from "./Canvas";
import { EngineSettings } from "./EngineSettings";
import { Entity } from "./Entity";
import { ClassPool } from "./RenderPipeline/ClassPool";
import { RenderContext } from "./RenderPipeline/RenderContext";
import { RenderData } from "./RenderPipeline/RenderData";
import { RenderElement } from "./RenderPipeline/RenderElement";
import { SpriteRenderData } from "./RenderPipeline/SpriteRenderData";
import { Scene } from "./Scene";
import { SceneManager } from "./SceneManager";
import { ContentRestorer } from "./asset/ContentRestorer";
import { ResourceManager } from "./asset/ResourceManager";
import { EventDispatcher, Logger, Time } from "./base";
import { GLCapabilityType } from "./base/Constant";
import { ColorSpace } from "./enums/ColorSpace";
import { InputManager } from "./input";
import { Material } from "./material/Material";
import { ParticleBufferUtils } from "./particle/ParticleBufferUtils";
import { PhysicsScene } from "./physics/PhysicsScene";
import { ColliderShape } from "./physics/shape/ColliderShape";
import { IHardwareRenderer } from "./renderingHardwareInterface";
import { Shader } from "./shader/Shader";
import { ShaderMacro } from "./shader/ShaderMacro";
import { ShaderMacroCollection } from "./shader/ShaderMacroCollection";
import { ShaderPass } from "./shader/ShaderPass";
import { ShaderPool } from "./shader/ShaderPool";
import { ShaderProgramPool } from "./shader/ShaderProgramPool";
import { BlendFactor } from "./shader/enums/BlendFactor";
import { BlendOperation } from "./shader/enums/BlendOperation";
import { ColorWriteMask } from "./shader/enums/ColorWriteMask";
import { CullMode } from "./shader/enums/CullMode";
import { RenderQueueType } from "./shader/enums/RenderQueueType";
import { RenderState } from "./shader/state/RenderState";
import { Texture2D, Texture2DArray, TextureCube, TextureCubeFace, TextureFormat } from "./texture";
<<<<<<< HEAD
import { BatcherManager } from "./RenderPipeline/batcher/BatcherManager";
import { SpriteMaskManager } from "./RenderPipeline/SpriteMaskManager";
=======
import { CompareFunction } from "./shader";
import { SpriteMaskInteraction } from "./2d";
>>>>>>> 948aaa13

ShaderPool.init();

/**
 * Engine.
 */
export class Engine extends EventDispatcher {
  /** @internal */
  static _gammaMacro: ShaderMacro = ShaderMacro.getByName("ENGINE_IS_COLORSPACE_GAMMA");
  /** @internal */
  static _noDepthTextureMacro: ShaderMacro = ShaderMacro.getByName("ENGINE_NO_DEPTH_TEXTURE");
  /** @internal Conversion of space units to pixel units for 2D. */
  static _pixelsPerUnit: number = 100;

  /** Input manager of Engine. */
  readonly inputManager: InputManager;

  /** @internal */
  _batcherManager: BatcherManager;
  /** @internal */
  _spriteMaskManager: SpriteMaskManager;

  _particleBufferUtils: ParticleBufferUtils;
  /** @internal */
  _physicsInitialized: boolean = false;
  /** @internal */
  _physicalObjectsMap: Record<number, ColliderShape> = {};
  /** @internal */
  _nativePhysicsManager: IPhysicsManager;
  /* @internal */
  _hardwareRenderer: IHardwareRenderer;
  /* @internal */
  _lastRenderState: RenderState = new RenderState();

  /* @internal */
  _renderElementPool: ClassPool<RenderElement> = new ClassPool(RenderElement);
  /* @internal */
  _renderDataPool: ClassPool<RenderData> = new ClassPool(RenderData);
  /* @internal */
  _spriteRenderDataPool: ClassPool<SpriteRenderData> = new ClassPool(SpriteRenderData);

  /* @internal */
  _spriteDefaultMaterial: Material;
  /** @internal */
  _spriteDefaultMaterials: Material[] = [];
  /* @internal */
  _spriteMaskDefaultMaterial: Material;
  /* @internal */
  _textDefaultFont: Font;
  /* @internal */
  _renderContext: RenderContext = new RenderContext();

  /* @internal */
  _whiteTexture2D: Texture2D;
  /* @internal */
  _magentaTexture2D: Texture2D;
  /* @internal */
  _magentaTextureCube: TextureCube;
  /* @internal */
  _magentaTexture2DArray: Texture2DArray;
  /* @internal */
  _meshMagentaMaterial: Material;
  /* @internal */
  _particleMagentaMaterial: Material;
  /* @internal */
  _depthTexture2D: Texture2D;

  /* @internal */
  _renderCount: number = 0;
  /* @internal */
  _shaderProgramPools: ShaderProgramPool[] = [];
  /** @internal */
  _canSpriteBatch: boolean = true;
  /** @internal */
  _fontMap: Record<string, Font> = {};
  /** @internal @todo: temporary solution */
  _macroCollection: ShaderMacroCollection = new ShaderMacroCollection();

  /** @internal */
  protected _canvas: Canvas;

  private _settings: EngineSettings = {};
  private _resourceManager: ResourceManager = new ResourceManager(this);
  private _sceneManager: SceneManager = new SceneManager(this);
  private _vSyncCount: number = 1;
  private _targetFrameRate: number = 60;
  private _time: Time = new Time();
  private _isPaused: boolean = true;
  private _requestId: number;
  private _timeoutId: number;
  private _vSyncCounter: number = 1;
  private _targetFrameInterval: number = 1000 / 60;
  private _destroyed: boolean = false;
  private _frameInProcess: boolean = false;
  private _waitingDestroy: boolean = false;
  private _isDeviceLost: boolean = false;
  private _waitingGC: boolean = false;

  private _animate = () => {
    if (this._vSyncCount) {
      this._requestId = requestAnimationFrame(this._animate);
      if (this._vSyncCounter++ % this._vSyncCount === 0) {
        this.update();
        this._vSyncCounter = 1;
      }
    } else {
      this._timeoutId = window.setTimeout(this._animate, this._targetFrameInterval);
      this.update();
    }
  };

  /**
   * Settings of Engine.
   */
  get settings(): EngineSettings {
    return this._settings;
  }

  /**
   * The canvas to use for rendering.
   */
  get canvas(): Canvas {
    return this._canvas;
  }

  /**
   * The resource manager.
   */
  get resourceManager(): ResourceManager {
    return this._resourceManager;
  }

  /**
   * The scene manager.
   */
  get sceneManager(): SceneManager {
    return this._sceneManager;
  }

  /**
   * The time information of the engine.
   */
  get time(): Time {
    return this._time;
  }

  /**
   * Whether the engine is paused.
   */
  get isPaused(): boolean {
    return this._isPaused;
  }

  /**
   * The number of vertical synchronization means the number of vertical blanking for one frame.
   * @remarks 0 means that the vertical synchronization is turned off.
   */
  get vSyncCount(): number {
    return this._vSyncCount;
  }

  set vSyncCount(value: number) {
    this._vSyncCount = Math.max(0, Math.floor(value));
  }

  /**
   * Set the target frame rate you want to achieve.
   * @remarks
   * It only takes effect when vSyncCount = 0 (ie, vertical synchronization is turned off).
   * The larger the value, the higher the target frame rate, Number.POSITIVE_INFINITY represents the infinite target frame rate.
   */
  get targetFrameRate(): number {
    return this._targetFrameRate;
  }

  set targetFrameRate(value: number) {
    value = Math.max(0.000001, value);
    this._targetFrameRate = value;
    this._targetFrameInterval = 1000 / value;
  }

  /**
   * Indicates whether the engine is destroyed.
   */
  get destroyed(): boolean {
    return this._destroyed;
  }

  protected constructor(canvas: Canvas, hardwareRenderer: IHardwareRenderer, configuration: EngineConfiguration) {
    super();
    this._hardwareRenderer = hardwareRenderer;
    this._hardwareRenderer.init(canvas, this._onDeviceLost.bind(this), this._onDeviceRestored.bind(this));

    this._canvas = canvas;

<<<<<<< HEAD
    this._spriteDefaultMaterial = this._createSpriteMaterial();
=======
    this._spriteMaskManager = new SpriteMaskManager(this);
    const { _spriteDefaultMaterials: spriteDefaultMaterials } = this;
    this._spriteDefaultMaterial = spriteDefaultMaterials[SpriteMaskInteraction.None] = this._createSpriteMaterial(
      SpriteMaskInteraction.None
    );
    spriteDefaultMaterials[SpriteMaskInteraction.VisibleInsideMask] = this._createSpriteMaterial(
      SpriteMaskInteraction.VisibleInsideMask
    );
    spriteDefaultMaterials[SpriteMaskInteraction.VisibleOutsideMask] = this._createSpriteMaterial(
      SpriteMaskInteraction.VisibleOutsideMask
    );
>>>>>>> 948aaa13
    this._spriteMaskDefaultMaterial = this._createSpriteMaskMaterial();
    this._textDefaultFont = Font.createFromOS(this, "Arial");
    this._textDefaultFont.isGCIgnored = true;

    this.inputManager = new InputManager(this);
    this._batcherManager = new BatcherManager(this);
    this._spriteMaskManager = new SpriteMaskManager(this);

    this._initMagentaTextures(hardwareRenderer);

    if (!hardwareRenderer.canIUse(GLCapabilityType.depthTexture)) {
      this._macroCollection.enable(Engine._noDepthTextureMacro);
    } else {
      const depthTexture2D = new Texture2D(this, 1, 1, TextureFormat.Depth16, false);
      depthTexture2D.isGCIgnored = true;
      this._depthTexture2D = depthTexture2D;
    }

    const meshMagentaMaterial = new Material(this, Shader.find("unlit"));
    meshMagentaMaterial.isGCIgnored = true;
    meshMagentaMaterial.shaderData.setColor("material_BaseColor", new Color(1.0, 0.0, 1.01, 1.0));
    this._meshMagentaMaterial = meshMagentaMaterial;

    const particleMagentaMaterial = new Material(this, Shader.find("particle-shader"));
    particleMagentaMaterial.isGCIgnored = true;
    particleMagentaMaterial.shaderData.setColor("material_BaseColor", new Color(1.0, 0.0, 1.01, 1.0));
    this._particleMagentaMaterial = particleMagentaMaterial;

    const innerSettings = this._settings;
    const colorSpace = configuration.colorSpace || ColorSpace.Linear;
    colorSpace === ColorSpace.Gamma && this._macroCollection.enable(Engine._gammaMacro);
    innerSettings.colorSpace = colorSpace;

    this._particleBufferUtils = new ParticleBufferUtils(this);
  }

  /**
   * Create an entity.
   * @param name - The name of the entity
   * @returns Entity
   */
  createEntity(name?: string): Entity {
    return new Entity(this, name);
  }

  /**
   * Pause the engine.
   */
  pause(): void {
    this._isPaused = true;
    cancelAnimationFrame(this._requestId);
    clearTimeout(this._timeoutId);
  }

  /**
   * Resume the engine.
   */
  resume(): void {
    if (!this._isPaused) return;
    this._isPaused = false;
    this.time._reset();
    this._requestId = requestAnimationFrame(this._animate);
  }

  /**
   * Update the engine loop manually. If you call engine.run(), you generally don't need to call this function.
   */
  update(): void {
    const time = this._time;
    time._update();

    const deltaTime = time.deltaTime;
    this._frameInProcess = true;

    this._renderElementPool.resetPool();
    this._renderDataPool.resetPool();
    this._spriteRenderDataPool.resetPool();

    const { inputManager, _physicsInitialized: physicsInitialized } = this;
    inputManager._update();

    const scenes = this._sceneManager._scenes.getLoopArray();
    const sceneCount = scenes.length;

    // Sort cameras and fire script `onStart`
    for (let i = 0; i < sceneCount; i++) {
      const scene = scenes[i];
      if (!scene.isActive || scene.destroyed) continue;
      scene._cameraNeedSorting && scene._sortCameras();
      scene._componentsManager.callScriptOnStart();
    }

    // Update physics and fire `onPhysicsUpdate`
    if (physicsInitialized) {
      for (let i = 0; i < sceneCount; i++) {
        const scene = scenes[i];
        if (!scene.isActive || scene.destroyed) continue;
        scene.physics._update(deltaTime);
      }
    }

    // Fire `onPointerXX`
    physicsInitialized && inputManager._firePointerScript(scenes);

    // Fire `onUpdate`
    for (let i = 0; i < sceneCount; i++) {
      const scene = scenes[i];
      if (!scene.isActive || scene.destroyed) continue;
      scene._componentsManager.callScriptOnUpdate(deltaTime);
    }

    // Update `Animator` logic
    for (let i = 0; i < sceneCount; i++) {
      const scene = scenes[i];
      if (!scene.isActive || scene.destroyed) continue;
      scene._componentsManager.callAnimationUpdate(deltaTime);
    }

    // Fire `onLateUpdate`
    for (let i = 0; i < sceneCount; i++) {
      const scene = scenes[i];
      if (!scene.isActive || scene.destroyed) continue;
      scene._componentsManager.callScriptOnLateUpdate(deltaTime);
    }

    // Render scene and fire `onBeginRender` and `onEndRender`
    if (!this._isDeviceLost) {
      this._render(scenes);
    }

    if (this._waitingDestroy) {
      this._destroy();
    } else {
      // Handling invalid scripts and fire `onDestroy`
      for (let i = 0; i < sceneCount; i++) {
        const scene = scenes[i];
        if (!scene.isActive || scene.destroyed) continue;
        scene._componentsManager.handlingInvalidScripts();
      }
    }

    if (this._waitingGC) {
      this._gc();
      this._waitingGC = false;
    }
    this._frameInProcess = false;
  }

  /**
   * Execution engine loop.
   */
  run(): void {
    this.resume();
    this.dispatch("run", this);
  }

  /**
   * Force lose graphic device.
   * @remarks Used to simulate the phenomenon after the real loss of device.
   */
  forceLoseDevice(): void {
    this._hardwareRenderer.forceLoseDevice();
  }

  /**
   * Force restore graphic device.
   * @remarks Used to simulate the phenomenon after the real restore of device.
   */
  forceRestoreDevice(): void {
    this._hardwareRenderer.forceRestoreDevice();
  }

  private _destroy(): void {
    this._sceneManager._destroyAllScene();

    this._resourceManager._destroy();
    this._textDefaultFont = null;
    this._fontMap = null;

    this.inputManager._destroy();
    this._batcherManager.destroy();
    this._spriteMaskManager.destroy();
    this.dispatch("shutdown", this);

    // Cancel animation
    this.pause();

    this._hardwareRenderer.destroy();

    this.removeAllEventListeners();

    this._animate = null;
    this._sceneManager = null;
    this._resourceManager = null;
    this._canvas = null;
    this._time = null;

    this._waitingDestroy = false;
    this._destroyed = true;
  }

  /**
   * Destroy engine.
   * @remarks If call during frame execution will delay until the end of the frame
   */
  destroy(): void {
    if (this._destroyed) {
      return;
    }

    if (this._frameInProcess) {
      this._waitingDestroy = true;
    } else {
      this._destroy();
    }
  }

  /**
   * @internal
   */
  _getShaderProgramPool(shaderPass: ShaderPass): ShaderProgramPool {
    const index = shaderPass._shaderPassId;
    const shaderProgramPools = this._shaderProgramPools;
    let pool = shaderProgramPools[index];
    if (!pool) {
      const length = index + 1;
      if (length > shaderProgramPools.length) {
        shaderProgramPools.length = length;
      }
      shaderProgramPools[index] = pool = new ShaderProgramPool();
    }
    return pool;
  }

  /**
   * @internal
   */
  _render(scenes: ReadonlyArray<Scene>): void {
    // Update `Renderer` logic and shader data
    const deltaTime = this.time.deltaTime;
    for (let i = 0, n = scenes.length; i < n; i++) {
      const scene = scenes[i];
      if (!scene.isActive || scene.destroyed) continue;
      scene._componentsManager.callRendererOnUpdate(deltaTime);
      scene._updateShaderData();
    }

    // Fire script `onBeginRender` and `onEndRender`
    for (let i = 0, n = scenes.length; i < n; i++) {
      const scene = scenes[i];
      if (!scene.isActive || scene.destroyed) continue;
      const cameras = scene._activeCameras;
      const cameraCount = cameras.length;
      if (cameraCount > 0) {
        for (let i = 0; i < cameraCount; i++) {
          const camera = cameras[i];
          const componentsManager = scene._componentsManager;
          componentsManager.callCameraOnBeginRender(camera);
          camera.render();
          componentsManager.callCameraOnEndRender(camera);

          // Temp solution for webgl implement bug
          if (this._hardwareRenderer._options._forceFlush) {
            this._hardwareRenderer.flush();
          }
        }
      } else {
        Logger.debug("No active camera in scene.");
      }
    }
  }

  /**
   * @internal
   * Standalone for CanvasRenderer plugin.
   */
  _initMagentaTextures(hardwareRenderer: IHardwareRenderer) {
    const whitePixel = new Uint8Array([255, 255, 255, 255]);
    const whiteTexture2D = new Texture2D(this, 1, 1, TextureFormat.R8G8B8A8, false);
    whiteTexture2D.setPixelBuffer(whitePixel);
    whiteTexture2D.isGCIgnored = true;

    const magentaPixel = new Uint8Array([255, 0, 255, 255]);
    const magentaTexture2D = new Texture2D(this, 1, 1, TextureFormat.R8G8B8A8, false);
    magentaTexture2D.setPixelBuffer(magentaPixel);
    magentaTexture2D.isGCIgnored = true;

    this.resourceManager.addContentRestorer(
      new (class extends ContentRestorer<Texture2D> {
        constructor() {
          super(magentaTexture2D);
        }
        restoreContent() {
          this.resource.setPixelBuffer(magentaPixel);
        }
      })()
    );

    const magentaTextureCube = new TextureCube(this, 1, TextureFormat.R8G8B8A8, false);
    for (let i = 0; i < 6; i++) {
      magentaTextureCube.setPixelBuffer(TextureCubeFace.PositiveX + i, magentaPixel);
    }
    magentaTextureCube.isGCIgnored = true;

    this.resourceManager.addContentRestorer(
      new (class extends ContentRestorer<TextureCube> {
        constructor() {
          super(magentaTextureCube);
        }
        restoreContent() {
          for (let i = 0; i < 6; i++) {
            this.resource.setPixelBuffer(TextureCubeFace.PositiveX + i, magentaPixel);
          }
        }
      })()
    );

    this._whiteTexture2D = whiteTexture2D;
    this._magentaTexture2D = magentaTexture2D;
    this._magentaTextureCube = magentaTextureCube;

    if (hardwareRenderer.isWebGL2) {
      const magentaTexture2DArray = new Texture2DArray(this, 1, 1, 1, TextureFormat.R8G8B8A8, false);
      magentaTexture2DArray.setPixelBuffer(0, magentaPixel);
      magentaTexture2DArray.isGCIgnored = true;
      this.resourceManager.addContentRestorer(
        new (class extends ContentRestorer<Texture2DArray> {
          constructor() {
            super(magentaTexture2DArray);
          }
          restoreContent() {
            this.resource.setPixelBuffer(0, magentaPixel);
          }
        })()
      );
      this._magentaTexture2DArray = magentaTexture2DArray;
    }
  }

  /**
   * @internal
   */
  _pendingGC() {
    if (this._frameInProcess) {
      this._waitingGC = true;
    } else {
      this._gc();
    }
  }

  /**
   * @internal
   */
  protected _initialize(configuration: EngineConfiguration): Promise<Engine> {
    const { shaderLab, physics } = configuration;

    if (shaderLab) {
      Shader._shaderLab = shaderLab;
    }

    const initializePromises = new Array<Promise<any>>();
    if (physics) {
      initializePromises.push(
        physics.initialize().then(() => {
          PhysicsScene._nativePhysics = physics;
          this._nativePhysicsManager = physics.createPhysicsManager();
          this._physicsInitialized = true;
          return this;
        })
      );
    }
    const loaders = ResourceManager._loaders;
    for (let key in loaders) {
      const loader = loaders[key];
      if (loader.initialize) initializePromises.push(loader.initialize(this, configuration));
    }
    return Promise.all(initializePromises).then(() => this);
  }

  private _createSpriteMaterial(maskInteraction: SpriteMaskInteraction): Material {
    const material = new Material(this, Shader.find("Sprite"));
    const renderState = material.renderState;
    const target = renderState.blendState.targetBlendState;
    target.enabled = true;
    target.sourceColorBlendFactor = BlendFactor.SourceAlpha;
    target.destinationColorBlendFactor = BlendFactor.OneMinusSourceAlpha;
    target.sourceAlphaBlendFactor = BlendFactor.One;
    target.destinationAlphaBlendFactor = BlendFactor.OneMinusSourceAlpha;
    target.colorBlendOperation = target.alphaBlendOperation = BlendOperation.Add;
    if (maskInteraction !== SpriteMaskInteraction.None) {
      const stencilState = renderState.stencilState;
      stencilState.enabled = true;
      stencilState.writeMask = 0x00;
      stencilState.referenceValue = 1;
      const compare =
        maskInteraction === SpriteMaskInteraction.VisibleInsideMask
          ? CompareFunction.LessEqual
          : CompareFunction.Greater;
      stencilState.compareFunctionFront = compare;
      stencilState.compareFunctionBack = compare;
    }
    renderState.depthState.writeEnabled = false;
    renderState.rasterState.cullMode = CullMode.Off;
    renderState.renderQueueType = RenderQueueType.Transparent;
    material.isGCIgnored = true;
    return material;
  }

  private _createSpriteMaskMaterial(): Material {
    const material = new Material(this, Shader.find("SpriteMask"));
    const renderState = material.renderState;
    renderState.blendState.targetBlendState.colorWriteMask = ColorWriteMask.None;
    renderState.rasterState.cullMode = CullMode.Off;
    renderState.stencilState.enabled = true;
    renderState.depthState.enabled = false;
    material.isGCIgnored = true;
    return material;
  }

  private _onDeviceLost(): void {
    this._isDeviceLost = true;
    // Lose graphic resources
    this.resourceManager._lostGraphicResources();
    console.log("Device lost.");
    this.dispatch("devicelost", this);
  }

  private _onDeviceRestored(): void {
    this._hardwareRenderer.resetState();
    this._lastRenderState = new RenderState();
    // Clear shader pools
    this._shaderProgramPools.length = 0;

    const { resourceManager } = this;
    // Restore graphic resources
    resourceManager._restoreGraphicResources();
    console.log("Graphic resource restored.");

    // Restore resources content
    this._particleBufferUtils.setBufferData();
    resourceManager
      ._restoreResourcesContent()
      .then(() => {
        console.log("Graphic resource content restored.\n\n" + "Device restored.");
        this.dispatch("devicerestored", this);
        this._isDeviceLost = false;
      })
      .catch((error) => {
        console.error(error);
      });
  }

  private _gc(): void {
    this._renderElementPool.garbageCollection();
    this._renderDataPool.garbageCollection();
    this._spriteRenderDataPool.garbageCollection();
  }

  /**
   * @deprecated
   * The first scene physics manager.
   */
  get physicsManager() {
    return this.sceneManager.scenes[0]?.physics;
  }
}

/**
 * Engine configuration.
 */
export interface EngineConfiguration {
  /** Physics. */
  physics?: IPhysics;
  /** Color space. */
  colorSpace?: ColorSpace;
  /** Shader lab */
  shaderLab?: IShaderLab;
}<|MERGE_RESOLUTION|>--- conflicted
+++ resolved
@@ -35,13 +35,10 @@
 import { RenderQueueType } from "./shader/enums/RenderQueueType";
 import { RenderState } from "./shader/state/RenderState";
 import { Texture2D, Texture2DArray, TextureCube, TextureCubeFace, TextureFormat } from "./texture";
-<<<<<<< HEAD
+import { CompareFunction } from "./shader";
+import { SpriteMaskInteraction } from "./2d";
 import { BatcherManager } from "./RenderPipeline/batcher/BatcherManager";
 import { SpriteMaskManager } from "./RenderPipeline/SpriteMaskManager";
-=======
-import { CompareFunction } from "./shader";
-import { SpriteMaskInteraction } from "./2d";
->>>>>>> 948aaa13
 
 ShaderPool.init();
 
@@ -237,9 +234,6 @@
 
     this._canvas = canvas;
 
-<<<<<<< HEAD
-    this._spriteDefaultMaterial = this._createSpriteMaterial();
-=======
     this._spriteMaskManager = new SpriteMaskManager(this);
     const { _spriteDefaultMaterials: spriteDefaultMaterials } = this;
     this._spriteDefaultMaterial = spriteDefaultMaterials[SpriteMaskInteraction.None] = this._createSpriteMaterial(
@@ -251,7 +245,6 @@
     spriteDefaultMaterials[SpriteMaskInteraction.VisibleOutsideMask] = this._createSpriteMaterial(
       SpriteMaskInteraction.VisibleOutsideMask
     );
->>>>>>> 948aaa13
     this._spriteMaskDefaultMaterial = this._createSpriteMaskMaterial();
     this._textDefaultFont = Font.createFromOS(this, "Arial");
     this._textDefaultFont.isGCIgnored = true;
