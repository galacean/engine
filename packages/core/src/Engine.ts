--- conflicted
+++ resolved
@@ -39,12 +39,9 @@
   _lastRenderState: RenderState = new RenderState();
   _renderElementPool: ClassPool<RenderElement> = new ClassPool(RenderElement);
   _spriteElementPool: ClassPool<SpriteElement> = new ClassPool(SpriteElement);
-<<<<<<< HEAD
-=======
   _spriteMaskElementPool: ClassPool<SpriteMaskElement> = new ClassPool(SpriteMaskElement);
   _spriteDefaultMaterial: Material;
   _spriteMaskDefaultMaterial: Material;
->>>>>>> c4c72e45
   _renderContext: RenderContext = new RenderContext();
 
   /* @internal */
@@ -160,13 +157,10 @@
     engineFeatureManager.addObject(this);
     this._sceneManager.activeScene = new Scene(this, "DefaultScene");
 
-<<<<<<< HEAD
-=======
     this._spriteMaskManager = new SpriteMaskManager(this);
     this._spriteDefaultMaterial = this._createSpriteMaterial();
     this._spriteMaskDefaultMaterial = this._createSpriteMaskMaterial();
 
->>>>>>> c4c72e45
     const whitePixel = new Uint8Array([255, 255, 255, 255]);
 
     const whiteTextrue2D = new Texture2D(this, 1, 1, TextureFormat.R8G8B8A8, false);
@@ -224,10 +218,7 @@
     time.tick();
     this._renderElementPool.resetPool();
     this._spriteElementPool.resetPool();
-<<<<<<< HEAD
-=======
     this._spriteMaskElementPool.resetPool();
->>>>>>> c4c72e45
 
     engineFeatureManager.callFeatureMethod(this, "preTick", [this, this._sceneManager._activeScene]);
 
