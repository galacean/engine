--- conflicted
+++ resolved
@@ -1,11 +1,6 @@
-<<<<<<< HEAD
-import { IPhysics, IPhysicsManager, IShaderLab } from "@galacean/engine-design";
+import { IHardwareRenderer, IPhysics, IPhysicsManager, IShaderLab, IXRDevice } from "@galacean/engine-design";
 import { Color } from "@galacean/engine-math";
-=======
-import { IHardwareRenderer, IPhysics, IPhysicsManager, IShaderLab, IXRDevice } from "@galacean/engine-design";
-import { Color } from "@galacean/engine-math/src/Color";
 import { SpriteMaskInteraction } from "./2d";
->>>>>>> 07bf9619
 import { Font } from "./2d/text/Font";
 import { Camera } from "./Camera";
 import { Canvas } from "./Canvas";
