--- conflicted
+++ resolved
@@ -20,16 +20,10 @@
 import { GLCapabilityType } from "./base/Constant";
 import { ColorSpace } from "./enums/ColorSpace";
 import { InputManager } from "./input";
-<<<<<<< HEAD
-import { LightManager } from "./lighting/LightManager";
-import { Material } from "./material/Material";
-import { PhysicsManager } from "./physics";
-=======
 import { Material } from "./material/Material";
 import { ParticleBufferUtils } from "./particle/ParticleBufferUtils";
 import { PhysicsScene } from "./physics/PhysicsScene";
 import { ColliderShape } from "./physics/shape/ColliderShape";
->>>>>>> 5d7d8dc4
 import { IHardwareRenderer } from "./renderingHardwareInterface";
 import { Shader } from "./shader/Shader";
 import { ShaderMacro } from "./shader/ShaderMacro";
@@ -320,22 +314,6 @@
     this._spriteMaskRenderDataPool.resetPool();
     this._textRenderDataPool.resetPool();
 
-<<<<<<< HEAD
-    const scene = this._sceneManager._activeScene;
-    const componentsManager = this._componentsManager;
-    if (scene) {
-      scene._activeCameras.sort((camera1, camera2) => camera1.priority - camera2.priority);
-
-      componentsManager.callScriptOnStart();
-      this.physicsManager._initialized && this.physicsManager._update(deltaTime);
-      this.inputManager._update();
-      componentsManager.callScriptOnUpdate(deltaTime);
-      componentsManager.callAnimationUpdate(deltaTime);
-      componentsManager.callScriptOnLateUpdate(deltaTime);
-      if (!this._isDeviceLost) {
-        this._render(scene);
-      }
-=======
     const { inputManager, _physicsInitialized: physicsInitialized } = this;
     inputManager._update();
 
@@ -347,7 +325,6 @@
       if (scene.destroyed) continue;
       scene._cameraNeedSorting && scene._sortCameras();
       scene._componentsManager.callScriptOnStart();
->>>>>>> 5d7d8dc4
     }
 
     // Update physics and fire `onPhysicsUpdate`
