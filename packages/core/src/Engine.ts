--- conflicted
+++ resolved
@@ -5,14 +5,8 @@
 import { EngineFeature } from "./EngineFeature";
 import { Entity } from "./Entity";
 import { FeatureManager } from "./FeatureManager";
-<<<<<<< HEAD
-import { HardwareRenderer } from "./HardwareRenderer";
-import { ClassPool } from "./RenderPipeline/ClassPool";
-import { RenderContext } from "./RenderPipeline/RenderContext";
-=======
 import { IHardwareRenderer } from "./renderingHardwareInterface/IHardwareRenderer";
 import { ClassPool } from "./RenderPipeline/ClassPool";
->>>>>>> 16d047b6
 import { RenderElement } from "./RenderPipeline/RenderElement";
 import { SpriteElement } from "./RenderPipeline/SpriteElement";
 import { Scene } from "./Scene";
@@ -34,10 +28,6 @@
   _hardwareRenderer: IHardwareRenderer;
   _lastRenderState: RenderState = new RenderState();
   _renderElementPool: ClassPool<RenderElement> = new ClassPool(RenderElement);
-<<<<<<< HEAD
-  _renderContext: RenderContext = new RenderContext();
-=======
->>>>>>> 16d047b6
 
   /* @internal */
   _renderCount: number = 0;
@@ -188,12 +178,8 @@
     const deltaTime = time.deltaTime;
 
     time.tick();
-<<<<<<< HEAD
-    this._renderElementPool.restPool();
-=======
     RenderElement._restPool();
     SpriteElement._restPool();
->>>>>>> 16d047b6
 
     engineFeatureManager.callFeatureMethod(this, "preTick", [this, this._sceneManager._activeScene]);
 
