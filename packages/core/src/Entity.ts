--- conflicted
+++ resolved
@@ -608,7 +608,6 @@
     this._setActiveComponents(false, activeChangeFlag);
   }
 
-<<<<<<< HEAD
   /** @internal */
   _addOnPointerEvent(
     type: PointerEventType,
@@ -620,7 +619,8 @@
     const onPointerCallBacks = (onPointerCallBacksArray[type] ||= new DisorderedArray<(event: Pointer) => void>());
     script._onPointerEventIndexArray[type] = onPointerCallBacks.length;
     onPointerCallBacks.add(callback);
-=======
+  }
+
   /**
    * @internal
    */
@@ -632,7 +632,6 @@
         this._children[i]._setTransformDirty();
       }
     }
->>>>>>> 9f478344
   }
 
   private _addToChildrenList(index: number, child: Entity): void {
@@ -767,14 +766,11 @@
     }
   }
 
-<<<<<<< HEAD
   private _setParentChange() {
     this.transform._parentChange();
     this._updateFlagManager.dispatch(EntityModifyFlags.Parent);
   }
 
-=======
->>>>>>> 9f478344
   private _setSiblingIndex(sibling: Entity[], target: number): void {
     target = Math.min(target, sibling.length - 1);
     if (target < 0) {
