--- conflicted
+++ resolved
@@ -15,10 +15,7 @@
 import { ActiveChangeFlag } from "./enums/ActiveChangeFlag";
 import { Pointer } from "./input";
 import { PointerEventType } from "./input/pointer/PointerEventType";
-<<<<<<< HEAD
 import { UITransform } from "./ui";
-=======
->>>>>>> 59310666
 
 /**
  * Entity, be used as components container.
@@ -102,7 +99,8 @@
   /** @internal */
   _isTemplate: boolean = false;
   /** @internal */
-  _updateFlagManager: UpdateFlagManager = new UpdateFlagManager();
+
+  _updateFlagManager: UpdateFlagManager;
 
   private _templateResource: ReferResource;
   private _parent: Entity = null;
@@ -111,13 +109,10 @@
 
   _onPointerCallBacksArray: DisorderedArray<(event: Pointer) => void>[];
 
-<<<<<<< HEAD
   get transform(): Transform {
     return this._transform;
   }
 
-=======
->>>>>>> 59310666
   /**
    * Whether to activate locally.
    */
@@ -230,7 +225,6 @@
     const component = new type(this, ...args) as InstanceType<T>;
     this._components.push(component);
     component._setActive(true, ActiveChangeFlag.All);
-    this._updateFlagManager.dispatch(EntityModifyFlags.AddComponent, component);
     return component;
   }
 
@@ -446,7 +440,6 @@
 
       Entity._traverseSetOwnerScene(child, null); // Must after child._processInActive().
       children.length--;
-      this._updateFlagManager.dispatch(EntityModifyFlags.DelChild, child);
     }
   }
 
@@ -477,17 +470,10 @@
       templateResource._addReferCount(1);
     }
 
-<<<<<<< HEAD
-    cloneEntity.layer = srcEntity.layer;
-    cloneEntity._isActive = srcEntity._isActive;
-    const { _transform: cloneTransform } = cloneEntity;
-    const { _transform: srcTransform } = srcEntity;
-=======
     cloneEntity.layer = this.layer;
     cloneEntity._isActive = this._isActive;
     const { transform: cloneTransform } = cloneEntity;
     const { transform: srcTransform } = this;
->>>>>>> 59310666
     cloneTransform.position = srcTransform.position;
     cloneTransform.rotation = srcTransform.rotation;
     cloneTransform.scale = srcTransform.scale;
@@ -598,7 +584,6 @@
       }
       this._parent = null;
       this._siblingIndex = -1;
-      oldParent._updateFlagManager.dispatch(EntityModifyFlags.DelChild, this);
     }
   }
 
@@ -639,22 +624,35 @@
     onPointerCallBacks.add(callback);
   }
 
-<<<<<<< HEAD
-=======
-  /**
-   * @internal
-   */
-  _setTransformDirty() {
-    if (this.transform) {
-      this.transform._parentChange();
-    } else {
-      for (let i = 0, len = this._children.length; i < len; i++) {
-        this._children[i]._setTransformDirty();
-      }
-    }
-  }
-
->>>>>>> 59310666
+  /**
+   * @internal
+   */
+  _setParentChange() {
+    this._transform._parentChange();
+    this._dispatchModify(EntityModifyFlags.Parent);
+  }
+
+  /**
+   * @internal
+   */
+  _registerModifyListener(onChange: (flag: EntityModifyFlags) => void): void {
+    (this._updateFlagManager ||= new UpdateFlagManager()).addListener(onChange);
+  }
+
+  /**
+   * @internal
+   */
+  _removeModifyListener(onChange: (flag: EntityModifyFlags) => void): void {
+    (this._updateFlagManager ||= new UpdateFlagManager()).addListener(onChange);
+  }
+
+  /**
+   * @internal
+   */
+  _dispatchModify(flag: EntityModifyFlags, param?: any): void {
+    this._updateFlagManager?.dispatch(flag, param);
+  }
+
   private _addToChildrenList(index: number, child: Entity): void {
     const children = this._children;
     const childCount = children.length;
@@ -671,7 +669,6 @@
         children[i]._siblingIndex++;
       }
     }
-    this._updateFlagManager.dispatch(EntityModifyFlags.AddChild, child);
   }
 
   private _setParent(parent: Entity, siblingIndex?: number): void {
@@ -723,20 +720,7 @@
         }
       }
       this._setParentChange();
-<<<<<<< HEAD
-=======
-    }
-  }
-
-  private _getComponentsInParent<T extends Component>(type: new (entity: Entity) => T, results: T[]): void {
-    for (let i = this._components.length - 1; i >= 0; i--) {
-      const component = this._components[i];
-      if (component instanceof type) {
-        results.push(component);
-      }
->>>>>>> 59310666
-    }
-    this.parent?._getComponentsInParent<T>(type, results);
+    }
   }
 
   private _getComponentsInParent<T extends Component>(type: new (entity: Entity) => T, results: T[]): void {
@@ -800,15 +784,6 @@
     }
   }
 
-  private _setParentChange() {
-<<<<<<< HEAD
-    this._transform._parentChange();
-=======
-    this.transform._parentChange();
->>>>>>> 59310666
-    this._updateFlagManager.dispatch(EntityModifyFlags.Parent);
-  }
-
   private _setSiblingIndex(sibling: Entity[], target: number): void {
     target = Math.min(target, sibling.length - 1);
     if (target < 0) {
@@ -850,18 +825,13 @@
 
 export enum EntityModifyFlags {
   Parent = 0x1,
-  AddChild = 0x2,
-  DelChild = 0x4,
-  AddComponent = 0x8,
-  DelComponent = 0x10
-<<<<<<< HEAD
+  UICanvasEnableInScene = 0x2,
+  UICanvasDisableInScene = 0x4
 }
-=======
-}
+
 type ComponentArguments<T extends new (entity: Entity, ...args: any[]) => Component> = T extends new (
   entity: Entity,
   ...args: infer P
 ) => Component
   ? P
-  : never;
->>>>>>> 59310666
+  : never;