import { Event, EventDispatcher, Logger, Util } from "@alipay/o3-base";
import { mat4, MathUtil, quat, vec3 } from "@alipay/o3-math";
import { Engine } from "./Engine";
import { NodeAbility as Component } from "./NodeAbility";
import { Scene } from "./Scene";
import { vec3Type } from "./type";
import { DisorderedArray } from "./DisorderedArray";

/**
 * 节点类,可作为组件的容器。
 */
export class Node extends EventDispatcher {
  public static _nodes: DisorderedArray<Node> = new DisorderedArray();

  /**
   * 根据名字查找节点。
   * @param name - 名字
   * @returns 节点
   */
  static findByName(name: string): Node {
    const { _nodes } = Node;
    for (let i = _nodes.length - 1; i >= 0; i--) {
      const node = _nodes[i];
      const nodeName = node.name;
      if (nodeName === name) {
        return node;
      }
    }
    return null;
  }

  /**
   * 根据路径查找节点，使用‘/’符号作为路径分割符。
   * @param path - 路径
   * @param scene - @deprecated 兼容参数
   * @returns 节点
   */
  static findByPath(path: string, scene: Scene /*@deprecated*/): Node {
    const splits = path.split("/");
    const rootNode = scene.root;
    if (!rootNode) return null; //scene or scene.root maybe destroyed
    let node: Node = rootNode;
    const spitLength = splits.length;
    for (let i = spitLength - 1; i >= 0; ++i) {
      const split = splits[i];
      if (split) {
        node = Node._findChildByName(node, split);
        if (!node) {
          return null;
        }
      }
    }
    return node;
  }

  /**
   * @internal
   */
  static _findChildByName(root: Node, name: string): Node {
    const children = root._children;
    for (let i = children.length - 1; i >= 0; i--) {
      const child = children[i];
      if (child.name === name) {
        return child;
      }
    }
    return null;
  }

  private static _traverseSetOwnerScene(node: Node, scene: Scene): void {
    for (let i = node.children.length - 1; i >= 0; i--) {
      const child = node.children[i];
      child._scene = scene;
      this._traverseSetOwnerScene(node.children[i], scene);
    }
  }

  /* 名字。 */
  name: string;

  /* @internal */
  _activeInHierarchy: boolean = false;

  private _scene: Scene;
  private _active: boolean;
  private _children: Array<Node> = [];
  private _components: Array<Component> = [];
  private _parent: Node = null;
  private _activeChangedComponents: Component[];
  private _isRoot: boolean; //must add,because scene management mechanism

  /**
   * 是否局部激活。
   */
  get active(): boolean {
    return this._active;
  }
  set active(value: boolean) {
    if (value !== this._active) {
      this._active = value;
      if (value) {
        const parent = this._parent;
        if (this._isRoot || (parent && parent._activeInHierarchy)) {
          this._processActive();
        }
      } else {
        if (this._activeInHierarchy) {
          this._processInActive();
        }
      }
    }
  }

  /**
   * 在层级中是否处于激活状态。
   */
  get activeInHierarchy(): boolean {
    return this._activeInHierarchy;
  }

  /**
   * 父节点。
   */
  get parent(): Node {
    return this._parent;
  }

  set parent(node: Node) {
    if (node !== this._parent) {
      const oldParent = this._parent;
      if (oldParent != null) {
        const oldParentChildren = oldParent._children;
        oldParentChildren.splice(oldParentChildren.indexOf(this), 1);
      }
      const newParent = (this._parent = node);
      if (newParent) {
        newParent._children.push(this);
        const parentScene = newParent._scene;
        if (this._scene !== parentScene) {
          this._scene = parentScene;
          Node._traverseSetOwnerScene(this, parentScene);
        }

        if (newParent._activeInHierarchy) {
          !this._activeInHierarchy && this._active && this._processActive();
        } else {
          this._activeInHierarchy && this._processInActive();
        }
      } else {
        if (oldParent) {
          this._scene = null;
          Node._traverseSetOwnerScene(this, null);
        }
        this._activeInHierarchy && this._processInActive();
      }
    }
  }

  /**
   * 子节点数量。
   */
  get childCount(): number {
    return this._children.length;
  }

  /**
   * 所属的场景对象。
   */
  get scene(): Scene {
    return this._scene;
  }

  /**
   * 创建一个节点。
   * @param scene - 所属的场景
   * @param parent - 父节点
   * @param name - 点名称
   */
  constructor(scene?: Scene, parent?: Node, name?: string, _isRoot?: boolean) {
    super();
    Node._nodes.add(this);
    this._scene = scene;
<<<<<<< HEAD
    this._isRoot = _isRoot;
=======
    //TODO 因现有机制scene的rootNode 在创建时需要知道自己为root(判断activeInHierarchy时不需要判断父节点)
    this._isRoot = parent === null && name === "__root__";
>>>>>>> aabb0dd0
    this.name = name;
    this.parent = parent;
    this.active = true;

    //deprecated
    this._activeChangeFun = activeChange(this);
    this._position = vec3.create();
    this._rotation = quat.create();
    this._scale = vec3.fromValues(1, 1, 1);
    this._modelMatrix = mat4.create();
    this._invModelMatrix = mat4.create();
    this._modelMatrixDirty = true;
    this._invModelMatrixDirty = true;
    this._up = vec3.fromValues(0, 1, 0);
    this._right = vec3.fromValues(1, 0, 0);
    this._forward = vec3.fromValues(0, 0, 1);
  }

  /**
   * //TODO:组件通常不带构造函数参数，日后需要移除
   * 根据组件类型添加组件。
   * @returns	组件实例
   */
  addComponent<T extends Component>(type: new (node: Node, props?: object) => T, props: object = {}): T {
    const component = new type(this, props);
    this._components.push(component);
    if (this._activeInHierarchy) {
      component._setActive(true);
    }
    return component;
  }

  /**
   * //TODO:组件通常不带构造函数参数，日后需要移除
   * 根据组件类型获取组件。
   * @returns	组件实例
   */
  getComponent<T extends Component>(type: new (node: Node, props?: object) => T): T {
    for (let i = this._components.length - 1; i >= 0; i--) {
      const component = this._components[i];
      if (component instanceof type) {
        return component;
      }
    }
  }

  /**
   * //TODO:组件通常不带构造函数参数，日后需要移除
   * 根据组件类型获取组件集合。
   * @returns	组件实例集合
   */
  getComponents<T extends Component>(type: new (node: Node, props?: object) => T, results: Array<T>): Array<T> {
    for (let i = this._components.length - 1; i >= 0; i--) {
      const component = this._components[i];
      if (component instanceof type) {
        results.push(component);
      }
    }
    return results;
  }

  /**
   * 添加子节点对象。
   * @param child - 子节点
   */
  addChild(child: Node): void {
    child.parent = this;
  }

  /**
   * 删除子节点。
   * @param child - 子节点
   */
  removeChild(child: Node): void {
    child.parent = null;
  }

  /**
   * 根据索引获取子节点。
   * @param index - 索引
   * @returns 节点
   */
  getChild(index: number): Node {
    return this._children[index];
  }

  /**
   * 根据名字查找子节点。
   * @param name - 名字
   * @returns 节点
   */
  findByName(name: string): Node {
    const children = this._children;
    const child = Node._findChildByName(this, name);
    if (child) return child;
    for (let i = children.length - 1; i >= 0; i--) {
      const child = children[i];
      const grandson = child.findByName(name);
      if (grandson) {
        return grandson;
      }
    }
    return null;
  }

  /**
   * 根据路径查找节点，使用‘/’符号作为路径分割符。
   * @param path - 路径
   * @returns 节点
   */
  findByPath(path: string): Node {
    const splits = path.split("/");
    let node: Node = this;
    const spitLength = splits.length;
    for (let i = spitLength - 1; i >= 0; ++i) {
      const split = splits[i];
      if (split) {
        node = Node._findChildByName(node, split);
        if (!node) {
          return null;
        }
      }
    }
    return node;
  }

  /**
   * 清空子节点。
   */
  clearChildren(): void {
    const children = this._children;
    for (let i = children.length - 1; i >= 0; i--) {
      const child = children[i];
      if (child._parent) {
        child._scene = null;
        Node._traverseSetOwnerScene(child, null);
      }
      child._parent = null;
      child._activeInHierarchy && child._processInActive();
    }
  }

  /**
   * 克隆。
   * @returns 克隆的节点
   */
  clone(): Node {
    const newNode = new Node(this._scene, null, this.name);

    newNode._active = this._active;
    newNode._activeInHierarchy = this._activeInHierarchy; //克隆后仍属于相同父节点

    // Transform
    newNode._position = vec3.clone(this._position);
    newNode._rotation = quat.clone(this._rotation);
    newNode._scale = vec3.clone(this._scale);
    newNode._modelMatrix = mat4.clone(this._modelMatrix);
    newNode._invModelMatrix = mat4.clone(this._invModelMatrix);
    newNode._modelMatrixDirty = this._modelMatrixDirty;
    newNode._invModelMatrixDirty = this._invModelMatrixDirty;

    for (const childNode of this._children) {
      newNode.addChild(childNode.clone());
    }

    const abilityArray = this._components || [];
    const len = abilityArray.length;
    for (let i = 0; i < len; i++) {
      const ability = abilityArray[i];
      newNode.createAbility(ability.constructor as any, ability._props);
    }

    return newNode;
  }

  /**
   * 销毁。
   */
  destroy(): void {
    // clear ability array
    const abilityArray = this._components;
    for (let i = abilityArray.length - 1; i >= 0; i--) {
      abilityArray[i].destroy();
    }
    this._components.length = 0;

    // clear children
    const children = this._children;
    for (let i = children.length - 1; i >= 0; i--) {
      children[i].destroy();
    }
    this._children.length = 0;

    // clear parent
    if (this._parent != null) {
      const parentChildren = this._parent._children;
      parentChildren.splice(parentChildren.indexOf(this), 1);
    }
    this._parent = null;
    Node._nodes.delete(this);
  }

  private _activeComponents(): void {
    const activeChangedComponents = this._activeChangedComponents;
    for (let i = 0, length = activeChangedComponents.length; i < length; ++i) {
      activeChangedComponents[i]._setActive(true);
    }
    this._scene._componentsManager.putTempList(activeChangedComponents);
    this._activeChangedComponents = null;
  }

  private _inActiveComponents(): void {
    const activeChangedComponents = this._activeChangedComponents;
    for (let i = 0, length = activeChangedComponents.length; i < length; ++i) {
      activeChangedComponents[i]._setActive(false);
    }
    this._scene._componentsManager.putTempList(activeChangedComponents);
    this._activeChangedComponents = null;
  }

  private _processActive(): void {
    if (this._activeChangedComponents) {
      throw "Node: can't set the 'main inActive node' active in hierarchy,if the operate is in main inActive node or it's children script's onDisable Event.";
    }
    this._activeChangedComponents = this._scene._componentsManager.getTempList();
    this._setActiveInHierarchy(this._activeChangedComponents);
    this._activeComponents();
  }

  private _processInActive(): void {
    if (this._activeChangedComponents) {
      throw "Node: can't set the 'main active node' inActive in hierarchy,if the operate is in main active node or it's children script's onEnable Event.";
    }
    this._activeChangedComponents = this._scene._componentsManager.getTempList();
    this._setInActiveInHierarchy(this._activeChangedComponents);
    this._inActiveComponents();
  }

  private _setActiveInHierarchy(activeChangedComponents: Component[]): void {
    this._activeInHierarchy = true;
    const components = this._components;
    for (let i = components.length - 1; i >= 0; i--) {
      activeChangedComponents.push(components[i]);
    }
    const children = this._children;
    for (let i = children.length - 1; i >= 0; i--) {
      const child: Node = children[i];
      child.active && child._setActiveInHierarchy(activeChangedComponents);
    }
  }

  private _setInActiveInHierarchy(activeChangedComponents: Component[]): void {
    this._activeInHierarchy = false;
    const components = this._components;
    for (let i = components.length - 1; i >= 0; i--) {
      activeChangedComponents.push(components[i]);
    }
    const children = this._children;
    for (let i = children.length - 1; i >= 0; i--) {
      const child: Node = children[i];
      child.active && child._setInActiveInHierarchy(activeChangedComponents);
    }
  }

  //--------------------------------------------TobeConfirmed--------------------------------------------------

  private propertyChangeEvnet = new Event("propertyChange");

  private _activeChangeFun;

  private _position;

  private _rotation;
  private _scale;
  private _modelMatrix;
  private _invModelMatrix;
  private _modelMatrixDirty;
  private _invModelMatrixDirty;
  private _up;
  private _right;
  private _forward;

  /**
   * 创建子节点
   * @param {string} name 子节点的名称
   * @return {Node} 新创建的子节点对象
   */
  public createChild(name: string): Node {
    const child = new Node(this._scene, this, name);
    return child;
  }

  //--------------------------------------------------------------deprecated----------------------------------------------------------------

  /**
   * @deprecated
   * 子节点的数量
   * @member {number}
   * @readonly
   */
  get childrenCount(): number {
    return this._children.length;
  }

  /**
   * @deprecated
   * 父节点
   * @member {Node}
   */
  get parentNode(): Node {
    return this._parent;
  }

  set parentNode(parentObj: Node) {
    if (!parentObj || parentObj === this._parent) {
      return;
    }

    if (this._parent != null) {
      const index = this._parent._children.indexOf(this);
      if (index > -1) {
        this._parent._children.splice(index, 1);
        this._parent.removeEventListener("isActiveInHierarchyChange", this._activeChangeFun);
      } else {
        Logger.debug("can not find this object in _parent._children");
      }
    }

    this._parent = parentObj;
    parentObj._children.push(this);
    this._parent.addEventListener("isActiveInHierarchyChange", this._activeChangeFun);
    this._activeChangeFun();
    this._markTransformDirty();
  }

  /**
   * @deprecated
   * 在SceneGraph中是否Active
   * @member {boolean}
   * @readonly
   */
  get isActiveInHierarchy(): boolean {
    return this._activeInHierarchy;
  }

  set isActiveInHierarchy(isActiveInHierarchy: boolean) {
    this._activeInHierarchy = isActiveInHierarchy;
    console.error("deprecated");
  }

  /**
   * @deprecated
   * 本节点是否Active
   */
  get isActive(): boolean {
    return this._active;
  }

  set isActive(val: boolean) {
    this.active = val;
  }

  /**
   * @deprecated
   * 子节点数组
   */
  get children(): Node[] {
    return this._children;
  }

  /**
   * @deprecated
   * 引擎对象
   * @member
   * @readonly
   */
  get engine(): Engine {
    return this._scene.engine;
  }

  /**
   * @deprecated
   * 所包含的组件的数量
   * @member {number}
   * @readonly
   */
  get abilityCount(): number {
    return this._components.length;
  }

  /**
   * @deprecated
   * matrix 是否发生变化
   */
  get isDirty() {
    return this._modelMatrixDirty;
  }

  /**
   * @deprecated
   * 功能组件数组
   * @member {Array}
   * @readonly
   */
  get abilityArray(): Component[] {
    return this._components;
  }

  /**
   * @deprecated
   * 本节点的位置(Local Space)
   * @member {vec3}
   */
  get position() {
    return this._position;
  }

  set position(val) {
    vec3.set(this._position, val[0], val[1], val[2]);
    this._markTransformDirty();
  }

  /**
   * @deprecated
   * 节点的上方向
   * @type {Array}
   * @readonly
   */
  get up() {
    return this._up;
  }

  /**
   * @deprecated
   * 节点的前方向
   * @type {Array}
   * @readonly
   */
  get forward() {
    return this._forward;
  }

  /**
   * @deprecated
   * 节点的右方向
   * @type {Array}
   * @readonly
   */
  get right() {
    return this._right;
  }

  /**
   * @deprecated
   * 本节点的世界坐标系位置
   * @member {vec3}
   */
  get worldPosition() {
    if (this._parent) {
      const parentModel = this._parent.getModelMatrix();
      const pos = vec3.create();
      vec3.transformMat4(pos, this._position, parentModel);
      return pos;
    } else {
      return this._position;
    }
  }

  set worldPosition(val) {
    const pos = vec3.fromValues(val[0], val[1], val[2]);
    if (this._parent) {
      const matWorldToLocal = this._parent.getInvModelMatrix();
      vec3.transformMat4(this._position, pos, matWorldToLocal);
    } else {
      this._position = pos;
    }
    this._markTransformDirty();
  }

  /** Property: 本节点的旋转四元数(Local Space)
   * @member {quat|Array}
   */
  get rotation() {
    return this._rotation;
  }

  set rotation(val) {
    quat.set(this._rotation, val[0], val[1], val[2], val[3]);
    this._markTransformDirty();
  }

  /**
   * @deprecated
   * 本节点的缩放系数(Local Space)
   * @member {vec3}
   */
  get scale() {
    return this._scale;
  }

  set scale(val) {
    vec3.set(this._scale, val[0], val[1], val[2]);
    this._markTransformDirty();
  }

  /**
   * @deprecated
   * 设置是否投射阴影，只有导入 ShadowFeature 时生效
   * @member {boolean}
   */
  set castShadow(enabled: boolean) {
    enableRenderer(this, enabled, "castShadow");
  }

  /**
   * @deprecated
   * 设置是否接收阴影，只有导入 ShadowFeature 时生效
   * @member {boolean}
   */
  set recieveShadow(enabled) {
    enableRenderer(this, enabled, "recieveShadow");
  }

  /**
   * @deprecated
   * 设置产生深度纹理时是否忽略该纹理，只有导入 DepthFeature 时生效
   * @member {boolean}
   */
  set ignoreInDepthTexture(enabled: boolean) {
    enableRenderer(this, enabled, "ignoreInDepthTexture");
  }

  /**
   * @deprecated
   * 按照名称查找子节点
   * @param {string} name 对象名称
   * @return {Node}
   */
  public findChildByName(name: string): Node {
    // -- find in this
    const children = this._children;
    for (let i = children.length - 1; i >= 0; i--) {
      const child = children[i];
      if (child.name && child.name === name) {
        return child;
      }
    }

    // -- 递归的查找所有子节点
    for (let i = children.length - 1; i >= 0; i--) {
      const child = children[i];
      const findObj = child.findChildByName(name);
      if (findObj) {
        return findObj;
      }
    }

    return null;
  }

  /**
   * @deprecated
   * 按照路径查找子节点
   * @param {string} path 斜线分割的路径, 例如：'chicken/obj1/obj2'
   * @return {Node}
   */
  public findChildByPath(path: string): Node {
    const splits = path.split("/");
    if (splits.length === 0) {
      return null;
    }

    let obj: Node = this;
    for (const split of splits) {
      obj = obj.findChildByName(split);
      if (obj === null) {
        return null;
      }
    }
    return obj;
  }

  /**
   * @deprecated
   * 为这个节点，创建一个功能组件
   * @param {Class} abilityType 组件的类型
   * @param {object} props 组件的额外参数
   * @return {Component} 新创建的组件对象
   */
  public createAbility<T extends Component>(abilityType: new (node: Node, props?: object) => T, props: object = {}): T {
    const component = this.addComponent(abilityType, props);
    return component;
  }

  /**
   * @deprecated
   * 在当前节点中，查找指定类型的功能组件
   * @param {Class} abilityType
   * @return {Component}
   */
  public findAbilityByType<T extends Component>(abilityType: new (node: Node, props?: object) => T): T {
    const abilityArray = this._components;
    for (let i = abilityArray.length - 1; i >= 0; i--) {
      const ability = abilityArray[i];
      if (ability instanceof abilityType) {
        return ability;
      }
    }
    return null;
  }

  /**
   * @deprecated
   * 向节点添加一个已有的功能组件对象
   * @param {Component} abilityObject 功能组件对象
   */
  public attachAbility(abilityObject: Component): void {
    const index = this._components.indexOf(abilityObject);
    if (index !== -1) {
      this._components.push(abilityObject);
    }
  }

  /**
   * @deprecated
   * 把一个功能组件对象，从当前节点移除（不执行 destroy 操作）
   * @param {Component} abilityObject 功能组件对象
   */
  public detachAbility(abilityObject: Component): void {
    const index = this._components.indexOf(abilityObject);
    if (index !== -1) {
      this._components.splice(index, 1);
    }
  }

  /**
   * @deprecated
   * 使用四元数对对象进行增量旋转
   * @param {quat} rot 旋转四元数
   */
  public rotateByQuat(rot: number[] | Float32Array) {
    quat.multiply(this._rotation, this._rotation, rot);
    this._markTransformDirty();
  }

  /**
   * @deprecated
   */
  private traverseAbilitiesTriggerEnabled(enabled: boolean) {
    const eventName = enabled ? "enabled" : "disabled";
    for (let i = 0; i < this._components.length; i++) {
      const abiltiy = this._components[i];
      if (abiltiy && abiltiy.started && abiltiy.enabled) {
        abiltiy.trigger(new Event(eventName, this));
      }
    }
  }

  /**
   * @deprecated
   * 使用 Euler 角度对对象进行增量旋转, 单位：角度
   * @param {Array | vec3 | number} pitch 如果是number：围绕X轴的旋转；如果是数组：[x, y, z]或者[pitch, yaw, roll]
   * @param {number} yaw Y轴的旋转角度
   * @param {number} roll Z轴的旋转角度
   */
  public rotateByAngles(pitch: number, yaw: number, roll: number): void {
    const rot = quat.create();
    if (Util.isArray(pitch)) {
      quat.fromEuler(rot, pitch[0], pitch[1], pitch[2]);
    } else {
      quat.fromEuler(rot, pitch, yaw, roll);
    }

    quat.multiply(this._rotation, this._rotation, rot);
    this._markTransformDirty();
  }

  /**
   * @deprecated
   * 使用Euler角度的方式设置旋转, 单位：角度
   * @param {Array|vec3|number} pitch 如果是number：围绕X轴的旋转；如果是数组：[x, y, z]或者[pitch, yaw, roll]
   * @param {number} yaw 围绕Y轴的旋转
   * @param {number} roll 围绕Z轴的旋转
   */
  public setRotationAngles(pitch: number, yaw: number, roll: number): void {
    if (Util.isArray(pitch)) {
      quat.fromEuler(this._rotation, pitch[0], pitch[1], pitch[2]);
    } else {
      quat.fromEuler(this._rotation, pitch, yaw, roll);
    }
    this._markTransformDirty();
  }

  /**
   * @deprecated
   * 使用Axis-Angle的方式设置旋转：围绕某个向量为轴，旋转一定角度
   * @param {Vec3} axis 旋转轴
   * @param {number} deg 旋转角度
   */
  public setRotationAxisAngle(axis, deg: number) {
    quat.setAxisAngle(this._rotation, axis, MathUtil.toRadian(deg));
    this._markTransformDirty();
  }

  /**
   * @deprecated
   * 获取本节点的前方方向
   * @return {vec3} 节点的前方方向向量
   */
  public getForward(): number[] | Float32Array {
    const modelMatrix = this.getModelMatrix();
    return vec3.fromValues(modelMatrix[8], modelMatrix[9], modelMatrix[10]);
  }

  /**
   * @deprecated
   * 取得Local to World矩阵
   */
  public getModelMatrix(): number[] | Float32Array {
    if (this._modelMatrixDirty) {
      this._updateModelMatrix();
      vec3.set(this._right, this._modelMatrix[0], this._modelMatrix[1], this._modelMatrix[2]);
      vec3.set(this._up, this._modelMatrix[4], this._modelMatrix[5], this._modelMatrix[6]);
      vec3.set(this._forward, this._modelMatrix[8], this._modelMatrix[9], this._modelMatrix[10]);
      vec3.normalize(this._right, this._right);
      vec3.normalize(this._up, this._up);
      vec3.normalize(this._forward, this._forward);
    }
    return this._modelMatrix;
  }

  /**
   * @deprecated
   * 使用 Local to World 更新内部 Transform 数据，效率较低
   * @param {mat4} m 变换矩阵
   */
  public setModelMatrix(m: number[] | Float32Array) {
    const transformMat = mat4.clone(m);
    if (this._parent) {
      const parentInvMat = this._parent.getInvModelMatrix();
      mat4.mul(transformMat, parentInvMat, transformMat);
    }

    mat4.getTranslation(this._position, transformMat);
    mat4.getRotation(this._rotation, transformMat);
    mat4.getScaling(this._scale, transformMat);

    this._markTransformDirty();
  }

  /**
   * @deprecated
   */
  public setModelMatrixNew(m: number[] | Float32Array) {
    const transformMat = mat4.clone(m);
    if (this._parent) {
      const parentInvMat = this._parent.getInvModelMatrix();
      mat4.mul(transformMat, parentInvMat, transformMat);
    }

    mat4.decompose(transformMat, this._position, this._rotation, this._scale);

    this._markTransformDirty();
  }

  /**
   * @deprecated
   * 取得World to Local矩阵
   * @return {mat4}
   */
  public getInvModelMatrix(): number[] | Float32Array {
    if (this._modelMatrixDirty || this._invModelMatrixDirty) {
      this._updateInvModelMatrix();
    }
    return this._invModelMatrix;
  }

  /**
   * @deprecated
   * 重新计算Local to World矩阵
   * @private
   */
  public _updateModelMatrix(): void {
    const temp = mat4.clone(this._modelMatrix);

    mat4.fromRotationTranslationScale(this._modelMatrix, this._rotation, this._position, this._scale);
    if (this._parent) {
      const parentMat = this._parent.getModelMatrix();
      mat4.mul(this._modelMatrix, parentMat, this._modelMatrix);
    }

    if (!mat4.equals(temp, this._modelMatrix)) {
      this.trigger(this.propertyChangeEvnet);
    }

    this._modelMatrixDirty = false;
  }

  /**
   * @deprecated
   * 重新计算World to Local矩阵
   * @private
   */
  public _updateInvModelMatrix(): void {
    mat4.invert(this._invModelMatrix, this.getModelMatrix());
    this._invModelMatrixDirty = false;
  }

  /**
   * @deprecated
   * 设置Transform Dirty标志，包括子节点
   * @private
   */
  public _markTransformDirty(): void {
    if (this._modelMatrixDirty && this._invModelMatrixDirty) {
      return;
    }

    this._modelMatrixDirty = true;
    this._invModelMatrixDirty = true;
    const children = this._children;
    for (let i = children.length - 1; i >= 0; i--) {
      const child = children[i];
      child._markTransformDirty();
    }
  }

  /**
   * @deprecated
   * 设置Model矩阵，使得本节点‘看向’一个点
   * @param {vec3} center 看向的点
   * @param {vec3} up 指向上方的单位向量
   */
  public lookAt(center: vec3Type, up: vec3Type) {
    const position = this.worldPosition;
    const modelMatrix = mat4.create();
    mat4.lookAtR(modelMatrix, position, center, up);
    this.setModelMatrix(modelMatrix);
    return this;
  }
}

/**
 * @deprecated
 */
function activeChange(node: Node) {
  return () => {
    if (node.parentNode) {
      if (node.parentNode.isActiveInHierarchy) {
        node.isActiveInHierarchy = node.isActive;
      } else {
        node.isActiveInHierarchy = false;
      }
    } else {
      node.isActiveInHierarchy = node.isActive;
    }
  };
}

/**
 * @deprecated
 */
function enableRenderer(node: Node, enabled: boolean, key: string) {
  const abilityArray = node.abilityArray;

  if (abilityArray) {
    for (let i = abilityArray.length - 1; i >= 0; i--) {
      const ability = abilityArray[i];
      if (ability.isRenderable) {
        ability[key] = enabled;
      }
    } // end of for
  }

  const children = node.children;
  if (children) {
    for (let i = children.length - 1; i >= 0; i--) {
      const child = children[i];
      child[key] = enabled;
    } // end of for
  } // end of if
}<|MERGE_RESOLUTION|>--- conflicted
+++ resolved
@@ -176,16 +176,12 @@
    * @param parent - 父节点
    * @param name - 点名称
    */
-  constructor(scene?: Scene, parent?: Node, name?: string, _isRoot?: boolean) {
+  constructor(scene?: Scene, parent?: Node, name?: string) {
     super();
     Node._nodes.add(this);
     this._scene = scene;
-<<<<<<< HEAD
-    this._isRoot = _isRoot;
-=======
     //TODO 因现有机制scene的rootNode 在创建时需要知道自己为root(判断activeInHierarchy时不需要判断父节点)
     this._isRoot = parent === null && name === "__root__";
->>>>>>> aabb0dd0
     this.name = name;
     this.parent = parent;
     this.active = true;
