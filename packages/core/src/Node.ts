--- conflicted
+++ resolved
@@ -200,11 +200,7 @@
     this.name = name;
     this.parent = parent;
     this.isActive = true;
-<<<<<<< HEAD
-    this.transform = this.addComponent(Transform);
-=======
     this._inverseWorldMatFlag = this.transform.registerWorldChangeFlag();
->>>>>>> 57e695ef
   }
 
   /**
