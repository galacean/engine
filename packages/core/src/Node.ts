import { Event, EventDispatcher, Logger, Util } from "@alipay/o3-base";
import { mat4, MathUtil, quat, vec3 } from "@alipay/o3-math";
import { Engine } from "./Engine";
<<<<<<< HEAD
import { vec3Type } from "./type";
=======
import { NodeAbility as Component } from "./NodeAbility";
import { Scene } from "./Scene";
import { vec3Type, mat4Type } from "./type";
import { DisorderedArray } from "./DisorderedArray";
import { Transform } from "./Transform";
>>>>>>> 76a6263c

/**
 * 节点类,可作为组件的容器。
 */
export class Node extends EventDispatcher {
  public static _nodes: DisorderedArray<Node> = new DisorderedArray();

  /**
   * 根据名字查找节点。
   * @param name - 名字
   * @returns 节点
   */
  static findByName(name: string): Node {
    const { _nodes } = Node;
    for (let i = _nodes.length - 1; i >= 0; i--) {
      const node = _nodes[i];
      const nodeName = node.name;
      if (nodeName === name) {
        return node;
      }
    }
    return null;
  }

  /**
   * 根据路径查找节点，使用‘/’符号作为路径分割符。
   * @param path - 路径
   * @param scene - @deprecated 兼容参数
   * @returns 节点
   */
  static findByPath(path: string, scene: Scene /*@deprecated*/): Node {
    const splits = path.split("/");
    const rootNode = scene.root;
    if (!rootNode) return null; //scene or scene.root maybe destroyed
    let node: Node = rootNode;
    const spitLength = splits.length;
    for (let i = spitLength - 1; i >= 0; ++i) {
      const split = splits[i];
      if (split) {
        node = Node._findChildByName(node, split);
        if (!node) {
          return null;
        }
      }
    }
    return node;
  }

  /**
   * @internal
   */
  static _findChildByName(root: Node, name: string): Node {
    const children = root._children;
    for (let i = children.length - 1; i >= 0; i--) {
      const child = children[i];
      if (child.name === name) {
        return child;
      }
    }
    return null;
  }

  private static _traverseSetOwnerScene(node: Node, scene: Scene): void {
    for (let i = node.children.length - 1; i >= 0; i--) {
      const child = node.children[i];
      child._scene = scene;
      this._traverseSetOwnerScene(node.children[i], scene);
    }
  }

  /* 名字。 */
  name: string;

  /* @internal */
  _isActiveInHierarchy: boolean = false;

  private _scene: Scene;
  private _active: boolean;
  private _children: Array<Node> = [];
  private _components: Array<Component> = [];
  private _parent: Node = null;
  private _activeChangedComponents: Component[];
  private _isRoot: boolean; //must add,because scene management mechanism
  public readonly transform: Transform;

  /** @deprecated */
  private _invModelMatrix: mat4Type = mat4.create();
  private tempVec30 = vec3.create();
  private tempVec31 = vec3.create();
  private tempVec32 = vec3.create();
  private tempVec33 = vec3.create();
  private tempVec34 = vec3.create();
  private tempVec36 = vec3.create();
  private tempQuat = quat.create();

  /**
   * 是否局部激活。
   */
  get isActive(): boolean {
    return this._active;
  }
  set isActive(value: boolean) {
    if (value !== this._active) {
      this._active = value;
      if (value) {
        const parent = this._parent;
        if (this._isRoot || (parent && parent._isActiveInHierarchy)) {
          this._processActive();
        }
      } else {
        if (this._isActiveInHierarchy) {
          this._processInActive();
        }
      }
    }
  }

  /**
   * 在层级中是否处于激活状态。
   */
  get isActiveInHierarchy(): boolean {
    return this._isActiveInHierarchy;
  }

  /**
   * 父节点。
   */
  get parent(): Node {
    return this._parent;
  }

  set parent(node: Node) {
    if (node !== this._parent) {
      const oldParent = this._parent;
      if (oldParent != null) {
        const oldParentChildren = oldParent._children;
        oldParentChildren.splice(oldParentChildren.indexOf(this), 1);
      }
      const newParent = (this._parent = node);
      if (newParent) {
        newParent._children.push(this);
        const parentScene = newParent._scene;
        if (this._scene !== parentScene) {
          this._scene = parentScene;
          Node._traverseSetOwnerScene(this, parentScene);
        }

        if (newParent._isActiveInHierarchy) {
          !this._isActiveInHierarchy && this._active && this._processActive();
        } else {
          this._isActiveInHierarchy && this._processInActive();
        }
      } else {
        if (oldParent) {
          this._scene = null;
          Node._traverseSetOwnerScene(this, null);
        }
        this._isActiveInHierarchy && this._processInActive();
      }
    }
    this._setTransformDirty();
  }

  /**
   * 子节点数量。
   */
  get childCount(): number {
    return this._children.length;
  }

  /**
   * 所属的场景对象。
   */
  get scene(): Scene {
    return this._scene;
  }

  /**
   * 创建一个节点。
   * @param scene - 所属的场景
   * @param parent - 父节点
   * @param name - 点名称
   */
  constructor(scene?: Scene, parent?: Node, name?: string) {
    super();
    Node._nodes.add(this);
    this._scene = scene;
    //TODO 因现有机制scene的rootNode 在创建时需要知道自己为root(判断activeInHierarchy时不需要判断父节点)
    this._isRoot = parent === null && name === "__root__";
    this.name = name;
    this.transform = this.addComponent(Transform);
    this.parent = parent;
    this.isActive = true;
  }

  /**
   * //TODO:组件通常不带构造函数参数，日后需要移除
   * 根据组件类型添加组件。
   * @returns	组件实例
   */
  addComponent<T extends Component>(type: new (node: Node, props?: object) => T, props: object = {}): T {
    const component = new type(this, props);
    this._components.push(component);
    if (this._isActiveInHierarchy) {
      component._setActive(true);
    }
    return component;
  }

  /**
   * //TODO:组件通常不带构造函数参数，日后需要移除
   * 根据组件类型获取组件。
   * @returns	组件实例
   */
  getComponent<T extends Component>(type: new (node: Node, props?: object) => T): T {
    for (let i = this._components.length - 1; i >= 0; i--) {
      const component = this._components[i];
      if (component instanceof type) {
        return component;
      }
    }
  }

  /**
   * //TODO:组件通常不带构造函数参数，日后需要移除
   * 根据组件类型获取组件集合。
   * @returns	组件实例集合
   */
  getComponents<T extends Component>(type: new (node: Node, props?: object) => T, results: Array<T>): Array<T> {
    for (let i = this._components.length - 1; i >= 0; i--) {
      const component = this._components[i];
      if (component instanceof type) {
        results.push(component);
      }
    }
    return results;
  }

  /**
   * 添加子节点对象。
   * @param child - 子节点
   */
  addChild(child: Node): void {
    child.parent = this;
  }

  /**
   * 删除子节点。
   * @param child - 子节点
   */
  removeChild(child: Node): void {
    child.parent = null;
  }

  /**
   * 根据索引获取子节点。
   * @param index - 索引
   * @returns 节点
   */
  getChild(index: number): Node {
    return this._children[index];
  }

  /**
   * 根据名字查找子节点。
   * @param name - 名字
   * @returns 节点
   */
  findByName(name: string): Node {
    const children = this._children;
    const child = Node._findChildByName(this, name);
    if (child) return child;
    for (let i = children.length - 1; i >= 0; i--) {
      const child = children[i];
      const grandson = child.findByName(name);
      if (grandson) {
        return grandson;
      }
    }
    return null;
  }

  /**
   * 根据路径查找节点，使用‘/’符号作为路径分割符。
   * @param path - 路径
   * @returns 节点
   */
  findByPath(path: string): Node {
    const splits = path.split("/");
    let node: Node = this;
    const spitLength = splits.length;
    for (let i = spitLength - 1; i >= 0; ++i) {
      const split = splits[i];
      if (split) {
        node = Node._findChildByName(node, split);
        if (!node) {
          return null;
        }
      }
    }
    return node;
  }

  /**
   * 清空子节点。
   */
  clearChildren(): void {
    const children = this._children;
    for (let i = children.length - 1; i >= 0; i--) {
      const child = children[i];
      if (child._parent) {
        child._scene = null;
        Node._traverseSetOwnerScene(child, null);
      }
      child._parent = null;
      child._isActiveInHierarchy && child._processInActive();
    }
  }

  /**
   * 克隆。
   * @returns 克隆的节点
   */
  clone(): Node {
    const newNode = new Node(this._scene, null, this.name);

    newNode._active = this._active;
    newNode._isActiveInHierarchy = this._isActiveInHierarchy; //克隆后仍属于相同父节点

    newNode.transform.localMatrix = this.transform.localMatrix;
    // Transform

    for (const childNode of this._children) {
      newNode.addChild(childNode.clone());
    }

    const abilityArray = this._components || [];
    const len = abilityArray.length;
    for (let i = 0; i < len; i++) {
      const ability = abilityArray[i];
      if (!(ability instanceof Transform)) {
        newNode.createAbility(ability.constructor as any, (ability as any)._props);
      }
    }

    return newNode;
  }

  /**
   * 销毁。
   */
  destroy(): void {
    // clear ability array
    const abilityArray = this._components;
    for (let i = abilityArray.length - 1; i >= 0; i--) {
      abilityArray[i].destroy();
    }
    this._components.length = 0;

    // clear children
    const children = this._children;
    for (let i = children.length - 1; i >= 0; i--) {
      children[i].destroy();
    }
    this._children.length = 0;

    // clear parent
    if (this._parent != null) {
      const parentChildren = this._parent._children;
      parentChildren.splice(parentChildren.indexOf(this), 1);
    }
    this._parent = null;
    Node._nodes.delete(this);
  }

  private _setActiveComponents(isActive: boolean): void {
    const activeChangedComponents = this._activeChangedComponents;
    for (let i = 0, length = activeChangedComponents.length; i < length; ++i) {
      activeChangedComponents[i]._setActive(isActive);
    }
    this._scene._componentsManager.putActiveChangedTempList(activeChangedComponents);
    this._activeChangedComponents = null;
  }

  private _processActive(): void {
    if (this._activeChangedComponents) {
      throw "Node: can't set the 'main inActive node' active in hierarchy,if the operate is in main inActive node or it's children script's onDisable Event.";
    }
    this._activeChangedComponents = this._scene._componentsManager.getActiveChangedTempList();
    this._setActiveInHierarchy(this._activeChangedComponents);
    this._setActiveComponents(true);
  }

  private _processInActive(): void {
    if (this._activeChangedComponents) {
      throw "Node: can't set the 'main active node' inActive in hierarchy,if the operate is in main active node or it's children script's onEnable Event.";
    }
    this._activeChangedComponents = this._scene._componentsManager.getActiveChangedTempList();
    this._setInActiveInHierarchy(this._activeChangedComponents);
    this._setActiveComponents(false);
  }

  private _setActiveInHierarchy(activeChangedComponents: Component[]): void {
    this._isActiveInHierarchy = true;
    const components = this._components;
    for (let i = components.length - 1; i >= 0; i--) {
      activeChangedComponents.push(components[i]);
    }
    const children = this._children;
    for (let i = children.length - 1; i >= 0; i--) {
      const child: Node = children[i];
      child.isActive && child._setActiveInHierarchy(activeChangedComponents);
    }
  }

  private _setInActiveInHierarchy(activeChangedComponents: Component[]): void {
    this._isActiveInHierarchy = false;
    const components = this._components;
    for (let i = components.length - 1; i >= 0; i--) {
      activeChangedComponents.push(components[i]);
    }
    const children = this._children;
    for (let i = children.length - 1; i >= 0; i--) {
      const child: Node = children[i];
      child.isActive && child._setInActiveInHierarchy(activeChangedComponents);
    }
  }

  private _setTransformDirty() {
    if (this.transform) {
      this.transform._parentChange();
    } else {
      for (let i = 0, len = this._children.length; i < len; i++) {
        this.children[i]._setTransformDirty();
      }
    }
  }

  //--------------------------------------------TobeConfirmed-------------------------------------------------
  /**
   * 创建子节点
   * @param {string} name 子节点的名称
   * @return {Node} 新创建的子节点对象
   */
  public createChild(name: string): Node {
    const child = new Node(this._scene, this, name);
    return child;
  }

  //--------------------------------------------------------------deprecated----------------------------------------------------------------

  /**
   * @deprecated
   * 子节点的数量
   * @member {number}
   * @readonly
   */
  get childrenCount(): number {
    return this._children.length;
  }

  /**
   * @deprecated
   * 父节点
   * @member {Node}
   */
  get parentNode(): Node {
    return this._parent;
  }

  set parentNode(parentObj: Node) {
    this.parent = parentObj;
  }

  /**
   * @deprecated
   * 子节点数组
   */
  get children(): Node[] {
    return this._children;
  }

  /**
   * @deprecated
   * 引擎对象
   * @member
   * @readonly
   */
  get engine(): Engine {
    return this._scene.engine;
  }

  /**
   * @deprecated
   * 所包含的组件的数量
   * @member {number}
   * @readonly
   */
  get abilityCount(): number {
    return this._components.length;
  }

  /**
   * @deprecated
   * 功能组件数组
   * @member {Array}
   * @readonly
   */
  get abilityArray(): Component[] {
    return this._components;
  }

  /**
   * @deprecated
   * 本节点的位置(Local Space)
   * @member {vec3}
   */
  get position() {
    return this.transform.position;
  }

  set position(val) {
    this.transform.position = val;
  }

  /**
   * @deprecated
   * 节点的上方向
   * @type {Array}
   * @readonly
   */
  get up() {
    return this.transform.getWorldUp(this.tempVec30);
  }

  /**
   * @deprecated
   * 节点的前方向
   * @type {Array}
   * @readonly
   */
  get forward() {
    return this.transform.getWorldForward(this.tempVec31);
  }

  /**
   * @deprecated
   * 节点的右方向
   * @type {Array}
   * @readonly
   */
  get right() {
    return this.transform.getWorldRight(this.tempVec32);
  }

  /**
   * @deprecated
   * 本节点的世界坐标系位置
   * @member {vec3}
   */
  get worldPosition() {
    return this.transform.worldPosition;
  }

  set worldPosition(val) {
    this.transform.worldPosition = val;
  }

  /** Property: 本节点的旋转四元数(Local Space)
   * @member {quat|Array}
   */
  get rotation() {
    return this.transform.rotationQuaternion;
  }

  set rotation(val) {
    this.transform.rotationQuaternion = val;
  }

  /**
   * @deprecated
   * 本节点的缩放系数(Local Space)
   * @member {vec3}
   */
  get scale() {
    return this.transform.scale;
  }

  set scale(val) {
    this.transform.scale = val;
  }

  /**
   * @deprecated
   * 设置是否投射阴影，只有导入 ShadowFeature 时生效
   * @member {boolean}
   */
  set castShadow(enabled: boolean) {
    enableRenderer(this, enabled, "castShadow");
  }

  /**
   * @deprecated
   * 设置是否接收阴影，只有导入 ShadowFeature 时生效
   * @member {boolean}
   */
  set recieveShadow(enabled) {
    enableRenderer(this, enabled, "recieveShadow");
  }

  /**
   * @deprecated
   * 设置产生深度纹理时是否忽略该纹理，只有导入 DepthFeature 时生效
   * @member {boolean}
   */
  set ignoreInDepthTexture(enabled: boolean) {
    enableRenderer(this, enabled, "ignoreInDepthTexture");
  }

  /**
<<<<<<< HEAD
   * matrix 是否发生变化
   * */
  get isDirty() {
    return this._modelMatrixDirty;
  }

  public onUpdate: (t?: number) => void;
  public _parent: Node;

  private _ownerScene: Scene;

  private _name: string;

  private _children: Node[];

  private _abilityArray: NodeAbility[];

  private _pendingDestroy: boolean;

  private _activeSelf: boolean;

  private _isActiveInInHierarchy: boolean;

  private propertyChangeEvnet = new Event("propertyChange");

  private _activeChangeFun;

  private _position;

  private _rotation;
  private _scale;
  private _modelMatrix;
  private _invModelMatrix;
  private _modelMatrixDirty;
  private _invModelMatrixDirty;
  private _up;
  private _right;
  private _forward;

  /**
   * 构造函数
   * @param {Scene} scene 所属的场景
   * @param {Node} parent 父节点
   * @param {string} name 节点名称
   */
  constructor(scene?: Scene, parent?: Node, name?: string) {
    super();

    // -- 核心数据
    this._ownerScene = scene;
    this._name = name;

    this._children = [];
    this._abilityArray = [];

    // -- 状态变量
    this._pendingDestroy = false;
    this._activeSelf = true; // local active state of this Node

    this._isActiveInInHierarchy = true;
    this._activeChangeFun = activeChange(this);

    // -- Transform
    this._position = vec3.create();
    this._rotation = quat.create();
    this._scale = vec3.fromValues(1, 1, 1);
    this._modelMatrix = mat4.create();
    this._invModelMatrix = mat4.create();
    this._modelMatrixDirty = true;
    this._invModelMatrixDirty = true;

    this.parentNode = parent;

    this._up = vec3.fromValues(0, 1, 0);
    this._right = vec3.fromValues(1, 0, 0);
    this._forward = vec3.fromValues(0, 0, 1);

    /**
     * 每帧执行的Update回调函数
     * @member {function}
     */
    this.onUpdate = null;
  }

  public clone(): Node {
    const newNode = new Node(this._ownerScene, null, this.name);

    newNode._pendingDestroy = this._pendingDestroy;
    newNode._activeSelf = this._activeSelf;
    newNode._isActiveInInHierarchy = this._isActiveInInHierarchy;

    // -- Transform
    newNode._position = vec3.clone(this._position);
    newNode._rotation = quat.clone(this._rotation);
    newNode._scale = vec3.clone(this._scale);
    newNode._modelMatrix = mat4.clone(this._modelMatrix);
    newNode._invModelMatrix = mat4.clone(this._invModelMatrix);
    newNode._modelMatrixDirty = this._modelMatrixDirty;
    newNode._invModelMatrixDirty = this._invModelMatrixDirty;

    for (const childNode of this._children) {
      newNode.addChild(childNode.clone());
    }

    const abilityArray = this._abilityArray || [];
    const len = abilityArray.length;
    for (let i = 0; i < len; i++) {
      const ability = abilityArray[i];
      newNode.createAbility(ability.constructor as any, {
        ...ability._props,
        isClone: true
      });
    }

    return newNode;
  }

  /**
   * 每帧状态更新，在Engine.tick()中被调用
   * @param {number} deltaTime
   * @private
   */
  public update(deltaTime: number): void {
    if (!this._activeSelf) {
      return;
    }

    // -- 检查并执行onUpdate函数
    if (this.onUpdate) {
      this.onUpdate(deltaTime);
    }

    // -- 更新所有 Ability
    const abilityArray = this._abilityArray;
    if (abilityArray) {
      for (let i = abilityArray.length - 1; i >= 0; i--) {
        const ability = abilityArray[i];

        if (ability.isPendingDestroy) {
          abilityArray.splice(i, 1);
          continue;
        }

        if (ability.enabled) {
          ability.update(deltaTime);
        }
      } // end of for
    }

    // -- 更新所有子节点
    const children = this._children;
    if (children) {
      for (let i = children.length - 1; i >= 0; i--) {
        const child = children[i];
        if (child._pendingDestroy) {
          children.splice(i, 1);
          continue;
        }
        child.update(deltaTime);
      } // end of for
    } // end of if
  }

  /**
   * 递归的访问自身&子节点
   * @param {SceneVisitor} visitor
   */
  public visit(visitor: SceneVisitor): void {
    if (!visitor.acceptNode(this)) {
      return;
    }

    const abilityArray = this._abilityArray;
    if (abilityArray) {
      for (let i = abilityArray.length - 1; i >= 0; i--) {
        visitor.acceptAbility(abilityArray[i]);
      }
    } // end of if

    const children = this._children;
    if (children) {
      for (let i = children.length - 1; i >= 0; i--) {
        children[i].visit(visitor);
      } // end of for
    } // end of if
  }

  /**
=======
   * @deprecated
>>>>>>> 76a6263c
   * 按照名称查找子节点
   * @param {string} name 对象名称
   * @return {Node}
   */
  public findChildByName(name: string): Node {
    // -- find in this
    const children = this._children;
    for (let i = children.length - 1; i >= 0; i--) {
      const child = children[i];
      if (child.name && child.name === name) {
        return child;
      }
    }

    // -- 递归的查找所有子节点
    for (let i = children.length - 1; i >= 0; i--) {
      const child = children[i];
      const findObj = child.findChildByName(name);
      if (findObj) {
        return findObj;
      }
    }

    return null;
  }

  /**
   * @deprecated
   * 按照路径查找子节点
   * @param {string} path 斜线分割的路径, 例如：'chicken/obj1/obj2'
   * @return {Node}
   */
  public findChildByPath(path: string): Node {
    const splits = path.split("/");
    if (splits.length === 0) {
      return null;
    }

    let obj: Node = this;
    for (const split of splits) {
      obj = obj.findChildByName(split);
      if (obj === null) {
        return null;
      }
    }
    return obj;
  }

  /**
   * @deprecated
   * 为这个节点，创建一个功能组件
   * @param {Class} abilityType 组件的类型
   * @param {object} props 组件的额外参数
   * @return {Component} 新创建的组件对象
   */
  public createAbility<T extends Component>(abilityType: new (node: Node, props?: object) => T, props: object = {}): T {
    const component = this.addComponent(abilityType, props);
    return component;
  }

  /**
   * @deprecated
   * 在当前节点中，查找指定类型的功能组件
   * @param {Class} abilityType
   * @return {Component}
   */
  public findAbilityByType<T extends Component>(abilityType: new (node: Node, props?: object) => T): T {
    const abilityArray = this._components;
    for (let i = abilityArray.length - 1; i >= 0; i--) {
      const ability = abilityArray[i];
      if (ability instanceof abilityType) {
        return ability;
      }
    }
    return null;
  }

  /**
   * @deprecated
   * 向节点添加一个已有的功能组件对象
   * @param {Component} abilityObject 功能组件对象
   */
  public attachAbility(abilityObject: Component): void {
    const index = this._components.indexOf(abilityObject);
    if (index !== -1) {
      this._components.push(abilityObject);
    }
  }

  /**
   * @deprecated
   * 把一个功能组件对象，从当前节点移除（不执行 destroy 操作）
   * @param {Component} abilityObject 功能组件对象
   */
  public detachAbility(abilityObject: Component): void {
    const index = this._components.indexOf(abilityObject);
    if (index !== -1) {
      this._components.splice(index, 1);
    }
  }

  /**
   * @deprecated
   * 使用四元数对对象进行增量旋转
   * @param {quat} rot 旋转四元数
   */
  public rotateByQuat(rot: number[] | Float32Array) {
    const rotateEuler = quat.toEuler(this.tempVec33, rot);
    this.transform.rotate(rotateEuler);
  }

  /**
   * @deprecated
   * 使用 Euler 角度对对象进行增量旋转, 单位：角度
   * @param {Array | vec3 | number} pitch 如果是number：围绕X轴的旋转；如果是数组：[x, y, z]或者[pitch, yaw, roll]
   * @param {number} yaw Y轴的旋转角度
   * @param {number} roll Z轴的旋转角度
   */
  public rotateByAngles(pitch: number, yaw: number, roll: number): void {
    if (Util.isArray(pitch)) {
      vec3.set(this.tempVec36, pitch[0], pitch[1], pitch[2]);
    } else {
      vec3.set(this.tempVec36, pitch, yaw, roll);
    }
    this.transform.rotate(this.tempVec36);
  }

  /**
   * @deprecated
   * 使用Euler角度的方式设置旋转, 单位：角度
   * @param {Array|vec3|number} pitch 如果是number：围绕X轴的旋转；如果是数组：[x, y, z]或者[pitch, yaw, roll]
   * @param {number} yaw 围绕Y轴的旋转
   * @param {number} roll 围绕Z轴的旋转
   */
  public setRotationAngles(pitch: number, yaw: number, roll: number): void {
    vec3.set(this.tempVec34, pitch, yaw, roll);
    this.transform.rotation = this.tempVec34;
  }

  /**
   * @deprecated
   * 使用Axis-Angle的方式设置旋转：围绕某个向量为轴，旋转一定角度
   * @param {Vec3} axis 旋转轴
   * @param {number} deg 旋转角度
   */
  public setRotationAxisAngle(axis: vec3Type, deg: number) {
    const rotateQuat = quat.setAxisAngle(this.tempQuat, axis, MathUtil.toRadian(deg));
    this.transform.rotationQuaternion = rotateQuat;
  }

  /**
   * @deprecated
   * 获取本节点的前方方向
   * @return {vec3} 节点的前方方向向量
   */
  public getForward(): vec3Type {
    return this.forward;
  }

  /**
   * @deprecated
   * 取得Local to World矩阵
   */
  public getModelMatrix(): mat4Type {
    return this.transform.worldMatrix;
  }

  /**
   * @deprecated
   * 使用 Local to World 更新内部 Transform 数据，效率较低
   * @param {mat4} m 变换矩阵
   */
  public setModelMatrix(m: number[] | Float32Array) {
    this.transform.worldMatrix = m;
  }

  /**
   * @deprecated
   */
  public setModelMatrixNew(m: number[] | Float32Array) {
    this.transform.worldMatrix = m;
  }

  /**
   * @deprecated
   * 取得World to Local矩阵
   * @return {mat4}
   */
  public getInvModelMatrix(): number[] | Float32Array {
    return mat4.invert(this._invModelMatrix, this.transform.worldMatrix);
  }

  /**
   * @deprecated
   * 设置Model矩阵，使得本节点‘看向’一个点
   * @param {vec3} center 看向的点
   * @param {vec3} up 指向上方的单位向量
   */
  public lookAt(center: vec3Type, up?: vec3Type) {
    this.transform.lookAt(center, up);
    return this;
  }
}

/**
 * @deprecated
 */
function enableRenderer(node: Node, enabled: boolean, key: string) {
  const abilityArray = node.abilityArray;

  if (abilityArray) {
    for (let i = abilityArray.length - 1; i >= 0; i--) {
      const ability = abilityArray[i];
      if (ability.isRenderable) {
        ability[key] = enabled;
      }
    } // end of for
  }

  const children = node.children;
  if (children) {
    for (let i = children.length - 1; i >= 0; i--) {
      const child = children[i];
      child[key] = enabled;
    } // end of for
  } // end of if
}<|MERGE_RESOLUTION|>--- conflicted
+++ resolved
@@ -1,15 +1,11 @@
 import { Event, EventDispatcher, Logger, Util } from "@alipay/o3-base";
 import { mat4, MathUtil, quat, vec3 } from "@alipay/o3-math";
 import { Engine } from "./Engine";
-<<<<<<< HEAD
-import { vec3Type } from "./type";
-=======
 import { NodeAbility as Component } from "./NodeAbility";
 import { Scene } from "./Scene";
 import { vec3Type, mat4Type } from "./type";
 import { DisorderedArray } from "./DisorderedArray";
 import { Transform } from "./Transform";
->>>>>>> 76a6263c
 
 /**
  * 节点类,可作为组件的容器。
@@ -630,198 +626,7 @@
   }
 
   /**
-<<<<<<< HEAD
-   * matrix 是否发生变化
-   * */
-  get isDirty() {
-    return this._modelMatrixDirty;
-  }
-
-  public onUpdate: (t?: number) => void;
-  public _parent: Node;
-
-  private _ownerScene: Scene;
-
-  private _name: string;
-
-  private _children: Node[];
-
-  private _abilityArray: NodeAbility[];
-
-  private _pendingDestroy: boolean;
-
-  private _activeSelf: boolean;
-
-  private _isActiveInInHierarchy: boolean;
-
-  private propertyChangeEvnet = new Event("propertyChange");
-
-  private _activeChangeFun;
-
-  private _position;
-
-  private _rotation;
-  private _scale;
-  private _modelMatrix;
-  private _invModelMatrix;
-  private _modelMatrixDirty;
-  private _invModelMatrixDirty;
-  private _up;
-  private _right;
-  private _forward;
-
-  /**
-   * 构造函数
-   * @param {Scene} scene 所属的场景
-   * @param {Node} parent 父节点
-   * @param {string} name 节点名称
-   */
-  constructor(scene?: Scene, parent?: Node, name?: string) {
-    super();
-
-    // -- 核心数据
-    this._ownerScene = scene;
-    this._name = name;
-
-    this._children = [];
-    this._abilityArray = [];
-
-    // -- 状态变量
-    this._pendingDestroy = false;
-    this._activeSelf = true; // local active state of this Node
-
-    this._isActiveInInHierarchy = true;
-    this._activeChangeFun = activeChange(this);
-
-    // -- Transform
-    this._position = vec3.create();
-    this._rotation = quat.create();
-    this._scale = vec3.fromValues(1, 1, 1);
-    this._modelMatrix = mat4.create();
-    this._invModelMatrix = mat4.create();
-    this._modelMatrixDirty = true;
-    this._invModelMatrixDirty = true;
-
-    this.parentNode = parent;
-
-    this._up = vec3.fromValues(0, 1, 0);
-    this._right = vec3.fromValues(1, 0, 0);
-    this._forward = vec3.fromValues(0, 0, 1);
-
-    /**
-     * 每帧执行的Update回调函数
-     * @member {function}
-     */
-    this.onUpdate = null;
-  }
-
-  public clone(): Node {
-    const newNode = new Node(this._ownerScene, null, this.name);
-
-    newNode._pendingDestroy = this._pendingDestroy;
-    newNode._activeSelf = this._activeSelf;
-    newNode._isActiveInInHierarchy = this._isActiveInInHierarchy;
-
-    // -- Transform
-    newNode._position = vec3.clone(this._position);
-    newNode._rotation = quat.clone(this._rotation);
-    newNode._scale = vec3.clone(this._scale);
-    newNode._modelMatrix = mat4.clone(this._modelMatrix);
-    newNode._invModelMatrix = mat4.clone(this._invModelMatrix);
-    newNode._modelMatrixDirty = this._modelMatrixDirty;
-    newNode._invModelMatrixDirty = this._invModelMatrixDirty;
-
-    for (const childNode of this._children) {
-      newNode.addChild(childNode.clone());
-    }
-
-    const abilityArray = this._abilityArray || [];
-    const len = abilityArray.length;
-    for (let i = 0; i < len; i++) {
-      const ability = abilityArray[i];
-      newNode.createAbility(ability.constructor as any, {
-        ...ability._props,
-        isClone: true
-      });
-    }
-
-    return newNode;
-  }
-
-  /**
-   * 每帧状态更新，在Engine.tick()中被调用
-   * @param {number} deltaTime
-   * @private
-   */
-  public update(deltaTime: number): void {
-    if (!this._activeSelf) {
-      return;
-    }
-
-    // -- 检查并执行onUpdate函数
-    if (this.onUpdate) {
-      this.onUpdate(deltaTime);
-    }
-
-    // -- 更新所有 Ability
-    const abilityArray = this._abilityArray;
-    if (abilityArray) {
-      for (let i = abilityArray.length - 1; i >= 0; i--) {
-        const ability = abilityArray[i];
-
-        if (ability.isPendingDestroy) {
-          abilityArray.splice(i, 1);
-          continue;
-        }
-
-        if (ability.enabled) {
-          ability.update(deltaTime);
-        }
-      } // end of for
-    }
-
-    // -- 更新所有子节点
-    const children = this._children;
-    if (children) {
-      for (let i = children.length - 1; i >= 0; i--) {
-        const child = children[i];
-        if (child._pendingDestroy) {
-          children.splice(i, 1);
-          continue;
-        }
-        child.update(deltaTime);
-      } // end of for
-    } // end of if
-  }
-
-  /**
-   * 递归的访问自身&子节点
-   * @param {SceneVisitor} visitor
-   */
-  public visit(visitor: SceneVisitor): void {
-    if (!visitor.acceptNode(this)) {
-      return;
-    }
-
-    const abilityArray = this._abilityArray;
-    if (abilityArray) {
-      for (let i = abilityArray.length - 1; i >= 0; i--) {
-        visitor.acceptAbility(abilityArray[i]);
-      }
-    } // end of if
-
-    const children = this._children;
-    if (children) {
-      for (let i = children.length - 1; i >= 0; i--) {
-        children[i].visit(visitor);
-      } // end of for
-    } // end of if
-  }
-
-  /**
-=======
-   * @deprecated
->>>>>>> 76a6263c
+   * @deprecated
    * 按照名称查找子节点
    * @param {string} name 对象名称
    * @return {Node}
