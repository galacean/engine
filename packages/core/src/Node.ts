import { Event, EventDispatcher, Logger, Util } from "@alipay/o3-base";
import { mat4, MathUtil, quat, vec3 } from "@alipay/o3-math";
import { Engine } from "./Engine";
import { NodeAbility } from "./NodeAbility";
import { Scene } from "./Scene";
import { SceneVisitor } from "./SceneVisitor";
import { vec3Type } from "./type";
<<<<<<< HEAD
import { Transform } from "./Transform";
import { StandardTransform } from "./StandardTransform";
=======
>>>>>>> e2d4d827

/**
 * 节点类,可作为组件的容器。
 */
export class Node extends EventDispatcher {
<<<<<<< HEAD
  private _components: NodeAbility[];
  private _active: boolean;
  private _parent: Node;
=======
  /**
   * 根据名字查找节点。
   * @param name - 名字
   * @returns 节点
   */
  static findByName(name: string): Node {
    //TODO:
    return null;
  }

  /**
   * 根据路径查找节点，使用‘/’符号作为路径分割符。
   * @param path - 路径
   * @returns 节点
   */
  static findByPath(path: string): Node {
    //TODO:
    return null;
  }

>>>>>>> e2d4d827
  /** 名字。 */
  name: string;

  /**
   * 是否局部激活。
   */
  get active(): boolean {
    //TODO:
    return this._active;
  }
  set active(value: boolean) {
    //TODO:
    this._active = value;
  }

  /**
   * 在层级中是否处于激活状态。
   */
  get activeInHierarchy(): boolean {
    //TODO:
    if (this.parent) {
      return this.active && this.parent.activeInHierarchy;
    } else {
      return this.active;
    }
  }

  /**
   * 父变换。
   */
  get parent(): Node {
    //TODO:
    return this._parent;
  }

  set parent(node: Node) {
    //TODO:
    if (!node || node === this._parent) {
      return;
    }
    if (this._parent != null) {
      const index = this._parent._children.indexOf(this);
      if (index > -1) {
        this._parent._children.splice(index, 1);
        this._parent.removeEventListener("isActiveInHierarchyChange", this._activeChangeFun);
      } else {
        Logger.debug("can not find this object in _parent._children");
      }
    }
    this._parent = node;
    this._parent._children.push(this);
    this._parent.addEventListener("isActiveInHierarchyChange", this._activeChangeFun);
  }

  /**
   * 子变换数量。
   */
  get childCount(): number {
    //TODO:
    return this._children.length;
  }

  /**
   * 构造函数
   * @param scene - 所属的场景
   * @param parent - 父节点
   * @param name - 点名称
   */
  constructor(scene?: Scene, parent?: Node, name?: string) {
    super();

    // -- 核心数据
    this._ownerScene = scene;
    this._name = name;

    this._children = [];
    this._abilityArray = [];
    this._components = [];

    // -- 状态变量
    this._pendingDestroy = false;
    this._activeSelf = true; // local active state of this Node

    this._isActiveInInHierarchy = true;
    this._activeChangeFun = activeChange(this);

    // -- Transform
    this._position = vec3.create();
    this._rotation = quat.create();
    this._scale = vec3.fromValues(1, 1, 1);
    this._modelMatrix = mat4.create();
    this._invModelMatrix = mat4.create();
    this._modelMatrixDirty = true;
    this._invModelMatrixDirty = true;

    this.parentNode = parent;

    this._up = vec3.fromValues(0, 1, 0);
    this._right = vec3.fromValues(1, 0, 0);
    this._forward = vec3.fromValues(0, 0, 1);

    /**
     * 每帧执行的Update回调函数
     * @member {function}
     */
    this.onUpdate = null;
<<<<<<< HEAD

    this.transform = new Transform(this);
=======
>>>>>>> e2d4d827
  }

  /**
   * //TODO:组件通常不带构造函数参数，日后需要移除
   * 根据组件类型添加组件。
   * @returns	组件实例
   */
  addComponent<T extends NodeAbility>(type: new (node: Node, props?: object) => T, props: object = {}): T {
    //TODO:
    const component = new type(this, props);
    this._components.push(component);
    return component;
  }

  /**
   * //TODO:组件通常不带构造函数参数，日后需要移除
   * 根据组件类型获取组件。
   * @returns	组件实例
   */
  getComponent<T extends NodeAbility>(type: new (node: Node, props?: object) => T): T {
    return (this._components.filter(component => component instanceof type)[0] as T) || null;
  }

  /**
   * //TODO:组件通常不带构造函数参数，日后需要移除
   * 根据组件类型获取组件集合。
   * @returns	组件实例集合
   */
  getComponents<T extends NodeAbility>(type: new (node: Node, props?: object) => T, results: Array<T>): Array<T> {
    //TODO:
    results = this._components.filter(component => component instanceof type) as T[];
    return results;
  }

  /**
   * 添加子节点对象。
   * @param child - 子节点
   */
  addChild(child: Node): void {
    //TODO:优化
    if (child._ownerScene !== this._ownerScene) {
      // fixme: remove below code after gltf loader can set the right ownerScene
      child._ownerScene = this._ownerScene;

      Node.traverseSetOwnerScene(child);
      // throw new Error( 'Node should NOT shared between scenes.' );
    }
    child.parentNode = this;
  }

  /**
   * 删除子节点。
   * @param child - 子节点
   */
  removeChild(child: Node): void {
    //TODO:优化
    const index = this._children.indexOf(child);
    if (index < 0) {
      Logger.warn(`child's parent is not this node!`);
      return;
    }
    this._children.splice(index, 1);
    child._parent = null;

    if (this._ownerScene) {
      child.traverseAbilitiesTriggerEnabled(false);
      child._ownerScene = null;
      Node.traverseSetOwnerScene(child);
    }
  }

  /**
   * 根据索引获取子节点。
   * @param index - 索引
   * @returns 节点
   */
  getChild(index: number): Node {
    //TODO:
    return this._children[index];
  }

  /**
<<<<<<< HEAD
   * 根据名字查找子节点。
=======
   * 根据名字查找节点。
>>>>>>> e2d4d827
   * @param name - 名字
   * @returns 节点
   */
  findByName(name: string): Node {
    //TODO:
    // -- find in this
    const children = this._children;
    for (let i = children.length - 1; i >= 0; i--) {
      const child = children[i];
      if (child._name && child._name === name) {
        return child;
      }
    }

    // -- 递归的查找所有子节点
    for (let i = children.length - 1; i >= 0; i--) {
      const child = children[i];
      const findObj = child.findByName(name);
      if (findObj) {
        return findObj;
      }
    }

    return null;
  }

  /**
<<<<<<< HEAD
   * 根据路径查找子节点，使用‘/’符号作为路径分割符。
   * @param name - 名字
=======
   * 根据路径查找节点，使用‘/’符号作为路径分割符。
   * @param path - 路径
>>>>>>> e2d4d827
   * @returns 节点
   */
  findByPath(path: string): Node {
    //TODO:
    const splits = path.split("/");
    if (splits.length === 0) {
      return null;
    }
    let obj: Node = this;
    for (const split of splits) {
      if (split) {
        obj = obj.findByName(split);
        if (obj === null) {
          return null;
        }
      }
    }
    return obj;
  }

  /**
   * 清空子节点。
   */
  clearChildren(): void {
    //TODO:
    const children = this._children;
    for (let i = children.length - 1; i >= 0; i--) {
      children[i].destroy();
    }
  }

  /**
   * 克隆。
   */
  public clone(): Node {
    const newNode = new Node(this._ownerScene, null, this.name);

    newNode._pendingDestroy = this._pendingDestroy;
    newNode._activeSelf = this._activeSelf;
    newNode._isActiveInInHierarchy = this._isActiveInInHierarchy;

    // -- Transform
    newNode._position = vec3.clone(this._position);
    newNode._rotation = quat.clone(this._rotation);
    newNode._scale = vec3.clone(this._scale);
    newNode._modelMatrix = mat4.clone(this._modelMatrix);
    newNode._invModelMatrix = mat4.clone(this._invModelMatrix);
    newNode._modelMatrixDirty = this._modelMatrixDirty;
    newNode._invModelMatrixDirty = this._invModelMatrixDirty;

    for (const childNode of this._children) {
      newNode.addChild(childNode.clone());
    }

    const abilityArray = this._abilityArray || [];
    const len = abilityArray.length;
    for (let i = 0; i < len; i++) {
      const ability = abilityArray[i];
      newNode.createAbility(ability.constructor as any, ability._props);
    }

    return newNode;
  }

  /**
   * 销毁。
   */
  public destroy(): void {
    this._pendingDestroy = true;

    // -- clear ability array
    const abilityArray = this._abilityArray;
    for (let i = abilityArray.length - 1; i >= 0; i--) {
      abilityArray[i].destroy();
    }
    this._abilityArray = [];

    // -- clear children
    const children = this._children;
    for (let i = children.length - 1; i >= 0; i--) {
      children[i].destroy();
    }
    this._children = [];

    // -- clear parent
    if (this._parent != null) {
      const index = this._parent._children.indexOf(this);
      if (index > -1) {
        this._parent._children.splice(index, 1);
        this._parent.removeEventListener("isActiveInHierarchyChange", this._activeChangeFun);
      } else {
        Logger.debug("can not find this object in _parent._children");
      }
    }
    this._parent = null;
  }

  //--------------------------------------------TobeConfirmed--------------------------------------------------

  /**
   * 所属的场景对象。
   */
  get scene(): Scene {
    return this._ownerScene;
  }

  private _ownerScene: Scene;

  private _name: string;

  private _children: Node[];

  private _abilityArray: NodeAbility[];

  private _pendingDestroy: boolean;

  private _activeSelf: boolean;

  private _isActiveInInHierarchy: boolean;

  private propertyChangeEvnet = new Event("propertyChange");

  private _activeChangeFun;

  private _position;

  private _rotation;
  private _scale;
  private _modelMatrix;
  private _invModelMatrix;
  private _modelMatrixDirty;
  private _invModelMatrixDirty;
  private _up;
  private _right;
  private _forward;

  /**
   * 创建子节点
   * @param {string} name 子节点的名称
   * @return {Node} 新创建的子节点对象
   */
  public createChild(name: string): Node {
    const child = new Node(this._ownerScene, this, name);
    return child;
  }

<<<<<<< HEAD
  /**
   * 添加子节点对象
   * @param {Node} child
   */
  public addChild(child: Node): void {
    if (child._ownerScene !== this._ownerScene) {
      // fixme: remove below code after gltf loader can set the right ownerScene
      child._ownerScene = this._ownerScene;

      Node.traverseSetOwnerScene(child);
      // throw new Error( 'Node should NOT shared between scenes.' );
    }
    child.parent = this;
  }

  /**
   * 删除子节点
   * @param child
   */
  public removeChild(child: Node) {
    const index = this._children.indexOf(child);
    if (index < 0) {
      Logger.warn(`child's parent is not this node!`);
      return;
    }
    this._children.splice(index, 1);
    child._parent = null;

    if (this._ownerScene) {
      child.traverseAbilitiesTriggerEnabled(false);
      child._ownerScene = null;
      Node.traverseSetOwnerScene(child);
    }
  }

=======
>>>>>>> e2d4d827
  //--------------------------------------------------------------deprecated----------------------------------------------------------------

  /** @deprecated */
  public onUpdate: (t?: number) => void;

  /**
   * @deprecated
   * 是否被销毁
   * @member {boolean}
   * @readonly
   * @private
   */
  get isPendingDestroy(): boolean {
    return this._pendingDestroy;
  }

  /**
   * @deprecated
   * 子节点的数量
   * @member {number}
   * @readonly
   */
  get childrenCount(): number {
    return this._children.length;
  }

  /**
   * @deprecated
   * 父节点
   * @member {Node}
   */
  get parentNode(): Node {
    return this._parent;
  }

  set parentNode(parentObj: Node) {
    if (!parentObj || parentObj === this._parent) {
      return;
    }

    if (this._parent != null) {
      const index = this._parent._children.indexOf(this);
      if (index > -1) {
        this._parent._children.splice(index, 1);
        this._parent.removeEventListener("isActiveInHierarchyChange", this._activeChangeFun);
      } else {
        Logger.debug("can not find this object in _parent._children");
      }
    }

    this._parent = parentObj;
    parentObj._children.push(this);
    this._parent.addEventListener("isActiveInHierarchyChange", this._activeChangeFun);
    this._activeChangeFun();
    this._markTransformDirty();
  }

  /**
   * @deprecated
   * 在SceneGraph中是否Active
   * @member {boolean}
   * @readonly
   */
  get isActiveInHierarchy(): boolean {
    return this._isActiveInInHierarchy;
  }

  set isActiveInHierarchy(isActiveInHierarchy: boolean) {
    this._isActiveInInHierarchy = isActiveInHierarchy;
    this.trigger(new Event("isActiveInHierarchyChange"));
    this.traverseAbilitiesTriggerEnabled(isActiveInHierarchy);
  }

  /**
   * @deprecated
   * 本节点是否Active
   */
  get isActive(): boolean {
    return this._activeSelf;
  }

  set isActive(val: boolean) {
    this._activeSelf = val;
    this._activeChangeFun();
  }

  /**
   * @deprecated
   * 子节点数组
   */
  get children(): Node[] {
    return this._children;
  }

  /**
   * @deprecated
   * 引擎对象
   * @member
   * @readonly
   */
  get engine(): Engine {
    return this._ownerScene.engine;
  }

  /**
   * @deprecated
   * 所包含的组件的数量
   * @member {number}
   * @readonly
   */
  get abilityCount(): number {
    return this._abilityArray.length;
  }

  /**
   * @deprecated
   * matrix 是否发生变化
   */
  get isDirty() {
    return this._modelMatrixDirty;
  }

  /**
   * @deprecated
   * 功能组件数组
   * @member {Array}
   * @readonly
   */
  get abilityArray(): NodeAbility[] {
    return this._abilityArray;
  }

  /**
   * @deprecated
   * 本节点的位置(Local Space)
   * @member {vec3}
   */
  get position() {
    return this._position;
  }

  set position(val) {
    vec3.set(this._position, val[0], val[1], val[2]);
    this._markTransformDirty();
  }

  /**
   * @deprecated
   * 节点的上方向
   * @type {Array}
   * @readonly
   */
  get up() {
    return this._up;
  }

  /**
   * @deprecated
   * 节点的前方向
   * @type {Array}
   * @readonly
   */
  get forward() {
    return this._forward;
  }

  /**
   * @deprecated
   * 节点的右方向
   * @type {Array}
   * @readonly
   */
  get right() {
    return this._right;
  }

  /**
   * @deprecated
   * 本节点的世界坐标系位置
   * @member {vec3}
   */
  get worldPosition() {
    if (this._parent) {
      const parentModel = this._parent.getModelMatrix();
      const pos = vec3.create();
      vec3.transformMat4(pos, this._position, parentModel);
      return pos;
    } else {
      return this._position;
    }
  }

  set worldPosition(val) {
    const pos = vec3.fromValues(val[0], val[1], val[2]);
    if (this._parent) {
      const matWorldToLocal = this._parent.getInvModelMatrix();
      vec3.transformMat4(this._position, pos, matWorldToLocal);
    } else {
      this._position = pos;
    }
    this._markTransformDirty();
  }

  /** Property: 本节点的旋转四元数(Local Space)
   * @member {quat|Array}
   */
  get rotation() {
    return this._rotation;
  }

  set rotation(val) {
    quat.set(this._rotation, val[0], val[1], val[2], val[3]);
    this._markTransformDirty();
  }

  /**
   * @deprecated
   * 本节点的缩放系数(Local Space)
   * @member {vec3}
   */
  get scale() {
    return this._scale;
  }

  set scale(val) {
    vec3.set(this._scale, val[0], val[1], val[2]);
    this._markTransformDirty();
  }

  /**
   * @deprecated
   * 设置是否投射阴影，只有导入 ShadowFeature 时生效
   * @member {boolean}
   */
  set castShadow(enabled: boolean) {
    enableRenderer(this, enabled, "castShadow");
  }

  /**
   * @deprecated
   * 设置是否接收阴影，只有导入 ShadowFeature 时生效
   * @member {boolean}
   */
  set recieveShadow(enabled) {
    enableRenderer(this, enabled, "recieveShadow");
  }

  /**
   * @deprecated
   * 设置产生深度纹理时是否忽略该纹理，只有导入 DepthFeature 时生效
   * @member {boolean}
   */
  set ignoreInDepthTexture(enabled: boolean) {
    enableRenderer(this, enabled, "ignoreInDepthTexture");
  }

  /**
   * @deprecated
   * 按照名称查找子节点
   * @param {string} name 对象名称
   * @return {Node}
   */
  public findChildByName(name: string): Node {
    // -- find in this
    const children = this._children;
    for (let i = children.length - 1; i >= 0; i--) {
      const child = children[i];
      if (child._name && child._name === name) {
        return child;
      }
    }

    // -- 递归的查找所有子节点
    for (let i = children.length - 1; i >= 0; i--) {
      const child = children[i];
      const findObj = child.findChildByName(name);
      if (findObj) {
        return findObj;
      }
    }

    return null;
  }

  /**
   * @deprecated
   * 按照路径查找子节点
   * @param {string} path 斜线分割的路径, 例如：'chicken/obj1/obj2'
   * @return {Node}
   */
  public findChildByPath(path: string): Node {
    const splits = path.split("/");
    if (splits.length === 0) {
      return null;
    }

    let obj: Node = this;
    for (const split of splits) {
      obj = obj.findChildByName(split);
      if (obj === null) {
        return null;
      }
    }
    return obj;
  }

  /**
   * @deprecated
   * 为这个节点，创建一个功能组件
   * @param {Class} abilityType 组件的类型
   * @param {object} props 组件的额外参数
   * @return {NodeAbility} 新创建的组件对象
   */
  public createAbility<T extends NodeAbility>(
    abilityType: new (node: Node, props?: object) => T,
    props: object = {}
  ): T {
    const newAbility = new abilityType(this, props);
    this._abilityArray.push(newAbility);
    return newAbility;
  }

  /**
   * @deprecated
   * 在当前节点中，查找指定类型的功能组件
   * @param {Class} abilityType
   * @return {NodeAbility}
   */
  public findAbilityByType<T extends NodeAbility>(abilityType: new (node: Node, props?: object) => T): T {
    const abilityArray = this._abilityArray;
    for (let i = abilityArray.length - 1; i >= 0; i--) {
      const ability = abilityArray[i];
      if (ability instanceof abilityType) {
        return ability;
      }
    }
    return null;
  }

  /**
   * @deprecated
   * 递归的访问自身&子节点
   * @param {SceneVisitor} visitor
   */
  public visit(visitor: SceneVisitor): void {
    if (!visitor.acceptNode(this)) {
      return;
    }

    const abilityArray = this._abilityArray;
    if (abilityArray) {
      for (let i = abilityArray.length - 1; i >= 0; i--) {
        visitor.acceptAbility(abilityArray[i]);
      }
    } // end of if

    const children = this._children;
    if (children) {
      for (let i = children.length - 1; i >= 0; i--) {
        children[i].visit(visitor);
      } // end of for
    } // end of if
  }

  /**
   * @deprecated
   * 每帧状态更新，在Engine.tick()中被调用
   * @param {number} deltaTime
   * @private
   */
  public update(deltaTime: number): void {
    if (!this._activeSelf) {
      return;
    }

    // -- 检查并执行onUpdate函数
    if (this.onUpdate) {
      this.onUpdate(deltaTime);
    }

    // -- 更新所有 Ability
    const abilityArray = this._abilityArray;
    if (abilityArray) {
      for (let i = abilityArray.length - 1; i >= 0; i--) {
        const ability = abilityArray[i];

        if (ability.isPendingDestroy) {
          abilityArray.splice(i, 1);
          continue;
        }

        if (ability.enabled) {
          ability.update(deltaTime);
        }
      } // end of for
    }

    // -- 更新所有子节点
    const children = this._children;
    if (children) {
      for (let i = children.length - 1; i >= 0; i--) {
        const child = children[i];
        if (child._pendingDestroy) {
          children.splice(i, 1);
          continue;
        }
        child.update(deltaTime);
      } // end of for
    } // end of if
  }

  /**
   * @deprecated
   * 向节点添加一个已有的功能组件对象
   * @param {NodeAbility} abilityObject 功能组件对象
   */
  public attachAbility(abilityObject: NodeAbility): void {
    const index = this._abilityArray.indexOf(abilityObject);
    if (index !== -1) {
      this._abilityArray.push(abilityObject);
    }
  }

  /**
   * @deprecated
   * 把一个功能组件对象，从当前节点移除（不执行 destroy 操作）
   * @param {NodeAbility} abilityObject 功能组件对象
   */
  public detachAbility(abilityObject: NodeAbility): void {
    const index = this._abilityArray.indexOf(abilityObject);
    if (index !== -1) {
      this._abilityArray.splice(index, 1);
    }
  }

  /**
   * @deprecated
   * 使用四元数对对象进行增量旋转
   * @param {quat} rot 旋转四元数
   */
  public rotateByQuat(rot: number[] | Float32Array) {
    quat.multiply(this._rotation, this._rotation, rot);
    this._markTransformDirty();
  }

  /**
   * @deprecated
   */
  private traverseAbilitiesTriggerEnabled(enabled: boolean) {
    const eventName = enabled ? "enabled" : "disabled";
    for (let i = 0; i < this._abilityArray.length; i++) {
      const abiltiy = this._abilityArray[i];
      if (abiltiy && abiltiy.started && abiltiy.enabled) {
        abiltiy.trigger(new Event(eventName, this));
      }
    }
  }

  /**
   * @deprecated
   */
  private static traverseSetOwnerScene(node: Node) {
    for (let i = node.children.length - 1; i >= 0; i--) {
      const child = node.children[i];
      const enabled = node._ownerScene ? false : true;
      node.traverseAbilitiesTriggerEnabled(enabled);

      child._ownerScene = node._ownerScene;
      this.traverseSetOwnerScene(node.children[i]);
    }
  }

  /**
   * @deprecated
   * 使用 Euler 角度对对象进行增量旋转, 单位：角度
   * @param {Array | vec3 | number} pitch 如果是number：围绕X轴的旋转；如果是数组：[x, y, z]或者[pitch, yaw, roll]
   * @param {number} yaw Y轴的旋转角度
   * @param {number} roll Z轴的旋转角度
   */
  public rotateByAngles(pitch: number, yaw: number, roll: number): void {
    const rot = quat.create();
    if (Util.isArray(pitch)) {
      quat.fromEuler(rot, pitch[0], pitch[1], pitch[2]);
    } else {
      quat.fromEuler(rot, pitch, yaw, roll);
    }

    quat.multiply(this._rotation, this._rotation, rot);
    this._markTransformDirty();
  }

  /**
   * @deprecated
   * 使用Euler角度的方式设置旋转, 单位：角度
   * @param {Array|vec3|number} pitch 如果是number：围绕X轴的旋转；如果是数组：[x, y, z]或者[pitch, yaw, roll]
   * @param {number} yaw 围绕Y轴的旋转
   * @param {number} roll 围绕Z轴的旋转
   */
  public setRotationAngles(pitch: number, yaw: number, roll: number): void {
    if (Util.isArray(pitch)) {
      quat.fromEuler(this._rotation, pitch[0], pitch[1], pitch[2]);
    } else {
      quat.fromEuler(this._rotation, pitch, yaw, roll);
    }
    this._markTransformDirty();
  }

  /**
   * @deprecated
   * 使用Axis-Angle的方式设置旋转：围绕某个向量为轴，旋转一定角度
   * @param {Vec3} axis 旋转轴
   * @param {number} deg 旋转角度
   */
  public setRotationAxisAngle(axis, deg: number) {
    quat.setAxisAngle(this._rotation, axis, MathUtil.toRadian(deg));
    this._markTransformDirty();
  }

  /**
   * @deprecated
   * 获取本节点的前方方向
   * @return {vec3} 节点的前方方向向量
   */
  public getForward(): number[] | Float32Array {
    const modelMatrix = this.getModelMatrix();
    return vec3.fromValues(modelMatrix[8], modelMatrix[9], modelMatrix[10]);
  }

  /**
   * @deprecated
   * 取得Local to World矩阵
   */
  public getModelMatrix(): number[] | Float32Array {
    if (this._modelMatrixDirty) {
      this._updateModelMatrix();
      vec3.set(this._right, this._modelMatrix[0], this._modelMatrix[1], this._modelMatrix[2]);
      vec3.set(this._up, this._modelMatrix[4], this._modelMatrix[5], this._modelMatrix[6]);
      vec3.set(this._forward, this._modelMatrix[8], this._modelMatrix[9], this._modelMatrix[10]);
      vec3.normalize(this._right, this._right);
      vec3.normalize(this._up, this._up);
      vec3.normalize(this._forward, this._forward);
    }
    return this._modelMatrix;
  }

  /**
   * @deprecated
   * 使用 Local to World 更新内部 Transform 数据，效率较低
   * @param {mat4} m 变换矩阵
   */
  public setModelMatrix(m: number[] | Float32Array) {
    const transformMat = mat4.clone(m);
    if (this._parent) {
      const parentInvMat = this._parent.getInvModelMatrix();
      mat4.mul(transformMat, parentInvMat, transformMat);
    }

    mat4.getTranslation(this._position, transformMat);
    mat4.getRotation(this._rotation, transformMat);
    mat4.getScaling(this._scale, transformMat);

    this._markTransformDirty();
  }

  /**
   * @deprecated
   */
  public setModelMatrixNew(m: number[] | Float32Array) {
    const transformMat = mat4.clone(m);
    if (this._parent) {
      const parentInvMat = this._parent.getInvModelMatrix();
      mat4.mul(transformMat, parentInvMat, transformMat);
    }

    mat4.decompose(transformMat, this._position, this._rotation, this._scale);

    this._markTransformDirty();
  }

  /**
   * @deprecated
   * 取得World to Local矩阵
   * @return {mat4}
   */
  public getInvModelMatrix(): number[] | Float32Array {
    if (this._modelMatrixDirty || this._invModelMatrixDirty) {
      this._updateInvModelMatrix();
    }
    return this._invModelMatrix;
  }

  /**
   * @deprecated
   * 重新计算Local to World矩阵
   * @private
   */
  public _updateModelMatrix(): void {
    const temp = mat4.clone(this._modelMatrix);

    mat4.fromRotationTranslationScale(this._modelMatrix, this._rotation, this._position, this._scale);
    if (this._parent) {
      const parentMat = this._parent.getModelMatrix();
      mat4.mul(this._modelMatrix, parentMat, this._modelMatrix);
    }

    if (!mat4.equals(temp, this._modelMatrix)) {
      this.trigger(this.propertyChangeEvnet);
    }

    this._modelMatrixDirty = false;
  }

  /**
   * @deprecated
   * 重新计算World to Local矩阵
   * @private
   */
  public _updateInvModelMatrix(): void {
    mat4.invert(this._invModelMatrix, this.getModelMatrix());
    this._invModelMatrixDirty = false;
  }

  /**
   * @deprecated
   * 设置Transform Dirty标志，包括子节点
   * @private
   */
  public _markTransformDirty(): void {
    if (this._modelMatrixDirty && this._invModelMatrixDirty) {
      return;
    }

    this._modelMatrixDirty = true;
    this._invModelMatrixDirty = true;
    const children = this._children;
    for (let i = children.length - 1; i >= 0; i--) {
      const child = children[i];
      child._markTransformDirty();
    }
  }

  /**
   * @deprecated
   * 设置Model矩阵，使得本节点‘看向’一个点
   * @param {vec3} center 看向的点
   * @param {vec3} up 指向上方的单位向量
   */
  public lookAt(center: vec3Type, up: vec3Type) {
    const position = this.worldPosition;
    const modelMatrix = mat4.create();
    mat4.lookAtR(modelMatrix, position, center, up);
    this.setModelMatrix(modelMatrix);
    return this;
  }
}

/**
 * @deprecated
 */
function activeChange(node: Node) {
  return () => {
    if (node.parentNode) {
      if (node.parentNode.isActiveInHierarchy) {
        node.isActiveInHierarchy = node.isActive;
      } else {
        node.isActiveInHierarchy = false;
      }
    } else {
      node.isActiveInHierarchy = node.isActive;
    }
  };
}

/**
 * @deprecated
 */
function enableRenderer(node: Node, enabled: boolean, key: string) {
  const abilityArray = node.abilityArray;

  if (abilityArray) {
    for (let i = abilityArray.length - 1; i >= 0; i--) {
      const ability = abilityArray[i];
      if (ability.isRenderable) {
        ability[key] = enabled;
      }
    } // end of for
  }

  const children = node.children;
  if (children) {
    for (let i = children.length - 1; i >= 0; i--) {
      const child = children[i];
      child[key] = enabled;
    } // end of for
  } // end of if
}<|MERGE_RESOLUTION|>--- conflicted
+++ resolved
@@ -5,21 +5,27 @@
 import { Scene } from "./Scene";
 import { SceneVisitor } from "./SceneVisitor";
 import { vec3Type } from "./type";
-<<<<<<< HEAD
-import { Transform } from "./Transform";
-import { StandardTransform } from "./StandardTransform";
-=======
->>>>>>> e2d4d827
 
 /**
  * 节点类,可作为组件的容器。
  */
 export class Node extends EventDispatcher {
-<<<<<<< HEAD
   private _components: NodeAbility[];
-  private _active: boolean;
   private _parent: Node;
-=======
+  static nodes = [];
+  /**
+   * 获取根节点
+   */
+
+  static getRoot(): Node {
+    const { nodes } = Node;
+    for (const node of nodes) {
+      if (!node.parent) {
+        return node;
+      }
+    }
+    return null;
+  }
   /**
    * 根据名字查找节点。
    * @param name - 名字
@@ -27,6 +33,13 @@
    */
   static findByName(name: string): Node {
     //TODO:
+    const { nodes } = Node;
+    for (let i = nodes.length - 1; i >= 0; i--) {
+      const node = nodes[i];
+      if (node._name && node._name === name) {
+        return node;
+      }
+    }
     return null;
   }
 
@@ -37,10 +50,26 @@
    */
   static findByPath(path: string): Node {
     //TODO:
+    const splits = path.split("/");
+    const rootNode = Node.getRoot();
+    if (splits.length === 0) {
+      return null;
+    }
+    if (path === "/") {
+      return rootNode;
+    }
+    let obj: Node = rootNode;
+    for (const split of splits) {
+      if (split) {
+        obj = obj.findByName(split);
+        if (obj === null) {
+          return null;
+        }
+      }
+    }
     return null;
   }
 
->>>>>>> e2d4d827
   /** 名字。 */
   name: string;
 
@@ -49,11 +78,14 @@
    */
   get active(): boolean {
     //TODO:
-    return this._active;
+    return this._activeSelf;
   }
   set active(value: boolean) {
     //TODO:
-    this._active = value;
+    this._activeSelf = value;
+    this._components.forEach(component => {
+      component._setActive(value);
+    });
   }
 
   /**
@@ -122,7 +154,7 @@
 
     // -- 状态变量
     this._pendingDestroy = false;
-    this._activeSelf = true; // local active state of this Node
+    this.active = true; // local active state of this Node
 
     this._isActiveInInHierarchy = true;
     this._activeChangeFun = activeChange(this);
@@ -147,11 +179,7 @@
      * @member {function}
      */
     this.onUpdate = null;
-<<<<<<< HEAD
-
-    this.transform = new Transform(this);
-=======
->>>>>>> e2d4d827
+    Node.nodes.push(this);
   }
 
   /**
@@ -234,11 +262,7 @@
   }
 
   /**
-<<<<<<< HEAD
    * 根据名字查找子节点。
-=======
-   * 根据名字查找节点。
->>>>>>> e2d4d827
    * @param name - 名字
    * @returns 节点
    */
@@ -266,13 +290,8 @@
   }
 
   /**
-<<<<<<< HEAD
-   * 根据路径查找子节点，使用‘/’符号作为路径分割符。
-   * @param name - 名字
-=======
    * 根据路径查找节点，使用‘/’符号作为路径分割符。
    * @param path - 路径
->>>>>>> e2d4d827
    * @returns 节点
    */
   findByPath(path: string): Node {
@@ -281,6 +300,7 @@
     if (splits.length === 0) {
       return null;
     }
+    if (path === "/") return this;
     let obj: Node = this;
     for (const split of splits) {
       if (split) {
@@ -290,7 +310,7 @@
         }
       }
     }
-    return obj;
+    return null;
   }
 
   /**
@@ -419,44 +439,41 @@
     return child;
   }
 
-<<<<<<< HEAD
   /**
    * 添加子节点对象
    * @param {Node} child
    */
-  public addChild(child: Node): void {
-    if (child._ownerScene !== this._ownerScene) {
-      // fixme: remove below code after gltf loader can set the right ownerScene
-      child._ownerScene = this._ownerScene;
-
-      Node.traverseSetOwnerScene(child);
-      // throw new Error( 'Node should NOT shared between scenes.' );
-    }
-    child.parent = this;
-  }
-
-  /**
-   * 删除子节点
-   * @param child
-   */
-  public removeChild(child: Node) {
-    const index = this._children.indexOf(child);
-    if (index < 0) {
-      Logger.warn(`child's parent is not this node!`);
-      return;
-    }
-    this._children.splice(index, 1);
-    child._parent = null;
-
-    if (this._ownerScene) {
-      child.traverseAbilitiesTriggerEnabled(false);
-      child._ownerScene = null;
-      Node.traverseSetOwnerScene(child);
-    }
-  }
-
-=======
->>>>>>> e2d4d827
+  // public addChild(child: Node): void {
+  //   if (child._ownerScene !== this._ownerScene) {
+  //     // fixme: remove below code after gltf loader can set the right ownerScene
+  //     child._ownerScene = this._ownerScene;
+
+  //     Node.traverseSetOwnerScene(child);
+  //     // throw new Error( 'Node should NOT shared between scenes.' );
+  //   }
+  //   child.parent = this;
+  // }
+
+  // /**
+  //  * 删除子节点
+  //  * @param child
+  //  */
+  // public removeChild(child: Node) {
+  //   const index = this._children.indexOf(child);
+  //   if (index < 0) {
+  //     Logger.warn(`child's parent is not this node!`);
+  //     return;
+  //   }
+  //   this._children.splice(index, 1);
+  //   child._parent = null;
+
+  //   if (this._ownerScene) {
+  //     child.traverseAbilitiesTriggerEnabled(false);
+  //     child._ownerScene = null;
+  //     Node.traverseSetOwnerScene(child);
+  //   }
+  // }
+
   //--------------------------------------------------------------deprecated----------------------------------------------------------------
 
   /** @deprecated */
