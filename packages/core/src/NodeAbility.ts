import { Event, EventDispatcher, MaskList } from "@alipay/o3-base";
import { Node } from "./Node";
import { Engine } from "./Engine";
import { Scene } from "./Scene";
import { mat4Type } from "./type";

/**
 * TODO:命名暂时保留兼容性，未来替换为Component
 * 所有组件的基类。
 */
export abstract class NodeAbility extends EventDispatcher {
  /* @internal */
  _props: object;
  /* @internal */
  _node: Node;
  /* @internal */
  _destroyed: boolean = false;
  /* @internal */
  _onUpdateIndex: number = -1;
  /* @internal */
  protected _overrideOnUpdate: boolean = false;
  /* @internal */
  protected _overrideUpdate: boolean = false;

  private _enabled: boolean = true;
  private _awaked: boolean = false;

  /**
<<<<<<< HEAD
   * 是否激活
=======
   * 是否启用。
>>>>>>> da99e27d
   */
  get enabled(): boolean {
    return this._enabled;
  }

  set enabled(value: boolean) {
    if (value === this._enabled) {
      return;
    }
    this._enabled = value;
    if (value) {
      this._node.isActiveInHierarchy && this._onEnable();
    } else {
      this._node.isActiveInHierarchy && this._onDisable();
    }
    // @deprecated
    if (value) {
      if (this._started) {
        this.trigger(new Event("enabled", this));
      }
    } else {
      this.trigger(new Event("disabled", this));
    }
  }

  /**
   * 所属节点对象。
   */
  get node(): Node {
<<<<<<< HEAD
    return this._ownerNode;
  }

  public _props: object;
  public _ownerNode: Node;
  public _renderable: boolean;
  protected _started: boolean = false;
  private _enabled: boolean = true;
  private _pendingDestroy: boolean;
  private _renderPriority: number;
  private _renderPassFlag: MaskList;
  private _passMasks: MaskList[];
  private _cullDistanceSq: number;

  /**
   * 构造函数
   * @param {Node} node 对象所在节点
   * @param {Object} props  配置参数
   */
  constructor(node: Node, props: object = {}) {
    super();

    this._props = props;
    this._ownerNode = node;
    this._renderable = false;
    this._pendingDestroy = false;
    this._renderPriority = 0;
    this._renderPassFlag = MaskList.EVERYTHING;
    this._passMasks = [MaskList.EVERYTHING];
    this._cullDistanceSq = 0; // 等于0，代表不进行 distance cull
  }

  /**
   * 销毁本组件对象
   */
  public destroy(): void {
    this._pendingDestroy = true;

    this.trigger(new Event("disabled", this));
    this.trigger(new Event("destroy", this));
=======
    return this._node;
  }

  /**
   * 创建组件实例。
   * @param node - 对象所在节点
   * @param props - 配置参数
   */
  constructor(node: Node, props: object = {}) {
    super();
    this._props = props;
    this._node = node;

    this._renderPassFlag = MaskList.EVERYTHING; // @deprecated
    this._passMasks = [MaskList.EVERYTHING]; // @deprecated
    const prototype = NodeAbility.prototype;
    this._overrideOnUpdate = this.onUpdate !== NodeAbility.prototype.onUpdate;
    this._overrideUpdate = this.update !== NodeAbility.prototype.update;
  }

  /**
   * 销毁本组件对象
   */
  destroy(): void {
    if (!this._destroyed) return;
    if (this._node.isActiveInHierarchy) {
      this._enabled && this._onDisable();
      this._onInActive();
    }
    this._destroyed = true;
    this._onDestroy();
  }

  /**
   * @internal
   */
  _onAwake(): void {}

  /**
   * @internal
   */
  _onEnable(): void {}

  /**
   * @internal
   */
  _onDisable(): void {}

  /**
   * @internal
   */
  _onDestroy(): void {}

  /**
   * @internal
   */
  _onActive(): void {
    if (this._overrideOnUpdate || this._overrideUpdate) {
      //@deprecated 兼容
      if (this._overrideUpdate) {
        this.onUpdate = this.update;
      }
      this.scene._componentsManager.addOnUpdateComponent(this);
    }
  }

  /**
   * @internal
   */
  _onInActive(): void {
    if (this._overrideOnUpdate || this._overrideUpdate) {
      this.scene._componentsManager.removeOnUpdateComponent(this);
    }
  }

  /**
   * @internal
   */
  _setActive(value: boolean): void {
    if (value) {
      if (!this._awaked) {
        this._awaked = true;
        this._onAwake();
      }
      this._onActive();
      this._enabled && this._onEnable();
    } else {
      this._enabled && this._onDisable();
      this._onInActive();
    }
>>>>>>> da99e27d
  }
  //--------------------------------------------TobeConfirmed--------------------------------------------------

  //--------------------------------------------TobeConfirmed--------------------------------------------------

  /**
   * 所属场景对象。
   */
  get scene(): Scene {
    return this._node.scene;
  }

  //---------------------------------------------Deprecated-----------------------------------------------------------------

<<<<<<< HEAD
=======
  /* @internal */
  _started: boolean = false;

  private _renderPriority: number = 0;
  private _renderPassFlag: MaskList;
  private _passMasks: MaskList[];
  private _cullDistanceSq: number = 0; // 等于0，代表不进行 distance cull

  /* @internal */
  _renderable: boolean = false;

>>>>>>> da99e27d
  /**
   * @deprecated
   * 所属的Engine对象
   * @member {Engine}
   * @readonly
   */
  get engine(): Engine {
    return this._node.scene.engine;
  }

  /**
   * @deprecated
   * 是否可渲染
   * @member {boolean}
   * @readonly
   * @private
   */
  get isRenderable() {
    return this._renderable;
  }

  /**
   * @deprecated
   */
  set renderable(val: boolean) {
    this._renderable = val;
  }

  /**
   * @deprecated
   * 渲染优先级
   * @member {number}
   */
  get renderPriority(): number {
    return this._renderPriority;
  }
  set renderPriority(val: number) {
    this._renderPriority = val;
  }

  /**
   * @deprecated
   */
  get started(): boolean {
    return this._started;
  }

  /**
   * @deprecated
   */
  get cullDistanceSq(): number {
    return this._cullDistanceSq;
  }

  /**
   * @deprecated
   */
  get cullDistance(): number {
    return Math.sqrt(this._cullDistanceSq);
  }
  set cullDistance(val: number) {
    this._cullDistanceSq = val * val;
  }

  /**
   * @deprecated
   */
  get modelMatrix(): mat4Type {
<<<<<<< HEAD
    return this._ownerNode.getModelMatrix();
=======
    return this._node.getModelMatrix();
>>>>>>> da99e27d
  }

  /**
   * @deprecated
   */
  get invModelMatrix(): mat4Type {
<<<<<<< HEAD
    return this._ownerNode.getInvModelMatrix();
=======
    return this._node.getInvModelMatrix();
>>>>>>> da99e27d
  }

  /**
   * @deprecated
   */
  get renderPassFlag(): MaskList {
    return this._renderPassFlag;
  }
  set renderPassFlag(val: MaskList) {
    this._renderPassFlag = val;
  }

  /**
   * @deprecated
   * 设置通过的 Pass Mask，
   * @param  {PassMask} masks 各个 mask
   */
  public setPassMasks(...masks: MaskList[]): void {
    this._passMasks = masks;
    this._renderPassFlag = masks.reduce((a, b) => a | b, 0);
  }

  /**
   * @deprecated
   * 添加 Mask 到通过列表
   * @param  {PassMask} masks 各个 mask
   */
  public addPassMasks(...masks: MaskList[]): void {
    for (const mask of masks) {
      const idx = this._passMasks.indexOf(mask);
      if (idx < 0) {
        this._passMasks.push(mask);
      }
    }

    this.setPassMasks(...this._passMasks);
  }

  /**
   * @deprecated
   * 从当前的通过列表移除 Mask
   * @param  {PassMask} masks 各个 mask
   */
  public removePassMasks(...masks: MaskList[]): void {
    for (const mask of masks) {
      const idx = this._passMasks.indexOf(mask);
      if (idx > -1) {
        this._passMasks.splice(idx, 1);
      }
    }

    this.setPassMasks(...this._passMasks);
  }

  /**
   * @deprecated
   */
  public onStart(): void {}
<<<<<<< HEAD

  /**
   * @deprecated
   */
  public onUpdate(deltaTime: number): void {}

  /**
   * @deprecated
   * 每帧调用，第一次调用会回调this.onStart()方法
   */
  public update(deltaTime: number): void {
    if (!this._started) {
      this._started = true;

      if (this.onStart) {
        this.onStart.call(this);
      }

      this.trigger(new Event("start", this));

      if (this._enabled) {
        this.trigger(new Event("enabled", this));
      }
    }

    this.onUpdate(deltaTime);
  }

  /**
   * @deprecated
   * 是否被销毁
   * @member {boolean}
   * @readonly
   * @private
   */
  get isPendingDestroy() {
    return this._pendingDestroy;
  }
=======

  // /**
  //  * @deprecated
  //  */
  public onUpdate(deltaTime: number): void {}

  // /**
  //  * @deprecated
  //  * 每帧调用，第一次调用会回调this.onStart()方法
  //  */
  public update(deltaTime: number): void {}
>>>>>>> da99e27d

  /**
   * @deprecated
   * 增加 parent 属性，主要是提供给事件的冒泡机制使用
   */
  get parent(): Node {
<<<<<<< HEAD
    return this._ownerNode;
=======
    return this._node;
>>>>>>> da99e27d
  }
}<|MERGE_RESOLUTION|>--- conflicted
+++ resolved
@@ -26,11 +26,7 @@
   private _awaked: boolean = false;
 
   /**
-<<<<<<< HEAD
-   * 是否激活
-=======
    * 是否启用。
->>>>>>> da99e27d
    */
   get enabled(): boolean {
     return this._enabled;
@@ -60,48 +56,6 @@
    * 所属节点对象。
    */
   get node(): Node {
-<<<<<<< HEAD
-    return this._ownerNode;
-  }
-
-  public _props: object;
-  public _ownerNode: Node;
-  public _renderable: boolean;
-  protected _started: boolean = false;
-  private _enabled: boolean = true;
-  private _pendingDestroy: boolean;
-  private _renderPriority: number;
-  private _renderPassFlag: MaskList;
-  private _passMasks: MaskList[];
-  private _cullDistanceSq: number;
-
-  /**
-   * 构造函数
-   * @param {Node} node 对象所在节点
-   * @param {Object} props  配置参数
-   */
-  constructor(node: Node, props: object = {}) {
-    super();
-
-    this._props = props;
-    this._ownerNode = node;
-    this._renderable = false;
-    this._pendingDestroy = false;
-    this._renderPriority = 0;
-    this._renderPassFlag = MaskList.EVERYTHING;
-    this._passMasks = [MaskList.EVERYTHING];
-    this._cullDistanceSq = 0; // 等于0，代表不进行 distance cull
-  }
-
-  /**
-   * 销毁本组件对象
-   */
-  public destroy(): void {
-    this._pendingDestroy = true;
-
-    this.trigger(new Event("disabled", this));
-    this.trigger(new Event("destroy", this));
-=======
     return this._node;
   }
 
@@ -192,10 +146,7 @@
       this._enabled && this._onDisable();
       this._onInActive();
     }
->>>>>>> da99e27d
-  }
-  //--------------------------------------------TobeConfirmed--------------------------------------------------
-
+  }
   //--------------------------------------------TobeConfirmed--------------------------------------------------
 
   /**
@@ -207,8 +158,6 @@
 
   //---------------------------------------------Deprecated-----------------------------------------------------------------
 
-<<<<<<< HEAD
-=======
   /* @internal */
   _started: boolean = false;
 
@@ -220,7 +169,6 @@
   /* @internal */
   _renderable: boolean = false;
 
->>>>>>> da99e27d
   /**
    * @deprecated
    * 所属的Engine对象
@@ -289,22 +237,14 @@
    * @deprecated
    */
   get modelMatrix(): mat4Type {
-<<<<<<< HEAD
-    return this._ownerNode.getModelMatrix();
-=======
     return this._node.getModelMatrix();
->>>>>>> da99e27d
   }
 
   /**
    * @deprecated
    */
   get invModelMatrix(): mat4Type {
-<<<<<<< HEAD
-    return this._ownerNode.getInvModelMatrix();
-=======
     return this._node.getInvModelMatrix();
->>>>>>> da99e27d
   }
 
   /**
@@ -363,46 +303,6 @@
    * @deprecated
    */
   public onStart(): void {}
-<<<<<<< HEAD
-
-  /**
-   * @deprecated
-   */
-  public onUpdate(deltaTime: number): void {}
-
-  /**
-   * @deprecated
-   * 每帧调用，第一次调用会回调this.onStart()方法
-   */
-  public update(deltaTime: number): void {
-    if (!this._started) {
-      this._started = true;
-
-      if (this.onStart) {
-        this.onStart.call(this);
-      }
-
-      this.trigger(new Event("start", this));
-
-      if (this._enabled) {
-        this.trigger(new Event("enabled", this));
-      }
-    }
-
-    this.onUpdate(deltaTime);
-  }
-
-  /**
-   * @deprecated
-   * 是否被销毁
-   * @member {boolean}
-   * @readonly
-   * @private
-   */
-  get isPendingDestroy() {
-    return this._pendingDestroy;
-  }
-=======
 
   // /**
   //  * @deprecated
@@ -414,17 +314,12 @@
   //  * 每帧调用，第一次调用会回调this.onStart()方法
   //  */
   public update(deltaTime: number): void {}
->>>>>>> da99e27d
 
   /**
    * @deprecated
    * 增加 parent 属性，主要是提供给事件的冒泡机制使用
    */
   get parent(): Node {
-<<<<<<< HEAD
-    return this._ownerNode;
-=======
     return this._node;
->>>>>>> da99e27d
   }
 }