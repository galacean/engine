--- conflicted
+++ resolved
@@ -25,11 +25,7 @@
   private _awaked: boolean = false;
 
   /**
-<<<<<<< HEAD
-   * 是否激活
-=======
    * 是否启用。
->>>>>>> 76a6263c
    */
   get enabled(): boolean {
     return this._enabled;
@@ -59,48 +55,6 @@
    * 所属节点对象。
    */
   get node(): Node {
-<<<<<<< HEAD
-    return this._ownerNode;
-  }
-
-  public _props: object;
-  public _ownerNode: Node;
-  public _renderable: boolean;
-  protected _started: boolean = false;
-  private _enabled: boolean = true;
-  private _pendingDestroy: boolean;
-  private _renderPriority: number;
-  private _renderPassFlag: MaskList;
-  private _passMasks: MaskList[];
-  private _cullDistanceSq: number;
-
-  /**
-   * 构造函数
-   * @param {Node} node 对象所在节点
-   * @param {Object} props  配置参数
-   */
-  constructor(node: Node, props: object = {}) {
-    super();
-
-    this._props = props;
-    this._ownerNode = node;
-    this._renderable = false;
-    this._pendingDestroy = false;
-    this._renderPriority = 0;
-    this._renderPassFlag = MaskList.EVERYTHING;
-    this._passMasks = [MaskList.EVERYTHING];
-    this._cullDistanceSq = 0; // 等于0，代表不进行 distance cull
-  }
-
-  /**
-   * 销毁本组件对象
-   */
-  public destroy(): void {
-    this._pendingDestroy = true;
-
-    this.trigger(new Event("disabled", this));
-    this.trigger(new Event("destroy", this));
-=======
     return this._node;
   }
 
@@ -191,10 +145,7 @@
       this._enabled && this._onDisable();
       this._onInActive();
     }
->>>>>>> 76a6263c
-  }
-  //--------------------------------------------TobeConfirmed--------------------------------------------------
-
+  }
   //--------------------------------------------TobeConfirmed--------------------------------------------------
 
   /**
@@ -206,8 +157,6 @@
 
   //---------------------------------------------Deprecated-----------------------------------------------------------------
 
-<<<<<<< HEAD
-=======
   /* @internal */
   _started: boolean = false;
 
@@ -219,7 +168,6 @@
   /* @internal */
   _renderable: boolean = false;
 
->>>>>>> 76a6263c
   /**
    * @deprecated
    * 所属的Engine对象
@@ -227,11 +175,7 @@
    * @readonly
    */
   get engine(): Engine {
-<<<<<<< HEAD
-    return this._ownerNode?.scene?.engine;
-=======
     return this._node.scene.engine;
->>>>>>> 76a6263c
   }
 
   /**
@@ -292,22 +236,14 @@
    * @deprecated
    */
   get modelMatrix(): mat4Type {
-<<<<<<< HEAD
-    return this._ownerNode.getModelMatrix();
-=======
     return this._node.getModelMatrix();
->>>>>>> 76a6263c
   }
 
   /**
    * @deprecated
    */
   get invModelMatrix(): mat4Type {
-<<<<<<< HEAD
-    return this._ownerNode.getInvModelMatrix();
-=======
     return this._node.getInvModelMatrix();
->>>>>>> 76a6263c
   }
 
   /**
@@ -366,46 +302,6 @@
    * @deprecated
    */
   public onStart(): void {}
-<<<<<<< HEAD
-
-  /**
-   * @deprecated
-   */
-  public onUpdate(deltaTime: number): void {}
-
-  /**
-   * @deprecated
-   * 每帧调用，第一次调用会回调this.onStart()方法
-   */
-  public update(deltaTime: number): void {
-    if (!this._started) {
-      this._started = true;
-
-      if (this.onStart) {
-        this.onStart.call(this);
-      }
-
-      this.trigger(new Event("start", this));
-
-      if (this._enabled) {
-        this.trigger(new Event("enabled", this));
-      }
-    }
-
-    this.onUpdate(deltaTime);
-  }
-
-  /**
-   * @deprecated
-   * 是否被销毁
-   * @member {boolean}
-   * @readonly
-   * @private
-   */
-  get isPendingDestroy() {
-    return this._pendingDestroy;
-  }
-=======
 
   // /**
   //  * @deprecated
@@ -417,17 +313,12 @@
   //  * 每帧调用，第一次调用会回调this.onStart()方法
   //  */
   public update(deltaTime: number): void {}
->>>>>>> 76a6263c
 
   /**
    * @deprecated
    * 增加 parent 属性，主要是提供给事件的冒泡机制使用
    */
   get parent(): Node {
-<<<<<<< HEAD
-    return this._ownerNode;
-=======
     return this._node;
->>>>>>> 76a6263c
   }
 }