--- conflicted
+++ resolved
@@ -16,11 +16,6 @@
  */
 export class BasicRenderPipeline {
   /** @internal */
-<<<<<<< HEAD
-  _defaultSpriteMaterial: Material;
-  /** @internal */
-=======
->>>>>>> 21bb632a
   _opaqueQueue: RenderQueue;
   /** @internal */
   _transparentQueue: RenderQueue;
@@ -38,15 +33,9 @@
    */
   constructor(camera: Camera) {
     this._camera = camera;
-<<<<<<< HEAD
-    this._opaqueQueue = new RenderQueue();
-    this._alphaTestQueue = new RenderQueue();
-    this._transparentQueue = new RenderQueue();
-=======
     this._opaqueQueue = new RenderQueue(camera.engine);
     this._alphaTestQueue = new RenderQueue(camera.engine);
     this._transparentQueue = new RenderQueue(camera.engine);
->>>>>>> 21bb632a
 
     this._renderPassArray = [];
     this._defaultPass = new RenderPass("default", 0, null, null, 0);
@@ -176,11 +165,7 @@
    * Push a render element to the render queue.
    * @param element - Render element
    */
-<<<<<<< HEAD
-  pushPrimitive(element: RenderElement) {
-=======
   pushPrimitive(element: RenderElement | SpriteElement) {
->>>>>>> 21bb632a
     const renderQueueType = element.material.renderQueueType;
 
     if (renderQueueType > (RenderQueueType.Transparent + RenderQueueType.AlphaTest) >> 1) {
@@ -189,24 +174,6 @@
       this._alphaTestQueue.pushPrimitive(element);
     } else {
       this._opaqueQueue.pushPrimitive(element);
-<<<<<<< HEAD
     }
   }
-
-  pushSprite(component: Component, positionQuad, uvRect, tintColor, texture, renderMode, camera: Camera) {
-    if ((component as any).separateDraw) {
-      if (!this._separateSpritePass) {
-        this._separateSpritePass = new SeparateSpritePass();
-        this.addRenderPass(this._separateSpritePass);
-      }
-
-      this._separateSpritePass.pushSprite(component, positionQuad, uvRect, tintColor, texture, renderMode, camera);
-      return;
-    }
-
-    this._transparentQueue.pushSprite(component, positionQuad, uvRect, tintColor, texture, renderMode, camera);
-=======
-    }
->>>>>>> 21bb632a
-  }
 }