import { Vector2 } from "@galacean/engine-math";
import { Background } from "../Background";
import { Camera } from "../Camera";
import { Engine } from "../Engine";
import { BackgroundMode } from "../enums/BackgroundMode";
import { BackgroundTextureFillMode } from "../enums/BackgroundTextureFillMode";
import { CameraClearFlags } from "../enums/CameraClearFlags";
import { CameraType } from "../enums/CameraType";
import { DepthTextureMode } from "../enums/DepthTextureMode";
import { ReplacementFailureStrategy } from "../enums/ReplacementFailureStrategy";
import { Shader } from "../shader/Shader";
import { ShaderPass } from "../shader/ShaderPass";
import { RenderQueueType } from "../shader/enums/RenderQueueType";
import { RenderState } from "../shader/state/RenderState";
import { CascadedShadowCasterPass } from "../shadow/CascadedShadowCasterPass";
import { ShadowType } from "../shadow/enum/ShadowType";
<<<<<<< HEAD
import { RenderTarget, Texture2D, TextureCubeFace, TextureFormat, TextureWrapMode } from "../texture";
import { CanvasRenderMode } from "../ui";
=======
import {
  RenderTarget,
  Texture2D,
  TextureCubeFace,
  TextureFilterMode,
  TextureFormat,
  TextureWrapMode
} from "../texture";
import { CanvasRenderMode, UICanvas } from "../ui";
>>>>>>> 59310666
import { CullingResults } from "./CullingResults";
import { DepthOnlyPass } from "./DepthOnlyPass";
import { OpaqueTexturePass } from "./OpaqueTexturePass";
import { PipelineUtils } from "./PipelineUtils";
import { ContextRendererUpdateFlag, RenderContext } from "./RenderContext";
import { RenderElement } from "./RenderElement";
import { SubRenderElement } from "./SubRenderElement";
import { PipelineStage } from "./enums/PipelineStage";

/**
 * Basic render pipeline.
 */
export class BasicRenderPipeline {
  /** @internal */
  _cullingResults: CullingResults;

  private _camera: Camera;
  private _lastCanvasSize = new Vector2();

  private _internalColorTarget: RenderTarget = null;
  private _cascadedShadowCasterPass: CascadedShadowCasterPass;
  private _depthOnlyPass: DepthOnlyPass;
  private _opaqueTexturePass: OpaqueTexturePass;

  /**
   * Create a basic render pipeline.
   * @param camera - Camera
   */
  constructor(camera: Camera) {
    this._camera = camera;
    const { engine } = camera;
    this._cullingResults = new CullingResults();
    this._cascadedShadowCasterPass = new CascadedShadowCasterPass(camera);
    this._depthOnlyPass = new DepthOnlyPass(engine);
    this._opaqueTexturePass = new OpaqueTexturePass(engine);
  }

  /**
   * Destroy internal resources.
   */
  destroy(): void {
    this._cullingResults.destroy();
    this._camera = null;
  }

  /**
   * Perform scene rendering.
   * @param context - Render context
   * @param cubeFace - Render surface of cube texture
   * @param mipLevel - Set mip level the data want to write
   * @param ignoreClear - Ignore clear flag
   */
  render(context: RenderContext, cubeFace?: TextureCubeFace, mipLevel?: number, ignoreClear?: CameraClearFlags) {
    context.rendererUpdateFlag = ContextRendererUpdateFlag.All;

    const camera = this._camera;
    const { scene, engine } = camera;
    const cullingResults = this._cullingResults;
    const sunlight = scene._lightManager._sunlight;
    const depthOnlyPass = this._depthOnlyPass;
    const depthPassEnabled = camera.depthTextureMode === DepthTextureMode.PrePass && depthOnlyPass._supportDepthTexture;

    if (scene.castShadows && sunlight && sunlight.shadowType !== ShadowType.None) {
      this._cascadedShadowCasterPass.onRender(context);
      context.rendererUpdateFlag = ContextRendererUpdateFlag.None;
    }

    const batcherManager = engine._batcherManager;
    cullingResults.reset();

    // Depth use camera's view and projection matrix
    context.rendererUpdateFlag |= ContextRendererUpdateFlag.viewProjectionMatrix;
    context.applyVirtualCamera(camera._virtualCamera, depthPassEnabled);
    this._prepareRender(context);

    cullingResults.sortBatch(batcherManager);
    batcherManager.uploadBuffer();

    if (depthPassEnabled) {
      depthOnlyPass.onConfig(camera);
      depthOnlyPass.onRender(context, cullingResults);
      context.rendererUpdateFlag = ContextRendererUpdateFlag.None;
    } else {
      camera.shaderData.setTexture(Camera._cameraDepthTextureProperty, engine._basicResources.whiteTexture2D);
    }

    // Check if need to create internal color texture
    const independentCanvasEnabled = camera.independentCanvasEnabled;
    if (independentCanvasEnabled) {
      const viewport = camera.pixelViewport;
      const internalColorTarget = PipelineUtils.recreateRenderTargetIfNeeded(
        engine,
        this._internalColorTarget,
        viewport.width,
        viewport.height,
        camera._getInternalColorTextureFormat(),
        TextureFormat.Depth24Stencil8,
        false,
        false,
        camera.msaaSamples,
        TextureWrapMode.Clamp,
        TextureFilterMode.Bilinear
      );
      this._internalColorTarget = internalColorTarget;
    } else {
      const internalColorTarget = this._internalColorTarget;
      if (internalColorTarget) {
        internalColorTarget.getColorTexture(0)?.destroy(true);
        internalColorTarget.destroy(true);
        this._internalColorTarget = null;
      }
    }

    this._drawRenderPass(context, camera, cubeFace, mipLevel, ignoreClear);
  }

  private _drawRenderPass(
    context: RenderContext,
    camera: Camera,
    cubeFace?: TextureCubeFace,
    mipLevel?: number,
    ignoreClear?: CameraClearFlags
  ) {
    const cullingResults = this._cullingResults;
    const { opaqueQueue, alphaTestQueue, transparentQueue } = cullingResults;

    const { engine, scene } = camera;
    const { background } = scene;

    const rhi = engine._hardwareRenderer;
    const internalColorTarget = this._internalColorTarget;
    const colorTarget = internalColorTarget || camera.renderTarget;
    const colorViewport = internalColorTarget ? PipelineUtils.defaultViewport : camera.viewport;
    const needFlipProjection = !!internalColorTarget || (camera.renderTarget && cubeFace == undefined);

    if (context.flipProjection !== needFlipProjection) {
      // Just add projection matrix update type is enough
      context.rendererUpdateFlag |= ContextRendererUpdateFlag.ProjectionMatrix;
      context.applyVirtualCamera(camera._virtualCamera, needFlipProjection);
    }

    rhi.activeRenderTarget(colorTarget, colorViewport, context.flipProjection, mipLevel, cubeFace);
    const clearFlags = camera.clearFlags & ~(ignoreClear ?? CameraClearFlags.None);
    const color = background.solidColor;
    if (clearFlags !== CameraClearFlags.None) {
      rhi.clearRenderTarget(camera.engine, clearFlags, color);
    }

    opaqueQueue.render(context, PipelineStage.Forward);
    alphaTestQueue.render(context, PipelineStage.Forward);
    if (clearFlags & CameraClearFlags.Color) {
      if (background.mode === BackgroundMode.Sky) {
        background.sky._render(context);
      } else if (background.mode === BackgroundMode.Texture && background.texture) {
        this._drawBackgroundTexture(engine, background);
      }
    }

    // Copy opaque texture
    if (camera.opaqueTextureEnabled) {
      // Should blit to resolve the MSAA
      colorTarget._blitRenderTarget();

      const opaqueTexturePass = this._opaqueTexturePass;
      opaqueTexturePass.onConfig(camera, colorTarget.getColorTexture(0));
      opaqueTexturePass.onRender(context);

      // Should revert to original render target
      rhi.activeRenderTarget(colorTarget, colorViewport, context.flipProjection, mipLevel, cubeFace);
    } else {
      camera.shaderData.setTexture(Camera._cameraOpaqueTextureProperty, null);
    }

    transparentQueue.render(context, PipelineStage.Forward);

    const postProcessManager = scene._postProcessManager;
    const cameraRenderTarget = camera.renderTarget;
    if (camera.enablePostProcess && postProcessManager.hasActiveEffect) {
      postProcessManager._render(context, internalColorTarget, cameraRenderTarget);
    } else if (internalColorTarget) {
      internalColorTarget._blitRenderTarget();
      PipelineUtils.blitTexture(
        engine,
        <Texture2D>internalColorTarget.getColorTexture(0),
        cameraRenderTarget,
        0,
        camera.viewport
      );
    }

    cameraRenderTarget?._blitRenderTarget();
    cameraRenderTarget?.generateMipmaps();
  }

  /**
   * Push render data to render queue.
   * @param context - Render context
   * @param renderElement - Render element
   */
  pushRenderElement(context: RenderContext, renderElement: RenderElement): void {
    renderElement.renderQueueFlags = RenderQueueFlags.None;
    const subRenderElements = renderElement.subRenderElements;
    for (let i = 0, n = subRenderElements.length; i < n; ++i) {
      const subRenderElement = subRenderElements[i];
      const { material } = subRenderElement;
      const { renderStates } = material;
      const materialSubShader = material.shader.subShaders[0];
      const replacementShader = context.replacementShader;
      if (replacementShader) {
        const replacementSubShaders = replacementShader.subShaders;
        const { replacementTag } = context;
        if (replacementTag) {
          let replacementSuccess = false;
          for (let j = 0, m = replacementSubShaders.length; j < m; j++) {
            const subShader = replacementSubShaders[j];
            if (subShader.getTagValue(replacementTag) === materialSubShader.getTagValue(replacementTag)) {
              this.pushRenderElementByType(renderElement, subRenderElement, subShader.passes, renderStates);
              replacementSuccess = true;
            }
          }

          if (
            !replacementSuccess &&
            context.replacementFailureStrategy === ReplacementFailureStrategy.KeepOriginalShader
          ) {
            this.pushRenderElementByType(renderElement, subRenderElement, materialSubShader.passes, renderStates);
          }
        } else {
          this.pushRenderElementByType(renderElement, subRenderElement, replacementSubShaders[0].passes, renderStates);
        }
      } else {
        this.pushRenderElementByType(renderElement, subRenderElement, materialSubShader.passes, renderStates);
      }
    }
  }

  private pushRenderElementByType(
    renderElement: RenderElement,
    subRenderElement: SubRenderElement,
    shaderPasses: ReadonlyArray<ShaderPass>,
    renderStates: ReadonlyArray<RenderState>
  ): void {
    const cullingResults = this._cullingResults;
    for (let i = 0, n = shaderPasses.length; i < n; i++) {
      // Get render queue type
      let renderQueueType: RenderQueueType;
      const shaderPass = shaderPasses[i];
      const renderState = shaderPass._renderState;
      if (renderState) {
        renderState._applyRenderQueueByShaderData(shaderPass._renderStateDataMap, subRenderElement.material.shaderData);
        renderQueueType = renderState.renderQueueType;
      } else {
        renderQueueType = renderStates[i].renderQueueType;
      }

      const flag = 1 << renderQueueType;

      subRenderElement.shaderPasses = shaderPasses;
      subRenderElement.renderQueueFlags |= flag;

      if (renderElement.renderQueueFlags & flag) {
        continue;
      }

      switch (renderQueueType) {
        case RenderQueueType.Opaque:
          cullingResults.opaqueQueue.pushRenderElement(renderElement);
          break;
        case RenderQueueType.AlphaTest:
          cullingResults.alphaTestQueue.pushRenderElement(renderElement);
          break;
        case RenderQueueType.Transparent:
          cullingResults.transparentQueue.pushRenderElement(renderElement);
          break;
      }
      renderElement.renderQueueFlags |= flag;
    }
  }

  private _drawBackgroundTexture(engine: Engine, background: Background) {
    const rhi = engine._hardwareRenderer;
    const { canvas } = engine;
    const { _material: material, _mesh: mesh } = background;

    if (
      (this._lastCanvasSize.x !== canvas.width || this._lastCanvasSize.y !== canvas.height) &&
      background._textureFillMode !== BackgroundTextureFillMode.Fill
    ) {
      this._lastCanvasSize.set(canvas.width, canvas.height);
      background._resizeBackgroundTexture();
    }

    const pass = material.shader.subShaders[0].passes[0];
    const program = pass._getShaderProgram(engine, Shader._compileMacros);
    program.bind();
    program.uploadAll(program.materialUniformBlock, material.shaderData);
    program.uploadUnGroupTextures();

    (pass._renderState || material.renderState)._applyStates(
      engine,
      false,
      pass._renderStateDataMap,
      material.shaderData
    );
    rhi.drawPrimitive(mesh._primitive, mesh.subMesh, program);
  }

  private _prepareRender(context: RenderContext): void {
    const camera = context.camera;
    const { engine, enableFrustumCulling, cullingMask, _frustum: frustum } = camera;
    const { _renderers: renderers, _uiCanvasesArray: uiCanvasesArray } = camera.scene._componentsManager;
<<<<<<< HEAD
=======

    // Screen Space Overlay UI
    if (camera._cameraType === CameraType.UIOverlay) {
      const canvases = uiCanvasesArray[CanvasRenderMode.ScreenSpaceOverlay];
      if (canvases) {
        for (let i = 0, n = canvases.length; i < n; ++i) {
          const canvas = canvases.get(i);
          const renderMode = canvas.renderMode;
          if (
            camera === canvas._overlayCamera &&
            (renderMode === CanvasRenderMode.ScreenSpaceOverlay ||
              (renderMode === CanvasRenderMode.ScreenSpaceCamera && !canvas.renderCamera))
          ) {
            canvas._prepareRender(context);
            break;
          }
        }
      }
      return;
    }
>>>>>>> 59310666

    let rendererElements = renderers._elements;
    for (let i = renderers.length - 1; i >= 0; --i) {
      const renderer = rendererElements[i];
      // Filter by camera culling mask
      if (!(cullingMask & renderer._entity.layer)) {
        continue;
      }

      // Filter by camera frustum
      if (enableFrustumCulling) {
        if (!frustum.intersectsBox(renderer.bounds)) {
          continue;
        }
      }
      renderer._prepareRender(context);
      renderer._renderFrameCount = engine.time.frameCount;
    }

    // Screen Space Camera UI
<<<<<<< HEAD
    let canvases = uiCanvasesArray[CanvasRenderMode.ScreenSpaceCamera]?._elements;
    if (canvases) {
      for (let i = canvases.length - 1; i >= 0; i--) {
        const canvas = canvases[i];
        if (canvas.renderCamera !== camera) continue;
        // Filter by camera culling mask
        if (!(cullingMask & canvas._entity.layer)) {
          continue;
        }
        canvas._prepareRender(context);
        this.pushRenderElement(context, canvas._renderElement);
      }
    }
    // World Space UI
    canvases = uiCanvasesArray[CanvasRenderMode.WorldSpace]?._elements;
    if (canvases) {
      for (let i = canvases.length - 1; i >= 0; i--) {
        const canvas = canvases[i];
        // Filter by camera culling mask
        if (!(cullingMask & canvas._entity.layer)) {
          continue;
        }
        canvas._prepareRender(context);
        this.pushRenderElement(context, canvas._renderElement);
      }
=======
    let canvases = uiCanvasesArray[CanvasRenderMode.ScreenSpaceCamera];
    if (canvases) {
      canvases.forEach(
        (canvas: UICanvas) => {
          if (canvas.renderCamera !== camera) return;
          // Filter by camera culling mask
          if (!(cullingMask & canvas._entity.layer)) {
            return;
          }
          canvas._prepareRender(context);
        },
        (canvas: UICanvas, index: number) => {
          canvas._uiCanvasIndex = index;
        }
      );
    }
    // World Space UI
    canvases = uiCanvasesArray[CanvasRenderMode.WorldSpace];
    if (canvases) {
      canvases.forEach(
        (canvas: UICanvas) => {
          // Filter by camera culling mask
          if (!(cullingMask & canvas._entity.layer)) {
            return;
          }
          canvas._prepareRender(context);
        },
        (canvas: UICanvas, index: number) => {
          canvas._uiCanvasIndex = index;
        }
      );
>>>>>>> 59310666
    }
  }
}

export enum RenderQueueFlags {
  None = 0x0,
  Opaque = 0x1,
  AlphaTest = 0x2,
  Transparent = 0x4,
  All = 0x7
}<|MERGE_RESOLUTION|>--- conflicted
+++ resolved
@@ -5,7 +5,6 @@
 import { BackgroundMode } from "../enums/BackgroundMode";
 import { BackgroundTextureFillMode } from "../enums/BackgroundTextureFillMode";
 import { CameraClearFlags } from "../enums/CameraClearFlags";
-import { CameraType } from "../enums/CameraType";
 import { DepthTextureMode } from "../enums/DepthTextureMode";
 import { ReplacementFailureStrategy } from "../enums/ReplacementFailureStrategy";
 import { Shader } from "../shader/Shader";
@@ -14,10 +13,6 @@
 import { RenderState } from "../shader/state/RenderState";
 import { CascadedShadowCasterPass } from "../shadow/CascadedShadowCasterPass";
 import { ShadowType } from "../shadow/enum/ShadowType";
-<<<<<<< HEAD
-import { RenderTarget, Texture2D, TextureCubeFace, TextureFormat, TextureWrapMode } from "../texture";
-import { CanvasRenderMode } from "../ui";
-=======
 import {
   RenderTarget,
   Texture2D,
@@ -27,7 +22,6 @@
   TextureWrapMode
 } from "../texture";
 import { CanvasRenderMode, UICanvas } from "../ui";
->>>>>>> 59310666
 import { CullingResults } from "./CullingResults";
 import { DepthOnlyPass } from "./DepthOnlyPass";
 import { OpaqueTexturePass } from "./OpaqueTexturePass";
@@ -339,29 +333,6 @@
     const camera = context.camera;
     const { engine, enableFrustumCulling, cullingMask, _frustum: frustum } = camera;
     const { _renderers: renderers, _uiCanvasesArray: uiCanvasesArray } = camera.scene._componentsManager;
-<<<<<<< HEAD
-=======
-
-    // Screen Space Overlay UI
-    if (camera._cameraType === CameraType.UIOverlay) {
-      const canvases = uiCanvasesArray[CanvasRenderMode.ScreenSpaceOverlay];
-      if (canvases) {
-        for (let i = 0, n = canvases.length; i < n; ++i) {
-          const canvas = canvases.get(i);
-          const renderMode = canvas.renderMode;
-          if (
-            camera === canvas._overlayCamera &&
-            (renderMode === CanvasRenderMode.ScreenSpaceOverlay ||
-              (renderMode === CanvasRenderMode.ScreenSpaceCamera && !canvas.renderCamera))
-          ) {
-            canvas._prepareRender(context);
-            break;
-          }
-        }
-      }
-      return;
-    }
->>>>>>> 59310666
 
     let rendererElements = renderers._elements;
     for (let i = renderers.length - 1; i >= 0; --i) {
@@ -382,66 +353,33 @@
     }
 
     // Screen Space Camera UI
-<<<<<<< HEAD
-    let canvases = uiCanvasesArray[CanvasRenderMode.ScreenSpaceCamera]?._elements;
-    if (canvases) {
-      for (let i = canvases.length - 1; i >= 0; i--) {
-        const canvas = canvases[i];
-        if (canvas.renderCamera !== camera) continue;
+    uiCanvasesArray[CanvasRenderMode.ScreenSpaceCamera]?.forEach(
+      (canvas: UICanvas) => {
+        if (canvas.renderCamera !== camera) return;
         // Filter by camera culling mask
         if (!(cullingMask & canvas._entity.layer)) {
-          continue;
+          return;
         }
         canvas._prepareRender(context);
-        this.pushRenderElement(context, canvas._renderElement);
-      }
-    }
+      },
+      (canvas: UICanvas, index: number) => {
+        canvas._uiCanvasIndex = index;
+      }
+    );
+
     // World Space UI
-    canvases = uiCanvasesArray[CanvasRenderMode.WorldSpace]?._elements;
-    if (canvases) {
-      for (let i = canvases.length - 1; i >= 0; i--) {
-        const canvas = canvases[i];
+    uiCanvasesArray[CanvasRenderMode.WorldSpace]?.forEach(
+      (canvas: UICanvas) => {
         // Filter by camera culling mask
         if (!(cullingMask & canvas._entity.layer)) {
-          continue;
+          return;
         }
         canvas._prepareRender(context);
-        this.pushRenderElement(context, canvas._renderElement);
-      }
-=======
-    let canvases = uiCanvasesArray[CanvasRenderMode.ScreenSpaceCamera];
-    if (canvases) {
-      canvases.forEach(
-        (canvas: UICanvas) => {
-          if (canvas.renderCamera !== camera) return;
-          // Filter by camera culling mask
-          if (!(cullingMask & canvas._entity.layer)) {
-            return;
-          }
-          canvas._prepareRender(context);
-        },
-        (canvas: UICanvas, index: number) => {
-          canvas._uiCanvasIndex = index;
-        }
-      );
-    }
-    // World Space UI
-    canvases = uiCanvasesArray[CanvasRenderMode.WorldSpace];
-    if (canvases) {
-      canvases.forEach(
-        (canvas: UICanvas) => {
-          // Filter by camera culling mask
-          if (!(cullingMask & canvas._entity.layer)) {
-            return;
-          }
-          canvas._prepareRender(context);
-        },
-        (canvas: UICanvas, index: number) => {
-          canvas._uiCanvasIndex = index;
-        }
-      );
->>>>>>> 59310666
-    }
+      },
+      (canvas: UICanvas, index: number) => {
+        canvas._uiCanvasIndex = index;
+      }
+    );
   }
 }
 
