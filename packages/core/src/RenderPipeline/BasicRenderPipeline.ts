--- conflicted
+++ resolved
@@ -13,6 +13,7 @@
 import { CascadedShadowCasterPass } from "../shadow/CascadedShadowCasterPass";
 import { ShadowType } from "../shadow/enum/ShadowType";
 import { RenderTarget, Texture2D, TextureCubeFace, TextureFormat, TextureWrapMode } from "../texture";
+import { CanvasRenderMode } from "../ui";
 import { CullingResults } from "./CullingResults";
 import { DepthOnlyPass } from "./DepthOnlyPass";
 import { OpaqueTexturePass } from "./OpaqueTexturePass";
@@ -21,7 +22,6 @@
 import { RenderElement } from "./RenderElement";
 import { SubRenderElement } from "./SubRenderElement";
 import { PipelineStage } from "./enums/PipelineStage";
-import { CanvasRenderMode } from "../ui";
 
 /**
  * Basic render pipeline.
@@ -324,43 +324,33 @@
         }
       }
       renderer._prepareRender(context);
-<<<<<<< HEAD
+      renderer._renderFrameCount = engine.time.frameCount;
     }
 
     // Screen Space Camera UI
-    let canvases = uiCanvasesArray[CanvasRenderMode.ScreenSpaceCamera]._elements;
-    for (let i = canvases.length - 1; i >= 0; i--) {
-      const canvas = canvases[i];
-      if (canvas.renderCamera !== camera) continue;
-      // Filter by camera culling mask
-      if (!(cullingMask & canvas._entity.layer)) {
-        continue;
-      }
-      canvas._prepareRender(context);
+    let canvases = uiCanvasesArray[CanvasRenderMode.ScreenSpaceCamera]?._elements;
+    if (canvases) {
+      for (let i = canvases.length - 1; i >= 0; i--) {
+        const canvas = canvases[i];
+        if (canvas.renderCamera !== camera) continue;
+        // Filter by camera culling mask
+        if (!(cullingMask & canvas._entity.layer)) {
+          continue;
+        }
+        canvas._prepareRender(context);
+      }
     }
     // World Space UI
-    canvases = uiCanvasesArray[CanvasRenderMode.WorldSpace]._elements;
-    for (let i = canvases.length - 1; i >= 0; i--) {
-      const canvas = canvases[i];
-      // Filter by camera culling mask
-      if (!(cullingMask & canvas._entity.layer)) {
-        continue;
-      }
-      canvas._prepareRender(context);
-    }
-  }
-
-  private _updateMVPShaderData(context: RenderContext) {
-    const camera = context.camera;
-    const renderers = camera.scene._componentsManager._renderers;
-
-    const elements = renderers._elements;
-    for (let i = renderers.length - 1; i >= 0; --i) {
-      const renderer = elements[i];
-      renderer._updateShaderData(context, true);
-=======
-      renderer._renderFrameCount = engine.time.frameCount;
->>>>>>> 9d407d24
+    canvases = uiCanvasesArray[CanvasRenderMode.WorldSpace]?._elements;
+    if (canvases) {
+      for (let i = canvases.length - 1; i >= 0; i--) {
+        const canvas = canvases[i];
+        // Filter by camera culling mask
+        if (!(cullingMask & canvas._entity.layer)) {
+          continue;
+        }
+        canvas._prepareRender(context);
+      }
     }
   }
 }
