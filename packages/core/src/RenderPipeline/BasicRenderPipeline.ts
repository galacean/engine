--- conflicted
+++ resolved
@@ -14,19 +14,8 @@
 import { RenderState } from "../shader/state/RenderState";
 import { CascadedShadowCasterPass } from "../shadow/CascadedShadowCasterPass";
 import { ShadowType } from "../shadow/enum/ShadowType";
-<<<<<<< HEAD
-import { RenderTarget, Texture2D, TextureCubeFace, TextureFormat, TextureWrapMode } from "../texture";
+import { RenderTarget, Texture2D, TextureCubeFace, TextureFilterMode, TextureFormat, TextureWrapMode } from "../texture";
 import { CanvasRenderMode, UICanvas } from "../ui";
-=======
-import {
-  RenderTarget,
-  Texture2D,
-  TextureCubeFace,
-  TextureFilterMode,
-  TextureFormat,
-  TextureWrapMode
-} from "../texture";
->>>>>>> d15dcd3e
 import { CullingResults } from "./CullingResults";
 import { DepthOnlyPass } from "./DepthOnlyPass";
 import { OpaqueTexturePass } from "./OpaqueTexturePass";
