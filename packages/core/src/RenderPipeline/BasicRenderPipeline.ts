<<<<<<< HEAD
import { Matrix, Vector2, Vector3 } from "@oasis-engine/math";
import { Background, RenderQueueType, SpriteElement } from "..";
import { SpriteMask } from "../2d";
import { Logger } from "../base";
=======
import { Vector2, Vector3 } from "@oasis-engine/math";
import { SpriteMask } from "../2d";
import { Background } from "../Background";
>>>>>>> 6b8b6962
import { Camera } from "../Camera";
import { DisorderedArray } from "../DisorderedArray";
import { Engine } from "../Engine";
import { BackgroundMode } from "../enums/BackgroundMode";
import { BackgroundTextureFillMode } from "../enums/BackgroundTextureFillMode";
import { CameraClearFlags } from "../enums/CameraClearFlags";
import { Layer } from "../Layer";
import { Material } from "../material";
<<<<<<< HEAD
import { Shader } from "../shader";
import { ShaderMacroCollection } from "../shader/ShaderMacroCollection";
import { Sky } from "../sky";
import { TextureCubeFace } from "../texture";
import { RenderTarget } from "../texture";
=======
import { RenderQueueType } from "../shader/enums/RenderQueueType";
import { Shader } from "../shader/Shader";
import { ShaderMacroCollection } from "../shader/ShaderMacroCollection";
import { CascadedShadowCasterPass } from "../shadow/CascadedShadowCasterPass";
import { ShadowMode } from "../shadow/enum/ShadowMode";
import { RenderTarget, TextureCubeFace } from "../texture";
>>>>>>> 6b8b6962
import { RenderContext } from "./RenderContext";
import { RenderPass } from "./RenderPass";
import { RenderQueue } from "./RenderQueue";
import { ShadowManager } from "../shadow/ShadowManager";
import { RenderElement } from "./RenderElement";

/**
 * Basic render pipeline.
 */
export class BasicRenderPipeline {
  private static _tempVector0 = new Vector3();
  private static _tempVector1 = new Vector3();

  /** @internal */
  _opaqueQueue: RenderQueue;
  /** @internal */
  _transparentQueue: RenderQueue;
  /** @internal */
  _alphaTestQueue: RenderQueue;
  /** @internal */
  _allSpriteMasks: DisorderedArray<SpriteMask> = new DisorderedArray();

  private _camera: Camera;
  private _defaultPass: RenderPass;
  private _renderPassArray: Array<RenderPass>;
  private _lastCanvasSize = new Vector2();
<<<<<<< HEAD
  private _shadowManager: ShadowManager;
=======
  private _cascadedShadowCaster: CascadedShadowCasterPass;
>>>>>>> 6b8b6962

  /**
   * Create a basic render pipeline.
   * @param camera - Camera
   */
  constructor(camera: Camera) {
    this._camera = camera;
    const { engine } = camera;
    this._opaqueQueue = new RenderQueue(engine);
    this._alphaTestQueue = new RenderQueue(engine);
    this._transparentQueue = new RenderQueue(engine);
<<<<<<< HEAD
    this._shadowManager = new ShadowManager(camera, this._opaqueQueue, this._alphaTestQueue, this._transparentQueue);
=======
    this._cascadedShadowCaster = new CascadedShadowCasterPass(camera);
>>>>>>> 6b8b6962

    this._renderPassArray = [];
    this._defaultPass = new RenderPass("default", 0, null, null, 0);
    this.addRenderPass(this._defaultPass);
  }

  /**
   * Default render pass.
   */
  get defaultRenderPass() {
    return this._defaultPass;
  }

  /**
   * Add render pass.
   * @param nameOrPass - The name of this Pass or RenderPass object. When it is a name, the following parameters need to be provided
   * @param priority - Priority, less than 0 before the default pass, greater than 0 after the default pass
   * @param renderTarget - The specified Render Target
   * @param replaceMaterial -  Replaced material
   * @param mask - Perform bit and operations with Entity.Layer to filter the objects that this Pass needs to render
   */
  addRenderPass(
    nameOrPass: string | RenderPass,
    priority: number = null,
    renderTarget: RenderTarget = null,
    replaceMaterial: Material = null,
    mask: Layer = null
  ) {
    if (typeof nameOrPass === "string") {
      const renderPass = new RenderPass(nameOrPass, priority, renderTarget, replaceMaterial, mask);
      this._renderPassArray.push(renderPass);
    } else if (nameOrPass instanceof RenderPass) {
      this._renderPassArray.push(nameOrPass);
    }

    this._renderPassArray.sort(function (p1, p2) {
      return p1.priority - p2.priority;
    });
  }

  /**
   * Remove render pass by name or render pass object.
   * @param nameOrPass - Render pass name or render pass object
   */
  removeRenderPass(nameOrPass: string | RenderPass): void {
    let pass: RenderPass;
    if (typeof nameOrPass === "string") pass = this.getRenderPass(nameOrPass);
    else if (nameOrPass instanceof RenderPass) pass = nameOrPass;
    if (pass) {
      const idx = this._renderPassArray.indexOf(pass);
      this._renderPassArray.splice(idx, 1);
    }
  }

  /**
   * Get render pass by name.
   * @param  name - Render pass name
   */
  getRenderPass(name: string) {
    for (let i = 0, len = this._renderPassArray.length; i < len; i++) {
      const pass = this._renderPassArray[i];
      if (pass.name === name) return pass;
    }

    return null;
  }

  /**
   * Destroy internal resources.
   */
  destroy(): void {
    this._opaqueQueue.destroy();
    this._alphaTestQueue.destroy();
    this._transparentQueue.destroy();
    this._allSpriteMasks = null;
    this._renderPassArray = null;
    this._defaultPass = null;
    this._camera = null;
  }

  /**
   * Perform scene rendering.
   * @param context - Render context
   * @param cubeFace - Render surface of cube texture
   * @param mipLevel - Set mip level the data want to write
   */
  render(context: RenderContext, cubeFace?: TextureCubeFace, mipLevel?: number) {
    const camera = this._camera;
    const opaqueQueue = this._opaqueQueue;
    const alphaTestQueue = this._alphaTestQueue;
    const transparentQueue = this._transparentQueue;

    camera.engine._spriteMaskManager.clear();
<<<<<<< HEAD
    this._shadowManager.render();
=======
    if (camera.engine.settings.shadowMode !== ShadowMode.None) {
      this._cascadedShadowCaster._render();
    }
>>>>>>> 6b8b6962

    opaqueQueue.clear();
    alphaTestQueue.clear();
    transparentQueue.clear();
    this._allSpriteMasks.length = 0;

    this._callRender(context);
    opaqueQueue.sort(RenderQueue._compareFromNearToFar);
    alphaTestQueue.sort(RenderQueue._compareFromNearToFar);
    transparentQueue.sort(RenderQueue._compareFromFarToNear);

    for (let i = 0, len = this._renderPassArray.length; i < len; i++) {
      this._drawRenderPass(this._renderPassArray[i], camera, cubeFace, mipLevel);
    }
  }

  private _drawRenderPass(pass: RenderPass, camera: Camera, cubeFace?: TextureCubeFace, mipLevel?: number) {
    pass.preRender(camera, this._opaqueQueue, this._alphaTestQueue, this._transparentQueue);

    if (pass.enabled) {
      const { engine, scene } = camera;
      const { background } = scene;
      const rhi = engine._hardwareRenderer;
      const renderTarget = camera.renderTarget || pass.renderTarget;
      rhi.activeRenderTarget(renderTarget, camera.viewport, mipLevel);
      renderTarget?._setRenderTargetInfo(cubeFace, mipLevel);
      const clearFlags = pass.clearFlags ?? camera.clearFlags;
      const color = pass.clearColor ?? background.solidColor;
      if (clearFlags !== CameraClearFlags.None) {
        rhi.clearRenderTarget(camera.engine, clearFlags, color);
      }

      if (pass.renderOverride) {
        pass.render(camera, this._opaqueQueue, this._alphaTestQueue, this._transparentQueue);
      } else {
        this._opaqueQueue.render(camera, pass.replaceMaterial, pass.mask);
        this._alphaTestQueue.render(camera, pass.replaceMaterial, pass.mask);
        if (camera.clearFlags & CameraClearFlags.Color) {
          if (background.mode === BackgroundMode.Sky) {
            background.sky._render(camera);
          } else if (background.mode === BackgroundMode.Texture && background.texture) {
            this._drawBackgroundTexture(engine, background);
          }
        }
        this._transparentQueue.render(camera, pass.replaceMaterial, pass.mask);
      }

      renderTarget?._blitRenderTarget();
      renderTarget?.generateMipmaps();
    }

    pass.postRender(camera, this._opaqueQueue, this._alphaTestQueue, this._transparentQueue);
  }

  /**
   * Push a render element to the render queue.
   * @param element - Render element
   */
  pushPrimitive(element: RenderElement): void {
    switch (element.renderState.renderQueueType) {
      case RenderQueueType.Transparent:
        this._transparentQueue.pushPrimitive(element);
        break;
      case RenderQueueType.AlphaTest:
        this._alphaTestQueue.pushPrimitive(element);
        break;
      case RenderQueueType.Opaque:
        this._opaqueQueue.pushPrimitive(element);
        break;
    }
  }

  private _drawBackgroundTexture(engine: Engine, background: Background) {
    const rhi = engine._hardwareRenderer;
    const { _backgroundTextureMaterial, canvas } = engine;
    const mesh = background._mesh;

    if (
      (this._lastCanvasSize.x !== canvas.width || this._lastCanvasSize.y !== canvas.height) &&
      background._textureFillMode !== BackgroundTextureFillMode.Fill
    ) {
      this._lastCanvasSize.set(canvas.width, canvas.height);
      background._resizeBackgroundTexture();
    }

    const program = _backgroundTextureMaterial.shader.passes[0]._getShaderProgram(engine, Shader._compileMacros);
    program.bind();
    program.uploadAll(program.materialUniformBlock, _backgroundTextureMaterial.shaderData);
    program.uploadUnGroupTextures();

    _backgroundTextureMaterial.renderState._apply(engine, false);
    rhi.drawPrimitive(mesh, mesh.subMesh, program);
  }

  private _callRender(context: RenderContext): void {
    const renderers = this._camera.engine._componentsManager._renderers;
    const camera = context._camera;
    const elements = renderers._elements;
    for (let i = renderers.length - 1; i >= 0; --i) {
      const element = elements[i];

      // filter by camera culling mask.
      if (!(camera.cullingMask & element._entity.layer)) {
        continue;
      }

      // filter by camera frustum.
      if (camera.enableFrustumCulling) {
        element.isCulled = !camera._frustum.intersectsBox(element.bounds);
        if (element.isCulled) {
          continue;
        }
      }

      const transform = camera.entity.transform;
      const position = transform.worldPosition;
      const center = element.bounds.getCenter(BasicRenderPipeline._tempVector0);
      if (camera.isOrthographic) {
        const forward = transform.getWorldForward(BasicRenderPipeline._tempVector1);
        Vector3.subtract(center, position, center);
        element._distanceForSort = Vector3.dot(center, forward);
      } else {
        element._distanceForSort = Vector3.distanceSquared(center, position);
      }

      element._updateShaderData(context);

      element._render(camera);

      // union camera global macro and renderer macro.
      ShaderMacroCollection.unionCollection(
        camera._globalShaderMacro,
        element.shaderData._macroCollection,
        element._globalShaderMacro
      );
    }
  }

  private _callRender(context: RenderContext): void {
    const renderers = this._camera.engine._componentsManager._renderers;
    const camera = context._camera;
    const elements = renderers._elements;
    for (let i = renderers.length - 1; i >= 0; --i) {
      const element = elements[i];

      // filter by camera culling mask.
      if (!(camera.cullingMask & element._entity.layer)) {
        continue;
      }

      // filter by camera frustum.
      if (camera.enableFrustumCulling) {
        element.isCulled = !camera._frustum.intersectsBox(element.bounds);
        if (element.isCulled) {
          continue;
        }
      }

      const transform = camera.entity.transform;
      const position = transform.worldPosition;
      const center = element.bounds.getCenter(BasicRenderPipeline._tempVector0);
      if (camera.isOrthographic) {
        const forward = transform.getWorldForward(BasicRenderPipeline._tempVector1);
        Vector3.subtract(center, position, center);
        element._distanceForSort = Vector3.dot(center, forward);
      } else {
        element._distanceForSort = Vector3.distanceSquared(center, position);
      }

      element._updateShaderData(context);

      element._render(camera);

      // union camera global macro and renderer macro.
      ShaderMacroCollection.unionCollection(
        camera._globalShaderMacro,
        element.shaderData._macroCollection,
        element._globalShaderMacro
      );
    }
  }
}<|MERGE_RESOLUTION|>--- conflicted
+++ resolved
@@ -1,13 +1,6 @@
-<<<<<<< HEAD
-import { Matrix, Vector2, Vector3 } from "@oasis-engine/math";
-import { Background, RenderQueueType, SpriteElement } from "..";
-import { SpriteMask } from "../2d";
-import { Logger } from "../base";
-=======
 import { Vector2, Vector3 } from "@oasis-engine/math";
 import { SpriteMask } from "../2d";
 import { Background } from "../Background";
->>>>>>> 6b8b6962
 import { Camera } from "../Camera";
 import { DisorderedArray } from "../DisorderedArray";
 import { Engine } from "../Engine";
@@ -16,25 +9,16 @@
 import { CameraClearFlags } from "../enums/CameraClearFlags";
 import { Layer } from "../Layer";
 import { Material } from "../material";
-<<<<<<< HEAD
-import { Shader } from "../shader";
-import { ShaderMacroCollection } from "../shader/ShaderMacroCollection";
-import { Sky } from "../sky";
-import { TextureCubeFace } from "../texture";
-import { RenderTarget } from "../texture";
-=======
 import { RenderQueueType } from "../shader/enums/RenderQueueType";
 import { Shader } from "../shader/Shader";
 import { ShaderMacroCollection } from "../shader/ShaderMacroCollection";
 import { CascadedShadowCasterPass } from "../shadow/CascadedShadowCasterPass";
 import { ShadowMode } from "../shadow/enum/ShadowMode";
 import { RenderTarget, TextureCubeFace } from "../texture";
->>>>>>> 6b8b6962
 import { RenderContext } from "./RenderContext";
+import { RenderElement } from "./RenderElement";
 import { RenderPass } from "./RenderPass";
 import { RenderQueue } from "./RenderQueue";
-import { ShadowManager } from "../shadow/ShadowManager";
-import { RenderElement } from "./RenderElement";
 
 /**
  * Basic render pipeline.
@@ -56,11 +40,7 @@
   private _defaultPass: RenderPass;
   private _renderPassArray: Array<RenderPass>;
   private _lastCanvasSize = new Vector2();
-<<<<<<< HEAD
-  private _shadowManager: ShadowManager;
-=======
   private _cascadedShadowCaster: CascadedShadowCasterPass;
->>>>>>> 6b8b6962
 
   /**
    * Create a basic render pipeline.
@@ -72,11 +52,7 @@
     this._opaqueQueue = new RenderQueue(engine);
     this._alphaTestQueue = new RenderQueue(engine);
     this._transparentQueue = new RenderQueue(engine);
-<<<<<<< HEAD
-    this._shadowManager = new ShadowManager(camera, this._opaqueQueue, this._alphaTestQueue, this._transparentQueue);
-=======
     this._cascadedShadowCaster = new CascadedShadowCasterPass(camera);
->>>>>>> 6b8b6962
 
     this._renderPassArray = [];
     this._defaultPass = new RenderPass("default", 0, null, null, 0);
@@ -170,13 +146,9 @@
     const transparentQueue = this._transparentQueue;
 
     camera.engine._spriteMaskManager.clear();
-<<<<<<< HEAD
-    this._shadowManager.render();
-=======
     if (camera.engine.settings.shadowMode !== ShadowMode.None) {
       this._cascadedShadowCaster._render();
     }
->>>>>>> 6b8b6962
 
     opaqueQueue.clear();
     alphaTestQueue.clear();
@@ -314,48 +286,4 @@
       );
     }
   }
-
-  private _callRender(context: RenderContext): void {
-    const renderers = this._camera.engine._componentsManager._renderers;
-    const camera = context._camera;
-    const elements = renderers._elements;
-    for (let i = renderers.length - 1; i >= 0; --i) {
-      const element = elements[i];
-
-      // filter by camera culling mask.
-      if (!(camera.cullingMask & element._entity.layer)) {
-        continue;
-      }
-
-      // filter by camera frustum.
-      if (camera.enableFrustumCulling) {
-        element.isCulled = !camera._frustum.intersectsBox(element.bounds);
-        if (element.isCulled) {
-          continue;
-        }
-      }
-
-      const transform = camera.entity.transform;
-      const position = transform.worldPosition;
-      const center = element.bounds.getCenter(BasicRenderPipeline._tempVector0);
-      if (camera.isOrthographic) {
-        const forward = transform.getWorldForward(BasicRenderPipeline._tempVector1);
-        Vector3.subtract(center, position, center);
-        element._distanceForSort = Vector3.dot(center, forward);
-      } else {
-        element._distanceForSort = Vector3.distanceSquared(center, position);
-      }
-
-      element._updateShaderData(context);
-
-      element._render(camera);
-
-      // union camera global macro and renderer macro.
-      ShaderMacroCollection.unionCollection(
-        camera._globalShaderMacro,
-        element.shaderData._macroCollection,
-        element._globalShaderMacro
-      );
-    }
-  }
 }