import { Vector4 } from "@oasis-engine/math";
import { Camera } from "../Camera";
import { Layer } from "../Layer";
import { RenderQueueType } from "../material";
import { Material } from "../material/Material";
import { TextureCubeFace } from "../texture/enums/TextureCubeFace";
import { RenderTarget } from "../texture/RenderTarget";
import { RenderContext } from "./RenderContext";
import { RenderElement } from "./RenderElement";
import { RenderPass } from "./RenderPass";
import { RenderQueue } from "./RenderQueue";
import { SpriteElement } from "./SpriteElement";

/**
 * Basic render pipeline.
 */
export class BasicRenderPipeline {
  /** @internal */
  _opaqueQueue: RenderQueue;
  /** @internal */
  _transparentQueue: RenderQueue;
  /** @internal */
  _alphaTestQueue: RenderQueue;

  private _camera: Camera;
  private _defaultPass: RenderPass;
  private _renderPassArray: Array<RenderPass>;
  private _canvasDepthPass;

  /**
   * Create a basic render pipeline.
   * @param camera - Camera
   */
  constructor(camera: Camera) {
    this._camera = camera;
    this._opaqueQueue = new RenderQueue(camera.engine);
    this._alphaTestQueue = new RenderQueue(camera.engine);
    this._transparentQueue = new RenderQueue(camera.engine);

    this._renderPassArray = [];
    this._defaultPass = new RenderPass("default", 0, null, null, 0);
    this.addRenderPass(this._defaultPass);
  }

  /**
   * Default render pass.
   */
  get defaultRenderPass() {
    return this._defaultPass;
  }

  /**
   * Add render pass.
   * @param nameOrPass - The name of this Pass or RenderPass object. When it is a name, the following parameters need to be provided
   * @param priority - Priority, less than 0 before the default pass, greater than 0 after the default pass
   * @param renderTarget - The specified Render Target
   * @param replaceMaterial -  Replaced material
   * @param mask - Perform bit and operations with Entity.Layer to filter the objects that this Pass needs to render
   * @param clearParam - Clear the background color of renderTarget
   */
  addRenderPass(
    nameOrPass: string | RenderPass,
    priority: number = null,
    renderTarget: RenderTarget = null,
    replaceMaterial: Material = null,
    mask: Layer = null,
    clearParam = new Vector4(0, 0, 0, 0)
  ) {
    if (typeof nameOrPass === "string") {
      const renderPass = new RenderPass(nameOrPass, priority, renderTarget, replaceMaterial, mask, clearParam);
      this._renderPassArray.push(renderPass);
    } else if (nameOrPass instanceof RenderPass) {
      this._renderPassArray.push(nameOrPass);
    }

    this._renderPassArray.sort(function (p1, p2) {
      return p1.priority - p2.priority;
    });
  }

  /**
   * Remove render pass by name or render pass object.
   * @param nameOrPass - Render pass name or render pass object
   */
  removeRenderPass(nameOrPass: string | RenderPass): void {
    let pass: RenderPass;
    if (typeof nameOrPass === "string") pass = this.getRenderPass(nameOrPass);
    else if (nameOrPass instanceof RenderPass) pass = nameOrPass;
    if (pass) {
      const idx = this._renderPassArray.indexOf(pass);
      this._renderPassArray.splice(idx, 1);
    }
  }

  /**
   * Get render pass by name.
   * @param  name - Render pass name
   */
  getRenderPass(name: string) {
    for (let i = 0, len = this._renderPassArray.length; i < len; i++) {
      const pass = this._renderPassArray[i];
      if (pass.name === name) return pass;
    }

    return null;
  }

  /**
   * Destroy internal resources.
   */
  destroy() {}

  /**
   * Perform scene rendering.
   * @param context - Render context
   * @param cubeFace - Render surface of cube texture
   */
  render(context: RenderContext, cubeFace?: TextureCubeFace) {
    const camera = this._camera;
    const opaqueQueue = this._opaqueQueue;
    const alphaTestQueue = this._alphaTestQueue;
    const transparentQueue = this._transparentQueue;

    opaqueQueue.clear();
    alphaTestQueue.clear();
    transparentQueue.clear();
    camera.engine._componentsManager.callRender(context);
    opaqueQueue.sort(RenderQueue._compareFromNearToFar);
    alphaTestQueue.sort(RenderQueue._compareFromNearToFar);
    transparentQueue.sort(RenderQueue._compareFromFarToNear);

    if (this._canvasDepthPass) this._canvasDepthPass.enabled = false;

    for (let i = 0, len = this._renderPassArray.length; i < len; i++) {
      this._drawRenderPass(this._renderPassArray[i], camera, cubeFace);
    }
  }

  private _drawRenderPass(pass: RenderPass, camera: Camera, cubeFace?: TextureCubeFace) {
    pass.preRender(camera, this._opaqueQueue, this._alphaTestQueue, this._transparentQueue);

    if (pass.enabled) {
      const rhi = camera.scene.engine._hardwareRenderer;
      const renderTarget = camera.renderTarget || pass.renderTarget;
      rhi.activeRenderTarget(renderTarget, camera);
      renderTarget?.setRenderTargetFace(cubeFace);
      rhi.clearRenderTarget(camera.engine, pass.clearMode, pass.clearParam);

      if (pass.renderOverride) {
        pass.render(camera, this._opaqueQueue, this._alphaTestQueue, this._transparentQueue);
      } else {
        this._opaqueQueue.render(camera, pass.replaceMaterial, pass.mask);
        this._alphaTestQueue.render(camera, pass.replaceMaterial, pass.mask);
        this._transparentQueue.render(camera, pass.replaceMaterial, pass.mask);
      }

<<<<<<< HEAD
      renderTarget?.blitRenderTarget();
=======
      renderTarget?._blitRenderTarget();
>>>>>>> 8d5db2b5
      renderTarget?.generateMipmaps();
    }

    pass.postRender(camera, this._opaqueQueue, this._alphaTestQueue, this._transparentQueue);
  }

  /**
   * Push a render element to the render queue.
   * @param element - Render element
   */
  pushPrimitive(element: RenderElement | SpriteElement) {
    const renderQueueType = element.material.renderQueueType;

    if (renderQueueType > (RenderQueueType.Transparent + RenderQueueType.AlphaTest) >> 1) {
      this._transparentQueue.pushPrimitive(element);
    } else if (renderQueueType > (RenderQueueType.AlphaTest + RenderQueueType.Opaque) >> 1) {
      this._alphaTestQueue.pushPrimitive(element);
    } else {
      this._opaqueQueue.pushPrimitive(element);
    }
  }
}<|MERGE_RESOLUTION|>--- conflicted
+++ resolved
@@ -154,11 +154,7 @@
         this._transparentQueue.render(camera, pass.replaceMaterial, pass.mask);
       }
 
-<<<<<<< HEAD
-      renderTarget?.blitRenderTarget();
-=======
       renderTarget?._blitRenderTarget();
->>>>>>> 8d5db2b5
       renderTarget?.generateMipmaps();
     }
 
