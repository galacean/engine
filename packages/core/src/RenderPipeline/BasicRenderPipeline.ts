--- conflicted
+++ resolved
@@ -1,10 +1,7 @@
 import { Vector2 } from "@galacean/engine-math";
 import { Background } from "../Background";
 import { Camera } from "../Camera";
-<<<<<<< HEAD
-=======
 import { Logger } from "../base/Logger";
->>>>>>> cfe8c349
 import { BackgroundMode } from "../enums/BackgroundMode";
 import { BackgroundTextureFillMode } from "../enums/BackgroundTextureFillMode";
 import { CameraClearFlags } from "../enums/CameraClearFlags";
