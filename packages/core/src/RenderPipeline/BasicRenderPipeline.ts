--- conflicted
+++ resolved
@@ -1,8 +1,4 @@
-<<<<<<< HEAD
-import { Vector2 } from "@oasis-engine/math";
-=======
-import { Vector2, Vector3 } from "@galacean/engine-math";
->>>>>>> 23244597
+import { Vector2 } from "@galacean/engine-math";
 import { SpriteMask } from "../2d";
 import { Background } from "../Background";
 import { Camera } from "../Camera";
