import { Matrix, Vector2, Vector3 } from "@oasis-engine/math";
import { Background, RenderElement, RenderQueueType, SpriteElement } from "..";
import { SpriteMask } from "../2d";
import { Logger } from "../base";
import { Camera } from "../Camera";
import { DisorderedArray } from "../DisorderedArray";
import { Engine } from "../Engine";
import { BackgroundMode } from "../enums/BackgroundMode";
import { BackgroundTextureFillMode } from "../enums/BackgroundTextureFillMode";
import { CameraClearFlags } from "../enums/CameraClearFlags";
import { Layer } from "../Layer";
import { Material } from "../material";
import { Shader } from "../shader";
import { ShaderMacroCollection } from "../shader/ShaderMacroCollection";
import { Sky } from "../sky";
import { TextureCubeFace } from "../texture";
import { RenderTarget } from "../texture";
import { RenderContext } from "./RenderContext";
import { RenderPass } from "./RenderPass";
import { RenderQueue } from "./RenderQueue";
<<<<<<< HEAD
=======
import { ShadowManager } from "../shadow/ShadowManager";
>>>>>>> 1b6b66c7

/**
 * Basic render pipeline.
 */
export class BasicRenderPipeline {
  private static _tempVector0 = new Vector3();
  private static _tempVector1 = new Vector3();

  /** @internal */
  _opaqueQueue: RenderQueue;
  /** @internal */
  _transparentQueue: RenderQueue;
  /** @internal */
  _alphaTestQueue: RenderQueue;
  /** @internal */
  _allSpriteMasks: DisorderedArray<SpriteMask> = new DisorderedArray();

  private _camera: Camera;
  private _defaultPass: RenderPass;
  private _renderPassArray: Array<RenderPass>;
  private _lastCanvasSize = new Vector2();
  private _shadowManager: ShadowManager;

  /**
   * Create a basic render pipeline.
   * @param camera - Camera
   */
  constructor(camera: Camera) {
    this._camera = camera;
    const { engine } = camera;
    this._opaqueQueue = new RenderQueue(engine);
    this._alphaTestQueue = new RenderQueue(engine);
    this._transparentQueue = new RenderQueue(engine);
    this._shadowManager = new ShadowManager(camera, this._opaqueQueue, this._alphaTestQueue, this._transparentQueue);

    this._renderPassArray = [];
    this._defaultPass = new RenderPass("default", 0, null, null, 0);
    this.addRenderPass(this._defaultPass);
  }

  /**
   * Default render pass.
   */
  get defaultRenderPass() {
    return this._defaultPass;
  }

  /**
   * Add render pass.
   * @param nameOrPass - The name of this Pass or RenderPass object. When it is a name, the following parameters need to be provided
   * @param priority - Priority, less than 0 before the default pass, greater than 0 after the default pass
   * @param renderTarget - The specified Render Target
   * @param replaceMaterial -  Replaced material
   * @param mask - Perform bit and operations with Entity.Layer to filter the objects that this Pass needs to render
   */
  addRenderPass(
    nameOrPass: string | RenderPass,
    priority: number = null,
    renderTarget: RenderTarget = null,
    replaceMaterial: Material = null,
    mask: Layer = null
  ) {
    if (typeof nameOrPass === "string") {
      const renderPass = new RenderPass(nameOrPass, priority, renderTarget, replaceMaterial, mask);
      this._renderPassArray.push(renderPass);
    } else if (nameOrPass instanceof RenderPass) {
      this._renderPassArray.push(nameOrPass);
    }

    this._renderPassArray.sort(function(p1, p2) {
      return p1.priority - p2.priority;
    });
  }

  /**
   * Remove render pass by name or render pass object.
   * @param nameOrPass - Render pass name or render pass object
   */
  removeRenderPass(nameOrPass: string | RenderPass): void {
    let pass: RenderPass;
    if (typeof nameOrPass === "string") pass = this.getRenderPass(nameOrPass);
    else if (nameOrPass instanceof RenderPass) pass = nameOrPass;
    if (pass) {
      const idx = this._renderPassArray.indexOf(pass);
      this._renderPassArray.splice(idx, 1);
    }
  }

  /**
   * Get render pass by name.
   * @param  name - Render pass name
   */
  getRenderPass(name: string) {
    for (let i = 0, len = this._renderPassArray.length; i < len; i++) {
      const pass = this._renderPassArray[i];
      if (pass.name === name) return pass;
    }

    return null;
  }

  /**
   * Destroy internal resources.
   */
  destroy(): void {
    this._opaqueQueue.destroy();
    this._alphaTestQueue.destroy();
    this._transparentQueue.destroy();
    this._allSpriteMasks = null;
    this._renderPassArray = null;
    this._defaultPass = null;
    this._camera = null;
  }

  /**
   * Perform scene rendering.
   * @param context - Render context
   * @param cubeFace - Render surface of cube texture
   * @param mipLevel - Set mip level the data want to write
   */
  render(context: RenderContext, cubeFace?: TextureCubeFace, mipLevel?: number) {
    const camera = this._camera;
    const opaqueQueue = this._opaqueQueue;
    const alphaTestQueue = this._alphaTestQueue;
    const transparentQueue = this._transparentQueue;

    camera.engine._spriteMaskManager.clear();
    this._shadowManager.render();

    opaqueQueue.clear();
    alphaTestQueue.clear();
    transparentQueue.clear();
    this._allSpriteMasks.length = 0;

    this._callRender(context);
    opaqueQueue.sort(RenderQueue._compareFromNearToFar);
    alphaTestQueue.sort(RenderQueue._compareFromNearToFar);
    transparentQueue.sort(RenderQueue._compareFromFarToNear);

    for (let i = 0, len = this._renderPassArray.length; i < len; i++) {
      this._drawRenderPass(this._renderPassArray[i], camera, cubeFace, mipLevel);
    }
  }

  private _drawRenderPass(pass: RenderPass, camera: Camera, cubeFace?: TextureCubeFace, mipLevel?: number) {
    pass.preRender(camera, this._opaqueQueue, this._alphaTestQueue, this._transparentQueue);

    if (pass.enabled) {
      const { engine, scene } = camera;
      const { background } = scene;
      const rhi = engine._hardwareRenderer;
      const renderTarget = camera.renderTarget || pass.renderTarget;
      rhi.activeRenderTarget(renderTarget, camera, mipLevel); // change viewport with mip level
      renderTarget?._setRenderTargetInfo(cubeFace, mipLevel);
      const clearFlags = pass.clearFlags ?? camera.clearFlags;
      const color = pass.clearColor ?? background.solidColor;
      if (clearFlags !== CameraClearFlags.None) {
        rhi.clearRenderTarget(camera.engine, clearFlags, color);
      }

      if (pass.renderOverride) {
        pass.render(camera, this._opaqueQueue, this._alphaTestQueue, this._transparentQueue);
      } else {
        this._opaqueQueue.render(camera, pass.replaceMaterial, pass.mask);
        this._alphaTestQueue.render(camera, pass.replaceMaterial, pass.mask);
        if (camera.clearFlags & CameraClearFlags.Color) {
          if (background.mode === BackgroundMode.Sky) {
            this._drawSky(engine, camera, background.sky);
          } else if (background.mode === BackgroundMode.Texture && background.texture) {
            this._drawBackgroundTexture(engine, background);
          }
        }
        this._transparentQueue.render(camera, pass.replaceMaterial, pass.mask);
      }

      renderTarget?._blitRenderTarget();
      renderTarget?.generateMipmaps();
    }

    pass.postRender(camera, this._opaqueQueue, this._alphaTestQueue, this._transparentQueue);
  }

  /**
   * Push a render element to the render queue.
   * @param element - Render element
   */
  pushPrimitive(element: RenderElement): void {
    switch (element.material.renderQueueType) {
      case RenderQueueType.Transparent:
        this._transparentQueue.pushPrimitive(element);
        break;
      case RenderQueueType.AlphaTest:
        this._alphaTestQueue.pushPrimitive(element);
        break;
      case RenderQueueType.Opaque:
        this._opaqueQueue.pushPrimitive(element);
        break;
    }
  }

  private _drawBackgroundTexture(engine: Engine, background: Background) {
    const rhi = engine._hardwareRenderer;
    const { _backgroundTextureMaterial, canvas } = engine;
    const mesh = background._mesh;

    if (
      (this._lastCanvasSize.x !== canvas.width || this._lastCanvasSize.y !== canvas.height) &&
      background._textureFillMode !== BackgroundTextureFillMode.Fill
    ) {
      this._lastCanvasSize.set(canvas.width, canvas.height);
      background._resizeBackgroundTexture();
    }

    const program = _backgroundTextureMaterial.shader._getShaderProgram(engine, Shader._compileMacros);
    program.bind();
    program.uploadAll(program.materialUniformBlock, _backgroundTextureMaterial.shaderData);
    program.uploadUnGroupTextures();

    _backgroundTextureMaterial.renderState._apply(engine, false);
    rhi.drawPrimitive(mesh, mesh.subMesh, program);
  }

  private _drawSky(engine: Engine, camera: Camera, sky: Sky): void {
    const { material, mesh, _matrix } = sky;
    if (!material) {
      Logger.warn("The material of sky is not defined.");
      return;
    }
    if (!mesh) {
      Logger.warn("The mesh of sky is not defined.");
      return;
    }

    const rhi = engine._hardwareRenderer;
    const { shaderData, shader, renderState } = material;

    const compileMacros = Shader._compileMacros;
    ShaderMacroCollection.unionCollection(camera._globalShaderMacro, shaderData._macroCollection, compileMacros);

    const { viewMatrix, projectionMatrix } = camera;
    _matrix.copyFrom(viewMatrix);
    const e = _matrix.elements;
    e[12] = e[13] = e[14] = 0;
    Matrix.multiply(projectionMatrix, _matrix, _matrix);
    shaderData.setMatrix("u_mvpNoscale", _matrix);

    const program = shader._getShaderProgram(engine, compileMacros);
    program.bind();
    program.groupingOtherUniformBlock();
    program.uploadAll(program.materialUniformBlock, shaderData);
    program.uploadUnGroupTextures();

    renderState._apply(engine, false);
    rhi.drawPrimitive(mesh, mesh.subMesh, program);
  }

  private _callRender(context: RenderContext): void {
    const renderers = this._camera.engine._componentsManager._renderers;
    const camera = context._camera;
    const elements = renderers._elements;
    for (let i = renderers.length - 1; i >= 0; --i) {
      const element = elements[i];

      // filter by camera culling mask.
      if (!(camera.cullingMask & element._entity.layer)) {
        continue;
      }

      // filter by camera frustum.
      if (camera.enableFrustumCulling) {
        element.isCulled = !camera._frustum.intersectsBox(element.bounds);
        if (element.isCulled) {
          continue;
        }
      }

      const transform = camera.entity.transform;
      const position = transform.worldPosition;
      const center = element.bounds.getCenter(BasicRenderPipeline._tempVector0);
      if (camera.isOrthographic) {
        const forward = transform.getWorldForward(BasicRenderPipeline._tempVector1);
        Vector3.subtract(center, position, center);
        element._distanceForSort = Vector3.dot(center, forward);
      } else {
        element._distanceForSort = Vector3.distanceSquared(center, position);
      }

      element._updateShaderData(context);

      element._render(camera);

      // union camera global macro and renderer macro.
      ShaderMacroCollection.unionCollection(
        camera._globalShaderMacro,
        element.shaderData._macroCollection,
        element._globalShaderMacro
      );
    }
  }
}<|MERGE_RESOLUTION|>--- conflicted
+++ resolved
@@ -18,10 +18,7 @@
 import { RenderContext } from "./RenderContext";
 import { RenderPass } from "./RenderPass";
 import { RenderQueue } from "./RenderQueue";
-<<<<<<< HEAD
-=======
 import { ShadowManager } from "../shadow/ShadowManager";
->>>>>>> 1b6b66c7
 
 /**
  * Basic render pipeline.
