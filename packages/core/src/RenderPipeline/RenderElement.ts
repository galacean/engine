<<<<<<< HEAD
import { Primitive } from "../graphic/Primitive";
import { SubPrimitive } from "../graphic/SubPrimitive";
=======
import { Mesh } from "../graphic/Mesh";
import { SubMesh } from "../graphic/SubMesh";
>>>>>>> 16d047b6
import { Material } from "../material/Material";
import { Renderer } from "../Renderer";

/**
 * Render element.
 */
export class RenderElement {
  /** Render component. */
  component: Renderer;
  /** Mesh. */
  mesh: Mesh;
  /** Sub mesh. */
  subMesh: SubMesh;
  /** Material. */
  material: Material;

  setValue(component: Renderer, mesh: Mesh, subMesh: SubMesh, material: Material): void {
    this.component = component;
    this.mesh = mesh;
    this.subMesh = subMesh;
    this.material = material;
  }
}<|MERGE_RESOLUTION|>--- conflicted
+++ resolved
@@ -1,10 +1,5 @@
-<<<<<<< HEAD
-import { Primitive } from "../graphic/Primitive";
-import { SubPrimitive } from "../graphic/SubPrimitive";
-=======
 import { Mesh } from "../graphic/Mesh";
 import { SubMesh } from "../graphic/SubMesh";
->>>>>>> 16d047b6
 import { Material } from "../material/Material";
 import { Renderer } from "../Renderer";
 
@@ -12,6 +7,32 @@
  * Render element.
  */
 export class RenderElement {
+  private static _elementPoolIndex: number = 0;
+  private static _elementPool: RenderElement[] = [];
+
+  /**
+   * Get render element from pool.
+   * @remark The return value is only valid for the current frame, and the next frame will be automatically recycled for reuse.
+   */
+  static getFromPool(): RenderElement {
+    const { _elementPoolIndex: index, _elementPool: pool } = RenderElement;
+    RenderElement._elementPoolIndex++;
+    if (pool.length === index) {
+      const element = new RenderElement();
+      pool.push(element);
+      return element;
+    } else {
+      return pool[index];
+    }
+  }
+
+  /**
+   * @internal
+   */
+  static _restPool() {
+    RenderElement._elementPoolIndex = 0;
+  }
+
   /** Render component. */
   component: Renderer;
   /** Mesh. */
