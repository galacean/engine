--- conflicted
+++ resolved
@@ -1,9 +1,5 @@
 import { ShaderPass } from "../shader/ShaderPass";
-<<<<<<< HEAD
-=======
-import { RenderState } from "../shader/state/RenderState";
 import { IPoolElement } from "./IPoolElement";
->>>>>>> d64b3204
 import { RenderData } from "./RenderData";
 
 export class RenderElement implements IPoolElement {
@@ -16,6 +12,6 @@
   }
 
   dispose(): void {
-    this.data = this.shaderPass = this.renderState = null;
+    this.data = this.shaderPasses = null;
   }
 }