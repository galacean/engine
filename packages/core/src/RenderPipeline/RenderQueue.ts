--- conflicted
+++ resolved
@@ -16,13 +16,6 @@
    * @internal
    */
   static _compareFromNearToFar(a: RenderElement, b: RenderElement): number {
-<<<<<<< HEAD
-    return (
-      a.data.component.priority - b.data.component.priority ||
-      a.data.material._priority - b.data.material._priority ||
-      a.data.component._distanceForSort - b.data.component._distanceForSort
-    );
-=======
     const dataA = a.data;
     const dataB = b.data;
     const componentA = dataA.component;
@@ -39,20 +32,12 @@
     } else {
       return componentA._distanceForSort - componentB._distanceForSort;
     }
->>>>>>> f04b98a4
   }
 
   /**
    * @internal
    */
   static _compareFromFarToNear(a: RenderElement, b: RenderElement): number {
-<<<<<<< HEAD
-    return (
-      a.data.component.priority - b.data.component.priority ||
-      a.data.material._priority - b.data.material._priority ||
-      b.data.component._distanceForSort - a.data.component._distanceForSort
-    );
-=======
     const dataA = a.data;
     const dataB = b.data;
     const componentA = dataA.component;
@@ -69,7 +54,6 @@
     } else {
       return componentB._distanceForSort - componentA._distanceForSort;
     }
->>>>>>> f04b98a4
   }
 
   readonly elements: RenderElement[] = [];
