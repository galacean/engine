import { Color, Vector2, Vector3 } from "@oasis-engine/math";
import { Camera } from "../Camera";
import { Component } from "../Component";
import { Layer } from "../Layer";
import { RenderQueueType } from "../material/enums/RenderQueueType";
import { Material } from "../material/Material";
import { Renderer } from "../Renderer";
import { Shader } from "../shader";
import { ShaderMacroCollection } from "../shader/ShaderMacroCollection";
import { RenderElement } from "./RenderElement";
import { SpriteBatcher } from "./SpriteBatcher";

interface SpriteElement {
  component: Renderer;
  vertices;
  uv;
  triangles;
  color;
  material;
  camera;
}

type Item = RenderElement | SpriteElement;

/**
 * Render queue.
 */
export class RenderQueue {
<<<<<<< HEAD
  readonly items: Item[] = [];

  // TODO
  private _spriteBatcher: SpriteBatcher = null;

=======
>>>>>>> cd48d5fd
  /**
   * @internal
   */
  static _compareFromNearToFar(a: Item, b: Item): number {
    //@todo: delete after sprite refactor
    const aIsPrimitive = !!(a as RenderElement).mesh;
    const bIsPrimitive = !!(b as RenderElement).mesh;

    if (aIsPrimitive && bIsPrimitive) {
      const aElement: RenderElement = <RenderElement>a;
      const bElement: RenderElement = <RenderElement>b;
      const renderQueueDif = aElement.material.renderQueueType - bElement.material.renderQueueType;

      if (renderQueueDif) {
        return renderQueueDif;
      }

      return aElement.component._distanceForSort - bElement.component._distanceForSort;
    }

    if (aIsPrimitive && !bIsPrimitive) {
      return -1;
    }

    if (!aIsPrimitive && bIsPrimitive) {
      return 1;
    }
  }

  /**
   * @internal
   */
  static _compareFromFarToNear(a: Item, b: Item): number {
    //@todo: delete after sprite refactor
    const aIsPrimitive = !!(a as RenderElement).mesh;
    const bIsPrimitive = !!(b as RenderElement).mesh;

    if (aIsPrimitive && bIsPrimitive) {
      const aElement: RenderElement = <RenderElement>a;
      const bElement: RenderElement = <RenderElement>b;
      const renderQueueDif = aElement.material.renderQueueType - bElement.material.renderQueueType;

      if (renderQueueDif) {
        return renderQueueDif;
      }

      return bElement.component._distanceForSort - aElement.component._distanceForSort;
    }

    if (aIsPrimitive && !bIsPrimitive) {
      return -1;
    }

    if (!aIsPrimitive && bIsPrimitive) {
      return 1;
    }
  }

<<<<<<< HEAD
  pushSprite(
    component: Component,
    vertices: Vector3[],
    uv: Vector2[],
    triangles: number[],
    color: Color,
    material: Material,
    camera: Camera
  ) {
=======
  readonly items: Item[] = [];

  /**
   * Push a render element.
   */
  pushPrimitive(element: RenderElement): void {
    this.items.push(element);
  }

  pushSprite(component: Component, positionQuad, uvRect, tintColor, texture, renderMode, camera) {
>>>>>>> cd48d5fd
    const element: SpriteElement = {
      // @ts-ignore
      component,
      vertices,
      uv,
      triangles,
      color,
      material,
      camera
    };
    this.items.push(element);
  }

  render(camera: Camera, replaceMaterial: Material, mask: Layer) {
    const items = this.items;
    if (items.length === 0) {
      return;
    }

    const { engine, scene } = camera;
    const renderCount = engine._renderCount;
    const rhi = engine._hardwareRenderer;
    const sceneData = scene.shaderData;
    const cameraData = camera.shaderData;

    for (let i = 0, n = items.length; i < n; i++) {
      const item = items[i];
      const renderPassFlag = item.component.entity.layer;

      if (!(renderPassFlag & mask)) {
        continue;
      }

<<<<<<< HEAD
      if (this._isPrimitive(item)) {
        this._spriteBatcher && this._spriteBatcher.flush(engine);
=======
      if (!!(item as RenderElement).mesh) {
        rhi.flushSprite(engine, spriteMaterial);
>>>>>>> cd48d5fd

        const compileMacros = Shader._compileMacros;
        const element = <RenderElement>item;
        const renderer = element.component;
        const material = replaceMaterial ? replaceMaterial : element.material;
        const rendererData = renderer.shaderData;
        const materialData = material.shaderData;

        // @todo: temporary solution
        material._preRender(element);

        // union render global macro and material self macro.
        ShaderMacroCollection.unionCollection(
          renderer._globalShaderMacro,
          materialData._macroCollection,
          compileMacros
        );

        const program = material.shader._getShaderProgram(engine, compileMacros);
        if (!program.isValid) {
          continue;
        }

        const switchProgram = program.bind();
        const switchRenderCount = renderCount !== program._uploadRenderCount;

        if (switchRenderCount) {
          program.groupingOtherUniformBlock();
          program.uploadAll(program.sceneUniformBlock, sceneData);
          program.uploadAll(program.cameraUniformBlock, cameraData);
          program.uploadAll(program.rendererUniformBlock, rendererData);
          program.uploadAll(program.materialUniformBlock, materialData);
          program._uploadCamera = camera;
          program._uploadRenderer = renderer;
          program._uploadMaterial = material;
          program._uploadRenderCount = renderCount;
        } else {
          if (program._uploadCamera !== camera) {
            program.uploadUniforms(program.cameraUniformBlock, cameraData);
            program._uploadCamera = camera;
          }
          if (program._uploadRenderer !== renderer) {
            program.uploadUniforms(program.rendererUniformBlock, rendererData);
            program._uploadRenderer = renderer;
          }
          if (program._uploadMaterial !== material) {
            program.uploadUniforms(program.materialUniformBlock, materialData);
            program._uploadMaterial = material;
          }
          if (switchProgram) {
            program.uploadTextures(program.sceneUniformBlock, sceneData);
            program.uploadTextures(program.cameraUniformBlock, cameraData);
            program.uploadTextures(program.rendererUniformBlock, rendererData);
            program.uploadTextures(program.materialUniformBlock, materialData);
          }
        }
        material.renderState._apply(camera.engine);
        rhi.drawPrimitive(element.mesh, element.subMesh, program);
      } else {
        const spirteElement = <SpriteElement>item;
        if (!this._spriteBatcher) {
          this._spriteBatcher = new SpriteBatcher(engine);
        }

        this._spriteBatcher.drawSprite(
          spirteElement.component,
          spirteElement.vertices,
          spirteElement.uv,
          spirteElement.triangles,
          spirteElement.color,
          spirteElement.material,
          spirteElement.camera
        );
      }
    }

    this._spriteBatcher && this._spriteBatcher.flush(engine);
  }

  /**
   * Clear collection.
   */
  clear(): void {
    this.items.length = 0;
  }

  /**
   * Sort the elements.
   */
  sort(compareFunc: Function): void {
    this._quickSort(this.items, 0, this.items.length, compareFunc);
  }

  /**
   * @remarks
   * Modified based on v8.
   * https://github.com/v8/v8/blob/7.2-lkgr/src/js/array.js
   */
  private _quickSort<T>(a: T[], from: number, to: number, compareFunc: Function): void {
    while (true) {
      // Insertion sort is faster for short arrays.
      if (to - from <= 10) {
        this._insertionSort(a, from, to, compareFunc);
        return;
      }
      const third_index = (from + to) >> 1;
      // Find a pivot as the median of first, last and middle element.
      let v0 = a[from];
      let v1 = a[to - 1];
      let v2 = a[third_index];
      const c01 = compareFunc(v0, v1);
      if (c01 > 0) {
        // v1 < v0, so swap them.
        const tmp = v0;
        v0 = v1;
        v1 = tmp;
      } // v0 <= v1.
      const c02 = compareFunc(v0, v2);
      if (c02 >= 0) {
        // v2 <= v0 <= v1.
        const tmp = v0;
        v0 = v2;
        v2 = v1;
        v1 = tmp;
      } else {
        // v0 <= v1 && v0 < v2
        const c12 = compareFunc(v1, v2);
        if (c12 > 0) {
          // v0 <= v2 < v1
          const tmp = v1;
          v1 = v2;
          v2 = tmp;
        }
      }
      // v0 <= v1 <= v2
      a[from] = v0;
      a[to - 1] = v2;
      const pivot = v1;
      let low_end = from + 1; // Upper bound of elements lower than pivot.
      let high_start = to - 1; // Lower bound of elements greater than pivot.
      a[third_index] = a[low_end];
      a[low_end] = pivot;

      // From low_end to i are elements equal to pivot.
      // From i to high_start are elements that haven't been compared yet.
      partition: for (let i = low_end + 1; i < high_start; i++) {
        let element = a[i];
        let order = compareFunc(element, pivot);
        if (order < 0) {
          a[i] = a[low_end];
          a[low_end] = element;
          low_end++;
        } else if (order > 0) {
          do {
            high_start--;
            if (high_start == i) break partition;
            const top_elem = a[high_start];
            order = compareFunc(top_elem, pivot);
          } while (order > 0);
          a[i] = a[high_start];
          a[high_start] = element;
          if (order < 0) {
            element = a[i];
            a[i] = a[low_end];
            a[low_end] = element;
            low_end++;
          }
        }
      }
      if (to - high_start < low_end - from) {
        this._quickSort(a, high_start, to, compareFunc);
        to = low_end;
      } else {
        this._quickSort(a, from, low_end, compareFunc);
        from = high_start;
      }
    }
  }

  private _insertionSort<T>(a: T[], from: number, to: number, compareFunc: Function): void {
    for (let i = from + 1; i < to; i++) {
      const element = a[i];
      for (var j = i - 1; j >= from; j--) {
        const tmp = a[j];
        const order = compareFunc(tmp, element);
        if (order > 0) {
          a[j + 1] = tmp;
        } else {
          break;
        }
      }
      a[j + 1] = element;
    }
  }
}<|MERGE_RESOLUTION|>--- conflicted
+++ resolved
@@ -26,14 +26,11 @@
  * Render queue.
  */
 export class RenderQueue {
-<<<<<<< HEAD
   readonly items: Item[] = [];
 
   // TODO
   private _spriteBatcher: SpriteBatcher = null;
 
-=======
->>>>>>> cd48d5fd
   /**
    * @internal
    */
@@ -92,7 +89,6 @@
     }
   }
 
-<<<<<<< HEAD
   pushSprite(
     component: Component,
     vertices: Vector3[],
@@ -102,18 +98,6 @@
     material: Material,
     camera: Camera
   ) {
-=======
-  readonly items: Item[] = [];
-
-  /**
-   * Push a render element.
-   */
-  pushPrimitive(element: RenderElement): void {
-    this.items.push(element);
-  }
-
-  pushSprite(component: Component, positionQuad, uvRect, tintColor, texture, renderMode, camera) {
->>>>>>> cd48d5fd
     const element: SpriteElement = {
       // @ts-ignore
       component,
@@ -147,13 +131,8 @@
         continue;
       }
 
-<<<<<<< HEAD
-      if (this._isPrimitive(item)) {
+      if (!!(item as RenderElement).mesh) {
         this._spriteBatcher && this._spriteBatcher.flush(engine);
-=======
-      if (!!(item as RenderElement).mesh) {
-        rhi.flushSprite(engine, spriteMaterial);
->>>>>>> cd48d5fd
 
         const compileMacros = Shader._compileMacros;
         const element = <RenderElement>item;
