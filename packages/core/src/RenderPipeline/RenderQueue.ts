--- conflicted
+++ resolved
@@ -87,41 +87,10 @@
           compileMacros
         );
 
-<<<<<<< HEAD
         for (let j = 0, m = shaderPasses.length; j < m; j++) {
           const shaderPass = shaderPasses[j];
           if (shaderPass.getTagValue(pipelineStageKey) !== pipelineStageTagValue) {
             continue;
-=======
-        const shaderPass = element.shaderPass;
-        const program = shaderPass._getShaderProgram(engine, compileMacros);
-        if (!program.isValid) {
-          continue;
-        }
-
-        const switchProgram = program.bind();
-        const switchRenderCount = renderCount !== program._uploadRenderCount;
-
-        if (switchRenderCount) {
-          program.groupingOtherUniformBlock();
-          program.uploadAll(program.sceneUniformBlock, sceneData);
-          program.uploadAll(program.cameraUniformBlock, cameraData);
-          program.uploadAll(program.rendererUniformBlock, rendererData);
-          program.uploadAll(program.materialUniformBlock, materialData);
-          // UnGroup textures should upload default value, texture uint maybe change by logic of texture bind.
-          program.uploadUnGroupTextures();
-          program._uploadScene = scene;
-          program._uploadCamera = camera;
-          program._uploadRenderer = renderer;
-          program._uploadMaterial = material;
-          program._uploadRenderCount = renderCount;
-        } else {
-          if (program._uploadScene !== scene) {
-            program.uploadAll(program.sceneUniformBlock, sceneData);
-            program._uploadScene = scene;
-          } else if (switchProgram) {
-            program.uploadTextures(program.sceneUniformBlock, sceneData);
->>>>>>> d64b3204
           }
 
           const program = shaderPass._getShaderProgram(engine, compileMacros);
@@ -179,17 +148,12 @@
               program.uploadUnGroupTextures();
             }
           }
-<<<<<<< HEAD
-          renderStates[j]._apply(engine, renderer.entity.transform._isFrontFaceInvert());
-=======
-        }
-        element.renderState._apply(
-          engine,
-          renderer.entity.transform._isFrontFaceInvert(),
-          shaderPass._renderStateDataMap,
-          material.shaderData
-        );
->>>>>>> d64b3204
+          renderStates[j]._apply(
+            engine,
+            renderer.entity.transform._isFrontFaceInvert(),
+            shaderPass._renderStateDataMap,
+            material.shaderData
+          );
 
           rhi.drawPrimitive(meshData.mesh, meshData.subMesh, program);
         }
