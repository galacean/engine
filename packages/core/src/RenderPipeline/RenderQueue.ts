--- conflicted
+++ resolved
@@ -107,18 +107,6 @@
         }
 
         let renderState = shaderPass._renderState;
-<<<<<<< HEAD
-        let passQueueType: RenderQueueType;
-        if (renderState) {
-          passQueueType = renderState._getRenderQueueByShaderData(shaderPass._renderStateDataMap, materialData);
-        } else {
-          renderState = renderStates[j];
-          passQueueType = renderState.renderQueueType;
-        }
-
-        if (passQueueType !== renderQueueType) {
-          continue;
-=======
         if (needMaskType) {
           // Mask don't care render queue type
           if (!renderState) {
@@ -135,7 +123,6 @@
           if (passQueueType !== renderQueueType) {
             continue;
           }
->>>>>>> cfe8c349
         }
 
         const program = shaderPass._getShaderProgram(engine, compileMacros);
