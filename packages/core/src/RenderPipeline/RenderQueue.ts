import { SpriteRenderer } from "../2d";
import { Camera } from "../Camera";
import { Layer } from "../Layer";
import { RenderQueueType, Shader } from "../shader";
import { ShaderMacroCollection } from "../shader/ShaderMacroCollection";
import { RenderContext } from "./RenderContext";
import { RenderElement } from "./RenderElement";
import { RenderDataUsage } from "./enums/RenderDataUsage";

/**
 * Render queue.
 */
export class RenderQueue {
  /**
   * @internal
   */
  static _compareFromNearToFar(a: RenderElement, b: RenderElement): number {
    return (
      a.data.component.priority - b.data.component.priority ||
      a.data.component._distanceForSort - b.data.component._distanceForSort
    );
  }

  /**
   * @internal
   */
  static _compareFromFarToNear(a: RenderElement, b: RenderElement): number {
    return (
      a.data.component.priority - b.data.component.priority ||
      b.data.component._distanceForSort - a.data.component._distanceForSort
    );
  }

  readonly elements: RenderElement[] = [];

  private readonly _renderQueueType: RenderQueueType;

  constructor(engine: Engine, renderQueueType: RenderQueueType) {
    this._renderQueueType = renderQueueType;
  }

  /**
   * Push a render element.
   */
  pushRenderElement(element: RenderElement): void {
    this.elements.push(element);
  }

  render(camera: Camera, mask: Layer, pipelineStageTagValue: string): void {
    const elements = this.elements;
    if (elements.length === 0) {
      return;
    }

    const { engine, scene } = camera;
    const { _spriteMaskManager: spriteMaskManager } = camera.engine;
    const renderCount = engine._renderCount;
    const rhi = engine._hardwareRenderer;
    const sceneData = scene.shaderData;
    const cameraData = camera.shaderData;
    const pipelineStageKey = RenderContext.pipelineStageKey;
    const renderQueueType = this._renderQueueType;

    for (let i = 0, n = elements.length; i < n; i++) {
      const element = elements[i];
      const { data, shaderPasses } = element;

      const renderPassFlag = data.component.entity.layer;

      if (!(renderPassFlag & mask)) {
        continue;
      }

      const isSprite = data.usage === RenderDataUsage.Sprite;
      const renderer = data.component;
      isSprite && spriteMaskManager.preRender(camera, <SpriteRenderer>renderer);

<<<<<<< HEAD
      const compileMacros = Shader._compileMacros;
      const primitive = data.primitive;
      const material = data.material.destroyed ? engine._magentaMaterial : data.material;
      const rendererData = renderer.shaderData;
      const materialData = material.shaderData;
      const renderStates = material.renderStates;
=======
        const compileMacros = Shader._compileMacros;
        const primitive = data.primitive;
        const renderer = data.component;
        const material = data.material;
        const rendererData = renderer.shaderData;
        const materialData = material.shaderData;
        const renderStates = material.renderStates;
>>>>>>> 948aaa13

      // union render global macro and material self macro.
      ShaderMacroCollection.unionCollection(renderer._globalShaderMacro, materialData._macroCollection, compileMacros);

      for (let j = 0, m = shaderPasses.length; j < m; j++) {
        const shaderPass = shaderPasses[j];
        if (shaderPass.getTagValue(pipelineStageKey) !== pipelineStageTagValue) {
          continue;
        }

        if ((shaderPass._renderState ?? renderStates[j]).renderQueueType !== renderQueueType) {
          continue;
        }

        const program = shaderPass._getShaderProgram(engine, compileMacros);
        if (!program.isValid) {
          continue;
        }

        const switchProgram = program.bind();
        const switchRenderCount = renderCount !== program._uploadRenderCount;

        if (switchRenderCount) {
          program.groupingOtherUniformBlock();
          program.uploadAll(program.sceneUniformBlock, sceneData);
          program.uploadAll(program.cameraUniformBlock, cameraData);
          program.uploadAll(program.rendererUniformBlock, rendererData);
          program.uploadAll(program.materialUniformBlock, materialData);
          // UnGroup textures should upload default value, texture uint maybe change by logic of texture bind.
          program.uploadUnGroupTextures();
          program._uploadScene = scene;
          program._uploadCamera = camera;
          program._uploadRenderer = renderer;
          program._uploadMaterial = material;
          program._uploadRenderCount = renderCount;
        } else {
          if (program._uploadScene !== scene) {
            program.uploadAll(program.sceneUniformBlock, sceneData);
            program._uploadScene = scene;
          } else if (switchProgram) {
            program.uploadTextures(program.sceneUniformBlock, sceneData);
          }

          if (program._uploadCamera !== camera) {
            program.uploadAll(program.cameraUniformBlock, cameraData);
            program._uploadCamera = camera;
          } else if (switchProgram) {
            program.uploadTextures(program.cameraUniformBlock, cameraData);
          }

          if (program._uploadRenderer !== renderer) {
            program.uploadAll(program.rendererUniformBlock, rendererData);
            program._uploadRenderer = renderer;
          } else if (switchProgram) {
            program.uploadTextures(program.rendererUniformBlock, rendererData);
          }

          if (program._uploadMaterial !== material) {
            program.uploadAll(program.materialUniformBlock, materialData);
            program._uploadMaterial = material;
          } else if (switchProgram) {
            program.uploadTextures(program.materialUniformBlock, materialData);
          }

          // We only consider switchProgram case, because UnGroup texture's value is always default.
          if (switchProgram) {
            program.uploadUnGroupTextures();
          }
        }

        const renderState = shaderPass._renderState ?? renderStates[j];
        renderState._apply(
          engine,
          renderer.entity.transform._isFrontFaceInvert(),
          shaderPass._renderStateDataMap,
          material.shaderData
        );

        rhi.drawPrimitive(primitive, data.subPrimitive, program);
      }
      isSprite && spriteMaskManager.postRender(<SpriteRenderer>renderer);
    }
  }

  /**
   * Clear collection.
   */
  clear(): void {
    this.elements.length = 0;
  }

  /**
   * Destroy internal resources.
   */
  destroy(): void {}

  /**
   * Sort the elements.
   */
  sort(compareFunc: Function): void {
    this._quickSort(this.elements, 0, this.elements.length, compareFunc);
  }

  /**
   * @remarks
   * Modified based on v8.
   * https://github.com/v8/v8/blob/7.2-lkgr/src/js/array.js
   */
  private _quickSort<T>(a: T[], from: number, to: number, compareFunc: Function): void {
    while (true) {
      // Insertion sort is faster for short arrays.
      if (to - from <= 10) {
        this._insertionSort(a, from, to, compareFunc);
        return;
      }
      const third_index = (from + to) >> 1;
      // Find a pivot as the median of first, last and middle element.
      let v0 = a[from];
      let v1 = a[to - 1];
      let v2 = a[third_index];
      const c01 = compareFunc(v0, v1);
      if (c01 > 0) {
        // v1 < v0, so swap them.
        const tmp = v0;
        v0 = v1;
        v1 = tmp;
      } // v0 <= v1.
      const c02 = compareFunc(v0, v2);
      if (c02 >= 0) {
        // v2 <= v0 <= v1.
        const tmp = v0;
        v0 = v2;
        v2 = v1;
        v1 = tmp;
      } else {
        // v0 <= v1 && v0 < v2
        const c12 = compareFunc(v1, v2);
        if (c12 > 0) {
          // v0 <= v2 < v1
          const tmp = v1;
          v1 = v2;
          v2 = tmp;
        }
      }
      // v0 <= v1 <= v2
      a[from] = v0;
      a[to - 1] = v2;
      const pivot = v1;
      let low_end = from + 1; // Upper bound of elements lower than pivot.
      let high_start = to - 1; // Lower bound of elements greater than pivot.
      a[third_index] = a[low_end];
      a[low_end] = pivot;

      // From low_end to i are elements equal to pivot.
      // From i to high_start are elements that haven't been compared yet.
      partition: for (let i = low_end + 1; i < high_start; i++) {
        let element = a[i];
        let order = compareFunc(element, pivot);
        if (order < 0) {
          a[i] = a[low_end];
          a[low_end] = element;
          low_end++;
        } else if (order > 0) {
          do {
            high_start--;
            if (high_start == i) break partition;
            const top_elem = a[high_start];
            order = compareFunc(top_elem, pivot);
          } while (order > 0);
          a[i] = a[high_start];
          a[high_start] = element;
          if (order < 0) {
            element = a[i];
            a[i] = a[low_end];
            a[low_end] = element;
            low_end++;
          }
        }
      }
      if (to - high_start < low_end - from) {
        this._quickSort(a, high_start, to, compareFunc);
        to = low_end;
      } else {
        this._quickSort(a, from, low_end, compareFunc);
        from = high_start;
      }
    }
  }

  private _insertionSort<T>(a: T[], from: number, to: number, compareFunc: Function): void {
    for (let i = from + 1; i < to; i++) {
      let j;
      const element = a[i];
      for (j = i - 1; j >= from; j--) {
        const tmp = a[j];
        const order = compareFunc(tmp, element);
        if (order > 0) {
          a[j + 1] = tmp;
        } else {
          break;
        }
      }
      a[j + 1] = element;
    }
  }
}<|MERGE_RESOLUTION|>--- conflicted
+++ resolved
@@ -75,22 +75,12 @@
       const renderer = data.component;
       isSprite && spriteMaskManager.preRender(camera, <SpriteRenderer>renderer);
 
-<<<<<<< HEAD
       const compileMacros = Shader._compileMacros;
       const primitive = data.primitive;
-      const material = data.material.destroyed ? engine._magentaMaterial : data.material;
+      const material = data.material;
       const rendererData = renderer.shaderData;
       const materialData = material.shaderData;
       const renderStates = material.renderStates;
-=======
-        const compileMacros = Shader._compileMacros;
-        const primitive = data.primitive;
-        const renderer = data.component;
-        const material = data.material;
-        const rendererData = renderer.shaderData;
-        const materialData = material.shaderData;
-        const renderStates = material.renderStates;
->>>>>>> 948aaa13
 
       // union render global macro and material self macro.
       ShaderMacroCollection.unionCollection(renderer._globalShaderMacro, materialData._macroCollection, compileMacros);
