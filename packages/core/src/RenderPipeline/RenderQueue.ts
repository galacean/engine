import { Camera } from "../Camera";
import { Engine } from "../Engine";
import { Layer } from "../Layer";
import { Material } from "../material/Material";
<<<<<<< HEAD
=======
import { Renderer } from "../Renderer";
>>>>>>> c9630490
import { Shader } from "../shader";
import { ShaderMacroCollection } from "../shader/ShaderMacroCollection";
import { RenderElement } from "./RenderElement";
import { SpriteBatcher } from "./SpriteBatcher";
import { SpriteElement } from "./SpriteElement";

type Item = RenderElement | SpriteElement;

/**
 * Render queue.
 */
export class RenderQueue {
  /**
   * @internal
   */
  static _compareFromNearToFar(a: Item, b: Item): number {
<<<<<<< HEAD
    const renderQueueDif = a.material.renderQueueType - b.material.renderQueueType;

    if (renderQueueDif) {
      return renderQueueDif;
    }
    return a.component._distanceForSort - b.component._distanceForSort;
=======
    //@todo: delete after sprite refactor
    const aIsPrimitive = !!(a as RenderElement).mesh;
    const bIsPrimitive = !!(b as RenderElement).mesh;

    if (aIsPrimitive && bIsPrimitive) {
      const aElement: RenderElement = <RenderElement>a;
      const bElement: RenderElement = <RenderElement>b;
      const renderQueueDif = aElement.material.renderQueueType - bElement.material.renderQueueType;

      if (renderQueueDif) {
        return renderQueueDif;
      }

      return aElement.component._distanceForSort - bElement.component._distanceForSort;
    }

    if (aIsPrimitive && !bIsPrimitive) {
      return -1;
    }

    if (!aIsPrimitive && bIsPrimitive) {
      return 1;
    }
>>>>>>> c9630490
  }

  /**
   * @internal
   */
  static _compareFromFarToNear(a: Item, b: Item): number {
<<<<<<< HEAD
    const renderQueueDif = a.material.renderQueueType - b.material.renderQueueType;

    if (renderQueueDif) {
      return renderQueueDif;
    }
    return b.component._distanceForSort - a.component._distanceForSort;
  }

  readonly items: Item[] = [];
  private _spriteBatcher: SpriteBatcher;

  constructor(engine: Engine) {
    this._spriteBatcher = new SpriteBatcher(engine);
  }

  /**
   * Push a render element.
   */
  pushPrimitive(element: RenderElement | SpriteElement): void {
=======
    //@todo: delete after sprite refactor
    const aIsPrimitive = !!(a as RenderElement).mesh;
    const bIsPrimitive = !!(b as RenderElement).mesh;

    if (aIsPrimitive && bIsPrimitive) {
      const aElement: RenderElement = <RenderElement>a;
      const bElement: RenderElement = <RenderElement>b;
      const renderQueueDif = aElement.material.renderQueueType - bElement.material.renderQueueType;

      if (renderQueueDif) {
        return renderQueueDif;
      }

      return bElement.component._distanceForSort - aElement.component._distanceForSort;
    }

    if (aIsPrimitive && !bIsPrimitive) {
      return -1;
    }

    if (!aIsPrimitive && bIsPrimitive) {
      return 1;
    }
  }

  readonly items: Item[] = [];

  /**
   * Push a render element.
   */
  pushPrimitive(element: RenderElement): void {
    this.items.push(element);
  }

  pushSprite(component: Component, positionQuad, uvRect, tintColor, texture, renderMode, camera) {
    const element: SpriteElement = {
      // @ts-ignore
      component,
      positionQuad,
      uvRect,
      tintColor,
      texture,
      renderMode,
      camera
    };
>>>>>>> c9630490
    this.items.push(element);
  }

  render(camera: Camera, replaceMaterial: Material, mask: Layer) {
    const items = this.items;
    if (items.length === 0) {
      return;
    }

    const { engine, scene } = camera;
    const renderCount = engine._renderCount;
    const rhi = engine._hardwareRenderer;
    const sceneData = scene.shaderData;
    const cameraData = camera.shaderData;

    for (let i = 0, n = items.length; i < n; i++) {
      const item = items[i];
      const renderPassFlag = item.component.entity.layer;

      if (!(renderPassFlag & mask)) {
        continue;
      }

      if (!!(item as RenderElement).mesh) {
<<<<<<< HEAD
        this._spriteBatcher.flush(engine);
=======
        rhi.flushSprite(engine, spriteMaterial);
>>>>>>> c9630490

        const compileMacros = Shader._compileMacros;
        const element = <RenderElement>item;
        const renderer = element.component;
        const material = replaceMaterial ? replaceMaterial : element.material;
        const rendererData = renderer.shaderData;
        const materialData = material.shaderData;

        // @todo: temporary solution
        material._preRender(element);

        // union render global macro and material self macro.
        ShaderMacroCollection.unionCollection(
          renderer._globalShaderMacro,
          materialData._macroCollection,
          compileMacros
        );

        const program = material.shader._getShaderProgram(engine, compileMacros);
        if (!program.isValid) {
          continue;
        }

        const switchProgram = program.bind();
        const switchRenderCount = renderCount !== program._uploadRenderCount;

        if (switchRenderCount) {
          program.groupingOtherUniformBlock();
          program.uploadAll(program.sceneUniformBlock, sceneData);
          program.uploadAll(program.cameraUniformBlock, cameraData);
          program.uploadAll(program.rendererUniformBlock, rendererData);
          program.uploadAll(program.materialUniformBlock, materialData);
          // Ungroup textures should upload default value, texture uint maybe change by logic of texture bind.
          program.uploadUngroupTextures();
          program._uploadCamera = camera;
          program._uploadRenderer = renderer;
          program._uploadMaterial = material;
          program._uploadRenderCount = renderCount;
        } else {
          if (program._uploadCamera !== camera) {
            program.uploadAll(program.cameraUniformBlock, cameraData);
            program._uploadCamera = camera;
          } else if (switchProgram) {
            program.uploadTextures(program.cameraUniformBlock, cameraData);
          }
          if (program._uploadRenderer !== renderer) {
            program.uploadAll(program.rendererUniformBlock, rendererData);
            program._uploadRenderer = renderer;
          } else if (switchProgram) {
            program.uploadTextures(program.rendererUniformBlock, rendererData);
          }
          if (program._uploadMaterial !== material) {
            program.uploadAll(program.materialUniformBlock, materialData);
            program._uploadMaterial = material;
          } else if (switchProgram) {
            program.uploadTextures(program.materialUniformBlock, materialData);
          }
<<<<<<< HEAD

          // We only consider switchProgram case, because ungroup texure's value is always default.
=======
>>>>>>> c9630490
          if (switchProgram) {
            program.uploadUngroupTextures();
          }
        }
        material.renderState._apply(camera.engine);
        rhi.drawPrimitive(element.mesh, element.subMesh, program);
      } else {
        const spirteElement = <SpriteElement>item;
        this._spriteBatcher.drawElement(spirteElement);
      }
    }

    this._spriteBatcher.flush(engine);
  }

  /**
   * Clear collection.
   */
  clear(): void {
    this.items.length = 0;
    this._spriteBatcher.clear();
  }

  /**
<<<<<<< HEAD
   * Destroy internal resources.
   */
  destroy(): void {
    this._spriteBatcher.destroy();
    this._spriteBatcher = null;
  }

  /**
=======
>>>>>>> c9630490
   * Sort the elements.
   */
  sort(compareFunc: Function): void {
    this._quickSort(this.items, 0, this.items.length, compareFunc);
  }

  /**
   * @remarks
   * Modified based on v8.
   * https://github.com/v8/v8/blob/7.2-lkgr/src/js/array.js
   */
  private _quickSort<T>(a: T[], from: number, to: number, compareFunc: Function): void {
    while (true) {
      // Insertion sort is faster for short arrays.
      if (to - from <= 10) {
        this._insertionSort(a, from, to, compareFunc);
        return;
      }
      const third_index = (from + to) >> 1;
      // Find a pivot as the median of first, last and middle element.
      let v0 = a[from];
      let v1 = a[to - 1];
      let v2 = a[third_index];
      const c01 = compareFunc(v0, v1);
      if (c01 > 0) {
        // v1 < v0, so swap them.
        const tmp = v0;
        v0 = v1;
        v1 = tmp;
      } // v0 <= v1.
      const c02 = compareFunc(v0, v2);
      if (c02 >= 0) {
        // v2 <= v0 <= v1.
        const tmp = v0;
        v0 = v2;
        v2 = v1;
        v1 = tmp;
      } else {
        // v0 <= v1 && v0 < v2
        const c12 = compareFunc(v1, v2);
        if (c12 > 0) {
          // v0 <= v2 < v1
          const tmp = v1;
          v1 = v2;
          v2 = tmp;
        }
      }
      // v0 <= v1 <= v2
      a[from] = v0;
      a[to - 1] = v2;
      const pivot = v1;
      let low_end = from + 1; // Upper bound of elements lower than pivot.
      let high_start = to - 1; // Lower bound of elements greater than pivot.
      a[third_index] = a[low_end];
      a[low_end] = pivot;

      // From low_end to i are elements equal to pivot.
      // From i to high_start are elements that haven't been compared yet.
      partition: for (let i = low_end + 1; i < high_start; i++) {
        let element = a[i];
        let order = compareFunc(element, pivot);
        if (order < 0) {
          a[i] = a[low_end];
          a[low_end] = element;
          low_end++;
        } else if (order > 0) {
          do {
            high_start--;
            if (high_start == i) break partition;
            const top_elem = a[high_start];
            order = compareFunc(top_elem, pivot);
          } while (order > 0);
          a[i] = a[high_start];
          a[high_start] = element;
          if (order < 0) {
            element = a[i];
            a[i] = a[low_end];
            a[low_end] = element;
            low_end++;
          }
        }
      }
      if (to - high_start < low_end - from) {
        this._quickSort(a, high_start, to, compareFunc);
        to = low_end;
      } else {
        this._quickSort(a, from, low_end, compareFunc);
        from = high_start;
      }
    }
  }

  private _insertionSort<T>(a: T[], from: number, to: number, compareFunc: Function): void {
    for (let i = from + 1; i < to; i++) {
      const element = a[i];
      for (var j = i - 1; j >= from; j--) {
        const tmp = a[j];
        const order = compareFunc(tmp, element);
        if (order > 0) {
          a[j + 1] = tmp;
        } else {
          break;
        }
      }
      a[j + 1] = element;
    }
  }
}<|MERGE_RESOLUTION|>--- conflicted
+++ resolved
@@ -2,10 +2,6 @@
 import { Engine } from "../Engine";
 import { Layer } from "../Layer";
 import { Material } from "../material/Material";
-<<<<<<< HEAD
-=======
-import { Renderer } from "../Renderer";
->>>>>>> c9630490
 import { Shader } from "../shader";
 import { ShaderMacroCollection } from "../shader/ShaderMacroCollection";
 import { RenderElement } from "./RenderElement";
@@ -22,45 +18,18 @@
    * @internal
    */
   static _compareFromNearToFar(a: Item, b: Item): number {
-<<<<<<< HEAD
     const renderQueueDif = a.material.renderQueueType - b.material.renderQueueType;
 
     if (renderQueueDif) {
       return renderQueueDif;
     }
     return a.component._distanceForSort - b.component._distanceForSort;
-=======
-    //@todo: delete after sprite refactor
-    const aIsPrimitive = !!(a as RenderElement).mesh;
-    const bIsPrimitive = !!(b as RenderElement).mesh;
-
-    if (aIsPrimitive && bIsPrimitive) {
-      const aElement: RenderElement = <RenderElement>a;
-      const bElement: RenderElement = <RenderElement>b;
-      const renderQueueDif = aElement.material.renderQueueType - bElement.material.renderQueueType;
-
-      if (renderQueueDif) {
-        return renderQueueDif;
-      }
-
-      return aElement.component._distanceForSort - bElement.component._distanceForSort;
-    }
-
-    if (aIsPrimitive && !bIsPrimitive) {
-      return -1;
-    }
-
-    if (!aIsPrimitive && bIsPrimitive) {
-      return 1;
-    }
->>>>>>> c9630490
   }
 
   /**
    * @internal
    */
   static _compareFromFarToNear(a: Item, b: Item): number {
-<<<<<<< HEAD
     const renderQueueDif = a.material.renderQueueType - b.material.renderQueueType;
 
     if (renderQueueDif) {
@@ -80,53 +49,6 @@
    * Push a render element.
    */
   pushPrimitive(element: RenderElement | SpriteElement): void {
-=======
-    //@todo: delete after sprite refactor
-    const aIsPrimitive = !!(a as RenderElement).mesh;
-    const bIsPrimitive = !!(b as RenderElement).mesh;
-
-    if (aIsPrimitive && bIsPrimitive) {
-      const aElement: RenderElement = <RenderElement>a;
-      const bElement: RenderElement = <RenderElement>b;
-      const renderQueueDif = aElement.material.renderQueueType - bElement.material.renderQueueType;
-
-      if (renderQueueDif) {
-        return renderQueueDif;
-      }
-
-      return bElement.component._distanceForSort - aElement.component._distanceForSort;
-    }
-
-    if (aIsPrimitive && !bIsPrimitive) {
-      return -1;
-    }
-
-    if (!aIsPrimitive && bIsPrimitive) {
-      return 1;
-    }
-  }
-
-  readonly items: Item[] = [];
-
-  /**
-   * Push a render element.
-   */
-  pushPrimitive(element: RenderElement): void {
-    this.items.push(element);
-  }
-
-  pushSprite(component: Component, positionQuad, uvRect, tintColor, texture, renderMode, camera) {
-    const element: SpriteElement = {
-      // @ts-ignore
-      component,
-      positionQuad,
-      uvRect,
-      tintColor,
-      texture,
-      renderMode,
-      camera
-    };
->>>>>>> c9630490
     this.items.push(element);
   }
 
@@ -151,11 +73,7 @@
       }
 
       if (!!(item as RenderElement).mesh) {
-<<<<<<< HEAD
         this._spriteBatcher.flush(engine);
-=======
-        rhi.flushSprite(engine, spriteMaterial);
->>>>>>> c9630490
 
         const compileMacros = Shader._compileMacros;
         const element = <RenderElement>item;
@@ -213,11 +131,8 @@
           } else if (switchProgram) {
             program.uploadTextures(program.materialUniformBlock, materialData);
           }
-<<<<<<< HEAD
 
           // We only consider switchProgram case, because ungroup texure's value is always default.
-=======
->>>>>>> c9630490
           if (switchProgram) {
             program.uploadUngroupTextures();
           }
@@ -242,7 +157,6 @@
   }
 
   /**
-<<<<<<< HEAD
    * Destroy internal resources.
    */
   destroy(): void {
@@ -251,8 +165,6 @@
   }
 
   /**
-=======
->>>>>>> c9630490
    * Sort the elements.
    */
   sort(compareFunc: Function): void {
