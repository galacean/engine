--- conflicted
+++ resolved
@@ -260,21 +260,8 @@
       return false;
     }
 
-<<<<<<< HEAD
     if (maskInteraction1 === SpriteMaskInteraction.None) {
       return true;
-=======
-    this._subMeshPool.resetPool();
-    this._batchedQueue.length = 0;
-    this._vertexCount = 0;
-    this._spriteCount = 0;
-  }
-
-  drawSprite(spriteElement: SpriteElement): void {
-    const len = spriteElement.positions.length;
-    if (this._vertexCount + len > SpriteBatcher.MAX_VERTEX_COUNT) {
-      this.flush(spriteElement.camera.engine);
->>>>>>> 4f6d6da0
     }
 
     return sr1.maskLayer === sr2.maskLayer;
