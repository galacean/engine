--- conflicted
+++ resolved
@@ -1,4 +1,4 @@
-import { Vector3, BoundingBox } from "@alipay/o3-math";
+import { BoundingBox, Vector3 } from "@alipay/o3-math";
 import { Camera } from "./Camera";
 import { deepClone, ignoreClone } from "./clone/CloneManager";
 import { Component } from "./Component";
@@ -10,7 +10,6 @@
  */
 export abstract class RenderableComponent extends Component {
   /** @internal */
-<<<<<<< HEAD
   @ignoreClone
   _onUpdateIndex: number = -1;
   /** @internal */
@@ -19,13 +18,6 @@
 
   /** @internal */
   @ignoreClone
-=======
-  _onUpdateIndex: number = -1;
-  /** @internal */
-  _rendererIndex: number = -1;
-
-  /** @internal */
->>>>>>> 346ef7d4
   protected _overrideUpdate: boolean = false;
 
   @ignoreClone
