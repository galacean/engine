// @ts-ignore
import { BoundingBox, Matrix, Vector3, Vector4 } from "@galacean/engine-math";
import { Component } from "./Component";
import { DependentMode, dependentComponents } from "./ComponentsDependencies";
import { Entity } from "./Entity";
import { RenderContext } from "./RenderPipeline/RenderContext";
import { Transform, TransformModifyFlags } from "./Transform";
import { assignmentClone, deepClone, ignoreClone } from "./clone/CloneManager";
import { IComponentCustomClone } from "./clone/ComponentCloner";
import { Material } from "./material";
import { ShaderMacro, ShaderProperty } from "./shader";
import { ShaderData } from "./shader/ShaderData";
import { ShaderMacroCollection } from "./shader/ShaderMacroCollection";
import { ShaderDataGroup } from "./shader/enums/ShaderDataGroup";

/**
 * Basis for all renderers.
 * @decorator `@dependentComponents(Transform, DependentMode.CheckOnly)`
 */
@dependentComponents(Transform, DependentMode.CheckOnly)
export class Renderer extends Component implements IComponentCustomClone {
  private static _tempVector0 = new Vector3();

  private static _receiveShadowMacro = ShaderMacro.getByName("RENDERER_IS_RECEIVE_SHADOWS");
  private static _localMatrixProperty = ShaderProperty.getByName("renderer_LocalMat");
  private static _worldMatrixProperty = ShaderProperty.getByName("renderer_ModelMat");
  private static _mvMatrixProperty = ShaderProperty.getByName("renderer_MVMat");
  private static _mvpMatrixProperty = ShaderProperty.getByName("renderer_MVPMat");
  private static _mvInvMatrixProperty = ShaderProperty.getByName("renderer_MVInvMat");
  private static _normalMatrixProperty = ShaderProperty.getByName("renderer_NormalMat");
  private static _rendererLayerProperty = ShaderProperty.getByName("renderer_Layer");

  /** @internal */
  @ignoreClone
  _distanceForSort: number;
  /** @internal */
  @ignoreClone
  _onUpdateIndex: number = -1;
  /** @internal */
  @ignoreClone
  _rendererIndex: number = -1;
  /** @internal */
  @ignoreClone
  _globalShaderMacro: ShaderMacroCollection = new ShaderMacroCollection();
  /** @internal */
  @ignoreClone
  _bounds: BoundingBox = new BoundingBox();
  @ignoreClone
  _renderFrameCount: number;

  @ignoreClone
  protected _overrideUpdate: boolean = false;
  @ignoreClone
  protected _materials: Material[] = [];
  @ignoreClone
  protected _dirtyUpdateFlag: number = 0;

  @deepClone
  private _shaderData: ShaderData = new ShaderData(ShaderDataGroup.Renderer);
  @ignoreClone
  private _mvMatrix: Matrix = new Matrix();
  @ignoreClone
  private _mvpMatrix: Matrix = new Matrix();
  @ignoreClone
  private _mvInvMatrix: Matrix = new Matrix();
  @ignoreClone
  private _normalMatrix: Matrix = new Matrix();
  @ignoreClone
  private _materialsInstanced: boolean[] = [];
  @assignmentClone
  private _priority: number = 0;
  @assignmentClone
  private _receiveShadows: boolean = true;

  @ignoreClone
  protected _rendererLayer: Vector4 = new Vector4();

  /**
   * ShaderData related to renderer.
   */
  get shaderData(): ShaderData {
    return this._shaderData;
  }

  /**
   * Whether it is culled in the current frame and does not participate in rendering.
   */
  get isCulled(): boolean {
    return !(this._renderFrameCount === undefined || this._renderFrameCount === this._engine.time.frameCount - 1);
  }

  /**
   * Whether receive shadow.
   */
  get receiveShadows(): boolean {
    return this._receiveShadows;
  }

  set receiveShadows(value: boolean) {
    if (this._receiveShadows !== value) {
      if (value) {
        this.shaderData.enableMacro(Renderer._receiveShadowMacro);
      } else {
        this.shaderData.disableMacro(Renderer._receiveShadowMacro);
      }
      this._receiveShadows = value;
    }
  }

  /** Whether cast shadow. */
  castShadows: boolean = true;

  /**
   * Material count.
   */
  get materialCount(): number {
    return this._materials.length;
  }

  set materialCount(value: number) {
    const materials = this._materials;
    const materialsInstanced = this._materialsInstanced;

    materials.length !== value && (materials.length = value);
    materialsInstanced.length > value && (materialsInstanced.length = value);
  }

  /**
   * The bounding volume of the renderer.
   */
  get bounds(): BoundingBox {
    if (this._dirtyUpdateFlag & RendererUpdateFlags.WorldVolume) {
      this._updateBounds(this._bounds);
      this._dirtyUpdateFlag &= ~RendererUpdateFlags.WorldVolume;
    }
    return this._bounds;
  }

  /**
   * The render priority of the renderer, lower values are rendered first and higher values are rendered last.
   */
  get priority(): number {
    return this._priority;
  }

  set priority(value: number) {
    this._priority = value;
  }

  /**
   * @internal
   */
  constructor(entity: Entity) {
    super(entity);
    const prototype = Renderer.prototype;
    const shaderData = this.shaderData;
    this._overrideUpdate = this.update !== prototype.update;

    this._addResourceReferCount(this.shaderData, 1);

    this._onTransformChanged = this._onTransformChanged.bind(this);
    this._registerEntityTransformListener();

    shaderData.enableMacro(Renderer._receiveShadowMacro);
    shaderData.setVector4(Renderer._rendererLayerProperty, this._rendererLayer);
  }

  /**
   * Get the first instance material.
   * @returns The first instance material
   */
  getInstanceMaterial(): Material | null;

  /**
   * Get the first instance material by index.
   * @remarks Calling this function for the first time after the material is set will create an instance material to ensure that it is unique to the renderer.
   * @param index - Material index
   * @returns Instance material
   */
  getInstanceMaterial(index: number): Material | null;

  getInstanceMaterial(index: number = 0): Material | null {
    const materials = this._materials;
    if (materials.length > index) {
      const material = materials[index];
      if (material) {
        if (this._materialsInstanced[index]) {
          return material;
        } else {
          return this._createInstanceMaterial(material, index);
        }
      }
    }
    return null;
  }

  /**
   * Get the first material.
   * @returns The first material
   */
  getMaterial(): Material | null;

  /**
   * Get the first material by index.
   * @param index - Material index
   * @returns Material
   */
  getMaterial(index: number): Material | null;

  getMaterial(index: number = 0): Material | null {
    return this._materials[index] || null;
  }

  /**
   * Set the first material.
   * @param material - The first material
   */
  setMaterial(material: Material): void;

  /**
   * Set material by index.
   * @param index - Material index
   * @param material - The material
   */
  setMaterial(index: number, material: Material): void;

  setMaterial(indexOrMaterial: number | Material, material: Material = null): void {
    if (typeof indexOrMaterial === "number") {
      this._setMaterial(indexOrMaterial, material);
    } else {
      this._setMaterial(0, indexOrMaterial);
    }
  }

  /**
   * Get all instance materials.
   * @remarks Calling this function for the first time after the material is set will create an instance material to ensure that it is unique to the renderer.
   * @returns All instance materials
   */
  getInstanceMaterials(): Readonly<Material[]> {
    const materials = this._materials;
    const materialsInstance = this._materialsInstanced;
    for (let i = 0, n = materials.length; i < n; i++) {
      if (!materialsInstance[i]) {
        this._createInstanceMaterial(this._materials[i], i);
      }
    }
    return materials;
  }

  /**
   * Get all materials.
   * @returns All materials
   */
  getMaterials(): Readonly<Material[]> {
    return this._materials;
  }

  /**
   * Set all materials.
   * @param materials - All materials
   */
  setMaterials(materials: Material[]): void {
    const count = materials.length;
    const internalMaterials = this._materials;
    const materialsInstanced = this._materialsInstanced;

    for (let i = count, n = internalMaterials.length; i < n; i++) {
      const internalMaterial = internalMaterials[i];
      internalMaterial && this._addResourceReferCount(internalMaterial, -1);
    }

    internalMaterials.length !== count && (internalMaterials.length = count);
    materialsInstanced.length !== 0 && (materialsInstanced.length = 0);

    for (let i = 0; i < count; i++) {
      const internalMaterial = internalMaterials[i];
      const material = materials[i];
      if (internalMaterial !== material) {
        internalMaterials[i] = material;
        internalMaterial && this._addResourceReferCount(internalMaterial, -1);
        material && this._addResourceReferCount(material, 1);
      }
    }
  }

  update(deltaTime: number): void {}

  /**
   * @internal
   */
  override _onEnableInScene(): void {
    const componentsManager = this.scene._componentsManager;
    if (this._overrideUpdate) {
      componentsManager.addOnUpdateRenderers(this);
    }
    componentsManager.addRenderer(this);
  }

  /**
   * @internal
   */
  override _onDisableInScene(): void {
    const componentsManager = this.scene._componentsManager;
    if (this._overrideUpdate) {
      componentsManager.removeOnUpdateRenderers(this);
    }
    componentsManager.removeRenderer(this);
  }

  /**
   * @internal
   */
  _prepareRender(context: RenderContext): void {
    const virtualCamera = context.virtualCamera;
    const cameraPosition = virtualCamera.position;
    const boundsCenter = this.bounds.getCenter(Renderer._tempVector0);

    if (virtualCamera.isOrthographic) {
      Vector3.subtract(boundsCenter, cameraPosition, boundsCenter);
      this._distanceForSort = Vector3.dot(boundsCenter, virtualCamera.forward);
    } else {
      this._distanceForSort = Vector3.distanceSquared(boundsCenter, cameraPosition);
    }

    this._updateShaderData(context, false);
    this._render(context);

    // union camera global macro and renderer macro.
    ShaderMacroCollection.unionCollection(
      context.camera._globalShaderMacro,
      this.shaderData._macroCollection,
      this._globalShaderMacro
    );
  }

  /**
   * @internal
   */
  _cloneTo(target: Renderer, srcRoot: Entity, targetRoot: Entity): void {
    const materials = this._materials;
    for (let i = 0, n = materials.length; i < n; i++) {
      target._setMaterial(i, materials[i]);
    }
  }

  /**
   * @internal
   */
  protected override _onDestroy(): void {
    super._onDestroy();

<<<<<<< HEAD
    this._addResourceReferCount(this.shaderData, -1);
=======
    this._unRegisterEntityTransformListener();
    this.shaderData._addReferCount(-1);
>>>>>>> bb26f7f2

    const materials = this._materials;
    for (let i = 0, n = materials.length; i < n; i++) {
      const material = materials[i];
      material && this._addResourceReferCount(material, -1);
    }

    this._entity = null;
    this._globalShaderMacro = null;
    this._bounds = null;
    this._materials = null;
    this._shaderData = null;
    this._mvMatrix = null;
    this._mvpMatrix = null;
    this._mvInvMatrix = null;
    this._normalMatrix = null;
    this._materialsInstanced = null;
    this._rendererLayer = null;
  }

  /**
   * @internal
   */
  _updateShaderData(context: RenderContext, onlyMVP: boolean): void {
    const entity = this.entity;
    const worldMatrix = entity.transform.worldMatrix;
    if (onlyMVP) {
      this._updateMVPShaderData(context, worldMatrix);
      return;
    }
    this._updateTransformShaderData(context, worldMatrix);

    const layer = entity.layer;
    this._rendererLayer.set(layer & 65535, (layer >>> 16) & 65535, 0, 0);
  }

  protected _updateTransformShaderData(context: RenderContext, worldMatrix: Matrix): void {
    const shaderData = this.shaderData;
    const mvMatrix = this._mvMatrix;
    const mvInvMatrix = this._mvInvMatrix;
    const normalMatrix = this._normalMatrix;

    Matrix.multiply(context.viewMatrix, worldMatrix, mvMatrix);
    Matrix.invert(mvMatrix, mvInvMatrix);
    Matrix.invert(worldMatrix, normalMatrix);
    normalMatrix.transpose();

    shaderData.setMatrix(Renderer._localMatrixProperty, this.entity.transform.localMatrix);
    shaderData.setMatrix(Renderer._worldMatrixProperty, worldMatrix);
    shaderData.setMatrix(Renderer._mvMatrixProperty, mvMatrix);
    shaderData.setMatrix(Renderer._mvInvMatrixProperty, mvInvMatrix);
    shaderData.setMatrix(Renderer._normalMatrixProperty, normalMatrix);
    this._updateMVPShaderData(context, worldMatrix);
  }

  protected _updateMVPShaderData(context: RenderContext, worldMatrix: Matrix): void {
    const mvpMatrix = this._mvpMatrix;

    Matrix.multiply(context.viewProjectionMatrix, worldMatrix, mvpMatrix);
    this.shaderData.setMatrix(Renderer._mvpMatrixProperty, mvpMatrix);
  }

  /**
   * @internal
   */
  protected _registerEntityTransformListener(): void {
    this.entity.transform._updateFlagManager.addListener(this._onTransformChanged);
  }

  /**
   * @internal
   */
  protected _unRegisterEntityTransformListener(): void {
    this.entity.transform._updateFlagManager.removeListener(this._onTransformChanged);
  }

  /**
   * @internal
   */
  protected _updateBounds(worldBounds: BoundingBox): void {}

  /**
   * @internal
   */
  protected _render(context: RenderContext): void {
    throw "not implement";
  }

  /**
   * @internal
   */
  private _createInstanceMaterial(material: Material, index: number): Material {
    const insMaterial: Material = material.clone();
    insMaterial.name = insMaterial.name + "(Instance)";
    this._addResourceReferCount(material, -1);
    this._addResourceReferCount(insMaterial, 1);
    this._materialsInstanced[index] = true;
    this._materials[index] = insMaterial;
    return insMaterial;
  }

  private _setMaterial(index: number, material: Material): void {
    const materials = this._materials;
    if (index >= materials.length) {
      materials.length = index + 1;
    }

    const internalMaterial = materials[index];
    if (internalMaterial !== material) {
      const materialsInstance = this._materialsInstanced;
      index < materialsInstance.length && (materialsInstance[index] = false);

      internalMaterial && this._addResourceReferCount(internalMaterial, -1);
      material && this._addResourceReferCount(material, 1);
      materials[index] = material;
    }
  }

  /**
   * @internal
   */
  @ignoreClone
  protected _onTransformChanged(type: TransformModifyFlags): void {
    this._dirtyUpdateFlag |= RendererUpdateFlags.WorldVolume;
  }
}

/**
 * @internal
 */
export enum RendererUpdateFlags {
  /** Include world position and world bounds. */
  WorldVolume = 0x1
}<|MERGE_RESOLUTION|>--- conflicted
+++ resolved
@@ -350,12 +350,8 @@
   protected override _onDestroy(): void {
     super._onDestroy();
 
-<<<<<<< HEAD
+    this._unRegisterEntityTransformListener();
     this._addResourceReferCount(this.shaderData, -1);
-=======
-    this._unRegisterEntityTransformListener();
-    this.shaderData._addReferCount(-1);
->>>>>>> bb26f7f2
 
     const materials = this._materials;
     for (let i = 0, n = materials.length; i < n; i++) {
