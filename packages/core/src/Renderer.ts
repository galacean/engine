--- conflicted
+++ resolved
@@ -11,10 +11,7 @@
 import { ShaderDataGroup } from "./shader/enums/ShaderDataGroup";
 import { ShaderData } from "./shader/ShaderData";
 import { ShaderMacroCollection } from "./shader/ShaderMacroCollection";
-<<<<<<< HEAD
-=======
 import { Transform } from "./Transform";
->>>>>>> 20cee085
 
 /**
  * Basis for all renderers.
