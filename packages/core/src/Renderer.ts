import { BoundingBox, Matrix, Vector3 } from "@oasis-engine/math";
import { BoolUpdateFlag } from "./BoolUpdateFlag";
import { Camera } from "./Camera";
import { deepClone, ignoreClone, shallowClone } from "./clone/CloneManager";
import { Component } from "./Component";
import { dependentComponents } from "./ComponentsDependencies";
import { Entity } from "./Entity";
import { Material } from "./material/Material";
import { RenderContext } from "./RenderPipeline/RenderContext";
import { Shader } from "./shader";
import { ShaderDataGroup } from "./shader/enums/ShaderDataGroup";
import { ShaderData } from "./shader/ShaderData";
import { ShaderMacroCollection } from "./shader/ShaderMacroCollection";
import { Transform } from "./Transform";

/**
 * Basis for all renderers.
 * @decorator `@dependentComponents(Transform)`
 */
@dependentComponents(Transform)
export class Renderer extends Component {
  private static _localMatrixProperty = Shader.getPropertyByName("u_localMat");
  private static _worldMatrixProperty = Shader.getPropertyByName("u_modelMat");
  private static _mvMatrixProperty = Shader.getPropertyByName("u_MVMat");
  private static _mvpMatrixProperty = Shader.getPropertyByName("u_MVPMat");
  private static _mvInvMatrixProperty = Shader.getPropertyByName("u_MVInvMat");private static _normalMatrixProperty = Shader.getPropertyByName("u_normalMat");

  /** ShaderData related to renderer. */
  @deepClone
  readonly shaderData: ShaderData = new ShaderData(ShaderDataGroup.Renderer);
  /** Whether it is clipped by the frustum, needs to be turned on camera.enableFrustumCulling. */
  @ignoreClone
  isCulled: boolean = false;

  /** @internal */
  @ignoreClone
  _distanceForSort: number;
  /** @internal */
  @ignoreClone
  _onUpdateIndex: number = -1;
  /** @internal */
  @ignoreClone
  _rendererIndex: number = -1;
  /** @internal */
  @ignoreClone
  _globalShaderMacro: ShaderMacroCollection = new ShaderMacroCollection();
<<<<<<< HEAD
=======
  /** @internal */
  @ignoreClone
  _transformChangeFlag: BoolUpdateFlag;
  /** @internal */
  @deepClone
  _bounds: BoundingBox = new BoundingBox();
>>>>>>> 64f1c624

  @ignoreClone
  protected _overrideUpdate: boolean = false;
  @shallowClone
  protected _materials: Material[] = [];

  @ignoreClone
  private _mvMatrix: Matrix = new Matrix();
  @ignoreClone
  private _mvpMatrix: Matrix = new Matrix();
  @ignoreClone
  private _mvInvMatrix: Matrix = new Matrix();
  @ignoreClone
  private _normalMatrix: Matrix = new Matrix();
  @ignoreClone
  private _materialsInstanced: boolean[] = [];
  @ignoreClone
  private _priority: number = 0;

  /**
   * Material count.
   */
  get materialCount(): number {
    return this._materials.length;
  }

  set materialCount(value: number) {
    const materials = this._materials;
    const materialsInstanced = this._materialsInstanced;

    materials.length !== value && (materials.length = value);
    materialsInstanced.length > value && (materialsInstanced.length = value);
  }

  /**
   * The bounding volume of the renderer.
   */
  get bounds(): BoundingBox {
    const changeFlag = this._transformChangeFlag;
    if (changeFlag.flag) {
      this._updateBounds(this._bounds);
      changeFlag.flag = false;
    }
    return this._bounds;
  }

  /**
   * The render priority of the renderer, lower values are rendered first and higher values are rendered last.
   */
  get priority(): number {
    return this._priority;
  }

  set priority(value: number) {
    this._priority = value;
  }

  /**
   * @internal
   */
  constructor(entity: Entity) {
    super(entity);
    const prototype = Renderer.prototype;
    this._overrideUpdate = this.update !== prototype.update;
    this._transformChangeFlag = this.entity.transform.registerWorldChangeFlag();
    this.shaderData._addRefCount(1);
  }

  /**
   * Get the first instance material.
   * @returns The first instance material
   */
  getInstanceMaterial(): Material | null;

  /**
   * Get the first instance material by index.
   * @remarks Calling this function for the first time after the material is set will create an instance material to ensure that it is unique to the renderer.
   * @param index - Material index
   * @returns Instance material
   */
  getInstanceMaterial(index: number): Material | null;

  getInstanceMaterial(index: number = 0): Material | null {
    const materials = this._materials;
    if (materials.length > index) {
      const material = materials[index];
      if (material) {
        if (this._materialsInstanced[index]) {
          return material;
        } else {
          return this._createInstanceMaterial(material, index);
        }
      }
    }
    return null;
  }

  /**
   * Get the first material.
   * @returns The first material
   */
  getMaterial(): Material | null;

  /**
   * Get the first material by index.
   * @param index - Material index
   * @returns Material
   */
  getMaterial(index: number): Material | null;

  getMaterial(index: number = 0): Material | null {
    return this._materials[index] || null;
  }

  /**
   * Set the first material.
   * @param material - The first material
   */
  setMaterial(material: Material): void;

  /**
   * Set material by index.
   * @param index - Material index
   * @param material - The material
   */
  setMaterial(index: number, material: Material): void;

  setMaterial(indexOrMaterial: number | Material, material: Material = null): void {
    if (typeof indexOrMaterial === "number") {
      this._setMaterial(indexOrMaterial, material);
    } else {
      this._setMaterial(0, indexOrMaterial);
    }
  }

  /**
   * Get all instance materials.
   * @remarks Calling this function for the first time after the material is set will create an instance material to ensure that it is unique to the renderer.
   * @returns All instance materials
   */
  getInstanceMaterials(): Readonly<Material[]> {
    const materials = this._materials;
    const materialsInstance = this._materialsInstanced;
    for (let i = 0, n = materials.length; i < n; i++) {
      if (!materialsInstance[i]) {
        this._createInstanceMaterial(this._materials[i], i);
      }
    }
    return materials;
  }

  /**
   * Get all materials.
   * @returns All materials
   */
  getMaterials(): Readonly<Material[]> {
    return this._materials;
  }

  /**
   * Set all materials.
   * @param materials - All materials
   */
  setMaterials(materials: Material[]): void {
    const count = materials.length;
    const internalMaterials = this._materials;
    const materialsInstanced = this._materialsInstanced;

    for (let i = count, n = internalMaterials.length; i < n; i++) {
      const internalMaterial = internalMaterials[i];
      internalMaterial && internalMaterial._addRefCount(-1);
    }

    internalMaterials.length !== count && (internalMaterials.length = count);
    materialsInstanced.length !== 0 && (materialsInstanced.length = 0);

    for (let i = 0; i < count; i++) {
      const internalMaterial = internalMaterials[i];
      const material = materials[i];
      if (internalMaterial !== material) {
        internalMaterials[i] = material;
        internalMaterial && internalMaterial._addRefCount(-1);
        material && material._addRefCount(1);
      }
    }
  }

  update(deltaTime: number): void {}

  /**
   * @internal
   */
  _updateShaderData(context: RenderContext): void {
    const shaderData = this.shaderData;
    const worldMatrix = this.entity.transform.worldMatrix;
    const mvMatrix = this._mvMatrix;
    const mvpMatrix = this._mvpMatrix;
    const mvInvMatrix = this._mvInvMatrix;
    const normalMatrix = this._normalMatrix;

    Matrix.multiply(context._camera.viewMatrix, worldMatrix, mvMatrix);
    Matrix.multiply(context._viewProjectMatrix, worldMatrix, mvpMatrix);
    Matrix.invert(mvMatrix, mvInvMatrix);
    Matrix.invert(worldMatrix, normalMatrix);
    normalMatrix.transpose();

    shaderData.setMatrix(Renderer._localMatrixProperty, this.entity.transform.localMatrix);
    shaderData.setMatrix(Renderer._worldMatrixProperty, worldMatrix);
    shaderData.setMatrix(Renderer._mvMatrixProperty, mvMatrix);
    shaderData.setMatrix(Renderer._mvpMatrixProperty, mvpMatrix);
    shaderData.setMatrix(Renderer._mvInvMatrixProperty, mvInvMatrix);
    shaderData.setMatrix(Renderer._normalMatrixProperty, normalMatrix);
  }

  _onEnable(): void {
    const componentsManager = this.engine._componentsManager;
    if (this._overrideUpdate) {
      componentsManager.addOnUpdateRenderers(this);
    }
    componentsManager.addRenderer(this);
  }

  _onDisable(): void {
    const componentsManager = this.engine._componentsManager;
    if (this._overrideUpdate) {
      componentsManager.removeOnUpdateRenderers(this);
    }
    componentsManager.removeRenderer(this);
  }

  /**
   * @internal
   */
  _render(camera: Camera): void {
    throw "not implement";
  }

  /**
   * @internal
   */
  _onDestroy(): void {
    const flag = this._transformChangeFlag;
    if (flag) {
      flag.destroy();
      this._transformChangeFlag = null;
    }

    this.shaderData._addRefCount(-1);

    const materials = this._materials;
    for (let i = 0, n = materials.length; i < n; i++) {
      materials[i]?._addRefCount(-1);
    }
  }

  protected _updateBounds(worldBounds: BoundingBox): void {}

  private _createInstanceMaterial(material: Material, index: number): Material {
    const insMaterial: Material = material.clone();
    insMaterial.name = insMaterial.name + "(Instance)";
    material._addRefCount(-1);
    insMaterial._addRefCount(1);
    this._materialsInstanced[index] = true;
    this._materials[index] = insMaterial;
    return insMaterial;
  }

  private _setMaterial(index: number, material: Material): void {
    const materials = this._materials;
    if (index >= materials.length) {
      materials.length = index + 1;
    }

    const internalMaterial = materials[index];
    if (internalMaterial !== material) {
      const materialsInstance = this._materialsInstanced;
      index < materialsInstance.length && (materialsInstance[index] = false);

      internalMaterial && internalMaterial._addRefCount(-1);
      material && material._addRefCount(1);
      materials[index] = material;
    }
  }
}<|MERGE_RESOLUTION|>--- conflicted
+++ resolved
@@ -44,15 +44,12 @@
   /** @internal */
   @ignoreClone
   _globalShaderMacro: ShaderMacroCollection = new ShaderMacroCollection();
-<<<<<<< HEAD
-=======
   /** @internal */
   @ignoreClone
   _transformChangeFlag: BoolUpdateFlag;
   /** @internal */
   @deepClone
   _bounds: BoundingBox = new BoundingBox();
->>>>>>> 64f1c624
 
   @ignoreClone
   protected _overrideUpdate: boolean = false;
