import { BoundingBox, Matrix, Vector3 } from "@oasis-engine/math";
import { BoolUpdateFlag } from "./BoolUpdateFlag";
import { Camera } from "./Camera";
import { deepClone, ignoreClone, shallowClone } from "./clone/CloneManager";
import { Component } from "./Component";
import { dependentComponents } from "./ComponentsDependencies";
import { Entity } from "./Entity";
import { Material } from "./material/Material";
import { RenderContext } from "./RenderPipeline/RenderContext";
import { Shader } from "./shader";
import { ShaderDataGroup } from "./shader/enums/ShaderDataGroup";
import { ShaderData } from "./shader/ShaderData";
import { ShaderMacroCollection } from "./shader/ShaderMacroCollection";
import { Transform } from "./Transform";

/**
<<<<<<< HEAD
 * Renderable component.
=======
 * Basis for all renderers.
>>>>>>> 2f502716
 * @decorator `@dependentComponents(Transform)`
 */
@dependentComponents(Transform)
export class Renderer extends Component {
  private static _localMatrixProperty = Shader.getPropertyByName("u_localMat");
  private static _worldMatrixProperty = Shader.getPropertyByName("u_modelMat");
  private static _mvMatrixProperty = Shader.getPropertyByName("u_MVMat");
  private static _mvpMatrixProperty = Shader.getPropertyByName("u_MVPMat");
  private static _mvInvMatrixProperty = Shader.getPropertyByName("u_MVInvMat");
  private static _normalMatrixProperty = Shader.getPropertyByName("u_normalMat");

  /** ShaderData related to renderer. */
  @deepClone
  readonly shaderData: ShaderData = new ShaderData(ShaderDataGroup.Renderer);
  /** Whether it is clipped by the frustum, needs to be turned on camera.enableFrustumCulling. */
  @ignoreClone
  isCulled: boolean = false;

  /** @internal */
  @ignoreClone
  _distanceForSort: number;
  /** @internal */
  @ignoreClone
  _onUpdateIndex: number = -1;
  /** @internal */
  @ignoreClone
  _rendererIndex: number = -1;
  /** @internal */
  @ignoreClone
  _globalShaderMacro: ShaderMacroCollection = new ShaderMacroCollection();

  @ignoreClone
  protected _overrideUpdate: boolean = false;
  @shallowClone
  protected _materials: Material[] = [];

  @ignoreClone
  private _transformChangeFlag: BoolUpdateFlag;
  @deepClone
  private _bounds: BoundingBox = new BoundingBox(new Vector3(), new Vector3());
  @ignoreClone
  private _mvMatrix: Matrix = new Matrix();
  @ignoreClone
  private _mvpMatrix: Matrix = new Matrix();
  @ignoreClone
  private _mvInvMatrix: Matrix = new Matrix();
  @ignoreClone
  private _normalMatrix: Matrix = new Matrix();
  @ignoreClone
  private _materialsInstanced: boolean[] = [];
  @ignoreClone
  private _priority: number = 0;

  /**
   * Material count.
   */
  get materialCount(): number {
    return this._materials.length;
  }

  set materialCount(value: number) {
    const materials = this._materials;
    const materialsInstanced = this._materialsInstanced;

    materials.length !== value && (materials.length = value);
    materialsInstanced.length > value && (materialsInstanced.length = value);
  }

  /**
   * The bounding volume of the renderer.
   */
  get bounds(): BoundingBox {
    const changeFlag = this._transformChangeFlag;
    if (changeFlag.flag) {
      this._updateBounds(this._bounds);
      changeFlag.flag = false;
    }
    return this._bounds;
  }

  /**
   * The render priority of the renderer, lower values are rendered first and higher values are rendered last.
   */
  get priority(): number {
    return this._priority;
  }

  set priority(value: number) {
    this._priority = value;
  }

  /**
   * @internal
   */
  constructor(entity: Entity) {
    super(entity);
    const prototype = Renderer.prototype;
    this._overrideUpdate = this.update !== prototype.update;
    this._transformChangeFlag = this.entity.transform.registerWorldChangeFlag();
    this.shaderData._addRefCount(1);
  }

  /**
   * Get the first instance material.
   * @returns The first instance material
   */
  getInstanceMaterial(): Material | null;

  /**
   * Get the first instance material by index.
   * @remarks Calling this function for the first time after the material is set will create an instance material to ensure that it is unique to the renderer.
   * @param index - Material index
   * @returns Instance material
   */
  getInstanceMaterial(index: number): Material | null;

  getInstanceMaterial(index: number = 0): Material | null {
    const materials = this._materials;
    if (materials.length > index) {
      const material = materials[index];
      if (material) {
        if (this._materialsInstanced[index]) {
          return material;
        } else {
          return this._createInstanceMaterial(material, index);
        }
      }
    }
    return null;
  }

  /**
   * Get the first material.
   * @returns The first material
   */
  getMaterial(): Material | null;

  /**
   * Get the first material by index.
   * @param index - Material index
   * @returns Material
   */
  getMaterial(index: number): Material | null;

  getMaterial(index: number = 0): Material | null {
    return this._materials[index] || null;
  }

  /**
   * Set the first material.
   * @param material - The first material
   */
  setMaterial(material: Material): void;

  /**
   * Set material by index.
   * @param index - Material index
   * @param material - The material
   */
  setMaterial(index: number, material: Material): void;

  setMaterial(indexOrMaterial: number | Material, material: Material = null): void {
    if (typeof indexOrMaterial === "number") {
      this._setMaterial(indexOrMaterial, material);
    } else {
      this._setMaterial(0, indexOrMaterial);
    }
  }

  /**
   * Get all instance materials.
   * @remarks Calling this function for the first time after the material is set will create an instance material to ensure that it is unique to the renderer.
   * @returns All instance materials
   */
  getInstanceMaterials(): Readonly<Material[]> {
    const materials = this._materials;
    const materialsInstance = this._materialsInstanced;
    for (let i = 0, n = materials.length; i < n; i++) {
      if (!materialsInstance[i]) {
        this._createInstanceMaterial(this._materials[i], i);
      }
    }
    return materials;
  }

  /**
   * Get all materials.
   * @returns All materials
   */
  getMaterials(): Readonly<Material[]> {
    return this._materials;
  }

  /**
   * Set all materials.
   * @param materials - All materials
   */
  setMaterials(materials: Material[]): void {
    const count = materials.length;
    const internalMaterials = this._materials;
    const materialsInstanced = this._materialsInstanced;

    for (let i = count, n = internalMaterials.length; i < n; i++) {
      const internalMaterial = internalMaterials[i];
      internalMaterial && internalMaterial._addRefCount(-1);
    }

    internalMaterials.length !== count && (internalMaterials.length = count);
    materialsInstanced.length !== 0 && (materialsInstanced.length = 0);

    for (let i = 0; i < count; i++) {
      const internalMaterial = internalMaterials[i];
      const material = materials[i];
      if (internalMaterial !== material) {
        internalMaterials[i] = material;
        internalMaterial && internalMaterial._addRefCount(-1);
        material && material._addRefCount(1);
      }
    }
  }

  update(deltaTime: number): void {}

  /**
   * @internal
   */
  _updateShaderData(context: RenderContext): void {
    const shaderData = this.shaderData;
    const worldMatrix = this.entity.transform.worldMatrix;
    const mvMatrix = this._mvMatrix;
    const mvpMatrix = this._mvpMatrix;
    const mvInvMatrix = this._mvInvMatrix;
    const normalMatrix = this._normalMatrix;

    Matrix.multiply(context._camera.viewMatrix, worldMatrix, mvMatrix);
    Matrix.multiply(context._viewProjectMatrix, worldMatrix, mvpMatrix);
    Matrix.invert(mvMatrix, mvInvMatrix);
    Matrix.invert(worldMatrix, normalMatrix);
    normalMatrix.transpose();

    shaderData.setMatrix(Renderer._localMatrixProperty, this.entity.transform.localMatrix);
    shaderData.setMatrix(Renderer._worldMatrixProperty, worldMatrix);
    shaderData.setMatrix(Renderer._mvMatrixProperty, mvMatrix);
    shaderData.setMatrix(Renderer._mvpMatrixProperty, mvpMatrix);
    shaderData.setMatrix(Renderer._mvInvMatrixProperty, mvInvMatrix);
    shaderData.setMatrix(Renderer._normalMatrixProperty, normalMatrix);
  }

  _onEnable(): void {
    const componentsManager = this.engine._componentsManager;
    if (this._overrideUpdate) {
      componentsManager.addOnUpdateRenderers(this);
    }
    componentsManager.addRenderer(this);
  }

  _onDisable(): void {
    const componentsManager = this.engine._componentsManager;
    if (this._overrideUpdate) {
      componentsManager.removeOnUpdateRenderers(this);
    }
    componentsManager.removeRenderer(this);
  }

  /**
   * @internal
   */
  _render(camera: Camera): void {
    throw "not implement";
  }

  /**
   * @internal
   */
  _onDestroy(): void {
    const flag = this._transformChangeFlag;
    if (flag) {
      flag.destroy();
      this._transformChangeFlag = null;
    }

    this.shaderData._addRefCount(-1);

    const materials = this._materials;
    for (let i = 0, n = materials.length; i < n; i++) {
      materials[i]?._addRefCount(-1);
    }
  }

  protected _updateBounds(worldBounds: BoundingBox): void {}

  private _createInstanceMaterial(material: Material, index: number): Material {
    const insMaterial: Material = material.clone();
    insMaterial.name = insMaterial.name + "(Instance)";
    material._addRefCount(-1);
    insMaterial._addRefCount(1);
    this._materialsInstanced[index] = true;
    this._materials[index] = insMaterial;
    return insMaterial;
  }

  private _setMaterial(index: number, material: Material): void {
    const materials = this._materials;
    if (index >= materials.length) {
      materials.length = index + 1;
    }

    const internalMaterial = materials[index];
    if (internalMaterial !== material) {
      const materialsInstance = this._materialsInstanced;
      index < materialsInstance.length && (materialsInstance[index] = false);

      internalMaterial && internalMaterial._addRefCount(-1);
      material && material._addRefCount(1);
      materials[index] = material;
    }
  }
}<|MERGE_RESOLUTION|>--- conflicted
+++ resolved
@@ -14,11 +14,7 @@
 import { Transform } from "./Transform";
 
 /**
-<<<<<<< HEAD
- * Renderable component.
-=======
  * Basis for all renderers.
->>>>>>> 2f502716
  * @decorator `@dependentComponents(Transform)`
  */
 @dependentComponents(Transform)
