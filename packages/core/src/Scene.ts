import { Background } from "./Background";
import { EngineObject, Logger } from "./base";
import { Camera } from "./Camera";
import { Engine } from "./Engine";
import { Entity } from "./Entity";
import { AmbientLight } from "./lighting";
import { ShaderDataGroup } from "./shader/enums/ShaderDataGroup";
import { ShaderData } from "./shader";
import { ShaderMacroCollection } from "./shader/ShaderMacroCollection";

/**
 * Scene.
 */
export class Scene extends EngineObject {
  /** Scene name. */
  name: string;

  /** The background of the scene. */
  readonly background: Background = new Background(this._engine);

  /** Scene-related shader data. */
  readonly shaderData: ShaderData = new ShaderData(ShaderDataGroup.Scene);

  /** @internal */
  _activeCameras: Camera[] = [];
  /** @internal */
  _isActiveInEngine: boolean = false;
  /** @internal */
  _globalShaderMacro: ShaderMacroCollection = new ShaderMacroCollection();
  /** @internal */
  _rootEntities: Entity[] = [];

  private _ambientLight: AmbientLight;

  /**
   * Ambient light.
   */
  get ambientLight(): AmbientLight {
    return this._ambientLight;
  }

  set ambientLight(value: AmbientLight) {
    if (!value) {
      Logger.warn("The scene must have one ambient light");
      return;
    }

    const lastAmbientLight = this._ambientLight;
    if (lastAmbientLight !== value) {
      lastAmbientLight && lastAmbientLight._removeFromScene(this);
      value._addToScene(this);
      this._ambientLight = value;
    }
  }

  /**
   * Count of root entities.
   */
  get rootEntitiesCount(): number {
    return this._rootEntities.length;
  }

  /**
   * Root entity collection.
   */
  get rootEntities(): Readonly<Entity[]> {
    return this._rootEntities;
  }

  /**
   * Create scene.
   * @param engine - Engine
   * @param name - Name
   */
  constructor(engine: Engine, name?: string) {
    super(engine);
    this.name = name || "";

    const shaderData = this.shaderData;
    shaderData._addRefCount(1);
    this.ambientLight = new AmbientLight();
  }

  /**
   * Create root entity.
   * @param name - Entity name
   * @returns Entity
   */
  createRootEntity(name?: string): Entity {
    const entity = new Entity(this._engine, name);
    this.addRootEntity(entity);
    return entity;
  }

  /**
   * Append an entity.
   * @param entity - The root entity to add
   */
  addRootEntity(entity: Entity): void;

  /**
   * Append an entity.
   * @param index - specified index
   * @param entity - The root entity to add
   */
  addRootEntity(index: number, entity: Entity): void;

  addRootEntity(indexOrChild: number | Entity, entity?: Entity): void {
    let index: number;
    if (typeof indexOrChild === "number") {
      index = indexOrChild;
    } else {
      index = undefined;
      entity = indexOrChild;
    }

    const isRoot = entity._isRoot;
    // let entity become root
    if (!isRoot) {
      entity._isRoot = true;
      entity._removeFromParent();
    }

    // add or remove from scene's rootEntities
    const oldScene = entity._scene;
    if (oldScene !== this) {
      if (oldScene && isRoot) {
        oldScene._removeFromEntityList(entity);
      }
      this._addToRootEntityList(index, entity);
      Entity._traverseSetOwnerScene(entity, this);
    } else if (!isRoot) {
      this._addToRootEntityList(index, entity);
    }

    // process entity active/inActive
    if (this._isActiveInEngine) {
      !entity._isActiveInHierarchy && entity._isActive && entity._processActive();
    } else {
      entity._isActiveInHierarchy && entity._processInActive();
    }
  }

  /**
   * Remove an entity.
   * @param entity - The root entity to remove
   */
  removeRootEntity(entity: Entity): void {
    if (entity._isRoot && entity._scene == this) {
      this._removeFromEntityList(entity);
      entity._isRoot = false;
      this._isActiveInEngine && entity._isActiveInHierarchy && entity._processInActive();
      Entity._traverseSetOwnerScene(entity, null);
    }
  }

  /**
   * Get root entity from index.
   * @param index - Index
   * @returns Entity
   */
  getRootEntity(index: number = 0): Entity | null {
    return this._rootEntities[index];
  }

  /**
   * Find entity globally by name.
   * @param name - Entity name
   * @returns Entity
   */
  findEntityByName(name: string): Entity | null {
    const children = this._rootEntities;
    for (let i = children.length - 1; i >= 0; i--) {
      const child = children[i];
      if (child.name === name) {
        return child;
      }
    }

    for (let i = children.length - 1; i >= 0; i--) {
      const child = children[i];
      const entity = child.findByName(name);
      if (entity) {
        return entity;
      }
    }
    return null;
  }

  /**
   * Find entity globally by name,use ‘/’ symbol as a path separator.
   * @param path - Entity's path
   * @returns Entity
   */
  findEntityByPath(path: string): Entity | null {
    const splits = path.split("/").filter(Boolean);
    for (let i = 0, n = this.rootEntitiesCount; i < n; i++) {
      let findEntity = this.getRootEntity(i);
      if (findEntity.name != splits[0]) continue;
      for (let j = 1, m = splits.length; j < m; ++j) {
        findEntity = Entity._findChildByName(findEntity, splits[j]);
        if (!findEntity) break;
      }
      return findEntity;
    }
    return null;
  }

  /**
   * Destroy this scene.
   */
  destroy(): void {
    if (this._destroyed) {
      return;
    }

    this._destroy();

    const allScenes = this.engine.sceneManager._allScenes;
    allScenes.splice(allScenes.indexOf(this), 1);
  }

  /**
   * @internal
   */
  _attachRenderCamera(camera: Camera): void {
    const index = this._activeCameras.indexOf(camera);
    if (index === -1) {
      this._activeCameras.push(camera);
    } else {
      Logger.warn("Camera already attached.");
    }
  }

  /**
   * @internal
   */
  _detachRenderCamera(camera: Camera): void {
    const index = this._activeCameras.indexOf(camera);
    if (index !== -1) {
      this._activeCameras.splice(index, 1);
    }
  }

  /**
   * @internal
   */
  _processActive(active: boolean): void {
    this._isActiveInEngine = active;
    const rootEntities = this._rootEntities;
    for (let i = rootEntities.length - 1; i >= 0; i--) {
      const entity = rootEntities[i];
      if (entity._isActive) {
        active ? entity._processActive() : entity._processInActive();
      }
    }
  }

  /**
   * @internal
   */
  _updateShaderData(): void {
    this._engine._lightManager._updateShaderData(this.shaderData);
    // union scene and camera macro.
    ShaderMacroCollection.unionCollection(
      this.engine._macroCollection,
      this.shaderData._macroCollection,
      this._globalShaderMacro
    );
  }

  /**
   * @internal
   */
  _removeFromEntityList(entity: Entity): void {
    const rootEntities = this._rootEntities;
    let index = entity._siblingIndex;
    rootEntities.splice(index, 1);
    for (let n = rootEntities.length; index < n; index++) {
      rootEntities[index]._siblingIndex--;
    }
    entity._siblingIndex = -1;
  }

  /**
   * @internal
   */
  _destroy(): void {
    this._isActiveInEngine && (this._engine.sceneManager.activeScene = null);
    for (let i = 0, n = this.rootEntitiesCount; i < n; i++) {
      this._rootEntities[i].destroy();
    }
    this._rootEntities.length = 0;
    this._activeCameras.length = 0;
    this.shaderData._addRefCount(-1);
  }
<<<<<<< HEAD
=======

  private _addToRootEntityList(index: number, rootEntity: Entity): void {
    const rootEntities = this._rootEntities;
    const rootEntityCount = rootEntities.length;
    if (index === undefined) {
      rootEntity._siblingIndex = rootEntityCount;
      rootEntities.push(rootEntity);
    } else {
      if (index < 0 || index > rootEntityCount) {
        throw `The index ${index} is out of child list bounds ${rootEntityCount}`;
      }
      rootEntity._siblingIndex = index;
      rootEntities.splice(index, 0, rootEntity);
      for (let i = index + 1, n = rootEntityCount + 1; i < n; i++) {
        rootEntities[i]._siblingIndex++;
      }
    }
  }

  //-----------------------------------------@deprecated-----------------------------------
  static registerFeature(Feature: new () => SceneFeature) {
    Scene.sceneFeatureManager.registerFeature(Feature);
  }

  findFeature<T extends SceneFeature>(Feature: { new (): T }): T {
    return Scene.sceneFeatureManager.findFeature(this, Feature) as T;
  }

  features: SceneFeature[] = [];
>>>>>>> 80c4c168
}<|MERGE_RESOLUTION|>--- conflicted
+++ resolved
@@ -294,8 +294,6 @@
     this._activeCameras.length = 0;
     this.shaderData._addRefCount(-1);
   }
-<<<<<<< HEAD
-=======
 
   private _addToRootEntityList(index: number, rootEntity: Entity): void {
     const rootEntities = this._rootEntities;
@@ -314,16 +312,4 @@
       }
     }
   }
-
-  //-----------------------------------------@deprecated-----------------------------------
-  static registerFeature(Feature: new () => SceneFeature) {
-    Scene.sceneFeatureManager.registerFeature(Feature);
-  }
-
-  findFeature<T extends SceneFeature>(Feature: { new (): T }): T {
-    return Scene.sceneFeatureManager.findFeature(this, Feature) as T;
-  }
-
-  features: SceneFeature[] = [];
->>>>>>> 80c4c168
 }