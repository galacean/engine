import { Logger, Util, Event, EventDispatcher, MaskList } from "@alipay/o3-base";
import { FeatureManager } from "./FeatureManager";
import { Node } from "./Node";
import { Engine } from "./Engine";
import { ACamera } from "./ACamera";
import { SceneFeature } from "./SceneFeature";
import { SceneVisitor } from "./SceneVisitor";
import { Vec4 } from "@alipay/o3-math/types/type";
import { ComponentsManager } from "./ComponentsManager";

/*
Scene Feature:
{
 type: "type_name",
 preUpdate : function(scene) {},
 postUpdate : function(scene) {},
 preRender : function(scene, camera) {},
 postRender : function(scene, camera) {},
}
*/
const sceneFeatureManager = new FeatureManager<SceneFeature>();

/**
 * 场景：管理 SceneGraph 中的所有对象，并执行每帧的更新计算和渲染操作
 * @class
 */
export class Scene extends EventDispatcher {
  /** 当前的 Engine 对象
   * @member {Engine}
   * @readonly
   */
  get engine(): Engine {
    return this._engine;
  }

  /**
   * SceneGraph 的 Root 节点
   * @remarks 一般情况下，Root节点的Transform应该保持默认值，其值为单位矩阵
   * @member {Node}
   * @readonly
   */
  get root(): Node {
    return this._root;
  }

  get activeCameras(): ACamera[] {
    return this._activeCameras;
  }

  public static registerFeature(Feature: new () => SceneFeature) {
    sceneFeatureManager.registerFeature(Feature);
  }

  public features: SceneFeature[] = [];

  private _activeCameras: ACamera[];

  private _engine: Engine;

  private _root: Node;

  /**
   * 裁剪面，平面方程组。裁剪面以下的片元将被剔除绘制
   * @example
   * scene.clipPlanes = [[0,1,0,0]];
   * */
  public clipPlanes: Vec4[] = [];

  public _componentsManager: ComponentsManager;

  /**
   * 构造函数
   * @param {Engine} engine 引擎对象
   */
  constructor(engine: Engine) {
    super();

    this._engine = engine;
    this._componentsManager = new ComponentsManager();
    this._root = new Node(this, null, "root");
    this._activeCameras = [];

    sceneFeatureManager.addObject(this);
  }

  public findFeature<T extends SceneFeature>(Feature: { new (): T }): T {
    return sceneFeatureManager.findFeature(this, Feature) as T;
  }

  /**
   * 更新场景中所有对象的状态
   * @param {number} deltaTime 两帧之间的时间
   * @private
   */
  public update(deltaTime: number): void {
    this._componentsManager.callScriptOnUpdate(deltaTime);
    this._componentsManager.callComponentOnUpdate(deltaTime);
    this._componentsManager.callAnimationOnUpdate(deltaTime);
    sceneFeatureManager.callFeatureMethod(this, "preUpdate", [this]); //deprecated
    this._componentsManager.callScriptOnLateUpdate();
  }

  /** 渲染：场景中的每个摄像机执行一次渲染
   * @private
   */
  public render(): void {
    const cameras = this._activeCameras;
    if (cameras.length > 0) {
      for (let i = 0, l = cameras.length; i < l; i++) {
        const camera = cameras[i];
        const cameraNode = camera.node;
        if (camera.enabled && cameraNode.isActiveInHierarchy) {
          this._componentsManager.callRendererOnUpdate();
          this._componentsManager.callScriptOnPreRender();
          sceneFeatureManager.callFeatureMethod(this, "preRender", [this, camera]); //deprecated
          camera.render();
          sceneFeatureManager.callFeatureMethod(this, "postRender", [this, camera]); //deprecated
          this._componentsManager.callScriptOnPostRender();
        }
      }
      this._componentsManager.callComponentDestory(); //CM:移动到render外面吧，destroy与渲染没有关联，外面更合理，而且这里cameras.length > 0才执行，有BUG
    } else {
      Logger.debug("NO active camera.");
    }
  }

  /**
   * 向当前场景注册一个摄像机对象
   * @param {CameraComponent} camera 摄像机对象
   * @private
   */
  public attachRenderCamera(camera: ACamera): void {
    const index = this._activeCameras.indexOf(camera);
    if (index === -1) {
      this._activeCameras.push(camera);
    } else {
      Logger.warn("Camera already attached.");
    }
  }

  /**
   * 从当前场景移除一个摄像机对象
   * @param {CameraComponent} camera 摄像机对象
   * @private
   */
  public detachRenderCamera(camera: ACamera): void {
    const index = this._activeCameras.indexOf(camera);
    if (index !== -1) {
      this._activeCameras.splice(index, 1);
    }
  }

  /**
   * 使用名称查找 Node 对象
   * @param {string} name 对象名称
   * @return {Node}
   */
  public findObjectByName(name: string): Node {
    if (this._root.name === name) {
      return this._root;
    }
    return this._root.findChildByName(name);
  }

  /**
   * 射线
   * @param ray
   */
  public raycast(ray: { origin: number[]; direction: number[] }, outPos?: number[], tag?: MaskList): any {}

  /** 销毁当前场景中的数据 */
  public destroy(): void {
    sceneFeatureManager.callFeatureMethod(this, "destroy", [this]);
    this._root.destroy();
    this._root = null;
    this._activeCameras = null;
<<<<<<< HEAD
    (sceneFeatureManager as any)._objects = [];
=======
    this._componentsManager = null;
>>>>>>> eb5787dd
  }
}<|MERGE_RESOLUTION|>--- conflicted
+++ resolved
@@ -174,10 +174,7 @@
     this._root.destroy();
     this._root = null;
     this._activeCameras = null;
-<<<<<<< HEAD
     (sceneFeatureManager as any)._objects = [];
-=======
     this._componentsManager = null;
->>>>>>> eb5787dd
   }
 }