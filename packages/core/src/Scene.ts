import { Logger, Util, Event, EventDispatcher, MaskList } from "@alipay/o3-base";
import { FeatureManager } from "./FeatureManager";
import { Node } from "./Node";
import { Engine } from "./Engine";
import { ACamera } from "./ACamera";
import { SceneFeature } from "./SceneFeature";
import { SceneVisitor } from "./SceneVisitor";
import { Vec4 } from "@alipay/o3-math/types/type";
import { ComponentsManager } from "./ComponentsManager";

/*
Scene Feature:
{
 type: "type_name",
 preUpdate : function(scene) {},
 postUpdate : function(scene) {},
 preRender : function(scene, camera) {},
 postRender : function(scene, camera) {},
}
*/
const sceneFeatureManager = new FeatureManager<SceneFeature>();

/**
 * 场景：管理 SceneGraph 中的所有对象，并执行每帧的更新计算和渲染操作
 * @class
 */
export class Scene extends EventDispatcher {
  /** 当前的 Engine 对象
   * @member {Engine}
   * @readonly
   */
  get engine(): Engine {
    return this._engine;
  }

  /**
   * SceneGraph 的 Root 节点
   * @remarks 一般情况下，Root节点的Transform应该保持默认值，其值为单位矩阵
   * @member {Node}
   * @readonly
   */
  get root(): Node {
    return this._root;
  }

  get activeCameras(): ACamera[] {
    return this._activeCameras;
  }

  public static registerFeature(Feature: new () => SceneFeature) {
    sceneFeatureManager.registerFeature(Feature);
  }

  public features: SceneFeature[] = [];

  private _activeCameras: ACamera[];

  private _engine: Engine;

  private _root: Node;

  /**
   * 裁剪面，平面方程组。裁剪面以下的片元将被剔除绘制
   * @example
   * scene.clipPlanes = [[0,1,0,0]];
   * */
  public clipPlanes: Vec4[] = [];

  public _componentsManager: ComponentsManager;

  /**
   * 构造函数
   * @param {Engine} engine 引擎对象
   */
  constructor(engine: Engine) {
    super();

    this._engine = engine;
    this._componentsManager = new ComponentsManager();
<<<<<<< HEAD
    this._root = new Node(this, null, "root", true);
=======
    this._root = new Node(this, null, "__root__");
>>>>>>> aabb0dd0
    this._activeCameras = [];

    sceneFeatureManager.addObject(this);
  }

  public findFeature<T extends SceneFeature>(Feature: { new (): T }): T {
    return sceneFeatureManager.findFeature(this, Feature) as T;
  }

  /**
   * 更新场景中所有对象的状态
   * @param {number} deltaTime 两帧之间的时间
   * @private
   */
  public update(deltaTime: number): void {
    this._componentsManager.callScriptOnUpdate(deltaTime);
    this._componentsManager.callComponentOnUpdate(deltaTime);
    this._componentsManager.callAnimationOnUpdate(deltaTime);
    sceneFeatureManager.callFeatureMethod(this, "preUpdate", [this]); //deprecated
    this._componentsManager.callScriptOnLateUpdate();
  }

  /** 渲染：场景中的每个摄像机执行一次渲染
   * @private
   */
  public render(): void {
    const cameras = this._activeCameras;
    if (cameras.length > 0) {
      for (let i = 0, l = cameras.length; i < l; i++) {
        const camera = cameras[i];
        const cameraNode = camera.node;
        if (camera.enabled && cameraNode.isActiveInHierarchy) {
          this._componentsManager.callRendererOnUpdate();
          this._componentsManager.callScriptOnPreRender();
          sceneFeatureManager.callFeatureMethod(this, "preRender", [this, camera]); //deprecated
          camera.render();
          sceneFeatureManager.callFeatureMethod(this, "postRender", [this, camera]); //deprecated
          this._componentsManager.callScriptOnPostRender();
        }
      }
      this._componentsManager.callComponentDestory(); //CM:移动到render外面吧，destroy与渲染没有关联，外面更合理，而且这里cameras.length > 0才执行，有BUG
    } else {
      Logger.debug("NO active camera.");
    }
  }

  /**
   * 向当前场景注册一个摄像机对象
   * @param {CameraComponent} camera 摄像机对象
   * @private
   */
  public attachRenderCamera(camera: ACamera): void {
    const index = this._activeCameras.indexOf(camera);
    if (index === -1) {
      this._activeCameras.push(camera);
    } else {
      Logger.warn("Camera already attached.");
    }
  }

  /**
   * 从当前场景移除一个摄像机对象
   * @param {CameraComponent} camera 摄像机对象
   * @private
   */
  public detachRenderCamera(camera: ACamera): void {
    const index = this._activeCameras.indexOf(camera);
    if (index !== -1) {
      this._activeCameras.splice(index, 1);
    }
  }

  /**
   * 使用名称查找 Node 对象
   * @param {string} name 对象名称
   * @return {Node}
   */
  public findObjectByName(name: string): Node {
    if (this._root.name === name) {
      return this._root;
    }
    return this._root.findChildByName(name);
  }

  /**
   * 射线
   * @param ray
   */
  public raycast(ray: { origin: number[]; direction: number[] }, outPos?: number[], tag?: MaskList): any {}

  /** 销毁当前场景中的数据 */
  public destroy(): void {
    sceneFeatureManager.callFeatureMethod(this, "destroy", [this]);
    this._root.destroy();
    this._root = null;
    this._activeCameras = null;
    (sceneFeatureManager as any)._objects = [];
    this._componentsManager = null;
    (sceneFeatureManager as any)._objects = [];
  }
}<|MERGE_RESOLUTION|>--- conflicted
+++ resolved
@@ -77,11 +77,7 @@
 
     this._engine = engine;
     this._componentsManager = new ComponentsManager();
-<<<<<<< HEAD
-    this._root = new Node(this, null, "root", true);
-=======
     this._root = new Node(this, null, "__root__");
->>>>>>> aabb0dd0
     this._activeCameras = [];
 
     sceneFeatureManager.addObject(this);
@@ -180,6 +176,5 @@
     this._activeCameras = null;
     (sceneFeatureManager as any)._objects = [];
     this._componentsManager = null;
-    (sceneFeatureManager as any)._objects = [];
   }
 }