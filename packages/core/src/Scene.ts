--- conflicted
+++ resolved
@@ -74,7 +74,6 @@
   }
 
   /**
-<<<<<<< HEAD
    * 创建根实体。
    * @param name - 实体名称
    * @returns 实体
@@ -86,12 +85,8 @@
   }
 
   /**
-   * 添加根节点。
-   * @param entity - 根节点
-=======
    * 添加根实体。
    * @param entity - 根实体
->>>>>>> de628356
    */
   addRootEntity(entity: Entity): void {
     const isRoot = entity._isRoot;
