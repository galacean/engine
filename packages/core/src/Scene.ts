--- conflicted
+++ resolved
@@ -1,4 +1,4 @@
-import { Color, Vector2, Vector3 } from "@oasis-engine/math";
+import { Vector2, Vector3 } from "@oasis-engine/math";
 import { Background } from "./Background";
 import { EngineObject, GLCapabilityType, Logger } from "./base";
 import { Camera } from "./Camera";
@@ -21,14 +21,10 @@
 
   private static _resolutionProperty = Shader.getPropertyByName("u_resolution");
 
-<<<<<<< HEAD
   /** Scene name. */
-=======
+  name: string;
   /** The background of the scene. */
   background: Background = new Background();
-  /** scene name */
->>>>>>> d5c2a802
-  name: string;
   /** Ambient light. */
   readonly ambientLight: AmbientLight;
   /** Scene-related shader data. */
