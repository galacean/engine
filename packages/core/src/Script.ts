import { Component } from "./Component";
import { Camera } from "./Camera";
import { ignoreClone } from "./clone/CloneManager";

/**
 * 脚本类，可进行逻辑编写。
 */
export class Script extends Component {
  /** @internal */
<<<<<<< HEAD
  @ignoreClone
  _started: boolean = false;
  /** @internal */
  @ignoreClone
  _onStartIndex: number = -1;
  /** @internal */
  @ignoreClone
  _onUpdateIndex: number = -1;
  /** @internal */
  @ignoreClone
  _onLateUpdateIndex: number = -1;
  /** @internal */
  @ignoreClone
  _onPreRenderIndex: number = -1;
  /** @internal */
  @ignoreClone
=======
  _started: boolean = false;
  /** @internal */
  _onStartIndex: number = -1;
  /** @internal */
  _onUpdateIndex: number = -1;
  /** @internal */
  _onLateUpdateIndex: number = -1;
  /** @internal */
  _onPreRenderIndex: number = -1;
  /** @internal */
>>>>>>> 346ef7d4
  _onPostRenderIndex: number = -1;

  /**
   * 第一次触发可用状态时调用,只调用一次。
   */
  onAwake(): void {}

  /**
   * 触发为可用状态时调用。
   */
  onEnable(): void {}

  /**
   * 第一次执行帧级循环前调用，只调用一次。
   */
  onStart(): void {}

  /**
   * 主更新，逐帧调用。
   * @param deltaTime - 帧间隔时间
   */
  onUpdate(deltaTime: number): void {}

  /**
   * 延迟更新，逐帧调用。
   * @param deltaTime - 帧间隔时间
   */
  onLateUpdate(deltaTime: number): void {}

  /**
   * 相机渲染前调用，逐相机调用。
   * @param camera - 当前渲染相机
   */
  onBeginRender(camera: Camera): void {}

  /**
   * 相机完成渲染后调用，逐相机调用。
   * @param camera - 当前渲染相机
   */
  onEndRender(camera: Camera): void {}

  /**
   * 触发为禁用状态时调用。
   */
  onDisable(): void {}

  /**
   * 在被销毁帧的最后调用。
   */
  onDestroy(): void {}

  /**
   * @internal
   * @inheritDoc
   * @override
   */
  _onAwake(): void {
    this.onAwake();
  }

  /**
   * @internal
   * @inheritDoc
   * @override
   */
  _onEnable(): void {
    const componentsManager = this.engine._componentsManager;
    const prototype = Script.prototype;
    if (!this._started) {
      componentsManager.addOnStartScript(this);
    }
    if (this.onUpdate !== prototype.onUpdate) {
      componentsManager.addOnUpdateScript(this);
    }
    if (this.onLateUpdate !== prototype.onLateUpdate) {
      componentsManager.addOnLateUpdateScript(this);
    }
    this.onEnable();
  }

  /**
   * @internal
   * @inheritDoc
   * @override
   */
  _onDisable(): void {
    const componentsManager = this.engine._componentsManager;
    const prototype = Script.prototype;
    /**
     * use onStartIndex is more safe,
     * even is not start, but maybe it still not in the queue,for example write "entity.isActive = false" in onWake().
     */
    if (this._onStartIndex !== -1) {
      componentsManager.removeOnStartScript(this);
    }
    if (this.onUpdate !== prototype.onUpdate) {
      componentsManager.removeOnUpdateScript(this);
    }
    if (this.onLateUpdate !== prototype.onLateUpdate) {
      componentsManager.removeOnLateUpdateScript(this);
    }
    this.onDisable();
  }

  /**
   * @internal
   * @inheritDoc
   * @override
   */
  _onDestroy(): void {
    this.engine._componentsManager.addDestoryComponent(this);
  }
}<|MERGE_RESOLUTION|>--- conflicted
+++ resolved
@@ -7,7 +7,6 @@
  */
 export class Script extends Component {
   /** @internal */
-<<<<<<< HEAD
   @ignoreClone
   _started: boolean = false;
   /** @internal */
@@ -24,18 +23,6 @@
   _onPreRenderIndex: number = -1;
   /** @internal */
   @ignoreClone
-=======
-  _started: boolean = false;
-  /** @internal */
-  _onStartIndex: number = -1;
-  /** @internal */
-  _onUpdateIndex: number = -1;
-  /** @internal */
-  _onLateUpdateIndex: number = -1;
-  /** @internal */
-  _onPreRenderIndex: number = -1;
-  /** @internal */
->>>>>>> 346ef7d4
   _onPostRenderIndex: number = -1;
 
   /**
