import { NodeAbility } from "./NodeAbility";

/**
 * 脚本类，可进行逻辑编写。
 */
export class Script extends NodeAbility {
  /* @internal */
  _started: boolean = false;
  /* @internal */
  _onUpdateIndex: number = -1;
  /* @internal */
  _onLateUpdateIndex: number = -1;
  /* @internal */
  _onPreRenderIndex: number = -1;
  /* @internal */
  _onPostRenderIndex: number = -1;

  /**
   * 第一次触发可用状态时调用,只调用一次。
   */
  onAwake(): void {}

  /**
   * 触发为可用状态时调用。
   */
  onEnable(): void {}

  /**
<<<<<<< HEAD
   * 首次调用Update之前调用。
   * 必须重写onUpdate才会调用
=======
   * 第一次执行帧级循环前调用，只调用一次。
>>>>>>> 57e695ef
   */
  onStart(): void {}

  /**
   * 主更新，在执行内部动画逻辑前调用，逐帧调用。
   * @param deltaTime 间隔时间 @deprecated
   */
  onUpdate(deltaTime: number): void {}

  /**
   * 延迟更新，在执行内部动画逻辑后调用，逐帧调用。
   */
  onLateUpdate(): void {}

  /**
   * 相机渲染前调用，逐相机调用。
   */
  onPreRender(): void {}

  /**
   * 相机完成渲染后调用，逐相机调用。
   */
  onPostRender(): void {}

  /**
   * 触发为禁用状态时调用。
   */
  onDisable(): void {}

  /**
   * 在被销毁帧的最后调用。
   */
  onDestroy(): void {}

  /**
   * @internal
   * @inheritDoc
   * @override
   */
  _onAwake(): void {
    this.onAwake();
  }

  /**
   * @internal
   * @inheritDoc
   * @override
   */
  _onEnable(): void {
    if (!this._started && this.onStart !== Script.prototype.onStart) {
      this.scene._componentsManager.addOnStartScript(this);
      this._started = true;
    }
    this.onEnable();
  }

  /**
   * @internal
   * @inheritDoc
   * @override
   */
  _onDisable(): void {
    this.onDisable();
  }

  /**
   * @internal
   * @inheritDoc
   * @override
   */
  _onActive(): void {
    const componentsManager = this.scene._componentsManager;
    const prototype = Script.prototype;
    if (this.onUpdate !== prototype.onUpdate) {
      componentsManager.addOnUpdateScript(this);
    }
    if (this.onLateUpdate !== prototype.onLateUpdate) {
      componentsManager.addOnLateUpdateScript(this);
    }
    if (this.onPreRender !== prototype.onPreRender) {
      componentsManager.addOnPreRenderScript(this);
    }
    if (this.onPostRender !== prototype.onPostRender) {
      componentsManager.addOnPostRenderScript(this);
    }
  }

  /**
   * @internal
   * @inheritDoc
   * @override
   */
  _onInActive(): void {
    //CM:考虑一下在onUpdate内禁用会否应立即移除，应该不移除才对
    const componentsManager = this.scene._componentsManager;
    const prototype = Script.prototype;
    if (this.onUpdate !== prototype.onUpdate) {
      componentsManager.removeOnUpdateScript(this);
    }
    if (this.onLateUpdate !== prototype.onLateUpdate) {
      componentsManager.removeOnLateUpdateScript(this);
    }
    if (this.onPreRender !== prototype.onPreRender) {
      componentsManager.removeOnPreRenderScript(this);
    }
    if (this.onPostRender !== prototype.onPostRender) {
      componentsManager.removeOnPostRenderScript(this);
    }
  }

  /**
   * @internal
   * @inheritDoc
   * @override
   */
  _onDestroy(): void {
    this.scene._componentsManager.addDestoryComponent(this);
  }
}<|MERGE_RESOLUTION|>--- conflicted
+++ resolved
@@ -26,12 +26,8 @@
   onEnable(): void {}
 
   /**
-<<<<<<< HEAD
-   * 首次调用Update之前调用。
+   * 第一次执行帧级循环前调用，只调用一次。
    * 必须重写onUpdate才会调用
-=======
-   * 第一次执行帧级循环前调用，只调用一次。
->>>>>>> 57e695ef
    */
   onStart(): void {}
 
