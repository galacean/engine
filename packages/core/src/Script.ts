--- conflicted
+++ resolved
@@ -138,12 +138,6 @@
    * @override
    */
   _onDestroy(): void {
-<<<<<<< HEAD
-    this.onDestroy(); //CM:这不死循环了
-=======
-    //CM:这不死循环了
-    //CM:nDestroy需要在脚本生命周期的最后一帧调用，可以在ComponentManager加一个数组叫“销毁队列”，然后在一帧的最后统一调用，有人调用组件的destroy就塞到队列里
-    this._onDestroy();
->>>>>>> 33d1b5a1
+    this.scene._componentsManager.addDestoryComponents(this);
   }
 }