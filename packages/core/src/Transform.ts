import { MathUtil, Matrix, Matrix3x3, Quaternion, Vector3 } from "@oasis-engine/math";
import { deepClone, ignoreClone } from "./clone/CloneManager";
import { Component } from "./Component";
import { Entity } from "./Entity";
import { UpdateFlag } from "./UpdateFlag";
import { UpdateFlagManager } from "./UpdateFlagManager";

/**
 * Used to implement transformation related functions.
 */
export class Transform extends Component {
  private static _tempQuat0: Quaternion = new Quaternion();
  private static _tempVec30: Vector3 = new Vector3();
  private static _tempVec31: Vector3 = new Vector3();
  private static _tempVec32: Vector3 = new Vector3();
  private static _tempMat30: Matrix3x3 = new Matrix3x3();
  private static _tempMat31: Matrix3x3 = new Matrix3x3();
  private static _tempMat32: Matrix3x3 = new Matrix3x3();
  private static _tempMat41: Matrix = new Matrix();
  private static _tempMat42: Matrix = new Matrix();
  private static _tempMat43: Matrix = new Matrix();

  @deepClone
  private _position: Vector3 = new Vector3();
  @deepClone
  private _rotation: Vector3 = new Vector3();
  @deepClone
  private _rotationQuaternion: Quaternion = new Quaternion();
  @deepClone
  private _scale: Vector3 = new Vector3(1, 1, 1);
  @deepClone
  private _worldPosition: Vector3 = new Vector3();
  @deepClone
  private _worldRotation: Vector3 = new Vector3();
  @deepClone
  private _worldRotationQuaternion: Quaternion = new Quaternion();
  @deepClone
  private _lossyWorldScale: Vector3 = new Vector3(1, 1, 1);
  @deepClone
  private _localMatrix: Matrix = new Matrix();
  @deepClone
  private _worldMatrix: Matrix = new Matrix();
  @ignoreClone
  private _updateFlagManager: UpdateFlagManager = new UpdateFlagManager();
  @ignoreClone
  private _isParentDirty: boolean = true;
  @ignoreClone
  private _parentTransformCache: Transform = null;

  private _dirtyFlag: number = TransformFlag.WmWpWeWqWs;

  /**
   * Local position.
   */
  get position(): Vector3 {
    return this._position;
  }

  set position(value: Vector3) {
    if (this._position !== value) {
      value.cloneTo(this._position);
    }
  }

  /**
   * World position.
   */
  get worldPosition(): Vector3 {
    const worldPosition = this._worldPosition;
    if (this._isContainDirtyFlag(TransformFlag.WorldPosition)) {
      //@ts-ignore
      worldPosition._onValueChanged = null;
      if (this._getParentTransform()) {
        this.worldMatrix.getTranslation(worldPosition);
      } else {
        this._position.cloneTo(worldPosition);
      }
      //@ts-ignore
      worldPosition._onValueChanged = this._onWorldPositionChanged;
      this._setDirtyFlagFalse(TransformFlag.WorldPosition);
    }

    return worldPosition;
  }

  set worldPosition(value: Vector3) {
    if (this._worldPosition !== value) {
      value.cloneTo(this._worldPosition);
    }
  }

  /**
   * Local rotation, defining the rotation value in degrees.
   * Rotations are performed around the Y axis, the X axis, and the Z axis, in that order.
   */
  get rotation(): Vector3 {
    const rotation = this._rotation;
    if (this._isContainDirtyFlag(TransformFlag.LocalEuler)) {
      //@ts-ignore
      rotation._onValueChanged = null;
      this._rotationQuaternion.toEuler(rotation);
      //@ts-ignore
      rotation._onValueChanged = this._onRotationChanged;
      rotation.scale(MathUtil.radToDegreeFactor); // radians to degrees
      this._setDirtyFlagFalse(TransformFlag.LocalEuler);
    }

    return rotation;
  }

  set rotation(value: Vector3) {
    if (this._rotation !== value) {
      value.cloneTo(this._rotation);
    }
  }

  /**
   * World rotation, defining the rotation value in degrees.
   * Rotations are performed around the Y axis, the X axis, and the Z axis, in that order.
   */
  get worldRotation(): Vector3 {
    const worldRotation = this._worldRotation;
    if (this._isContainDirtyFlag(TransformFlag.WorldEuler)) {
      //@ts-ignore
      worldRotation._onValueChanged = null;
      this.worldRotationQuaternion.toEuler(worldRotation);
      worldRotation.scale(MathUtil.radToDegreeFactor); // Radian to angle
      //@ts-ignore
      worldRotation._onValueChanged = this._onWorldRotationChanged;
      this._setDirtyFlagFalse(TransformFlag.WorldEuler);
    }
    return worldRotation;
  }

  set worldRotation(value: Vector3) {
    if (this._worldRotation !== value) {
      value.cloneTo(this._worldRotation);
    }
  }

  /**
   * Local rotation, defining the rotation by using a unit quaternion.
   */
  get rotationQuaternion(): Quaternion {
    const rotationQuaternion = this._rotationQuaternion;
    if (this._isContainDirtyFlag(TransformFlag.LocalQuat)) {
      //@ts-ignore
      rotationQuaternion._onValueChanged = null;
      Quaternion.rotationEuler(
        MathUtil.degreeToRadian(this._rotation.x),
        MathUtil.degreeToRadian(this._rotation.y),
        MathUtil.degreeToRadian(this._rotation.z),
        rotationQuaternion
      );
      //@ts-ignore
      rotationQuaternion._onValueChanged = this._onRotationQuaternionChanged;
      this._setDirtyFlagFalse(TransformFlag.LocalQuat);
    }
    return rotationQuaternion;
  }

  set rotationQuaternion(value: Quaternion) {
    if (this._rotationQuaternion !== value) {
      if (value.normalized) {
        value.cloneTo(this._rotationQuaternion);
      } else {
        Quaternion.normalize(value, this._rotationQuaternion);
      }
    } else {
      value.normalized || value.normalize();
    }
  }

  /**
   * World rotation, defining the rotation by using a unit quaternion.
   */
  get worldRotationQuaternion(): Quaternion {
    const worldRotationQuaternion = this._worldRotationQuaternion;
    if (this._isContainDirtyFlag(TransformFlag.WorldQuat)) {
      //@ts-ignore
      worldRotationQuaternion._onValueChanged = null;
      const parent = this._getParentTransform();
      if (parent != null) {
        Quaternion.multiply(parent.worldRotationQuaternion, this.rotationQuaternion, worldRotationQuaternion);
      } else {
        this.rotationQuaternion.cloneTo(worldRotationQuaternion);
      }
      //@ts-ignore
      worldRotationQuaternion._onValueChanged = this._onWorldRotationQuaternionChanged;
      this._setDirtyFlagFalse(TransformFlag.WorldQuat);
    }
    return worldRotationQuaternion;
  }

  set worldRotationQuaternion(value: Quaternion) {
    if (this._worldRotationQuaternion !== value) {
      if (value.normalized) {
        value.cloneTo(this._worldRotationQuaternion);
      } else {
        Quaternion.normalize(value, this._worldRotationQuaternion);
      }
    }
    value.normalized || value.normalize();
  }

  /**
   * Local scaling.
   */
  get scale(): Vector3 {
    return this._scale;
  }

  set scale(value: Vector3) {
    if (this._scale !== value) {
      value.cloneTo(this._scale);
    }
  }

  /**
   * Local lossy scaling.
   * @remarks The value obtained may not be correct under certain conditions(for example, the parent node has scaling,
   * and the child node has a rotation), the scaling will be tilted. Vector3 cannot be used to correctly represent the scaling. Must use Matrix3x3.
   */
  get lossyWorldScale(): Vector3 {
    if (this._isContainDirtyFlag(TransformFlag.WorldScale)) {
      if (this._getParentTransform()) {
        const scaleMat = this._getScaleMatrix();
        const e = scaleMat.elements;
        this._lossyWorldScale.setValue(e[0], e[4], e[8]);
      } else {
        this._scale.cloneTo(this._lossyWorldScale);
      }
      this._setDirtyFlagFalse(TransformFlag.WorldScale);
    }
    return this._lossyWorldScale;
  }

  /**
   * Local matrix.
   * @remarks Need to re-assign after modification to ensure that the modification takes effect.
   */
  get localMatrix(): Matrix {
    if (this._isContainDirtyFlag(TransformFlag.LocalMatrix)) {
      Matrix.affineTransformation(this._scale, this.rotationQuaternion, this._position, this._localMatrix);
      this._setDirtyFlagFalse(TransformFlag.LocalMatrix);
    }
    return this._localMatrix;
  }

  set localMatrix(value: Matrix) {
    if (this._localMatrix !== value) {
      value.cloneTo(this._localMatrix);
    }

    this._localMatrix.decompose(this._position, this._rotationQuaternion, this._scale);

    this._setDirtyFlagTrue(TransformFlag.LocalEuler);
    this._setDirtyFlagFalse(TransformFlag.LocalMatrix);
    this._updateAllWorldFlag();
  }

  /**
   * World matrix.
   * @remarks Need to re-assign after modification to ensure that the modification takes effect.
   */
  get worldMatrix(): Matrix {
    if (this._isContainDirtyFlag(TransformFlag.WorldMatrix)) {
      const parent = this._getParentTransform();
      if (parent) {
        Matrix.multiply(parent.worldMatrix, this.localMatrix, this._worldMatrix);
      } else {
        this.localMatrix.cloneTo(this._worldMatrix);
      }
      this._setDirtyFlagFalse(TransformFlag.WorldMatrix);
    }
    return this._worldMatrix;
  }

  set worldMatrix(value: Matrix) {
    if (this._worldMatrix !== value) {
      value.cloneTo(this._worldMatrix);
    }
    const parent = this._getParentTransform();
    if (parent) {
      Matrix.invert(parent.worldMatrix, Transform._tempMat42);
      Matrix.multiply(value, Transform._tempMat42, this._localMatrix);
    } else {
      value.cloneTo(this._localMatrix);
    }
    this.localMatrix = this._localMatrix;
    this._setDirtyFlagFalse(TransformFlag.WorldMatrix);
  }

  constructor(entity: Entity) {
    super(entity);

    this._onPositionChanged = this._onPositionChanged.bind(this);
    this._onWorldPositionChanged = this._onWorldPositionChanged.bind(this);
    this._onRotationChanged = this._onRotationChanged.bind(this);
    this._onWorldRotationChanged = this._onWorldRotationChanged.bind(this);
    this._onRotationQuaternionChanged = this._onRotationQuaternionChanged.bind(this);
    this._onWorldRotationQuaternionChanged = this._onWorldRotationQuaternionChanged.bind(this);
    this._onScaleChanged = this._onScaleChanged.bind(this);

    //@ts-ignore
    this._position._onValueChanged = this._onPositionChanged;
    //@ts-ignore
    this._worldPosition._onValueChanged = this._onWorldPositionChanged;
    //@ts-ignore
    this._rotation._onValueChanged = this._onRotationChanged;
    //@ts-ignore
    this._worldRotation._onValueChanged = this._onWorldRotationChanged;
    //@ts-ignore
    this._rotationQuaternion._onValueChanged = this._onRotationQuaternionChanged;
    //@ts-ignore
    this._worldRotationQuaternion._onValueChanged = this._onWorldRotationQuaternionChanged;
    //@ts-ignore
    this._scale._onValueChanged = this._onScaleChanged;
  }

  /**
   * Set local position by X, Y, Z value.
   * @param x - X coordinate
   * @param y - Y coordinate
   * @param z - Z coordinate
   */
  setPosition(x: number, y: number, z: number): void {
    this._position.setValue(x, y, z);
  }

  /**
   * Set local rotation by the X, Y, Z components of the euler angle, unit in degrees.
   * Rotations are performed around the Y axis, the X axis, and the Z axis, in that order.
   * @param x - The angle of rotation around the X axis
   * @param y - The angle of rotation around the Y axis
   * @param z - The angle of rotation around the Z axis
   */
  setRotation(x: number, y: number, z: number): void {
    this._rotation.setValue(x, y, z);
  }

  /**
   * Set local rotation by the X, Y, Z, and W components of the quaternion.
   * @param x - X component of quaternion
   * @param y - Y component of quaternion
   * @param z - Z component of quaternion
   * @param w - W component of quaternion
   */
  setRotationQuaternion(x: number, y: number, z: number, w: number): void {
    this._rotationQuaternion.setValue(x, y, z, w);
  }

  /**
   * Set local scaling by scaling values along X, Y, Z axis.
   * @param x - Scaling along X axis
   * @param y - Scaling along Y axis
   * @param z - Scaling along Z axis
   */
  setScale(x: number, y: number, z: number): void {
    this._scale.setValue(x, y, z);
  }

  /**
   * Set world position by X, Y, Z value.
   * @param x - X coordinate
   * @param y - Y coordinate
   * @param z - Z coordinate
   */
  setWorldPosition(x: number, y: number, z: number): void {
    this._worldPosition.setValue(x, y, z);
  }

  /**
   * Set world rotation by the X, Y, Z components of the euler angle, unit in degrees, Yaw/Pitch/Roll sequence.
   * @param x - The angle of rotation around the X axis
   * @param y - The angle of rotation around the Y axis
   * @param z - The angle of rotation around the Z axis
   */
  setWorldRotation(x: number, y: number, z: number): void {
    this._worldRotation.setValue(x, y, z);
  }

  /**
   * Set local rotation by the X, Y, Z, and W components of the quaternion.
   * @param x - X component of quaternion
   * @param y - Y component of quaternion
   * @param z - Z component of quaternion
   * @param w - W component of quaternion
   */
  setWorldRotationQuaternion(x: number, y: number, z: number, w: number): void {
    this._worldRotationQuaternion.setValue(x, y, z, w);
  }

  /**
   * Get the forward direction in world space.
   * @param forward - Forward vector
   * @returns Forward vector
   */
  getWorldForward(forward: Vector3): Vector3 {
    const e = this.worldMatrix.elements;
    forward.setValue(-e[8], -e[9], -e[10]);
    return forward.normalize();
  }

  /**
   * Get the right direction in world space.
   * @param right - Right vector
   * @returns Right vector
   */
  getWorldRight(right: Vector3): Vector3 {
    const e = this.worldMatrix.elements;
    right.setValue(e[0], e[1], e[2]);
    return right.normalize();
  }

  /**
   * Get the up direction in world space.
   * @param up - Up vector
   * @returns Up vector
   */
  getWorldUp(up: Vector3): Vector3 {
    const e = this.worldMatrix.elements;
    up.setValue(e[4], e[5], e[6]);
    return up.normalize();
  }

  /**
   * Translate along the passed Vector3.
   * @param translation - Direction and distance of translation
   * @param relativeToLocal - Relative to local space
   */
  translate(translation: Vector3, relativeToLocal?: boolean): void;

  /**
   * Translate x along the x axis, y along the y axis, and z along the z axis.
   * @param x - Translate direction and distance along x axis
   * @param y - Translate direction and distance along y axis
   * @param z - Translate direction and distance along z axis
   * @param relativeToLocal - Relative to local space
   */
  translate(x: number, y: number, z: number, relativeToLocal?: boolean): void;

  translate(
    translationOrX: Vector3 | number,
    relativeToLocalOrY?: boolean | number,
    z?: number,
    relativeToLocal?: boolean
  ): void {
    if (typeof translationOrX === "number") {
      const translate = Transform._tempVec30;
      translate.setValue(translationOrX, <number>relativeToLocalOrY, z);
      this._translate(translate, relativeToLocal);
    } else {
      this._translate(translationOrX, <boolean>relativeToLocalOrY);
    }
  }

  /**
   * Rotate around the passed Vector3.
   * @param rotation - Euler angle in degrees
   * @param relativeToLocal - Relative to local space
   */
  rotate(rotation: Vector3, relativeToLocal?: boolean): void;

  /**
   * Rotate around the passed Vector3.
   * @param x - Rotation along x axis, in degrees
   * @param y - Rotation along y axis, in degrees
   * @param z - Rotation along z axis, in degrees
   * @param relativeToLocal - Relative to local space
   */
  rotate(x: number, y: number, z: number, relativeToLocal?: boolean): void;

  rotate(
    rotationOrX: Vector3 | number,
    relativeToLocalOrY?: boolean | number,
    z?: number,
    relativeToLocal?: boolean
  ): void {
    if (typeof rotationOrX === "number") {
      this._rotateXYZ(rotationOrX, <number>relativeToLocalOrY, z, relativeToLocal);
    } else {
      this._rotateXYZ(rotationOrX.x, rotationOrX.y, rotationOrX.z, <boolean>relativeToLocalOrY);
    }
  }

  /**
   * Rotate around the specified axis according to the specified angle.
   * @param axis - Rotate axis
   * @param angle - Rotate angle in degrees
   * @param relativeToLocal - Relative to local space
   */
  rotateByAxis(axis: Vector3, angle: number, relativeToLocal: boolean = true): void {
    const rad = angle * MathUtil.degreeToRadFactor;
    Quaternion.rotationAxisAngle(axis, rad, Transform._tempQuat0);
    this._rotateByQuat(Transform._tempQuat0, relativeToLocal);
  }

  /**
   * Rotate and ensure that the world front vector points to the target world position.
   * @param targetPosition - Target world position
   * @param worldUp - Up direction in world space, default is Vector3(0, 1, 0)
   */
  lookAt(targetPosition: Vector3, worldUp?: Vector3): void {
    const zAxis = Transform._tempVec30;
    Vector3.subtract(this.worldPosition, targetPosition, zAxis);
    let axisLen = zAxis.length();
    if (axisLen <= MathUtil.zeroTolerance) {
      // The current position and the target position are almost the same.
      return;
    }
    zAxis.scale(1 / axisLen);
    const xAxis = Transform._tempVec31;
    if (worldUp) {
      Vector3.cross(worldUp, zAxis, xAxis);
    } else {
      xAxis.setValue(zAxis.z, 0, -zAxis.x);
    }
    axisLen = xAxis.length();
    if (axisLen <= MathUtil.zeroTolerance) {
      // @todo:
      // 1.worldUp is（0,0,0）
      // 2.worldUp is parallel to zAxis
      return;
    }
    xAxis.scale(1 / axisLen);
    const yAxis = Transform._tempVec32;
    Vector3.cross(zAxis, xAxis, yAxis);

    const rotMat = Transform._tempMat41;
    const { elements: e } = rotMat;
    (e[0] = xAxis.x), (e[1] = xAxis.y), (e[2] = xAxis.z);
    (e[4] = yAxis.x), (e[5] = yAxis.y), (e[6] = yAxis.z);
    (e[8] = zAxis.x), (e[9] = zAxis.y), (e[10] = zAxis.z);
    rotMat.getRotation(this._worldRotationQuaternion);
  }

  /**
   * Register world transform change flag.
   * @returns Change flag
   */
  registerWorldChangeFlag(): UpdateFlag {
    return this._updateFlagManager.register();
  }

  /**
   * @internal
   */
  _parentChange(): void {
    this._isParentDirty = true;
    this._updateAllWorldFlag();
  }

  /**
   * @internal
   */
  _isFrontFaceInvert(): boolean {
    const scale = this.lossyWorldScale;
    let isInvert = scale.x < 0;
    scale.y < 0 && (isInvert = !isInvert);
    scale.z < 0 && (isInvert = !isInvert);
    return isInvert;
  }

  /**
   * Get worldMatrix: Will trigger the worldMatrix update of itself and all parent entities.
   * Get worldPosition: Will trigger the worldMatrix, local position update of itself and the worldMatrix update of all parent entities.
   * In summary, any update of related variables will cause the dirty mark of one of the full process (worldMatrix or worldRotationQuaternion) to be false.
   */
  private _updateWorldPositionFlag(): void {
    if (!this._isContainDirtyFlags(TransformFlag.WmWp)) {
      this._worldAssociatedChange(TransformFlag.WmWp);
      const nodeChildren = this._entity._children;
      for (let i: number = 0, n: number = nodeChildren.length; i < n; i++) {
        nodeChildren[i].transform?._updateWorldPositionFlag();
      }
    }
  }

  /**
   * Get worldMatrix: Will trigger the worldMatrix update of itself and all parent entities.
   * Get worldPosition: Will trigger the worldMatrix, local position update of itself and the worldMatrix update of all parent entities.
   * Get worldRotationQuaternion: Will trigger the world rotation (in quaternion) update of itself and all parent entities.
   * Get worldRotation: Will trigger the world rotation(in euler and quaternion) update of itself and world rotation(in quaternion) update of all parent entities.
   * In summary, any update of related variables will cause the dirty mark of one of the full process (worldMatrix or worldRotationQuaternion) to be false.
   */
  private _updateWorldRotationFlag() {
    if (!this._isContainDirtyFlags(TransformFlag.WmWeWq)) {
      this._worldAssociatedChange(TransformFlag.WmWeWq);
      const nodeChildren = this._entity._children;
      for (let i: number = 0, n: number = nodeChildren.length; i < n; i++) {
        nodeChildren[i].transform?._updateWorldPositionAndRotationFlag(); // Rotation update of parent entity will trigger world position and rotation update of all child entity.
      }
    }
  }

  /**
   * Get worldMatrix: Will trigger the worldMatrix update of itself and all parent entities.
   * Get worldPosition: Will trigger the worldMatrix, local position update of itself and the worldMatrix update of all parent entities.
   * Get worldRotationQuaternion: Will trigger the world rotation (in quaternion) update of itself and all parent entities.
   * Get worldRotation: Will trigger the world rotation(in euler and quaternion) update of itself and world rotation(in quaternion) update of all parent entities.
   * In summary, any update of related variables will cause the dirty mark of one of the full process (worldMatrix or worldRotationQuaternion) to be false.
   */
  private _updateWorldPositionAndRotationFlag() {
    if (!this._isContainDirtyFlags(TransformFlag.WmWpWeWq)) {
      this._worldAssociatedChange(TransformFlag.WmWpWeWq);
      const nodeChildren = this._entity._children;
      for (let i: number = 0, n: number = nodeChildren.length; i < n; i++) {
        nodeChildren[i].transform?._updateWorldPositionAndRotationFlag();
      }
    }
  }

  /**
   * Get worldMatrix: Will trigger the worldMatrix update of itself and all parent entities.
   * Get worldPosition: Will trigger the worldMatrix, local position update of itself and the worldMatrix update of all parent entities.
   * Get worldScale: Will trigger the scaling update of itself and all parent entities.
   * In summary, any update of related variables will cause the dirty mark of one of the full process (worldMatrix) to be false.
   */
  private _updateWorldScaleFlag() {
    if (!this._isContainDirtyFlags(TransformFlag.WmWs)) {
      this._worldAssociatedChange(TransformFlag.WmWs);
      const nodeChildren = this._entity._children;
      for (let i: number = 0, n: number = nodeChildren.length; i < n; i++) {
        nodeChildren[i].transform?._updateWorldPositionAndScaleFlag();
      }
    }
  }

  /**
   * Get worldMatrix: Will trigger the worldMatrix update of itself and all parent entities.
   * Get worldPosition: Will trigger the worldMatrix, local position update of itself and the worldMatrix update of all parent entities.
   * Get worldScale: Will trigger the scaling update of itself and all parent entities.
   * In summary, any update of related variables will cause the dirty mark of one of the full process (worldMatrix) to be false.
   */
  private _updateWorldPositionAndScaleFlag(): void {
    if (!this._isContainDirtyFlags(TransformFlag.WmWpWs)) {
      this._worldAssociatedChange(TransformFlag.WmWpWs);
      const nodeChildren = this._entity._children;
      for (let i: number = 0, n: number = nodeChildren.length; i < n; i++) {
        nodeChildren[i].transform?._updateWorldPositionAndScaleFlag();
      }
    }
  }

  /**
   * Update all world transform property dirty flag, the principle is the same as above.
   */
  private _updateAllWorldFlag(): void {
    if (!this._isContainDirtyFlags(TransformFlag.WmWpWeWqWs)) {
      this._worldAssociatedChange(TransformFlag.WmWpWeWqWs);
      const nodeChildren = this._entity._children;
      for (let i: number = 0, n: number = nodeChildren.length; i < n; i++) {
        nodeChildren[i].transform?._updateAllWorldFlag();
      }
    }
  }

  private _getParentTransform(): Transform | null {
    if (!this._isParentDirty) {
      return this._parentTransformCache;
    }
    let parentCache: Transform = null;
    let parent = this._entity.parent;
    while (parent) {
      const transform = parent.transform;
      if (transform) {
        parentCache = transform;
        break;
      } else {
        parent = parent.parent;
      }
    }
    this._parentTransformCache = parentCache;
    this._isParentDirty = false;
    return parentCache;
  }

  private _getScaleMatrix(): Matrix3x3 {
    const invRotation = Transform._tempQuat0;
    const invRotationMat = Transform._tempMat30;
    const worldRotScaMat = Transform._tempMat31;
    const scaMat = Transform._tempMat32;
    worldRotScaMat.setValueByMatrix(this.worldMatrix);
    Quaternion.invert(this.worldRotationQuaternion, invRotation);
    Matrix3x3.rotationQuaternion(invRotation, invRotationMat);
    Matrix3x3.multiply(invRotationMat, worldRotScaMat, scaMat);
    return scaMat;
  }

  private _isContainDirtyFlags(targetDirtyFlags: number): boolean {
    return (this._dirtyFlag & targetDirtyFlags) === targetDirtyFlags;
  }

  private _isContainDirtyFlag(type: number): boolean {
    return (this._dirtyFlag & type) != 0;
  }

  private _setDirtyFlagTrue(type: number) {
    this._dirtyFlag |= type;
  }

  private _setDirtyFlagFalse(type: number) {
    this._dirtyFlag &= ~type;
  }

  private _worldAssociatedChange(type: number): void {
    this._dirtyFlag |= type;
    this._updateFlagManager.distribute();
  }

  private _rotateByQuat(rotateQuat: Quaternion, relativeToLocal: boolean) {
    if (relativeToLocal) {
      Quaternion.multiply(this.rotationQuaternion, rotateQuat, this._rotationQuaternion);
    } else {
      Quaternion.multiply(rotateQuat, this.worldRotationQuaternion, this._worldRotationQuaternion);
    }
  }

  private _translate(translation: Vector3, relativeToLocal: boolean): void {
    if (relativeToLocal) {
<<<<<<< HEAD
      const { _tempVec30 } = Transform;
      Vector3.transformByQuat(translation, this.worldRotationQuaternion, _tempVec30);
      this._worldPosition.add(_tempVec30);
=======
      const distance = translation.length();
      if (distance <= MathUtil.zeroTolerance) {
        return;
      }
      const axisLen = translation.transformToVec3(this.localMatrix).length();
      if (axisLen <= MathUtil.zeroTolerance) {
        return;
      }
      this._position.add(translation.scale(distance / axisLen));
>>>>>>> 8b1ed64d
    } else {
      this._worldPosition.add(translation);
    }
  }

  private _rotateXYZ(x: number, y: number, z: number, relativeToLocal: boolean = true): void {
    const radFactor = MathUtil.degreeToRadFactor;
    const rotQuat = Transform._tempQuat0;
    Quaternion.rotationEuler(x * radFactor, y * radFactor, z * radFactor, rotQuat);
    this._rotateByQuat(rotQuat, relativeToLocal);
  }

  private _onPositionChanged(): void {
    this._setDirtyFlagTrue(TransformFlag.LocalMatrix);
    this._updateWorldPositionFlag();
  }

  private _onWorldPositionChanged(): void {
    const worldPosition = this._worldPosition;
    const parent = this._getParentTransform();
    if (parent) {
      Matrix.invert(parent.worldMatrix, Transform._tempMat41);
      Vector3.transformCoordinate(worldPosition, Transform._tempMat41, this._position);
    } else {
      worldPosition.cloneTo(this._position);
    }
    this._setDirtyFlagFalse(TransformFlag.WorldPosition);
  }

  private _onRotationChanged(): void {
    this._setDirtyFlagTrue(TransformFlag.LocalMatrix | TransformFlag.LocalQuat);
    this._setDirtyFlagFalse(TransformFlag.LocalEuler);
    this._updateWorldRotationFlag();
  }

  private _onWorldRotationChanged(): void {
    const worldRotation = this._worldRotation;
    Quaternion.rotationEuler(
      MathUtil.degreeToRadian(worldRotation.x),
      MathUtil.degreeToRadian(worldRotation.y),
      MathUtil.degreeToRadian(worldRotation.z),
      this._worldRotationQuaternion
    );
    this._setDirtyFlagFalse(TransformFlag.WorldEuler);
  }

  private _onRotationQuaternionChanged(): void {
    this._setDirtyFlagTrue(TransformFlag.LocalMatrix | TransformFlag.LocalEuler);
    this._setDirtyFlagFalse(TransformFlag.LocalQuat);
    this._updateWorldRotationFlag();
  }

  private _onWorldRotationQuaternionChanged(): void {
    const worldRotationQuaternion = this._worldRotationQuaternion;
    const parent = this._getParentTransform();
    if (parent) {
      const invParentQuaternion = Transform._tempQuat0;
      Quaternion.invert(parent.worldRotationQuaternion, invParentQuaternion);
      Quaternion.multiply(invParentQuaternion, worldRotationQuaternion, this._rotationQuaternion);
    } else {
      worldRotationQuaternion.cloneTo(this._rotationQuaternion);
    }
    this._setDirtyFlagFalse(TransformFlag.WorldQuat);
  }

  private _onScaleChanged(): void {
    this._setDirtyFlagTrue(TransformFlag.LocalMatrix);
    this._updateWorldScaleFlag();
  }
}
/**
 * Dirty flag of transform.
 */
enum TransformFlag {
  LocalEuler = 0x1,
  LocalQuat = 0x2,
  WorldPosition = 0x4,
  WorldEuler = 0x8,
  WorldQuat = 0x10,
  WorldScale = 0x20,
  LocalMatrix = 0x40,
  WorldMatrix = 0x80,

  /** WorldMatrix | WorldPosition */
  WmWp = 0x84,
  /** WorldMatrix | WorldEuler | WorldQuat */
  WmWeWq = 0x98,
  /** WorldMatrix | WorldPosition | WorldEuler | WorldQuat */
  WmWpWeWq = 0x9c,
  /** WorldMatrix | WorldScale */
  WmWs = 0xa0,
  /** WorldMatrix | WorldPosition | WorldScale */
  WmWpWs = 0xa4,
  /** WorldMatrix | WorldPosition | WorldEuler | WorldQuat | WorldScale */
  WmWpWeWqWs = 0xbc
}<|MERGE_RESOLUTION|>--- conflicted
+++ resolved
@@ -717,23 +717,11 @@
     }
   }
 
-  private _translate(translation: Vector3, relativeToLocal: boolean): void {
+  private _translate(translation: Vector3, relativeToLocal: boolean = true): void {
     if (relativeToLocal) {
-<<<<<<< HEAD
       const { _tempVec30 } = Transform;
       Vector3.transformByQuat(translation, this.worldRotationQuaternion, _tempVec30);
       this._worldPosition.add(_tempVec30);
-=======
-      const distance = translation.length();
-      if (distance <= MathUtil.zeroTolerance) {
-        return;
-      }
-      const axisLen = translation.transformToVec3(this.localMatrix).length();
-      if (axisLen <= MathUtil.zeroTolerance) {
-        return;
-      }
-      this._position.add(translation.scale(distance / axisLen));
->>>>>>> 8b1ed64d
     } else {
       this._worldPosition.add(translation);
     }
