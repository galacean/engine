--- conflicted
+++ resolved
@@ -38,10 +38,6 @@
 
   private static _LOCAL_MATRIX_FLAG: number = 0x40;
   private static _WORLD_MATRIX_FLAG: number = 0x80;
-<<<<<<< HEAD
-=======
-
->>>>>>> 29e79ae7
   /**
    * _WORLD_MATRIX_FLAG | _WORLD_POSITION_FLAG
    */
@@ -52,14 +48,9 @@
    */
   private static _WM_WE_WQ_FLAG: number =
     Transform._WORLD_MATRIX_FLAG | Transform._WORLD_EULER_FLAG | Transform._WORLD_QUAT_FLAG;
-<<<<<<< HEAD
-  /**
-   *_WORLD_MATRIX_FLAG | _WORLD_POSITION_FLAG | _WORLD_EULER_FLAG | _WORLD_QUAT_FLAG
-=======
 
   /**
    * _WORLD_MATRIX_FLAG | _WORLD_POSITION_FLAG | _WORLD_EULER_FLAG ｜ _WORLD_QUAT_FLAG
->>>>>>> 29e79ae7
    */
   private static _WM_WP_WE_WQ_FLAG: number =
     Transform._WORLD_MATRIX_FLAG |
