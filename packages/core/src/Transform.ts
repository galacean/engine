--- conflicted
+++ resolved
@@ -3,10 +3,7 @@
 import { deepClone, ignoreClone } from "./clone/CloneManager";
 import { Component } from "./Component";
 import { Entity } from "./Entity";
-<<<<<<< HEAD
-=======
 import { ListenerUpdateFlag } from "./ListenerUpdateFlag";
->>>>>>> 64f1c624
 import { UpdateFlagManager } from "./UpdateFlagManager";
 
 /**
@@ -433,11 +430,7 @@
   /**
    * Translate in the direction and distance of the translation.
    * @param translation - Direction and distance of translation
-<<<<<<< HEAD
-   * @param relativeToLocal - Is relative to the local coordinate system
-=======
    * @param relativeToLocal = `true` - Is relative to the local coordinate system
->>>>>>> 64f1c624
    */
   translate(translation: Vector3, relativeToLocal?: boolean): void;
 
@@ -446,11 +439,7 @@
    * @param x - Distance along the x axis
    * @param y - Distance along the y axis
    * @param z - Distance along the z axis
-<<<<<<< HEAD
-   * @param relativeToLocal - Is relative to the local coordinate system
-=======
    * @param relativeToLocal = `true` - Is relative to the local coordinate system
->>>>>>> 64f1c624
    */
   translate(x: number, y: number, z: number, relativeToLocal?: boolean): void;
 
@@ -472,11 +461,7 @@
   /**
    * Rotate around the passed Vector3.
    * @param rotation - Euler angle in degrees
-<<<<<<< HEAD
-   * @param relativeToLocal - Is relative to the local coordinate system
-=======
    * @param relativeToLocal = `true` - Is relative to the local coordinate system
->>>>>>> 64f1c624
    */
   rotate(rotation: Vector3, relativeToLocal?: boolean): void;
 
@@ -485,11 +470,7 @@
    * @param x - Rotation along x axis, in degrees
    * @param y - Rotation along y axis, in degrees
    * @param z - Rotation along z axis, in degrees
-<<<<<<< HEAD
-   * @param relativeToLocal - Is relative to the local coordinate system
-=======
    * @param relativeToLocal = `true` - Is relative to the local coordinate system
->>>>>>> 64f1c624
    */
   rotate(x: number, y: number, z: number, relativeToLocal?: boolean): void;
 
