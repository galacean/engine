--- conflicted
+++ resolved
@@ -349,13 +349,8 @@
    * @returns 右向量
    */
   getWorldRight(right: Vector3): Vector3 {
-<<<<<<< HEAD
-    const worldMatrix = this.worldMatrix;
-    right.setValue(worldMatrix[0], worldMatrix[1], worldMatrix[3]);
-=======
     const e = this.worldMatrix.elements;
     right.setValue(e[0], e[1], e[2]);
->>>>>>> 4690822d
     return right.normalize();
   }
 
