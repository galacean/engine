import { vec3, quat, mat4, vec4, mat3 } from "@alipay/o3-math";
import { Node } from "./Node";
import { NodeAbility } from "./NodeAbility";
import { vec3Type, vec4Type, mat4Type, mat3Type } from "./type";

//CM:vec3Type、vec4Type、mat3Type、mat4Type类型更换
//CM:相关get方法修改为ReadOnly<T>类型
export class Transform extends NodeAbility {
  // Temp
  private static _tempVec3: vec3Type = vec3.create();
  private static _tempVec4: vec4Type = vec4.create();
  private static _tempMat3: mat3Type = mat3.create();
  private static _tempMat4: mat4Type = mat4.create();

  private static _tempMat31: mat3Type = mat3.create();
  private static _tempMat41: mat4Type = mat4.create();

  private static _tempMat32: mat3Type = mat3.create();
  private static _tempMat42: mat4Type = mat4.create();

  private static _tempMat43: mat4Type = mat4.create();

  // Dirty flag
  private static _LOCAL_EULER_FLAG: number = 0x1;
  private static _LOCAL_QUAT_FLAG: number = 0x2;

  private static _WORLD_POSITION_FLAG: number = 0x4;
  private static _WORLD_EULER_FLAG: number = 0x8;
  private static _WORLD_QUAT_FLAG: number = 0x10;
  private static _WORLD_SCALE_FLAG: number = 0x20;

  private static _LOCAL_MATRIX_FLAG: number = 0x40;
  private static _WORLD_MATRIX_FLAG: number = 0x80;

  /**
   * _WORLD_MATRIX_FLAG | _WORLD_POSITION_FLAG
   */
  private static _WM_WP_FLAG: number = Transform._WORLD_MATRIX_FLAG | Transform._WORLD_POSITION_FLAG;

  /**
   * _WORLD_MATRIX_FLAG | _WORLD_EULER_FLAG | _WORLD_QUAT_FLAG
   */
  private static _WM_WE_WQ_FLAG: number =
    Transform._WORLD_MATRIX_FLAG | Transform._WORLD_EULER_FLAG | Transform._WORLD_QUAT_FLAG;

  /**
   * _WORLD_MATRIX_FLAG | _WORLD_POSITION_FLAG | _WORLD_EULER_FLAG ｜ _WORLD_QUAT_FLAG
   */
  private static _WM_WP_WE_WQ_FLAG: number =
    Transform._WORLD_MATRIX_FLAG |
    Transform._WORLD_POSITION_FLAG |
    Transform._WORLD_EULER_FLAG |
    Transform._WORLD_QUAT_FLAG;

  /**
   * Transform._WORLD_MATRIX_FLAG | Transform._WORLD_SCALE_FLAG
   */
  private static _WM_WS: number = Transform._WORLD_MATRIX_FLAG | Transform._WORLD_SCALE_FLAG;

  /**
   * Transform._WORLD_MATRIX_FLAG | Transform._WORLD_POSITION_FLAG | Transform._WORLD_SCALE_FLAG
   */
  private static _WM_WP_WS: number =
    Transform._WORLD_MATRIX_FLAG | Transform._WORLD_POSITION_FLAG | Transform._WORLD_SCALE_FLAG;

  /**
   * Transform._WORLD_MATRIX_FLAG | Transform._WORLD_POSITION_FLAG | Transform._WORLD_EULER_FLAG | Transform._WORLD_QUAT_FLAG | Transform._WORLD_SCALE_FLAG
   */
  private static _WM_WP_WE_WQ_WS: number =
    Transform._WORLD_MATRIX_FLAG |
    Transform._WORLD_POSITION_FLAG |
    Transform._WORLD_EULER_FLAG |
    Transform._WORLD_QUAT_FLAG |
    Transform._WORLD_SCALE_FLAG;

  // Properties
  private _position: vec3Type = vec3.create();
  private _rotation: vec3Type = vec3.create();
  private _rotationQuaternion: vec4Type = quat.create();
  private _scale: vec3Type = vec3.fromValues(1, 1, 1);

  private _worldPosition: vec3Type = vec3.create();
  private _worldRotation: vec3Type = vec3.create();
  private _worldRotationQuaternion: vec4Type = quat.create();
  private _lossyWorldScale: vec3Type = vec3.fromValues(1, 1, 1);

  private _localMatrix: mat4Type = mat4.create();
  private _worldMatrix: mat4Type = mat4.create();

  private _dirtyFlag: number = 0;
  /**
   * 是否往上查父节点
   */
  private _isParentDirty: boolean = true;
  /**
   * 父 transform 缓存
   */
  private _parentTransformCache: Transform = null;

  /**
   * 局部位置
   */
  get position(): vec3Type {
    return this._position;
  }

  set position(value: vec3Type) {
    if (this._position !== value) {
      vec3.copy(this._position, value);
    }
    this._setDirtyFlag(Transform._LOCAL_MATRIX_FLAG, true);
    this.node && this._updateWorldPositionFlag();
  }

  /**
   * 世界位置
   */
  get worldPosition(): vec3Type {
    if (this._getDirtyFlag(Transform._WORLD_POSITION_FLAG)) {
      if (this.getParentTransform()) {
        mat4.getTranslation(this._worldPosition, this.worldMatrix);
      } else {
        vec3.copy(this._worldPosition, this._position);
      }
      this._setDirtyFlag(Transform._WORLD_POSITION_FLAG, false);
    }
    return this._worldPosition;
  }

  set worldPosition(value: vec3Type) {
    if (this._worldPosition !== value) {
      vec3.copy(this._worldPosition, value);
    }
    if (this.getParentTransform()) {
      const matWorldToLocal = mat4.invert(Transform._tempMat41, this.getParentTransform().worldMatrix);
      vec3.transformMat4(this._worldPosition, value, matWorldToLocal);
    } else {
      vec3.copy(this._worldPosition, value);
    }
    this.position = this._worldPosition;
    this._setDirtyFlag(Transform._WORLD_POSITION_FLAG, false);
  }

  /**
   * 局部旋转，欧拉角表达,单位是角度制
   */
  get rotation(): vec3Type {
    if (this._getDirtyFlag(Transform._LOCAL_EULER_FLAG)) {
      quat.toEuler(this._rotation, this._rotationQuaternion);
      this._setDirtyFlag(Transform._LOCAL_EULER_FLAG, false);
    }
    return this._rotation;
  }

  set rotation(value: vec3Type) {
    if (this._rotation !== value) {
      vec3.copy(this._rotation, value);
    }
    this._setDirtyFlag(Transform._LOCAL_MATRIX_FLAG | Transform._LOCAL_QUAT_FLAG, true);
    this._setDirtyFlag(Transform._LOCAL_EULER_FLAG, false);
    this.node && this._updateWorldRotationFlag();
  }

  /**
   * 世界旋转，欧拉角表达,单位是角度制
   */
  get worldRotation(): vec3Type {
    if (this._getDirtyFlag(Transform._WORLD_EULER_FLAG)) {
      quat.toEuler(this._worldRotation, this.worldRotationQuaternion);
      this._setDirtyFlag(Transform._WORLD_EULER_FLAG, false);
    }
    return this._worldRotation;
  }

  set worldRotation(value: vec3Type) {
    if (this._worldRotation !== value) {
      vec3.copy(this._worldRotation, value);
    }
    quat.fromEuler(this._worldRotationQuaternion, value[0], value[1], value[2]);
    this.worldRotationQuaternion = this._worldRotationQuaternion;
    this._setDirtyFlag(Transform._WORLD_EULER_FLAG, false);
  }

  /**
   * 局部旋转，四元数表达
   */
  get rotationQuaternion(): vec4Type {
    if (this._getDirtyFlag(Transform._LOCAL_QUAT_FLAG)) {
      quat.fromEuler(this._rotationQuaternion, this._rotation[0], this._rotation[1], this._rotation[2]);
      this._setDirtyFlag(Transform._LOCAL_QUAT_FLAG, false);
    }
    return this._rotationQuaternion;
  }

  set rotationQuaternion(value: vec4Type) {
    if (this._rotationQuaternion !== value) {
      quat.copy(this._rotationQuaternion, value);
    }
    this._setDirtyFlag(Transform._LOCAL_MATRIX_FLAG | Transform._LOCAL_EULER_FLAG, true);
    this._setDirtyFlag(Transform._LOCAL_QUAT_FLAG, false);
    this._updateWorldRotationFlag();
  }

  /**
   *世界旋转，四元数表达
   */
  get worldRotationQuaternion(): vec4Type {
    if (this._getDirtyFlag(Transform._WORLD_QUAT_FLAG)) {
      if (this.getParentTransform() != null) {
        quat.multiply(
          this._worldRotationQuaternion,
          this.getParentTransform().worldRotationQuaternion,
          this.rotationQuaternion
        );
      } else {
        quat.copy(this._worldRotationQuaternion, this.rotationQuaternion);
      }
      this._setDirtyFlag(Transform._WORLD_QUAT_FLAG, false);
    }
    return this._worldRotationQuaternion;
  }

  set worldRotationQuaternion(value: vec4Type) {
    if (this._worldRotationQuaternion !== value) {
      quat.copy(this._worldRotationQuaternion, value);
    }
    if (this.getParentTransform()) {
      const quatWorldToLocal = mat4.invert(Transform._tempVec4, this.getParentTransform().worldRotationQuaternion);
      quat.multiply(this._rotationQuaternion, value, quatWorldToLocal);
    } else {
      quat.copy(this._rotationQuaternion, value);
    }
    this.rotationQuaternion = this._rotationQuaternion;
    this._setDirtyFlag(Transform._WORLD_QUAT_FLAG, false);
  }

  /**
   * 局部缩放
   */
  get scale(): vec3Type {
    return this._scale;
  }

  set scale(value: vec3Type) {
    if (this._scale !== value) {
      vec3.copy(this._scale, value);
    }
    this._setDirtyFlag(Transform._LOCAL_MATRIX_FLAG, true);
    this.node && this._updateWorldScaleFlag();
  }

  /**
   * 世界缩放
   */
  get lossyWorldScale(): vec3Type {
    if (this._getDirtyFlag(Transform._WORLD_SCALE_FLAG)) {
      if (this.getParentTransform()) {
        const scaleMat = this._getScaleMatrix();
        this._lossyWorldScale = [scaleMat[0], scaleMat[4], scaleMat[8]]; //CM:不能new数组
      } else {
        this._lossyWorldScale = this._scale; //CM:这里要克隆才行
      }
      this._setDirtyFlag(Transform._WORLD_SCALE_FLAG, false);
    }
    return this._lossyWorldScale;
  }

  /**
   * 局部矩阵
   */
  get localMatrix(): mat4Type {
    if (this._getDirtyFlag(Transform._LOCAL_MATRIX_FLAG)) {
      mat4.fromRotationTranslationScale(this._localMatrix, this.rotationQuaternion, this._position, this._scale);
      this._setDirtyFlag(Transform._LOCAL_MATRIX_FLAG, false);
    }
    return this._localMatrix;
  }

  set localMatrix(value: mat4Type) {
    if (this._localMatrix !== value) {
      mat4.copy(this._localMatrix, value);
    }
    mat4.decompose(this._localMatrix, this._position, this._rotationQuaternion, this._scale);
    this._setDirtyFlag(Transform._LOCAL_EULER_FLAG, true);
    this._setDirtyFlag(Transform._LOCAL_MATRIX_FLAG, false);
    this.node && this._updateAllWorldFlag();
  }

  /**
   * 世界矩阵
   */
  get worldMatrix(): mat4Type {
    if (this._getDirtyFlag(Transform._WORLD_MATRIX_FLAG)) {
      if (this.getParentTransform()) {
        mat4.multiply(this._worldMatrix, this.getParentTransform().worldMatrix, this.localMatrix);
      } else {
        mat4.copy(this._worldMatrix, this.localMatrix);
      }
      this._setDirtyFlag(Transform._WORLD_MATRIX_FLAG, false);
    }
    return this._worldMatrix;
  }

  set worldMatrix(value: mat4Type) {
    if (this._worldMatrix !== value) {
      mat4.copy(this._worldMatrix, value);
    }
    if (this.getParentTransform()) {
      const matWorldToLocal = mat4.invert(Transform._tempMat42, this.getParentTransform().worldMatrix);
      mat4.multiply(this._localMatrix, value, matWorldToLocal);
    } else {
      mat4.copy(this._localMatrix, value);
    }
    this.localMatrix = this._localMatrix;
    this._setDirtyFlag(Transform._WORLD_MATRIX_FLAG, false);
  }

  /**
   * 构建一个变换组件。
   */
  constructor(node?: Node) {
    super(node);
  }

  /**
   * 获取世界矩阵的前向量。
   * @param forward - 前向量
   */
  getWorldForward(forward: vec3Type): vec3Type {
    forward = vec3.set(forward, this._worldMatrix[8], this._worldMatrix[9], this._worldMatrix[10]); //CM:应该用非下划线的
    return vec3.normalize(forward, forward);
  }

  /**
   * 获取世界矩阵的右向量。
   * @param right - 右向量
   */
  getWorldRight(right: vec3Type): vec3Type {
    right = vec3.set(right, this._worldMatrix[0], this._worldMatrix[1], this._worldMatrix[2]); //CM:应该用非下划线的
    return vec3.normalize(right, right);
  }

  /**
   * 获取世界矩阵的上向量。
   * @param up - 上向量
   */
  getWorldUp(up: vec3Type): vec3Type {
    up = vec3.set(up, this._worldMatrix[4], this._worldMatrix[5], this._worldMatrix[6]); //CM:应该用非下划线的
    return vec3.normalize(up, up);
  }

  /**
   * 在指定的方向和距离上位移。
   * @param translation - 位移的方向和距离
   * @param relativeToLocal - 是否相对局部空间
   */
  translate(translation: vec3Type, relativeToLocal: boolean = true): void {
    if (relativeToLocal) {
      const rotationMat = Transform._tempMat4;
      mat4.fromQuat(rotationMat, this.rotationQuaternion);
      translation = vec3.transformMat4(Transform._tempVec3, translation, rotationMat);
      this.position = vec3.add(this._position, this._position, translation);
    } else {
      vec3.add(this.worldPosition, translation, this._worldPosition); //CM:这样触发不了worldPosition的set属性，有BUG
    }
  }

  /**
   * 根据指定欧拉角旋转。
   * @param rotation - 旋转角度，欧拉角表达，单位是角度制
   * @param relativeToLocal - 是否相对局部空间
   */
  rotate(rotation: vec3Type, relativeToLocal: boolean = true): void {
    const rotationQuat = quat.fromEuler(Transform._tempVec4, rotation[0], rotation[1], rotation[2]);
    if (relativeToLocal) {
      quat.multiply(this._rotationQuaternion, this._rotationQuaternion, rotationQuat);
      this.rotationQuaternion = this._rotationQuaternion;
    } else {
      quat.multiply(this._worldRotationQuaternion, this._worldRotationQuaternion, rotationQuat); //CM：第2个参数应该使用this.worldRotationQuaternion，否则可能获取到的是错误旋转四元数
      this.worldRotationQuaternion = this._worldRotationQuaternion;
    }
  }

  /**
   * 根据指定角度围绕指定轴进行旋转。
   * @param axis - 旋转轴
   * @param angle - 旋转角度，单位是角度制
   * @param relativeToLocal - 是否相对局部空间
   */
  rotateAxis(axis: vec3Type, angle: number, relativeToLocal: boolean = true): void {
    //CM:这个方法的部分代码可以和rotate()的部分代码进行合并
    const rad = (angle * Math.PI) / 180;
    const rotateQuat = quat.setAxisAngle(Transform._tempVec4, axis, rad);
    if (relativeToLocal) {
      quat.multiply(this._rotationQuaternion, this._rotationQuaternion, rotateQuat);
      this.rotationQuaternion = this._rotationQuaternion;
    } else {
      quat.multiply(this._worldRotationQuaternion, this._worldRotationQuaternion, rotateQuat); //CM：第2个参数应该使用this.worldRotationQuaternion，否则可能获取到的是错误旋转四元数
      this.worldRotationQuaternion = this._worldRotationQuaternion;
    }
  }

  /**
   * 旋转并且保证世界前向量指向目标世界位置。
   * @param worldPosition - 目标世界位置
   * @param worldUp - 世界上向量
   */
  lookAt(worldPosition: vec3Type, worldUp: vec3Type): void {
    const position = this.worldPosition;
    const modelMatrix = mat4.lookAtR(Transform._tempMat43, position, worldPosition, worldUp); //CM：这个实现不对 lookAt应该只修改旋转就行，使用矩阵都把缩放给重置了，可以参考下Laya的实现
    this.worldMatrix = modelMatrix;
  }

  //CM:还未实现
  _cloneTo(target: Transform): Transform {
    target._position;
    return target;
  }

<<<<<<< HEAD
=======
  private _initParent() {
    let parentTransform;
    let parent = this.node?.parentNode; //CM:这个地方不需要用?吧，组件实例无法脱离节点存在，parentNode也应该换成内部变量this._parent提升性能
    while (parent) {
      const transformAility = parent.transform;
      if (transformAility) {
        parentTransform = transformAility;
        break;
      } else {
        parent = parent.parentNode; //CM:同上换成内部下划线变量
      }
    }
    if (parentTransform) {
      this._parent = parentTransform;
      this._parent._children.push(this);
    } else {
      this._parent = null;
    }
  }

  /**
   * 初始化子变换数量
   */
  private _initChild() {
    const node = this.node;
    const children = this._children;
    if (node?.children?.length > 0) {
      for (let i = 0; i < node.children.length; i++) {
        const childNode = node.children[i];
        if (childNode && childNode.transform) {
          children.push(childNode.transform);
        }
      }
    }
  }

>>>>>>> 28b430df
  /**
   * 获取 worldMatrix：会触发自身以及所有父节点的worldMatrix更新
   * 获取 worldPosition：会触发自身 position 和自身 worldMatrix 以及所有父节点的 worldMatrix 更新
   * 综上所述：任何一个相关变量更新都会造成其中一条完成链路（worldMatrix）的脏标记为 false
   */
  private _updateWorldPositionFlag(): void {
    const nodeChildren = this.node.children;
    if (!this._isContainDirtyFlags(Transform._WM_WP_FLAG)) {
      this._setDirtyFlag(Transform._WM_WP_FLAG, true);
      for (let i: number = 0, n: number = nodeChildren.length; i < n; i++) {
        nodeChildren[i].transform?._updateWorldPositionFlag();
      }
    }
  }

  /**
   * 获取worldMatrix：会触发自身以及所有父节点的worldMatrix更新
   * 获取worldPosition：会触发自身position和自身worldMatrix以及所有父节点的worldMatrix更新
   * 获取worldRotationQuaternion：会触发自身以及所有父节点的worldRotationQuaternion更新
   * 获取worldRotation：会触发自身worldRotation和自身worldRotationQuaternion以及所有父节点的worldRotationQuaternion更新
   * 综上所述：任何一个相关变量更新都会造成其中一条完成链路（worldMatrix或orldRotationQuaternion）的脏标记为false
   */
  private _updateWorldRotationFlag() {
    const nodeChildren = this.node.children;
    if (!this._isContainDirtyFlags(Transform._WM_WE_WQ_FLAG)) {
      this._setDirtyFlag(Transform._WM_WE_WQ_FLAG, true);
      for (let i: number = 0, n: number = nodeChildren.length; i < n; i++) {
        nodeChildren[i].transform?._updateWorldPositionAndRotationFlag(); //父节点旋转发生变化，子节点的世界位置和旋转都需要更新
      }
    }
  }

  /**
   * 获取worldMatrix：会触发自身以及所有父节点的worldMatrix更新
   * 获取worldPosition：会触发自身position和自身worldMatrix以及所有父节点的worldMatrix更新
   * 获取worldRotationQuaternion：会触发自身以及所有父节点的worldRotationQuaternion更新
   * 获取worldRotation：会触发自身worldRotation和自身worldRotationQuaternion以及所有父节点的worldRotationQuaternion更新
   * 综上所述：任何一个相关变量更新都会造成其中一条完成链路（worldMatrix或orldRotationQuaternion）的脏标记为false
   */
  private _updateWorldPositionAndRotationFlag() {
    const nodeChildren = this.node.children;
    if (!this._isContainDirtyFlags(Transform._WM_WP_WE_WQ_FLAG)) {
      this._setDirtyFlag(Transform._WM_WP_WE_WQ_FLAG, true);
    }
    for (let i: number = 0, n: number = nodeChildren.length; i < n; i++) {
      nodeChildren[i].transform?._updateWorldPositionAndRotationFlag();
    }
  }

  /**
   * 获取worldMatrix：会触发自身以及所有父节点的worldMatrix更新
   * 获取worldPosition：会触发自身position和自身worldMatrix以及所有父节点的worldMatrix更新
   * 获取worldScale：会触发自身以及所有父节点的worldMatrix更新
   * 综上所述：任何一个相关变量更新都会造成其中一条完成链路（worldMatrix）的脏标记为false
   */
  private _updateWorldScaleFlag() {
    const nodeChildren = this.node.children;
    if (!this._isContainDirtyFlags(Transform._WM_WS)) {
      this._setDirtyFlag(Transform._WM_WS, false);
      for (let i: number = 0, n: number = nodeChildren.length; i < n; i++) {
        nodeChildren[i].transform?._updateWorldPositionAndScaleFlag();
      }
    }
  }

  /**
   * 获取worldMatrix：会触发自身以及所有父节点的worldMatrix更新
   * 获取worldPosition：会触发自身position和自身worldMatrix以及所有父节点的worldMatrix更新
   * 获取worldScale：会触发自身以及所有父节点的worldMatrix更新
   * 综上所述：任何一个相关变量更新都会造成其中一条完成链路（worldMatrix）的脏标记为false
   */
  private _updateWorldPositionAndScaleFlag(): void {
    const nodeChildren = this.node.children;
    if (!this._isContainDirtyFlags(Transform._WM_WP_WS)) {
      this._setDirtyFlag(Transform._WM_WP_WS, true);
      for (let i: number = 0, n: number = nodeChildren.length; i < n; i++) {
        nodeChildren[i].transform?._updateWorldPositionAndScaleFlag();
      }
    }
  }

  /**
   * 获取父 transform
   */
  private getParentTransform(): Transform | undefined {
    if (!this._isParentDirty) {
      return this._parentTransformCache;
    }
    let parent = this.node.parentNode;
    while (parent) {
      const transform = parent.transform;
      if (transform) {
        this._parentTransformCache = transform;
        return transform;
      } else {
        parent = parent._parent;
      }
    }
  }

  /**
   * 更新所有世界标记，原理同上。
   */
  private _updateAllWorldFlag(): void {
    const nodeChildren = this.node.children;
    if (this._isContainDirtyFlags(Transform._WM_WP_WE_WQ_WS)) {
      this._setDirtyFlag(Transform._WM_WP_WE_WQ_WS, true);
      for (let i: number = 0, n: number = nodeChildren.length; i < n; i++) {
        nodeChildren[i].transform?._updateAllWorldFlag();
      }
    }
  }

  private _getScaleMatrix(): mat3Type {
    const invRotation = Transform._tempVec4;
    const invRotationMat = Transform._tempMat3;
    const worldRotScaMat = Transform._tempMat31;
    const scaMat = Transform._tempMat32;
    mat3.fromMat4(worldRotScaMat, this.worldMatrix);
    quat.invert(invRotation, this.worldRotationQuaternion);
    mat3.fromQuat(invRotation, invRotationMat);
    mat3.multiply(scaMat, invRotationMat, worldRotScaMat);
    return scaMat;
  }

  /**
   * 是否包含所有的脏标记。
   */
  private _isContainDirtyFlags(targetDirtyFlags: number): boolean {
    return (this._dirtyFlag & targetDirtyFlags) === targetDirtyFlags;
  }

  /**
   * 获取脏标记
   */
  private _getDirtyFlag(type: number): boolean {
    return (this._dirtyFlag & type) != 0;
  }

  private _setDirtyFlag(type: number, value: boolean): void {
    if (value) {
      this._dirtyFlag |= type;
    } else {
      this._dirtyFlag &= ~type;
    }
  }

  /**
   * @internal
   */
  _setParentDirty(): void {
    this._isParentDirty = true;
  }
}<|MERGE_RESOLUTION|>--- conflicted
+++ resolved
@@ -417,45 +417,6 @@
     return target;
   }
 
-<<<<<<< HEAD
-=======
-  private _initParent() {
-    let parentTransform;
-    let parent = this.node?.parentNode; //CM:这个地方不需要用?吧，组件实例无法脱离节点存在，parentNode也应该换成内部变量this._parent提升性能
-    while (parent) {
-      const transformAility = parent.transform;
-      if (transformAility) {
-        parentTransform = transformAility;
-        break;
-      } else {
-        parent = parent.parentNode; //CM:同上换成内部下划线变量
-      }
-    }
-    if (parentTransform) {
-      this._parent = parentTransform;
-      this._parent._children.push(this);
-    } else {
-      this._parent = null;
-    }
-  }
-
-  /**
-   * 初始化子变换数量
-   */
-  private _initChild() {
-    const node = this.node;
-    const children = this._children;
-    if (node?.children?.length > 0) {
-      for (let i = 0; i < node.children.length; i++) {
-        const childNode = node.children[i];
-        if (childNode && childNode.transform) {
-          children.push(childNode.transform);
-        }
-      }
-    }
-  }
-
->>>>>>> 28b430df
   /**
    * 获取 worldMatrix：会触发自身以及所有父节点的worldMatrix更新
    * 获取 worldPosition：会触发自身 position 和自身 worldMatrix 以及所有父节点的 worldMatrix 更新
