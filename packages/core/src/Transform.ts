--- conflicted
+++ resolved
@@ -8,11 +8,6 @@
  */
 class WorldChangeFlag {
   private flag = true;
-<<<<<<< HEAD
-  constructor() {}
-=======
-
->>>>>>> e7567c2c
   /**
    * 重置标记。
    */
@@ -28,11 +23,7 @@
   }
 
   /**
-<<<<<<< HEAD
-   * 获取标记。
-=======
    * @internal
->>>>>>> e7567c2c
    */
   _mark() {
     this.flag = true;
