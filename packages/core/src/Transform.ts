import { MathUtil, Matrix, Matrix3x3, Quaternion, Vector3 } from "@oasis-engine/math";
import { deepClone, ignoreClone } from "./clone/CloneManager";
import { Component } from "./Component";
import { Entity } from "./Entity";
import { UpdateFlag } from "./UpdateFlag";
import { UpdateFlagManager } from "./UpdateFlagManager";

/**
 * Used to implement transformation related functions.
 */
export class Transform extends Component {
  private static _tempQuat0: Quaternion = new Quaternion();
  private static _tempVec30: Vector3 = new Vector3();
  private static _tempVec31: Vector3 = new Vector3();
  private static _tempVec32: Vector3 = new Vector3();
  private static _tempMat30: Matrix3x3 = new Matrix3x3();
  private static _tempMat31: Matrix3x3 = new Matrix3x3();
  private static _tempMat32: Matrix3x3 = new Matrix3x3();
  private static _tempMat41: Matrix = new Matrix();
  private static _tempMat42: Matrix = new Matrix();
  private static _tempMat43: Matrix = new Matrix();

  @deepClone
  private _position: Vector3 = new Vector3();
  @deepClone
  private _rotation: Vector3 = new Vector3();
  @deepClone
  private _rotationQuaternion: Quaternion = new Quaternion();
  @deepClone
  private _scale: Vector3 = new Vector3(1, 1, 1);
  @deepClone
  private _worldPosition: Vector3 = new Vector3();
  @deepClone
  private _worldRotation: Vector3 = new Vector3();
  @deepClone
  private _worldRotationQuaternion: Quaternion = new Quaternion();
  @deepClone
  private _lossyWorldScale: Vector3 = new Vector3(1, 1, 1);
  @deepClone
  private _localMatrix: Matrix = new Matrix();
  @deepClone
  private _worldMatrix: Matrix = new Matrix();
  @ignoreClone
  private _updateFlagManager: UpdateFlagManager = new UpdateFlagManager();
  @ignoreClone
  private _isParentDirty: boolean = true;
  @ignoreClone
  private _parentTransformCache: Transform = null;

  private _dirtyFlag: number = TransformFlag.WmWpWeWqWs;

  /**
   * Local position.
   */
  get position(): Vector3 {
    return this._position;
  }

  set position(value: Vector3) {
    if (this._position !== value) {
      value.cloneTo(this._position);
    }
  }

  /**
   * World position.
   */
  get worldPosition(): Vector3 {
    const worldPosition = this._worldPosition;
    if (this._isContainDirtyFlag(TransformFlag.WorldPosition)) {
      //@ts-ignore
      worldPosition._onValueChanged = null;
      if (this._getParentTransform()) {
        this.worldMatrix.getTranslation(worldPosition);
      } else {
        this._position.cloneTo(worldPosition);
      }
      //@ts-ignore
      worldPosition._onValueChanged = this._onWorldPositionChanged;
      this._setDirtyFlagFalse(TransformFlag.WorldPosition);
    }

    return worldPosition;
  }

  set worldPosition(value: Vector3) {
    if (this._worldPosition !== value) {
      value.cloneTo(this._worldPosition);
    }
  }

  /**
   * Local rotation, defining the rotation value in degrees.
   * Rotations are performed around the Y axis, the X axis, and the Z axis, in that order.
   */
  get rotation(): Vector3 {
    const rotation = this._rotation;
    if (this._isContainDirtyFlag(TransformFlag.LocalEuler)) {
      //@ts-ignore
      rotation._onValueChanged = null;
      this._rotationQuaternion.toEuler(rotation);
      //@ts-ignore
      rotation._onValueChanged = this._onRotationChanged;
      rotation.scale(MathUtil.radToDegreeFactor); // radians to degrees
      this._setDirtyFlagFalse(TransformFlag.LocalEuler);
    }

    return rotation;
  }

  set rotation(value: Vector3) {
    if (this._rotation !== value) {
      value.cloneTo(this._rotation);
    }
  }

  /**
   * World rotation, defining the rotation value in degrees.
   * Rotations are performed around the Y axis, the X axis, and the Z axis, in that order.
   */
  get worldRotation(): Vector3 {
    const worldRotation = this._worldRotation;
    if (this._isContainDirtyFlag(TransformFlag.WorldEuler)) {
      //@ts-ignore
      worldRotation._onValueChanged = null;
      this.worldRotationQuaternion.toEuler(worldRotation);
      worldRotation.scale(MathUtil.radToDegreeFactor); // Radian to angle
      //@ts-ignore
      worldRotation._onValueChanged = this._onWorldRotationChanged;
      this._setDirtyFlagFalse(TransformFlag.WorldEuler);
    }
    return worldRotation;
  }

  set worldRotation(value: Vector3) {
    if (this._worldRotation !== value) {
      value.cloneTo(this._worldRotation);
    }
  }

  /**
   * Local rotation, defining the rotation by using a unit quaternion.
   */
  get rotationQuaternion(): Quaternion {
    const rotationQuaternion = this._rotationQuaternion;
    if (this._isContainDirtyFlag(TransformFlag.LocalQuat)) {
      //@ts-ignore
      rotationQuaternion._onValueChanged = null;
      Quaternion.rotationEuler(
        MathUtil.degreeToRadian(this._rotation.x),
        MathUtil.degreeToRadian(this._rotation.y),
        MathUtil.degreeToRadian(this._rotation.z),
        rotationQuaternion
      );
      //@ts-ignore
      rotationQuaternion._onValueChanged = this._onRotationQuaternionChanged;
      this._setDirtyFlagFalse(TransformFlag.LocalQuat);
    }
    return rotationQuaternion;
  }

  set rotationQuaternion(value: Quaternion) {
    if (this._rotationQuaternion !== value) {
      if (value.normalized) {
        value.cloneTo(this._rotationQuaternion);
      } else {
        Quaternion.normalize(value, this._rotationQuaternion);
      }
    } else {
      value.normalized || value.normalize();
    }
  }

  /**
   * World rotation, defining the rotation by using a unit quaternion.
   */
  get worldRotationQuaternion(): Quaternion {
    const worldRotationQuaternion = this._worldRotationQuaternion;
    if (this._isContainDirtyFlag(TransformFlag.WorldQuat)) {
      //@ts-ignore
      worldRotationQuaternion._onValueChanged = null;
      const parent = this._getParentTransform();
      if (parent != null) {
        Quaternion.multiply(parent.worldRotationQuaternion, this.rotationQuaternion, worldRotationQuaternion);
      } else {
        this.rotationQuaternion.cloneTo(worldRotationQuaternion);
      }
      //@ts-ignore
      worldRotationQuaternion._onValueChanged = this._onWorldRotationQuaternionChanged;
      this._setDirtyFlagFalse(TransformFlag.WorldQuat);
    }
    return worldRotationQuaternion;
  }

  set worldRotationQuaternion(value: Quaternion) {
    if (this._worldRotationQuaternion !== value) {
      if (value.normalized) {
        value.cloneTo(this._worldRotationQuaternion);
      } else {
        Quaternion.normalize(value, this._worldRotationQuaternion);
      }
    }
    value.normalized || value.normalize();
  }

  /**
   * Local scaling.
   */
  get scale(): Vector3 {
    return this._scale;
  }

  set scale(value: Vector3) {
    if (this._scale !== value) {
      value.cloneTo(this._scale);
    }
  }

  /**
   * Local lossy scaling.
   * @remarks The value obtained may not be correct under certain conditions(for example, the parent node has scaling,
   * and the child node has a rotation), the scaling will be tilted. Vector3 cannot be used to correctly represent the scaling. Must use Matrix3x3.
   */
  get lossyWorldScale(): Vector3 {
    if (this._isContainDirtyFlag(TransformFlag.WorldScale)) {
      if (this._getParentTransform()) {
        const scaleMat = this._getScaleMatrix();
        const e = scaleMat.elements;
        this._lossyWorldScale.setValue(e[0], e[4], e[8]);
      } else {
        this._scale.cloneTo(this._lossyWorldScale);
      }
      this._setDirtyFlagFalse(TransformFlag.WorldScale);
    }
    return this._lossyWorldScale;
  }

  /**
   * Local matrix.
   * @remarks Need to re-assign after modification to ensure that the modification takes effect.
   */
  get localMatrix(): Matrix {
    if (this._isContainDirtyFlag(TransformFlag.LocalMatrix)) {
      Matrix.affineTransformation(this._scale, this.rotationQuaternion, this._position, this._localMatrix);
      this._setDirtyFlagFalse(TransformFlag.LocalMatrix);
    }
    return this._localMatrix;
  }

  set localMatrix(value: Matrix) {
    if (this._localMatrix !== value) {
      value.cloneTo(this._localMatrix);
    }

    this._localMatrix.decompose(this._position, this._rotationQuaternion, this._scale);

    this._setDirtyFlagTrue(TransformFlag.LocalEuler);
    this._setDirtyFlagFalse(TransformFlag.LocalMatrix);
    this._updateAllWorldFlag();
  }

  /**
   * World matrix.
   * @remarks Need to re-assign after modification to ensure that the modification takes effect.
   */
  get worldMatrix(): Matrix {
    if (this._isContainDirtyFlag(TransformFlag.WorldMatrix)) {
      const parent = this._getParentTransform();
      if (parent) {
        Matrix.multiply(parent.worldMatrix, this.localMatrix, this._worldMatrix);
      } else {
        this.localMatrix.cloneTo(this._worldMatrix);
      }
      this._setDirtyFlagFalse(TransformFlag.WorldMatrix);
    }
    return this._worldMatrix;
  }

  set worldMatrix(value: Matrix) {
    if (this._worldMatrix !== value) {
      value.cloneTo(this._worldMatrix);
    }
    const parent = this._getParentTransform();
    if (parent) {
      Matrix.invert(parent.worldMatrix, Transform._tempMat42);
      Matrix.multiply(value, Transform._tempMat42, this._localMatrix);
    } else {
      value.cloneTo(this._localMatrix);
    }
    this.localMatrix = this._localMatrix;
    this._setDirtyFlagFalse(TransformFlag.WorldMatrix);
  }

  constructor(entity: Entity) {
    super(entity);

    this._onPositionChanged = this._onPositionChanged.bind(this);
    this._onWorldPositionChanged = this._onWorldPositionChanged.bind(this);
    this._onRotationChanged = this._onRotationChanged.bind(this);
    this._onWorldRotationChanged = this._onWorldRotationChanged.bind(this);
    this._onRotationQuaternionChanged = this._onRotationQuaternionChanged.bind(this);
    this._onWorldRotationQuaternionChanged = this._onWorldRotationQuaternionChanged.bind(this);
    this._onScaleChanged = this._onScaleChanged.bind(this);

    //@ts-ignore
    this._position._onValueChanged = this._onPositionChanged;
    //@ts-ignore
    this._worldPosition._onValueChanged = this._onWorldPositionChanged;
    //@ts-ignore
    this._rotation._onValueChanged = this._onRotationChanged;
    //@ts-ignore
    this._worldRotation._onValueChanged = this._onWorldRotationChanged;
    //@ts-ignore
    this._rotationQuaternion._onValueChanged = this._onRotationQuaternionChanged;
    //@ts-ignore
    this._worldRotationQuaternion._onValueChanged = this._onWorldRotationQuaternionChanged;
    //@ts-ignore
    this._scale._onValueChanged = this._onScaleChanged;
  }

  /**
   * Set local position by X, Y, Z value.
   * @param x - X coordinate
   * @param y - Y coordinate
   * @param z - Z coordinate
   */
  setPosition(x: number, y: number, z: number): void {
    this._position.setValue(x, y, z);
  }

  /**
   * Set local rotation by the X, Y, Z components of the euler angle, unit in degrees.
   * Rotations are performed around the Y axis, the X axis, and the Z axis, in that order.
   * @param x - The angle of rotation around the X axis
   * @param y - The angle of rotation around the Y axis
   * @param z - The angle of rotation around the Z axis
   */
  setRotation(x: number, y: number, z: number): void {
    this._rotation.setValue(x, y, z);
  }

  /**
   * Set local rotation by the X, Y, Z, and W components of the quaternion.
   * @param x - X component of quaternion
   * @param y - Y component of quaternion
   * @param z - Z component of quaternion
   * @param w - W component of quaternion
   */
  setRotationQuaternion(x: number, y: number, z: number, w: number): void {
    this._rotationQuaternion.setValue(x, y, z, w);
  }

  /**
   * Set local scaling by scaling values along X, Y, Z axis.
   * @param x - Scaling along X axis
   * @param y - Scaling along Y axis
   * @param z - Scaling along Z axis
   */
  setScale(x: number, y: number, z: number): void {
    this._scale.setValue(x, y, z);
  }

  /**
   * Set world position by X, Y, Z value.
   * @param x - X coordinate
   * @param y - Y coordinate
   * @param z - Z coordinate
   */
  setWorldPosition(x: number, y: number, z: number): void {
    this._worldPosition.setValue(x, y, z);
  }

  /**
   * Set world rotation by the X, Y, Z components of the euler angle, unit in degrees, Yaw/Pitch/Roll sequence.
   * @param x - The angle of rotation around the X axis
   * @param y - The angle of rotation around the Y axis
   * @param z - The angle of rotation around the Z axis
   */
  setWorldRotation(x: number, y: number, z: number): void {
    this._worldRotation.setValue(x, y, z);
  }

  /**
   * Set local rotation by the X, Y, Z, and W components of the quaternion.
   * @param x - X component of quaternion
   * @param y - Y component of quaternion
   * @param z - Z component of quaternion
   * @param w - W component of quaternion
   */
  setWorldRotationQuaternion(x: number, y: number, z: number, w: number): void {
    this._worldRotationQuaternion.setValue(x, y, z, w);
  }

  /**
   * Get the forward direction in world space.
   * @param forward - Forward vector
   * @returns Forward vector
   */
  getWorldForward(forward: Vector3): Vector3 {
    const e = this.worldMatrix.elements;
    forward.setValue(-e[8], -e[9], -e[10]);
    return forward.normalize();
  }

  /**
   * Get the right direction in world space.
   * @param right - Right vector
   * @returns Right vector
   */
  getWorldRight(right: Vector3): Vector3 {
    const e = this.worldMatrix.elements;
    right.setValue(e[0], e[1], e[2]);
    return right.normalize();
  }

  /**
   * Get the up direction in world space.
   * @param up - Up vector
   * @returns Up vector
   */
  getWorldUp(up: Vector3): Vector3 {
    const e = this.worldMatrix.elements;
    up.setValue(e[4], e[5], e[6]);
    return up.normalize();
  }

  /**
   * Translate along the passed Vector3.
   * @param translation - Direction and distance of translation
   * @param relativeToLocal - Relative to local space
   */
  translate(translation: Vector3, relativeToLocal?: boolean): void;

  /**
   * Translate along the passed X, Y, Z value.
   * @param x - Translate direction and distance along x axis
   * @param y - Translate direction and distance along y axis
   * @param z - Translate direction and distance along z axis
   * @param relativeToLocal - Relative to local space
   */
  translate(x: number, y: number, z: number, relativeToLocal?: boolean): void;

  translate(
    translationOrX: Vector3 | number,
    relativeToLocalOrY?: boolean | number,
    z?: number,
    relativeToLocal?: boolean
  ): void {
    if (typeof translationOrX === "number") {
      const translate = Transform._tempVec30;
      translate.setValue(translationOrX, <number>relativeToLocalOrY, z);
      this._translate(translate, relativeToLocal);
    } else {
      this._translate(translationOrX, <boolean>relativeToLocalOrY);
    }
  }

  /**
   * Rotate around the passed Vector3.
   * @param rotation - Euler angle in degrees
   * @param relativeToLocal - Relative to local space
   */
  rotate(rotation: Vector3, relativeToLocal?: boolean): void;

  /**
   * Rotate around the passed Vector3.
   * @param x - Rotation along x axis, in degrees
   * @param y - Rotation along y axis, in degrees
   * @param z - Rotation along z axis, in degrees
   * @param relativeToLocal - Relative to local space
   */
  rotate(x: number, y: number, z: number, relativeToLocal?: boolean): void;

  rotate(
    rotationOrX: Vector3 | number,
    relativeToLocalOrY?: boolean | number,
    z?: number,
    relativeToLocal?: boolean
  ): void {
    if (typeof rotationOrX === "number") {
      this._rotateXYZ(rotationOrX, <number>relativeToLocalOrY, z, relativeToLocal);
    } else {
      this._rotateXYZ(rotationOrX.x, rotationOrX.y, rotationOrX.z, <boolean>relativeToLocalOrY);
    }
  }

  /**
   * Rotate around the specified axis according to the specified angle.
   * @param axis - Rotate axis
   * @param angle - Rotate angle in degrees
   * @param relativeToLocal - Relative to local space
   */
  rotateByAxis(axis: Vector3, angle: number, relativeToLocal: boolean = true): void {
    const rad = angle * MathUtil.degreeToRadFactor;
    Quaternion.rotationAxisAngle(axis, rad, Transform._tempQuat0);
    this._rotateByQuat(Transform._tempQuat0, relativeToLocal);
  }

  /**
<<<<<<< HEAD
   * Adjust the rotation so that the -Z axis is towards the target.
=======
   * Rotate and ensure that the world front vector points to the target world position.
>>>>>>> afa176ac
   * @param targetPosition - Target world position
   * @param worldUp - Up direction in world space, default is Vector3(0, 1, 0)
   */
  lookAt(targetPosition: Vector3, worldUp?: Vector3): void {
<<<<<<< HEAD
    const eyePosition = this.worldPosition;
    const zAxis = Transform._tempVec30;
    Vector3.subtract(eyePosition, targetPosition, zAxis);
    let axisLen = zAxis.length();
    if (axisLen <= MathUtil.zeroTolerance) {
=======
    const zAxis = Transform._tempVec30;
    Vector3.subtract(this.worldPosition, targetPosition, zAxis);
    let axisLen = zAxis.length();
    if (axisLen <= MathUtil.zeroTolerance) {
      // The current position and the target position are almost the same.
>>>>>>> afa176ac
      return;
    }
    zAxis.scale(1 / axisLen);
    const xAxis = Transform._tempVec31;
    if (worldUp) {
      Vector3.cross(worldUp, zAxis, xAxis);
    } else {
      xAxis.setValue(zAxis.z, 0, -zAxis.x);
    }
    axisLen = xAxis.length();
    if (axisLen <= MathUtil.zeroTolerance) {
<<<<<<< HEAD
=======
      // @todo:
      // 1.worldup is（0,0,0）
      // 2.worldUp is parallel to zAxis
>>>>>>> afa176ac
      return;
    }
    xAxis.scale(1 / axisLen);
    const yAxis = Transform._tempVec32;
    Vector3.cross(zAxis, xAxis, yAxis);

<<<<<<< HEAD
    const { elements: oe } = Transform._tempMat41;
    oe[0] = xAxis.x;
    oe[1] = xAxis.y;
    oe[2] = xAxis.z;
    oe[4] = yAxis.x;
    oe[5] = yAxis.y;
    oe[6] = yAxis.z;
    oe[8] = zAxis.x;
    oe[9] = zAxis.y;
    oe[10] = zAxis.z;
    Transform._tempMat41.getRotation(this._worldRotationQuaternion);
=======
    const rotMat = Transform._tempMat41;
    const { elements: e } = rotMat;
    (e[0] = xAxis.x), (e[1] = xAxis.y), (e[2] = xAxis.z);
    (e[4] = yAxis.x), (e[5] = yAxis.y), (e[6] = yAxis.z);
    (e[8] = zAxis.x), (e[9] = zAxis.y), (e[10] = zAxis.z);
    rotMat.getRotation(this._worldRotationQuaternion);
>>>>>>> afa176ac
  }

  /**
   * Register world transform change flag.
   * @returns Change flag
   */
  registerWorldChangeFlag(): UpdateFlag {
    return this._updateFlagManager.register();
  }

  /**
   * @internal
   */
  _parentChange(): void {
    this._isParentDirty = true;
    this._updateAllWorldFlag();
  }

  /**
   * @internal
   */
  _isFrontFaceInvert(): boolean {
    const scale = this.lossyWorldScale;
    let isInvert = scale.x < 0;
    scale.y < 0 && (isInvert = !isInvert);
    scale.z < 0 && (isInvert = !isInvert);
    return isInvert;
  }

  /**
   * Get worldMatrix: Will trigger the worldMatrix update of itself and all parent entities.
   * Get worldPosition: Will trigger the worldMatrix, local position update of itself and the worldMatrix update of all parent entities.
   * In summary, any update of related variables will cause the dirty mark of one of the full process (worldMatrix or worldRotationQuaternion) to be false.
   */
  private _updateWorldPositionFlag(): void {
    if (!this._isContainDirtyFlags(TransformFlag.WmWp)) {
      this._worldAssociatedChange(TransformFlag.WmWp);
      const nodeChildren = this._entity._children;
      for (let i: number = 0, n: number = nodeChildren.length; i < n; i++) {
        nodeChildren[i].transform?._updateWorldPositionFlag();
      }
    }
  }

  /**
   * Get worldMatrix: Will trigger the worldMatrix update of itself and all parent entities.
   * Get worldPosition: Will trigger the worldMatrix, local position update of itself and the worldMatrix update of all parent entities.
   * Get worldRotationQuaternion: Will trigger the world rotation (in quaternion) update of itself and all parent entities.
   * Get worldRotation: Will trigger the world rotation(in euler and quaternion) update of itself and world rotation(in quaternion) update of all parent entities.
   * In summary, any update of related variables will cause the dirty mark of one of the full process (worldMatrix or worldRotationQuaternion) to be false.
   */
  private _updateWorldRotationFlag() {
    if (!this._isContainDirtyFlags(TransformFlag.WmWeWq)) {
      this._worldAssociatedChange(TransformFlag.WmWeWq);
      const nodeChildren = this._entity._children;
      for (let i: number = 0, n: number = nodeChildren.length; i < n; i++) {
        nodeChildren[i].transform?._updateWorldPositionAndRotationFlag(); // Rotation update of parent entity will trigger world position and rotation update of all child entity.
      }
    }
  }

  /**
   * Get worldMatrix: Will trigger the worldMatrix update of itself and all parent entities.
   * Get worldPosition: Will trigger the worldMatrix, local position update of itself and the worldMatrix update of all parent entities.
   * Get worldRotationQuaternion: Will trigger the world rotation (in quaternion) update of itself and all parent entities.
   * Get worldRotation: Will trigger the world rotation(in euler and quaternion) update of itself and world rotation(in quaternion) update of all parent entities.
   * In summary, any update of related variables will cause the dirty mark of one of the full process (worldMatrix or worldRotationQuaternion) to be false.
   */
  private _updateWorldPositionAndRotationFlag() {
    if (!this._isContainDirtyFlags(TransformFlag.WmWpWeWq)) {
      this._worldAssociatedChange(TransformFlag.WmWpWeWq);
      const nodeChildren = this._entity._children;
      for (let i: number = 0, n: number = nodeChildren.length; i < n; i++) {
        nodeChildren[i].transform?._updateWorldPositionAndRotationFlag();
      }
    }
  }

  /**
   * Get worldMatrix: Will trigger the worldMatrix update of itself and all parent entities.
   * Get worldPosition: Will trigger the worldMatrix, local position update of itself and the worldMatrix update of all parent entities.
   * Get worldScale: Will trigger the scaling update of itself and all parent entities.
   * In summary, any update of related variables will cause the dirty mark of one of the full process (worldMatrix) to be false.
   */
  private _updateWorldScaleFlag() {
    if (!this._isContainDirtyFlags(TransformFlag.WmWs)) {
      this._worldAssociatedChange(TransformFlag.WmWs);
      const nodeChildren = this._entity._children;
      for (let i: number = 0, n: number = nodeChildren.length; i < n; i++) {
        nodeChildren[i].transform?._updateWorldPositionAndScaleFlag();
      }
    }
  }

  /**
   * Get worldMatrix: Will trigger the worldMatrix update of itself and all parent entities.
   * Get worldPosition: Will trigger the worldMatrix, local position update of itself and the worldMatrix update of all parent entities.
   * Get worldScale: Will trigger the scaling update of itself and all parent entities.
   * In summary, any update of related variables will cause the dirty mark of one of the full process (worldMatrix) to be false.
   */
  private _updateWorldPositionAndScaleFlag(): void {
    if (!this._isContainDirtyFlags(TransformFlag.WmWpWs)) {
      this._worldAssociatedChange(TransformFlag.WmWpWs);
      const nodeChildren = this._entity._children;
      for (let i: number = 0, n: number = nodeChildren.length; i < n; i++) {
        nodeChildren[i].transform?._updateWorldPositionAndScaleFlag();
      }
    }
  }

  /**
   * Update all world transform property dirty flag, the principle is the same as above.
   */
  private _updateAllWorldFlag(): void {
    if (!this._isContainDirtyFlags(TransformFlag.WmWpWeWqWs)) {
      this._worldAssociatedChange(TransformFlag.WmWpWeWqWs);
      const nodeChildren = this._entity._children;
      for (let i: number = 0, n: number = nodeChildren.length; i < n; i++) {
        nodeChildren[i].transform?._updateAllWorldFlag();
      }
    }
  }

  private _getParentTransform(): Transform | null {
    if (!this._isParentDirty) {
      return this._parentTransformCache;
    }
    let parentCache: Transform = null;
    let parent = this._entity.parent;
    while (parent) {
      const transform = parent.transform;
      if (transform) {
        parentCache = transform;
        break;
      } else {
        parent = parent.parent;
      }
    }
    this._parentTransformCache = parentCache;
    this._isParentDirty = false;
    return parentCache;
  }

  private _getScaleMatrix(): Matrix3x3 {
    const invRotation = Transform._tempQuat0;
    const invRotationMat = Transform._tempMat30;
    const worldRotScaMat = Transform._tempMat31;
    const scaMat = Transform._tempMat32;
    worldRotScaMat.setValueByMatrix(this.worldMatrix);
    Quaternion.invert(this.worldRotationQuaternion, invRotation);
    Matrix3x3.rotationQuaternion(invRotation, invRotationMat);
    Matrix3x3.multiply(invRotationMat, worldRotScaMat, scaMat);
    return scaMat;
  }

  private _isContainDirtyFlags(targetDirtyFlags: number): boolean {
    return (this._dirtyFlag & targetDirtyFlags) === targetDirtyFlags;
  }

  private _isContainDirtyFlag(type: number): boolean {
    return (this._dirtyFlag & type) != 0;
  }

  private _setDirtyFlagTrue(type: number) {
    this._dirtyFlag |= type;
  }

  private _setDirtyFlagFalse(type: number) {
    this._dirtyFlag &= ~type;
  }

  private _worldAssociatedChange(type: number): void {
    this._dirtyFlag |= type;
    this._updateFlagManager.distribute();
  }

  private _rotateByQuat(rotateQuat: Quaternion, relativeToLocal: boolean) {
    if (relativeToLocal) {
      Quaternion.multiply(this.rotationQuaternion, rotateQuat, this._rotationQuaternion);
    } else {
      Quaternion.multiply(rotateQuat, this.worldRotationQuaternion, this._worldRotationQuaternion);
    }
  }

  private _translate(translation: Vector3, relativeToLocal: boolean = true): void {
    if (relativeToLocal) {
      this._position.add(translation);
    } else {
      this._worldPosition.add(translation);
    }
  }

  private _rotateXYZ(x: number, y: number, z: number, relativeToLocal: boolean = true): void {
    const radFactor = MathUtil.degreeToRadFactor;
    const rotQuat = Transform._tempQuat0;
    Quaternion.rotationEuler(x * radFactor, y * radFactor, z * radFactor, rotQuat);
    this._rotateByQuat(rotQuat, relativeToLocal);
  }

  private _onPositionChanged(): void {
    this._setDirtyFlagTrue(TransformFlag.LocalMatrix);
    this._updateWorldPositionFlag();
  }

  private _onWorldPositionChanged(): void {
    const worldPosition = this._worldPosition;
    const parent = this._getParentTransform();
    if (parent) {
      Matrix.invert(parent.worldMatrix, Transform._tempMat41);
      Vector3.transformCoordinate(worldPosition, Transform._tempMat41, this._position);
    } else {
      worldPosition.cloneTo(this._position);
    }
    this._setDirtyFlagFalse(TransformFlag.WorldPosition);
  }

  private _onRotationChanged(): void {
    this._setDirtyFlagTrue(TransformFlag.LocalMatrix | TransformFlag.LocalQuat);
    this._setDirtyFlagFalse(TransformFlag.LocalEuler);
    this._updateWorldRotationFlag();
  }

  private _onWorldRotationChanged(): void {
    const worldRotation = this._worldRotation;
    Quaternion.rotationEuler(
      MathUtil.degreeToRadian(worldRotation.x),
      MathUtil.degreeToRadian(worldRotation.y),
      MathUtil.degreeToRadian(worldRotation.z),
      this._worldRotationQuaternion
    );
    this._setDirtyFlagFalse(TransformFlag.WorldEuler);
  }

  private _onRotationQuaternionChanged(): void {
    this._setDirtyFlagTrue(TransformFlag.LocalMatrix | TransformFlag.LocalEuler);
    this._setDirtyFlagFalse(TransformFlag.LocalQuat);
    this._updateWorldRotationFlag();
  }

  private _onWorldRotationQuaternionChanged(): void {
    const worldRotationQuaternion = this._worldRotationQuaternion;
    const parent = this._getParentTransform();
    if (parent) {
      const invParentQuaternion = Transform._tempQuat0;
      Quaternion.invert(parent.worldRotationQuaternion, invParentQuaternion);
      Quaternion.multiply(invParentQuaternion, worldRotationQuaternion, this._rotationQuaternion);
    } else {
      worldRotationQuaternion.cloneTo(this._rotationQuaternion);
    }
    this._setDirtyFlagFalse(TransformFlag.WorldQuat);
  }

  private _onScaleChanged(): void {
    this._setDirtyFlagTrue(TransformFlag.LocalMatrix);
    this._updateWorldScaleFlag();
  }
}
/**
 * Dirty flag of transform.
 */
enum TransformFlag {
  LocalEuler = 0x1,
  LocalQuat = 0x2,
  WorldPosition = 0x4,
  WorldEuler = 0x8,
  WorldQuat = 0x10,
  WorldScale = 0x20,
  LocalMatrix = 0x40,
  WorldMatrix = 0x80,

  /** WorldMatrix | WorldPosition */
  WmWp = 0x84,
  /** WorldMatrix | WorldEuler | WorldQuat */
  WmWeWq = 0x98,
  /** WorldMatrix | WorldPosition | WorldEuler | WorldQuat */
  WmWpWeWq = 0x9c,
  /** WorldMatrix | WorldScale */
  WmWs = 0xa0,
  /** WorldMatrix | WorldPosition | WorldScale */
  WmWpWs = 0xa4,
  /** WorldMatrix | WorldPosition | WorldEuler | WorldQuat | WorldScale */
  WmWpWeWqWs = 0xbc
}<|MERGE_RESOLUTION|>--- conflicted
+++ resolved
@@ -497,28 +497,16 @@
   }
 
   /**
-<<<<<<< HEAD
-   * Adjust the rotation so that the -Z axis is towards the target.
-=======
    * Rotate and ensure that the world front vector points to the target world position.
->>>>>>> afa176ac
    * @param targetPosition - Target world position
    * @param worldUp - Up direction in world space, default is Vector3(0, 1, 0)
    */
   lookAt(targetPosition: Vector3, worldUp?: Vector3): void {
-<<<<<<< HEAD
-    const eyePosition = this.worldPosition;
-    const zAxis = Transform._tempVec30;
-    Vector3.subtract(eyePosition, targetPosition, zAxis);
-    let axisLen = zAxis.length();
-    if (axisLen <= MathUtil.zeroTolerance) {
-=======
     const zAxis = Transform._tempVec30;
     Vector3.subtract(this.worldPosition, targetPosition, zAxis);
     let axisLen = zAxis.length();
     if (axisLen <= MathUtil.zeroTolerance) {
       // The current position and the target position are almost the same.
->>>>>>> afa176ac
       return;
     }
     zAxis.scale(1 / axisLen);
@@ -530,38 +518,21 @@
     }
     axisLen = xAxis.length();
     if (axisLen <= MathUtil.zeroTolerance) {
-<<<<<<< HEAD
-=======
       // @todo:
-      // 1.worldup is（0,0,0）
+      // 1.worldUp is（0,0,0）
       // 2.worldUp is parallel to zAxis
->>>>>>> afa176ac
       return;
     }
     xAxis.scale(1 / axisLen);
     const yAxis = Transform._tempVec32;
     Vector3.cross(zAxis, xAxis, yAxis);
 
-<<<<<<< HEAD
-    const { elements: oe } = Transform._tempMat41;
-    oe[0] = xAxis.x;
-    oe[1] = xAxis.y;
-    oe[2] = xAxis.z;
-    oe[4] = yAxis.x;
-    oe[5] = yAxis.y;
-    oe[6] = yAxis.z;
-    oe[8] = zAxis.x;
-    oe[9] = zAxis.y;
-    oe[10] = zAxis.z;
-    Transform._tempMat41.getRotation(this._worldRotationQuaternion);
-=======
     const rotMat = Transform._tempMat41;
     const { elements: e } = rotMat;
     (e[0] = xAxis.x), (e[1] = xAxis.y), (e[2] = xAxis.z);
     (e[4] = yAxis.x), (e[5] = yAxis.y), (e[6] = yAxis.z);
     (e[8] = zAxis.x), (e[9] = zAxis.y), (e[10] = zAxis.z);
     rotMat.getRotation(this._worldRotationQuaternion);
->>>>>>> afa176ac
   }
 
   /**
