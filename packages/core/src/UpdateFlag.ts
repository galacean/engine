import { removeFromArray } from "./base/Util";
import { UpdateFlagManager } from "./UpdateFlagManager";

/**
 * Used to update tags.
 */
export abstract class UpdateFlag {
  /** @internal */
  _flagManagers: UpdateFlagManager[] = [];

  /**
   * Dispatch.
   * @param param - Parameter
   */
  abstract dispatch(param?: Object): void;

  /**
   * Clear.
   */
  clearFromManagers(): void {
<<<<<<< HEAD
    const flagManagers = this._flagManagers;
    for (let i = 0, n = flagManagers.length; i < n; i++) {
      removeFromArray(flagManagers[i]._updateFlags, this);
    }
    flagManagers.length = 0;
=======
    this._removeFromManagers();
    this._flagManagers.length = 0;
>>>>>>> a2f0584d
  }

  /**
   * Destroy.
   */
  destroy(): void {
<<<<<<< HEAD
=======
    this._removeFromManagers();
    this._flagManagers = null;
  }

  private _removeFromManagers(): void {
>>>>>>> a2f0584d
    const flagManagers = this._flagManagers;
    for (let i = 0, n = flagManagers.length; i < n; i++) {
      removeFromArray(flagManagers[i]._updateFlags, this);
    }
<<<<<<< HEAD
    this._flagManagers = null;
=======
>>>>>>> a2f0584d
  }
}<|MERGE_RESOLUTION|>--- conflicted
+++ resolved
@@ -18,37 +18,22 @@
    * Clear.
    */
   clearFromManagers(): void {
-<<<<<<< HEAD
-    const flagManagers = this._flagManagers;
-    for (let i = 0, n = flagManagers.length; i < n; i++) {
-      removeFromArray(flagManagers[i]._updateFlags, this);
-    }
-    flagManagers.length = 0;
-=======
     this._removeFromManagers();
     this._flagManagers.length = 0;
->>>>>>> a2f0584d
   }
 
   /**
    * Destroy.
    */
   destroy(): void {
-<<<<<<< HEAD
-=======
     this._removeFromManagers();
     this._flagManagers = null;
   }
 
   private _removeFromManagers(): void {
->>>>>>> a2f0584d
     const flagManagers = this._flagManagers;
     for (let i = 0, n = flagManagers.length; i < n; i++) {
       removeFromArray(flagManagers[i]._updateFlags, this);
     }
-<<<<<<< HEAD
-    this._flagManagers = null;
-=======
->>>>>>> a2f0584d
   }
 }