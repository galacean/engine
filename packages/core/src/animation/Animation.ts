import { Quaternion, Vector3 } from "@oasis-engine/math";
import { Logger } from "../base/Logger";
import { ignoreClone, shallowClone } from "../clone/CloneManager";
import { Component } from "../Component";
import { Entity } from "../Entity";
import { SkinnedMeshRenderer } from "../mesh/SkinnedMeshRenderer";
import { AnimationClip, TagetType } from "./AnimationClip";
import { AnimationLayer } from "./AnimationLayer";
import { AnimationOptions, IChannelTarget } from "./types";
/**
 * Animation Component, the AnimationClip player with crossFade and mix abilities.
 */
export class Animation extends Component {
  /**
   * The timeScale getter, timeScale which used for scale the animation time to speed up or slow down the animation.
   */
  get timeScale(): number {
    return this._timeScale;
  }

  /**
   * The timeScale setter, timeScale which used for scale the animation time to speed up or slow down the animation.
   */
  set timeScale(val: number) {
    if (val > 0) {
      this._timeScale = val;
    }
  }

  /**
   * Linearly interpolates between two values.
   * @param outValue - The output value after interpolation.
   * @param startValue - The start value before interpolation.
   * @param endValue - The end value after interpolation.
   * @param outputSize - The length of the output values.
   * @param alpha - The weight of the endValue in interpolation algorithm.
   * @private
   */
  public static lerp(
    outValue: number | Float32Array,
    startValue: number | Float32Array,
    endValue: number | Float32Array,
    alpha: number,
    outputSize: number
  ): number | Float32Array {
    switch (outputSize) {
      case 1:
        outValue = <number>startValue * (1 - alpha) + <number>endValue * alpha;
        break;
      case 4:
        const start = new Quaternion(...(startValue as Float32Array));
        const end = new Quaternion(...(endValue as Float32Array));
        const quat = new Quaternion();
        Quaternion.slerp(start, end, alpha, quat);
        outValue[0] = quat.x;
        outValue[1] = quat.y;
        outValue[2] = quat.z;
        outValue[3] = quat.w;
        break;
      default:
        for (let i = outputSize; i >= 0; i--) {
          outValue[i] = startValue[i] * (1 - alpha) + endValue[i] * alpha;
        }
        break;
    } // End of switch.

    return outValue;
  }

  /** @internal */
  @ignoreClone
  _onUpdateIndex: number = -1;

  @shallowClone
  private _animSet = {};

  @ignoreClone
  private _animLayers: AnimationLayer[] = [new AnimationLayer()];
  @ignoreClone
  private _timeScale: number = 1.0;
  @ignoreClone
  private _channelTargets: IChannelTarget[] | false;

  /**
   * @param entity - The entitiy which the animation component belongs to.
   */
  constructor(entity: Entity) {
    super(entity);
  }

  /**
   * Evaluates the animation component based on deltaTime.
   * @param deltaTime - The deltaTime when the animation update.
   * @private
   */
  public update(deltaTime: number) {
    if (!this.isPlaying()) {
      return;
    }

    deltaTime = deltaTime * this._timeScale;

    // Update state.
    for (let i = this._animLayers.length - 1; i >= 0; i--) {
      const animLayer = this._animLayers[i];
      animLayer.updateState(deltaTime);
    }

    // Update value.
    this._updateValues();

    // Trigger events and destroy no use layer.
    for (let i = this._animLayers.length - 1; i >= 0; i--) {
      const animLayer = this._animLayers[i];
      animLayer.triggerEvents();
      if (!animLayer.isPlaying && (animLayer.isFading || animLayer.isMixLayer)) {
        this._animLayers.splice(i, 1);
        this._removeRefMixLayers(animLayer);
      }
    }
  }

  /**
   * Add a AnimationClip to the animation with the name.
   * @param animClip - The AnimationClip which you want to be added.
   * @param name - The name of the AnimationClip.
   */
  public addAnimationClip(animClip: AnimationClip, name: string) {
    this._animSet[name] = animClip;
  }

  /**
   * Remove clip from the animation.
   * @param name - The name of the AnimationClip.
   */
  public removeAnimationClip(name: string) {
    const animClip = this._animSet[name];
    if (animClip) {
      delete this._animSet[name];
    }
  }

  /**
   * Get length of the AnimationClip By the name.
   * @param name - The name of the AnimationClip.
   * @return The AnimationClip length.
   */
  public getAnimationClipLength(name: string): number {
    const animClip = this._animSet[name];
    if (animClip) {
      return animClip.getChannelTimeLength(0);
    } else {
      return 0.0;
    }
  }

  /**
   * Get the AnimationClip By name.
   * @param name - The name of the AnimationClip.
   * @return The AnimationClip which match the name.
   */
  public getAnimationClip(name: string): AnimationClip {
    return this._animSet[name] || null;
  }

  /**
   * Return whether is playing.
   * @return {boolean}
   */
  public isPlaying(): boolean {
    for (let i = this._animLayers.length - 1; i >= 0; i--) {
      if (this._animLayers[i].isPlaying) {
        return true;
      }
    }
    return false;
  }

  /**
   * Play the AnimationClip by name.
   * @param name - The AnimatioinClip's name.
   * @param options - The play options when playing AnimationClip.
   */
  public playAnimationClip(name: string, options?: AnimationOptions) {
    const animClip = this._animSet[name];
    if (!animClip) {
      Logger.error("can not find anim clip: " + name);
      return;
    }

    let animLayer: AnimationLayer = null;
    for (let i = this._animLayers.length - 1; i >= 0; i--) {
      if (!this._animLayers[i].isFading && !this._animLayers[i].isMixLayer) {
        animLayer = this._animLayers[i];
        break;
      }
    }

    if (!animLayer) {
      animLayer = new AnimationLayer();
      this._animLayers.push(animLayer);
    }
    this._removeRefMixLayers(animLayer);
    this._channelTargets = animLayer.play(animClip, this.entity, options);
  }

  /**
   * CrossFade to the AnimationClip by name.
   * @param name - The AnimatioinClip's name.
   * @param crossFadeDuration - The milliseconds of the crossFade's duration.
   * @param options - The play options when playing AnimationClip.
   */
  public CrossFade(name: string, crossFadeDuration: number, options: AnimationOptions) {
    const animClip = this._animSet[name];
    if (!animClip) {
      Logger.error("can not find anim clip: " + name);
      return;
    }

    if (!crossFadeDuration || crossFadeDuration < 0) {
      Logger.error("crossFadeDuration can not less than 0!");
      return;
    }

    // Look for targets that can be mixed.
    let targetAnimLayer = null;
    for (let i = this._animLayers.length - 1; i >= 0; i--) {
      if (this._animLayers[i].canMix(animClip, this.entity)) {
        targetAnimLayer = this._animLayers[i];
        break;
      }
    }

    if (targetAnimLayer) {
      // Clear the unfinished crossFading action
      for (let i = this._animLayers.length - 1; i >= 0; i--) {
        if (this._animLayers[i].isFading) {
          this._animLayers.splice(i, 1);
        }
      }

      targetAnimLayer.isFading = true;
      targetAnimLayer.fadeDuration = crossFadeDuration;
      targetAnimLayer.fadeDeltaTime = 0;

      const animLayer = new AnimationLayer();
      animLayer.crossFadeDuration = crossFadeDuration;
      animLayer.crossFadeDeltaTime = 0;
      animLayer.play(animClip, this.entity, options);
      this._animLayers.push(animLayer);
    } else {
      this.playAnimationClip(name, options);
    }
  }

  /**
   * Mix the AnimationClip by name.
   * @param name - The AnimatioinClip's name.
   * @param mixBoneName - Takes effect on the bone named mixBoneName and the child bones attached to it.
   * @param options - The play options when playing AnimationClip.
   */
  public mix(name: string, mixBoneName: string, options: AnimationOptions) {
    const animClip = this._animSet[name];
    if (!animClip) {
      Logger.error("can not find anim clip: " + name);
      return;
    }

    const mixNode = this.entity.findByName(mixBoneName);
    if (!mixNode) {
      Logger.error("can not find mix bone!");
      return;
    }

    // Look for targets that can be mixed.
    let targetAnimLayer = null;
    for (let i = this._animLayers.length - 1; i >= 0; i--) {
      if (this._animLayers[i].canMix(animClip, this.entity)) {
        targetAnimLayer = this._animLayers[i];
        break;
      }
    }

    if (targetAnimLayer) {
      this._removeRefMixLayers(null, mixNode);

      targetAnimLayer.hasMixLayer = true;

      const animLayer = new AnimationLayer();
      animLayer.isMixLayer = true;
      animLayer.mixTagetLayer = targetAnimLayer;
      animLayer.mixEntity = mixNode;
      animLayer.mix(animClip, targetAnimLayer, this.entity, mixNode, options);
      this._animLayers.push(animLayer);
    }
  }

  /**
   * Stop play
   * @param rightnow - Stop it immediately, or it will stop at the end of the clip
   */
  public stop(rightnow: boolean) {
    for (let i = this._animLayers.length - 1; i >= 0; i--) {
      if (this._animLayers[i].isFading) {
        this._animLayers.splice(i, 1);
      } else {
        this._animLayers[i].stop(rightnow);
      }
    }
  }

  /**
   * Jump to a frame of the animation, take effect immediately.
   * @param frameTime - The time which the animation will jump to.
   */
  public jumpToFrame(frameTime: number) {
    frameTime = frameTime / 1000;
    for (let i = this._animLayers.length - 1; i >= 0; i--) {
      this._animLayers[i].jumpToFrame(frameTime);
    }

    this._updateValues();
  }

  // -- private ----------------------------------------------------------
  /**
   * Remove the mixed animation associated with targetLayer.
   * @param targetLayer - The mixed AnimatioinLayer which will be removed.
   * @private
   */
  public _removeRefMixLayers(targetLayer: AnimationLayer, mixNode?) {
    if (targetLayer && targetLayer.hasMixLayer) {
      for (let i = this._animLayers.length - 1; i >= 0; i--) {
        const animLayer = this._animLayers[i];
        if (animLayer.isMixLayer && animLayer.mixTagetLayer === targetLayer) {
          animLayer.removeMixWeight();
          this._animLayers.splice(i, 1);
        }
      }
    }

    if (mixNode) {
      for (let i = this._animLayers.length - 1; i >= 0; i--) {
        const animLayer = this._animLayers[i];
        if (
          animLayer.isMixLayer &&
          (animLayer.mixEntity === mixNode ||
            animLayer.mixEntity.findByName(mixNode) ||
            mixNode.findByName(animLayer.mixEntity))
        ) {
          animLayer.removeMixWeight();
          this._animLayers.splice(i, 1);
        }
      }
    }
  }

  /**
   * Update animation value.
   * @private
   */
  public _updateValues() {
    if (this._animLayers.length === 0 || !this._channelTargets) {
      return;
    }

    for (let i = this._channelTargets.length - 1; i >= 0; i--) {
      const channelTarget = this._channelTargets[i];
      const val = this._getChannelValue(i, channelTarget.outputSize);
      const targetObject = channelTarget.targetObject;
      const path = channelTarget.path;

      if (path === "weights") {
        // SkinnedMeshRenderer.
<<<<<<< HEAD
        // (targetObject as SkinnedMeshRenderer).setWeights(val as any);
=======
>>>>>>> 5fda032b
      } else {
        const v = val as Float32Array;
        //CM: Temporary optimization val should be Vector3/Quaternion type to avoid conversion overhead
        //CM: In the future, after Animation unifies all animation systems, it will use pathType as other and continue to use reflection.
        //CM: Due to the relatively small number of pathTypes, pre-classification can be used to avoid switch overhead in the future, such as three types of skeletal animation
        const transform = (<Entity>targetObject).transform;
        switch (channelTarget.pathType) {
          case TagetType.position:
            const position: Vector3 = transform.position;
            position.setValue(v[0], v[1], v[2]);
            transform.position = position;
            break;
          case TagetType.rotation:
            const rotation: Quaternion = transform.rotationQuaternion;
            rotation.setValue(v[0], v[1], v[2], v[3]);
            transform.rotationQuaternion = rotation;
            break;
          case TagetType.scale:
            const scale: Vector3 = transform.scale;
            scale.setValue(v[0], v[1], v[2]);
            transform.scale = scale;
            break;
          default:
            targetObject[path] = val;
        }
      }
    } // End of for
  }

  /**
   * @return Channel value.
   * @param channelIndex - The channel's index in AnimationClip's channels property.
   * @param outputSize - The length of the output values.
   * @private
   */
  public _getChannelValue(channelIndex: number, outputSize: number): number | boolean | Float32Array {
    const weights = [];
    const values = [];
    for (let i = this._animLayers.length - 1; i >= 0; i--) {
      const weight = this._animLayers[i].getChannelLayerWeight(channelIndex);
      if (weight > 0) {
        weights.push(weight);
        values.push(this._animLayers[i].getChannelValue(channelIndex));
      }
    }
    /**
     * When values.length === 1, return the value directly.
     * When values.length === 2, return the lerp from value[0] and value[1].
     **/
    if (values.length === 1) {
      return values[0];
    } else if (values.length === 2) {
      return Animation.lerp(values[0], values[0], values[1], weights[1], outputSize);
    }

    // Other case can't be handled.
    Logger.error("Can not get channel value!");
    return false;
  }

  /**
   * Be called when this instance be enabled.
   * @override
   * @internal
   */
  _onEnable(): void {
    this.engine._componentsManager.addOnUpdateAnimations(this);
  }

  /**
   * Be called when this instance be disabled or it's entity be inActiveInHierarchy or before this instance be destroyed.
   * @override
   * @internal
   */
  _onDisable(): void {
    this.engine._componentsManager.removeOnUpdateAnimations(this);
  }
}<|MERGE_RESOLUTION|>--- conflicted
+++ resolved
@@ -372,10 +372,6 @@
 
       if (path === "weights") {
         // SkinnedMeshRenderer.
-<<<<<<< HEAD
-        // (targetObject as SkinnedMeshRenderer).setWeights(val as any);
-=======
->>>>>>> 5fda032b
       } else {
         const v = val as Float32Array;
         //CM: Temporary optimization val should be Vector3/Quaternion type to avoid conversion overhead
