import { EngineObject } from "../base/EngineObject";
import { Component } from "../Component";
import { Entity } from "../Entity";
import { AnimationClipCurveBinding } from "./AnimationClipCurveBinding";
import { AnimationCurve } from "./animationCurve/AnimationCurve";
import { AnimationEvent } from "./AnimationEvent";
import { AnimationCurveOwner } from "./internal/animationCurveOwner/AnimationCurveOwner";
import { KeyframeValueType } from "./Keyframe";

/**
 * Stores keyframe based animations.
 */
export class AnimationClip extends EngineObject {
  /** @internal */
  _curveBindings: AnimationClipCurveBinding[] = [];

  private _length: number = 0;
  private _events: AnimationEvent[] = [];

  /**
   * Animation events for this animation clip.
   */
  get events(): Readonly<AnimationEvent[]> {
    return this._events;
  }

  /**
   * Animation curve bindings for this animation clip.
   */
  get curveBindings(): Readonly<AnimationClipCurveBinding[]> {
    return this._curveBindings;
  }

  /**
   * Animation length in seconds.
   */
  get length(): number {
    return this._length;
  }

  /**
   * @param name - The AnimationClip's name
   */
  constructor(public readonly name: string) {
    super(null);
  }

  /**
   * Adds an animation event to the clip.
   * @param functionName - The name of the method called in the script
   * @param time - The time when the event be triggered
   * @param parameter - The parameter that is stored in the event and will be sent to the function
   */
  addEvent(functionName: string, time: number, parameter: Object): void;

  /**
   * Adds an animation event to the clip.
   * @param event - The animation event
   */
  addEvent(event: AnimationEvent): void;

  addEvent(param: AnimationEvent | string, time?: number, parameter?: Object): void {
    let newEvent: AnimationEvent;
    if (typeof param === "string") {
      const event = new AnimationEvent();
      event.functionName = param;
      event.time = time;
      event.parameter = parameter;
      newEvent = event;
    } else {
      newEvent = param;
    }
    const events = this._events;
    const count = events.length;
    const eventTime = newEvent.time;
    const maxEventTime = count ? events[count - 1].time : 0;
    if (eventTime >= maxEventTime) {
      events.push(newEvent);
    } else {
      let index = count;
      while (--index >= 0 && eventTime < events[index].time);
      events.splice(index + 1, 0, newEvent);
    }
  }

  /**
   * Clears all events from the clip.
   */
  clearEvents(): void {
    this._events.length = 0;
  }

  /**
   * Add curve binding for the clip.
   * @param relativePath - Path to the game object this curve applies to. The relativePath is formatted similar to a pathname, e.g. "/root/spine/leftArm"
   * @param type - The class type of the component that is animated
   * @param propertyName - The name or path to the property being animated
   * @param curve - The animation curve
   */
  addCurveBinding<T extends Component>(
    relativePath: string,
    type: new (entity: Entity) => T,
    propertyName: string,
    curve: AnimationCurve<KeyframeValueType>
  ): void;

  /**
   * Add curve binding for the clip.
   * @param relativePath - Path to the game object this curve applies to. The relativePath is formatted similar to a pathname, e.g. "/root/spine/leftArm"
   * @param type - The class type of the component that is animated
   * @param typeIndex - The type index of the component that is animated
   * @param propertyName - The name or path to the property being animated
   * @param curve - The animation curve
   */
  addCurveBinding<T extends Component>(
    relativePath: string,
    type: new (entity: Entity) => T,
    typeIndex: number,
    propertyName: string,
    curve: AnimationCurve<KeyframeValueType>
  ): void;

  addCurveBinding<T extends Component>(
    relativePath: string,
    type: new (entity: Entity) => T,
    typeIndexOrPropertyName: number | string,
    propertyNameOrCurve: string | AnimationCurve<KeyframeValueType>,
    curve?: AnimationCurve<KeyframeValueType>
  ): void {
    const curveBinding = new AnimationClipCurveBinding();
    curveBinding.relativePath = relativePath;
    curveBinding.type = type;

    if (typeof typeIndexOrPropertyName === "number") {
      curveBinding.typeIndex = typeIndexOrPropertyName;
      curveBinding.property = <string>propertyNameOrCurve;
      curveBinding.curve = curve;
    } else {
      curveBinding.typeIndex = 0;
      curveBinding.property = typeIndexOrPropertyName;
      curveBinding.curve = <AnimationCurve<KeyframeValueType>>propertyNameOrCurve;
    }

    this._length = Math.max(this._length, curveBinding.curve.length);
    this._curveBindings.push(curveBinding);
  }

  /**
   * Clears all curve bindings from the clip.
   */
  clearCurveBindings(): void {
    this._curveBindings.length = 0;
    this._length = 0;
  }

  /**
   * @internal
   * Samples an animation at a given time.
   * @param entity - The animated entity
   * @param time - The time to sample an animation
   */
  _sampleAnimation(entity: Entity, time: number): void {
    const { _curveBindings: curveBindings } = this;
    for (let i = curveBindings.length - 1; i >= 0; i--) {
      const curve = curveBindings[i];
      const targetEntity = entity.findByPath(curve.relativePath);
      if (targetEntity) {
<<<<<<< HEAD
        const component = targetEntity.getComponent(curveData.type);
        if (!component) {
          continue;
        }
        const curveOwner = curveData._getTempCurveOwner(targetEntity, component);
        if (curveOwner && curveData.curve.keys.length) {
          const value = curveOwner.evaluateValue(curveData.curve, time, false);
=======
        const component =
          curve.typeIndex > 0
            ? targetEntity.getComponents(curve.type, AnimationCurveOwner._components)[curve.typeIndex]
            : targetEntity.getComponent(curve.type);
        if (!component) {
          continue;
        }
        const curveOwner = curve._getTempCurveOwner(targetEntity, component);
        if (curveOwner && curve.curve.keys.length) {
          const value = curveOwner.evaluateValue(curve.curve, time, false);
>>>>>>> 7041707a
          curveOwner.applyValue(value, 1, false);
        }
      }
    }
  }
}<|MERGE_RESOLUTION|>--- conflicted
+++ resolved
@@ -165,15 +165,6 @@
       const curve = curveBindings[i];
       const targetEntity = entity.findByPath(curve.relativePath);
       if (targetEntity) {
-<<<<<<< HEAD
-        const component = targetEntity.getComponent(curveData.type);
-        if (!component) {
-          continue;
-        }
-        const curveOwner = curveData._getTempCurveOwner(targetEntity, component);
-        if (curveOwner && curveData.curve.keys.length) {
-          const value = curveOwner.evaluateValue(curveData.curve, time, false);
-=======
         const component =
           curve.typeIndex > 0
             ? targetEntity.getComponents(curve.type, AnimationCurveOwner._components)[curve.typeIndex]
@@ -184,7 +175,6 @@
         const curveOwner = curve._getTempCurveOwner(targetEntity, component);
         if (curveOwner && curve.curve.keys.length) {
           const value = curveOwner.evaluateValue(curve.curve, time, false);
->>>>>>> 7041707a
           curveOwner.applyValue(value, 1, false);
         }
       }
