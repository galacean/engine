import { Component } from "../Component";
import { Entity } from "../Entity";
import { AnimationClipCurveBinding } from "./AnimationClipCurveBinding";
import { AnimationCurve } from "./AnimationCurve";
import { AnimationEvent } from "./AnimationEvent";
import { KeyframeValueType } from "./Keyframe";

/**
 * Stores keyframe based animations.
 */
export class AnimationClip {
  /** @internal */
  _curveBindings: AnimationClipCurveBinding[] = [];

  private _length: number = 0;
  private _events: AnimationEvent[] = [];

  /**
   * Animation events for this animation clip.
   */
  get events(): Readonly<AnimationEvent[]> {
    return this._events;
  }

  /**
   * Animation curve bindings for this animation clip.
   */
  get curveBindings(): Readonly<AnimationClipCurveBinding[]> {
    return this._curveBindings;
  }

  /**
   * Animation length in seconds.
   */
  get length(): number {
    return this._length;
  }

  /**
   * @param name - The AnimationClip's name
   */
  constructor(public readonly name: string) {}

  /**
   * Adds an animation event to the clip.
   * @param functionName - The name of the method called in the script
   * @param time - The time when the event be triggered
   * @param parameter - The parameter that is stored in the event and will be sent to the function
   */
  addEvent(functionName: string, time: number, parameter: Object): void;

  /**
   * Adds an animation event to the clip.
   * @param event - The animation event
   */
  addEvent(event: AnimationEvent): void;

  addEvent(param: AnimationEvent | string, time?: number, parameter?: Object): void {
    if (typeof param === "string") {
      const event = new AnimationEvent();
      event.functionName = param;
      event.time = time;
      event.parameter = parameter;
      this._events.push(event);
    } else {
      this._events.push(param);
    }
    this._events.sort((a, b) => a.time - b.time);
  }

  /**
   * Clears all events from the clip.
   */
  clearEvents(): void {
    this._events.length = 0;
  }

  /**
   * Add curve binding for the clip.
   * @param relativePath - Path to the game object this curve applies to. The relativePath is formatted similar to a pathname, e.g. "/root/spine/leftArm"
   * @param type- The class type of the component that is animated
   * @param propertyName - The name or path to the property being animated
   * @param curve - The animation curve
   */
  addCurveBinding<T extends Component>(
    relativePath: string,
    type: new (entity: Entity) => T,
    propertyName: string,
    curve: AnimationCurve<KeyframeValueType>
  ): void {
    const curveBinding = new AnimationClipCurveBinding();
    curveBinding.relativePath = relativePath;
    curveBinding.type = type;
    curveBinding.property = propertyName;
    curveBinding.curve = curve;
    if (curve.length > this._length) {
      this._length = curve.length;
    }
    this._curveBindings.push(curveBinding);
  }

  /**
   * Clears all curve bindings from the clip.
   */
  clearCurveBindings(): void {
    this._curveBindings.length = 0;
    this._length = 0;
  }

  /**
   * Samples an animation at a given time.
   * @param entity - The animated entity
   * @param time - The time to sample an animation
   */
  sampleAnimation(entity: Entity, time: number): void {
    const { length } = this._curveBindings;
    for (let i = length - 1; i >= 0; i--) {
      const curveData = this._curveBindings[i];
<<<<<<< HEAD
      const targetEntity = entity.findByPath(curveData.relativePath);
      if (targetEntity) {
        try {
          const curveOwner = curveData._getDefaultCurveOwner(targetEntity);
          const { curve } = curveData;
          curveOwner && curveOwner.evaluateAndApplyValue(curve, time, 1);
        } catch (error) {
          console.warn(error);
        }
      }
=======
      const curveOwner = curveData._getDefaultCurveOwner(entity);
      curveOwner && curveOwner.evaluateAndApplyValue(curveData.curve, time, 1);
>>>>>>> 98e4be56
    }
  }
}<|MERGE_RESOLUTION|>--- conflicted
+++ resolved
@@ -116,21 +116,15 @@
     const { length } = this._curveBindings;
     for (let i = length - 1; i >= 0; i--) {
       const curveData = this._curveBindings[i];
-<<<<<<< HEAD
       const targetEntity = entity.findByPath(curveData.relativePath);
       if (targetEntity) {
         try {
-          const curveOwner = curveData._getDefaultCurveOwner(targetEntity);
-          const { curve } = curveData;
-          curveOwner && curveOwner.evaluateAndApplyValue(curve, time, 1);
+          const curveOwner = curveData._getDefaultCurveOwner(entity);
+          curveOwner && curveOwner.evaluateAndApplyValue(curveData.curve, time, 1);
         } catch (error) {
-          console.warn(error);
+          console.error(error);
         }
       }
-=======
-      const curveOwner = curveData._getDefaultCurveOwner(entity);
-      curveOwner && curveOwner.evaluateAndApplyValue(curveData.curve, time, 1);
->>>>>>> 98e4be56
     }
   }
 }