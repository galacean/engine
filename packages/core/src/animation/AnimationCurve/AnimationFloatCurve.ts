import { StaticInterfaceImplement } from "../../base/StaticInterfaceImplement";
import { AnimationCurveOwner } from "../internal/AnimationCurveOwner/AnimationCurveOwner";
import { Keyframe } from "../Keyframe";
import { AnimationCurve } from "./AnimationCurve";
import { IAnimationCurveCalculator } from "./interfaces/IAnimationCurveCalculator";

/**
 * Store a collection of Keyframes that can be evaluated over time.
 */
@StaticInterfaceImplement<IAnimationCurveCalculator<number>>()
export class AnimationFloatCurve extends AnimationCurve<number> {
  /** @internal */
  static _isReferenceType: boolean = false;

  /**
   * @internal
   */
  static _initializeOwner(owner: AnimationCurveOwner<number>): void {
    owner.defaultValue = 0;
    owner.fixedPoseValue = 0;
    owner.baseTempValue = 0;
    owner.crossTempValue = 0;
  }

  /**
   * @internal
   */
  static _lerpValue(srcValue: number, destValue: number, crossWeight: number): number {
    return srcValue + (destValue - srcValue) * crossWeight;
  }

  /**
   * @internal
   */
<<<<<<< HEAD
  static _additiveValue(value: number, weight: number, source: number): number {
    return (source += value * weight);
=======
  static _relativeBaseValue(base: number, src: number): number {
    return src - base;
  }

  /**
   * @internal
   */
  static _additiveValue(value: number, weight: number, scource: number): number {
    return (scource += value * weight);
>>>>>>> b000cc4e
  }

  /**
   * @internal
   */
  static _copyValue(source: number): number {
    return source;
  }

  /**
   * @internal
   */
  static _hermiteInterpolationValue(
    frame: Keyframe<number>,
    nextFrame: Keyframe<number>,
    t: number,
    dur: number
  ): number {
    const t0 = frame.outTangent;
    const t1 = nextFrame.inTangent;
    if (Number.isFinite(t0) && Number.isFinite(t1)) {
      const t2 = t * t;
      const t3 = t2 * t;
      const a = 2.0 * t3 - 3.0 * t2 + 1.0;
      const b = t3 - 2.0 * t2 + t;
      const c = t3 - t2;
      const d = -2.0 * t3 + 3.0 * t2;
      return a * frame.value + b * t0 * dur + c * t1 * dur + d * nextFrame.value;
    } else {
      return frame.value;
    }
  }
}<|MERGE_RESOLUTION|>--- conflicted
+++ resolved
@@ -32,10 +32,6 @@
   /**
    * @internal
    */
-<<<<<<< HEAD
-  static _additiveValue(value: number, weight: number, source: number): number {
-    return (source += value * weight);
-=======
   static _relativeBaseValue(base: number, src: number): number {
     return src - base;
   }
@@ -45,7 +41,6 @@
    */
   static _additiveValue(value: number, weight: number, scource: number): number {
     return (scource += value * weight);
->>>>>>> b000cc4e
   }
 
   /**
