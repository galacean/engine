--- conflicted
+++ resolved
@@ -10,13 +10,8 @@
   _initializeOwner(owner: AnimationCurveOwner<V>);
 
   _lerpValue(src: V, dest: V, weight: number, out?: V): V;
-<<<<<<< HEAD
-  _additiveValue(additive: V, weight: number, sourceOut: V): V;
-  _copyValue(source: V, out?: V): V;
-=======
   _relativeBaseValue(base: V, srcOut: V): V;
   _additiveValue(additive: V, weight: number, srcOut: V): V;
   _copyValue(src: V, out?: V): V;
->>>>>>> b000cc4e
   _hermiteInterpolationValue(frame: Keyframe<V>, nextFrame: Keyframe<V>, t: number, dur: number, out?: V): V;
 }