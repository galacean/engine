import { BoolUpdateFlag } from "../BoolUpdateFlag";
import { Component } from "../Component";
import { Entity } from "../Entity";
import { ClassPool } from "../RenderPipeline/ClassPool";
import { Renderer } from "../Renderer";
import { Script } from "../Script";
import { Logger } from "../base/Logger";
import { assignmentClone, ignoreClone } from "../clone/CloneManager";
import { AnimatorController } from "./AnimatorController";
import { AnimatorState } from "./AnimatorState";
import { AnimatorStateTransition } from "./AnimatorTransition";
import { KeyframeValueType } from "./Keyframe";
import { AnimatorCullingMode } from "./enums/AnimatorCullingMode";
import { AnimatorLayerBlendingMode } from "./enums/AnimatorLayerBlendingMode";
import { AnimatorStatePlayState } from "./enums/AnimatorStatePlayState";
import { LayerState } from "./enums/LayerState";
import { AnimationCurveLayerOwner } from "./internal/AnimationCurveLayerOwner";
import { AnimationEventHandler } from "./internal/AnimationEventHandler";
import { AnimatorLayerData } from "./internal/AnimatorLayerData";
import { AnimatorStateData } from "./internal/AnimatorStateData";
import { AnimatorStatePlayData } from "./internal/AnimatorStatePlayData";
import { AnimationCurveOwner } from "./internal/animationCurveOwner/AnimationCurveOwner";

/**
 * The controller of the animation system.
 */
export class Animator extends Component {
  /** Culling mode of this Animator. */
  cullingMode: AnimatorCullingMode = AnimatorCullingMode.None;
  /** The playback speed of the Animator, 1.0 is normal playback speed. */
  @assignmentClone
  speed: number = 1.0;

  /** @internal */
  _playFrameCount: number = -1;
  /** @internal */
  _onUpdateIndex: number = -1;

  protected _animatorController: AnimatorController;

  @ignoreClone
  protected _controllerUpdateFlag: BoolUpdateFlag;
  @ignoreClone
  protected _updateMark: number = 0;

  @ignoreClone
  private _animatorLayersData: AnimatorLayerData[] = [];
  @ignoreClone
  private _curveOwnerPool: Record<number, Record<string, AnimationCurveOwner<KeyframeValueType>>> = Object.create(null);
  @ignoreClone
  private _animationEventHandlerPool: ClassPool<AnimationEventHandler> = new ClassPool(AnimationEventHandler);

  @ignoreClone
  private _tempAnimatorStateInfo: IAnimatorStateInfo = { layerIndex: -1, state: null };

  @ignoreClone
  private _controlledRenderers: Renderer[] = [];

  /**
   * All layers from the AnimatorController which belongs this Animator.
   */
  get animatorController(): AnimatorController {
    return this._animatorController;
  }

  set animatorController(animatorController: AnimatorController) {
    if (animatorController !== this._animatorController) {
      this._reset();
      this._controllerUpdateFlag && this._controllerUpdateFlag.destroy();
      this._controllerUpdateFlag = animatorController && animatorController._registerChangeFlag();
      this._animatorController = animatorController;
    }
  }

  /**
   * @internal
   */
  constructor(entity: Entity) {
    super(entity);
  }

  /**
   * Play a state by name.
   * @param stateName - The state name
   * @param layerIndex - The layer index(default -1). If layer is -1, play the first state with the given state name
   * @param normalizedTimeOffset - The time offset between 0 and 1(default 0)
   */
  play(stateName: string, layerIndex: number = -1, normalizedTimeOffset: number = 0): void {
    if (this._controllerUpdateFlag?.flag) {
      this._reset();
    }

    this._playFrameCount = this.engine.time.frameCount;

    const stateInfo = this._getAnimatorStateInfo(stateName, layerIndex);
    const { state, layerIndex: playLayerIndex } = stateInfo;

    if (!state) {
      return;
    }
    if (!state.clip) {
      Logger.warn(`The state named ${stateName} has no AnimationClip data.`);
      return;
    }

    const animatorLayerData = this._getAnimatorLayerData(playLayerIndex);
    const animatorStateData = this._getAnimatorStateData(stateName, state, animatorLayerData, playLayerIndex);

    this._preparePlay(animatorLayerData, state);

    animatorLayerData.layerState = LayerState.Playing;
    animatorLayerData.srcPlayData.reset(state, animatorStateData, state._getDuration() * normalizedTimeOffset);

    this.update(0);
  }

  /**
   * Create a cross fade from the current state to another state.
   * @param stateName - The state name
   * @param normalizedTransitionDuration - The duration of the transition (normalized)
   * @param layerIndex - The layer index(default -1). If layer is -1, play the first state with the given state name
   * @param normalizedTimeOffset - The time offset between 0 and 1(default 0)
   */
  crossFade(
    stateName: string,
    normalizedTransitionDuration: number,
    layerIndex: number = -1,
    normalizedTimeOffset: number = 0
  ): void {
    if (this._controllerUpdateFlag?.flag) {
      this._reset();
    }

    this._playFrameCount = this.engine.time.frameCount;

    const { state, layerIndex: playLayerIndex } = this._getAnimatorStateInfo(stateName, layerIndex);
    const { manuallyTransition } = this._getAnimatorLayerData(playLayerIndex);
    manuallyTransition.duration = normalizedTransitionDuration;
    manuallyTransition.offset = normalizedTimeOffset;
    manuallyTransition.destinationState = state;
    if (this._crossFadeByTransition(manuallyTransition, playLayerIndex)) {
      this.update(0);
    }
  }

  /**
   * Evaluates the animator component based on deltaTime.
   * @param deltaTime - The deltaTime when the animation update
   */
  update(deltaTime: number): void {
    let animationUpdate: boolean;
    if (this.cullingMode === AnimatorCullingMode.Complete) {
      animationUpdate = false;
      const controlledRenderers = this._controlledRenderers;
      for (let i = 0, n = controlledRenderers.length; i < n; i++) {
        if (!controlledRenderers[i].isCulled) {
          animationUpdate = true;
          break;
        }
      }
    } else {
      animationUpdate = true;
    }

    const { _animatorController: animatorController } = this;
    if (!animatorController) {
      return;
    }
    if (this._controllerUpdateFlag?.flag) {
      this._checkAutoPlay();
      return;
    }

    this._updateMark++;

    for (let i = 0, n = animatorController.layers.length; i < n; i++) {
      const animatorLayerData = this._getAnimatorLayerData(i);
      if (animatorLayerData.layerState === LayerState.Standby) {
        continue;
      }

      this._updateLayer(i, i === 0, deltaTime, animationUpdate);
    }
  }

  /**
   * Get the playing state from the target layerIndex.
   * @param layerIndex - The layer index
   */
  getCurrentAnimatorState(layerIndex: number): AnimatorState {
    return this._animatorLayersData[layerIndex]?.srcPlayData?.state;
  }

  /**
   * Get the state by name.
   * @param stateName - The state name
   * @param layerIndex - The layer index(default -1). If layer is -1, find the first state with the given state name
   */
  findAnimatorState(stateName: string, layerIndex: number = -1): AnimatorState {
    return this._getAnimatorStateInfo(stateName, layerIndex).state;
  }

  /**
   * @internal
   */
  override _onEnable(): void {
    this.animatorController && this._checkAutoPlay();
    this._entity.getComponentsIncludeChildren(Renderer, this._controlledRenderers);
  }

  /**
   * @internal
   */
  override _onEnableInScene(): void {
    this.scene._componentsManager.addOnUpdateAnimations(this);
  }
  /**
   * @internal
   */
  override _onDisableInScene(): void {
    this.scene._componentsManager.removeOnUpdateAnimations(this);
  }

  /**
   * @internal
   */
  _reset(): void {
    const { _curveOwnerPool: animationCurveOwners } = this;
    for (let instanceId in animationCurveOwners) {
      const propertyOwners = animationCurveOwners[instanceId];
      for (let property in propertyOwners) {
        const owner = propertyOwners[property];
        owner.revertDefaultValue();
      }
    }

    this._animatorLayersData.length = 0;
    this._curveOwnerPool = {};
    this._animationEventHandlerPool.resetPool();

    if (this._controllerUpdateFlag) {
      this._controllerUpdateFlag.flag = false;
    }
  }

  private _getAnimatorStateInfo(stateName: string, layerIndex: number): IAnimatorStateInfo {
    const { _animatorController: animatorController, _tempAnimatorStateInfo: stateInfo } = this;
    let state: AnimatorState = null;
    if (animatorController) {
      const layers = animatorController.layers;
      if (layerIndex === -1) {
        for (let i = 0, n = layers.length; i < n; i++) {
          state = layers[i].stateMachine.findStateByName(stateName);
          if (state) {
            layerIndex = i;
            break;
          }
        }
      } else {
        state = layers[layerIndex].stateMachine.findStateByName(stateName);
      }
    }
    stateInfo.layerIndex = layerIndex;
    stateInfo.state = state;
    return stateInfo;
  }

  private _getAnimatorStateData(
    stateName: string,
    animatorState: AnimatorState,
    animatorLayerData: AnimatorLayerData,
    layerIndex: number
  ): AnimatorStateData {
    const { animatorStateDataMap } = animatorLayerData;
    let animatorStateData = animatorStateDataMap[stateName];
    if (!animatorStateData) {
      animatorStateData = new AnimatorStateData();
      animatorStateDataMap[stateName] = animatorStateData;
<<<<<<< HEAD
      this._saveAnimatorStateData(animatorState, animatorStateData, animatorLayerData);
=======
      this._saveAnimatorStateData(animatorState, animatorStateData, animatorLayerData, layerIndex);
>>>>>>> 3c751a6e
      this._saveAnimatorEventHandlers(animatorState, animatorStateData);
    }
    return animatorStateData;
  }

  private _saveAnimatorStateData(
    animatorState: AnimatorState,
    animatorStateData: AnimatorStateData,
<<<<<<< HEAD
    animatorLayerData: AnimatorLayerData
  ): void {
    const { entity, _animationCurveOwners: animationCureOwners } = this;
    const { curveOwners } = animatorStateData;
    const { _curveBindings: curves } = animatorState.clip;
    const { layer, layerIndex } = animatorLayerData;
    const layerMask = layer.mask;
=======
    animatorLayerData: AnimatorLayerData,
    layerIndex: number
  ): void {
    const { entity, _curveOwnerPool: curveOwnerPool } = this;
    const { curveLayerOwner } = animatorStateData;
    const { _curveBindings: curves } = animatorState.clip;

    const { curveOwnerPool: layerCurveOwnerPool } = animatorLayerData;
>>>>>>> 3c751a6e

    for (let i = curves.length - 1; i >= 0; i--) {
      const curve = curves[i];
      const { relativePath } = curve;
      const targetEntity = curve.relativePath === "" ? entity : entity.findByPath(curve.relativePath);
      if (targetEntity) {
        const component = targetEntity.getComponent(curve.type);
        if (!component) {
          continue;
        }

        const { property } = curve;
        const { instanceId } = targetEntity;
<<<<<<< HEAD
        const propertyOwners = animationCureOwners[instanceId] || (animationCureOwners[instanceId] = {});
        const curveOwner =
          propertyOwners[property] || (propertyOwners[property] = curve._createCurveOwner(targetEntity));
        curveOwner.isActive[layerIndex] = true;
        if (layerMask?.pathCount > 0) {
          curveOwner.isActive[layerIndex] = layerMask.checkMaskActive(relativePath);
        }

        curveOwners[i] = curveOwner;
=======

        // Get owner
        const propertyOwners = (curveOwnerPool[instanceId] ||= Object.create(null));
        const owner = (propertyOwners[property] ||= curve._createCurveOwner(targetEntity, component));

        // Get layer owner
        const layerPropertyOwners = (layerCurveOwnerPool[instanceId] ||= Object.create(null));
        const layerOwner = (layerPropertyOwners[property] ||= curve._createCurveLayerOwner(owner));

        curveLayerOwner[i] = layerOwner;
>>>>>>> 3c751a6e
      } else {
        curveLayerOwner[i] = null;
        Logger.warn(`The entity don\'t have the child entity which path is ${curve.relativePath}.`);
      }
    }
  }

  private _saveAnimatorEventHandlers(state: AnimatorState, animatorStateData: AnimatorStateData): void {
    const eventHandlerPool = this._animationEventHandlerPool;
    const scripts = [];
    this._entity.getComponents(Script, scripts);
    const scriptCount = scripts.length;
    const { eventHandlers } = animatorStateData;
    const { events } = state.clip;

    eventHandlers.length = 0;
    for (let i = 0, n = events.length; i < n; i++) {
      const event = events[i];
      const eventHandler = eventHandlerPool.getFromPool();
      const funcName = event.functionName;
      const { handlers } = eventHandler;

      eventHandler.event = event;
      handlers.length = 0;
      for (let j = scriptCount - 1; j >= 0; j--) {
        const handler = <Function>scripts[j][funcName];
        handler && handlers.push(handler);
      }
      eventHandlers.push(eventHandler);
    }
  }

  private _clearCrossData(animatorLayerData: AnimatorLayerData): void {
    animatorLayerData.crossCurveMark++;
    animatorLayerData.crossLayerOwnerCollection.length = 0;
  }

  private _addCrossOwner(
    animatorLayerData: AnimatorLayerData,
    layerOwner: AnimationCurveLayerOwner,
    curCurveIndex: number,
    nextCurveIndex: number
  ): void {
    layerOwner.crossSrcCurveIndex = curCurveIndex;
    layerOwner.crossDestCurveIndex = nextCurveIndex;
    animatorLayerData.crossLayerOwnerCollection.push(layerOwner);
  }

  private _prepareCrossFading(animatorLayerData: AnimatorLayerData): void {
    // Add src cross curve data.
    this._prepareSrcCrossData(animatorLayerData, false);
    // Add dest cross curve data.
    this._prepareDestCrossData(animatorLayerData, false);
  }

  private _prepareStandbyCrossFading(animatorLayerData: AnimatorLayerData): void {
    // Standby have two sub state, one is never play, one is finished, never play srcPlayData.state is null.
    animatorLayerData.srcPlayData.state && this._prepareSrcCrossData(animatorLayerData, true);
    // Add dest cross curve data.
    this._prepareDestCrossData(animatorLayerData, true);
  }

  private _prepareFixedPoseCrossFading(animatorLayerData: AnimatorLayerData): void {
    const { crossLayerOwnerCollection } = animatorLayerData;

    // Save current cross curve data owner fixed pose.
    for (let i = crossLayerOwnerCollection.length - 1; i >= 0; i--) {
      const layerOwner = crossLayerOwnerCollection[i];
      if (!layerOwner) continue;
      layerOwner.curveOwner.saveFixedPoseValue();
      // Reset destCurveIndex When fixed pose crossFading again.
      layerOwner.crossDestCurveIndex = -1;
    }
    // prepare dest AnimatorState cross data.
    this._prepareDestCrossData(animatorLayerData, true);
  }

  private _prepareSrcCrossData(animatorLayerData: AnimatorLayerData, saveFixed: boolean): void {
    const { curveLayerOwner } = animatorLayerData.srcPlayData.stateData;
    for (let i = curveLayerOwner.length - 1; i >= 0; i--) {
      const layerOwner = curveLayerOwner[i];
      if (!layerOwner) continue;
      layerOwner.crossCurveMark = animatorLayerData.crossCurveMark;
      saveFixed && layerOwner.curveOwner.saveFixedPoseValue();
      this._addCrossOwner(animatorLayerData, layerOwner, i, -1);
    }
  }

  private _prepareDestCrossData(animatorLayerData: AnimatorLayerData, saveFixed: boolean): void {
    const { curveLayerOwner } = animatorLayerData.destPlayData.stateData;
    for (let i = curveLayerOwner.length - 1; i >= 0; i--) {
      const layerOwner = curveLayerOwner[i];
      if (!layerOwner) continue;
      if (layerOwner.crossCurveMark === animatorLayerData.crossCurveMark) {
        layerOwner.crossDestCurveIndex = i;
      } else {
        const owner = layerOwner.curveOwner;
        saveFixed && owner.saveFixedPoseValue();
        layerOwner.crossCurveMark = animatorLayerData.crossCurveMark;
        this._addCrossOwner(animatorLayerData, layerOwner, -1, i);
      }
    }
  }

  private _getAnimatorLayerData(layerIndex: number): AnimatorLayerData {
    let animatorLayerData = this._animatorLayersData[layerIndex];

    if (!animatorLayerData) {
      animatorLayerData = this._animatorLayersData[layerIndex] = new AnimatorLayerData(layerIndex);
      animatorLayerData.layer = this.animatorController.layers[layerIndex];
    }

    return animatorLayerData;
  }

  private _updateLayer(layerIndex: number, firstLayer: boolean, deltaTime: number, aniUpdate: boolean): void {
    let { blendingMode, weight } = this._animatorController.layers[layerIndex];
    const layerData = this._animatorLayersData[layerIndex];
<<<<<<< HEAD
    const { srcPlayData, destPlayData, crossFadeTransition } = layerData;
    const additive = blendingMode === AnimatorLayerBlendingMode.Additive;
    firstLayer && (weight = 1.0);
    //TODO: 任意情况都应该检查，后面要优化
    layerData.layerState !== LayerState.FixedCrossFading &&
      this._checkTransition(srcPlayData, crossFadeTransition, layerIndex);
=======
    const { srcPlayData, destPlayData } = layerData;
    const additive = blendingMode === AnimatorLayerBlendingMode.Additive;
    firstLayer && (weight = 1.0);
>>>>>>> 3c751a6e

    switch (layerData.layerState) {
      case LayerState.Playing:
        this._updatePlayingState(srcPlayData, layerData, layerIndex, weight, deltaTime, additive, aniUpdate);
        break;
      case LayerState.FixedCrossFading:
        this._updateCrossFadeFromPose(destPlayData, layerData, layerIndex, weight, deltaTime, additive, aniUpdate);
        break;
      case LayerState.CrossFading:
        this._updateCrossFade(srcPlayData, destPlayData, layerData, layerIndex, weight, deltaTime, additive, aniUpdate);
        break;
      case LayerState.Finished:
        this._updateFinishedState(srcPlayData, weight, additive, aniUpdate);
        break;
    }
  }

  private _updatePlayingState(
    playData: AnimatorStatePlayData,
    layerData: AnimatorLayerData,
    layerIndex: number,
    weight: number,
    delta: number,
    additive: boolean,
    aniUpdate: boolean
  ): void {
    const { curveLayerOwner, eventHandlers } = playData.stateData;
    const { state, playState: lastPlayState, clipTime: lastClipTime } = playData;
    const { transitions } = state;
    const { _curveBindings: curveBindings } = state.clip;

    const speed = state.speed * this.speed;
    playData.frameTime += speed * delta;

    playData.update(speed < 0);

    const { clipTime, playState } = playData;
    const finished = playState === AnimatorStatePlayState.Finished;

<<<<<<< HEAD
    for (let i = curveBindings.length - 1; i >= 0; i--) {
      const owner = curveOwners[i];
      owner &&
        owner.isActive[layerIndex] &&
        owner.evaluateAndApplyValue(curveBindings[i].curve, clipTime, weight, additive);
    }
=======
    if (aniUpdate || finished) {
      for (let i = curveBindings.length - 1; i >= 0; i--) {
        const layerOwner = curveLayerOwner[i];
        const owner = layerOwner?.curveOwner;

        if (!owner) continue;

        const curve = curveBindings[i].curve;
        if (curve.keys.length) {
          this._checkRevertOwner(owner, additive);
>>>>>>> 3c751a6e

          const value = owner.evaluateValue(curve, clipTime, additive);
          aniUpdate && owner.applyValue(value, weight, additive);
          finished && layerOwner.saveFinalValue();
        }
      }
    }

    if (playState === AnimatorStatePlayState.Finished) {
      layerData.layerState = LayerState.Finished;
    }
    eventHandlers.length && this._fireAnimationEvents(playData, eventHandlers, lastClipTime, clipTime);

    if (lastPlayState === AnimatorStatePlayState.UnStarted) {
      this._callAnimatorScriptOnEnter(state, layerIndex);
    }
    if (playState === AnimatorStatePlayState.Finished) {
      this._callAnimatorScriptOnExit(state, layerIndex);
    } else {
      this._callAnimatorScriptOnUpdate(state, layerIndex);
    }

    if (transitions.length) {
      const { layerState } = layerData;
      if (layerState !== LayerState.CrossFading && layerState !== LayerState.FixedCrossFading) {
        this._checkTransition(playData, transitions, layerIndex, lastClipTime, clipTime);
      }
    }
  }

  private _updateCrossFade(
    srcPlayData: AnimatorStatePlayData,
    destPlayData: AnimatorStatePlayData,
    layerData: AnimatorLayerData,
    layerIndex: number,
    weight: number,
    delta: number,
    additive: boolean,
    aniUpdate: boolean
  ) {
<<<<<<< HEAD
    const { _crossOwnerCollection: crossOwnerCollection } = this;
=======
    const { speed } = this;
    const { crossLayerOwnerCollection } = layerData;
>>>>>>> 3c751a6e
    const { _curveBindings: srcCurves } = srcPlayData.state.clip;
    const { state: srcState, stateData: srcStateData, playState: lastSrcPlayState } = srcPlayData;
    const { eventHandlers: srcEventHandlers } = srcStateData;
    const { state: destState, stateData: destStateData, playState: lastDstPlayState } = destPlayData;
    const { eventHandlers: destEventHandlers } = destStateData;
    const { _curveBindings: destCurves } = destState.clip;
    const { clipTime: lastSrcClipTime } = srcPlayData;
    const { clipTime: lastDestClipTime } = destPlayData;

    const duration = destState._getDuration() * layerData.crossFadeTransition.duration;
    let crossWeight = Math.abs(destPlayData.frameTime) / duration;
    (crossWeight >= 1.0 || duration === 0) && (crossWeight = 1.0);

    const srcSpeed = srcState.speed * speed;
    const destSpeed = destState.speed * speed;

    srcPlayData.frameTime += srcSpeed * delta;
    destPlayData.frameTime += destSpeed * delta;

    srcPlayData.update(srcSpeed < 0);
    destPlayData.update(destSpeed < 0);

    const { clipTime: srcClipTime, playState: srcPlayState } = srcPlayData;
    const { clipTime: destClipTime, playState: destPlayState } = destPlayData;
    const finished = destPlayData.playState === AnimatorStatePlayState.Finished;

    if (aniUpdate || finished) {
      for (let i = crossLayerOwnerCollection.length - 1; i >= 0; i--) {
        const layerOwner = crossLayerOwnerCollection[i];
        const owner = layerOwner?.curveOwner;

        if (!owner) continue;

        const srcCurveIndex = layerOwner.crossSrcCurveIndex;
        const destCurveIndex = layerOwner.crossDestCurveIndex;

        this._checkRevertOwner(owner, additive);

        const value = owner.evaluateCrossFadeValue(
          srcCurveIndex >= 0 ? srcCurves[srcCurveIndex].curve : null,
          destCurveIndex >= 0 ? destCurves[destCurveIndex].curve : null,
          srcClipTime,
          destClipTime,
          crossWeight,
          additive
        );
        aniUpdate && owner.applyValue(value, weight, additive);
        finished && layerOwner.saveFinalValue();
      }
    }

    this._updateCrossFadeData(layerData, crossWeight);

    srcEventHandlers.length && this._fireAnimationEvents(srcPlayData, srcEventHandlers, lastSrcClipTime, srcClipTime);
    destEventHandlers.length &&
      this._fireAnimationEvents(destPlayData, destEventHandlers, lastDestClipTime, destClipTime);

    if (lastSrcPlayState === AnimatorStatePlayState.UnStarted) {
      this._callAnimatorScriptOnEnter(srcState, layerIndex);
    }
    if (crossWeight === 1 || srcPlayState === AnimatorStatePlayState.Finished) {
      this._callAnimatorScriptOnExit(srcState, layerIndex);
    } else {
      this._callAnimatorScriptOnUpdate(srcState, layerIndex);
    }

    if (lastDstPlayState === AnimatorStatePlayState.UnStarted) {
      this._callAnimatorScriptOnEnter(destState, layerIndex);
    }
    if (destPlayState === AnimatorStatePlayState.Finished) {
      this._callAnimatorScriptOnExit(destState, layerIndex);
    } else {
      this._callAnimatorScriptOnUpdate(destState, layerIndex);
    }
<<<<<<< HEAD

    for (let i = crossOwnerCollection.length - 1; i >= 0; i--) {
      const crossOwner = crossOwnerCollection[i];
      const { crossSrcCurveIndex, crossDestCurveIndex, isActive } = crossOwner;
      isActive[layerIndex] &&
        crossOwner.crossFadeAndApplyValue(
          crossSrcCurveIndex >= 0 ? srcCurves[crossSrcCurveIndex].curve : null,
          crossDestCurveIndex >= 0 ? destCurves[crossDestCurveIndex].curve : null,
          srcClipTime,
          destClipTime,
          crossWeight,
          weight,
          additive
        );
    }
=======
>>>>>>> 3c751a6e
  }

  private _updateCrossFadeFromPose(
    destPlayData: AnimatorStatePlayData,
    layerData: AnimatorLayerData,
    layerIndex: number,
    weight: number,
    delta: number,
    additive: boolean,
    aniUpdate: boolean
  ) {
<<<<<<< HEAD
    const crossOwnerCollection = this._crossOwnerCollection;
=======
    const { crossLayerOwnerCollection } = layerData;
>>>>>>> 3c751a6e
    const { state, stateData, playState: lastPlayState } = destPlayData;
    const { eventHandlers } = stateData;
    const { _curveBindings: curveBindings } = state.clip;
    const { clipTime: lastDestClipTime } = destPlayData;

    const duration = state._getDuration() * layerData.crossFadeTransition.duration;
    let crossWeight = Math.abs(destPlayData.frameTime) / duration;
    (crossWeight >= 1.0 || duration === 0) && (crossWeight = 1.0);

    const speed = state.speed * this.speed;

    destPlayData.frameTime += speed * delta;
    destPlayData.update(speed < 0);

    const { clipTime: destClipTime, playState } = destPlayData;
    const finished = playState === AnimatorStatePlayState.Finished;

    // When the animator is culled (aniUpdate=false), if the play state has finished, the final value needs to be calculated and saved to be applied directly.
    if (aniUpdate || finished) {
      for (let i = crossLayerOwnerCollection.length - 1; i >= 0; i--) {
        const layerOwner = crossLayerOwnerCollection[i];
        const owner = layerOwner?.curveOwner;

        if (!owner) continue;

        const curveIndex = layerOwner.crossDestCurveIndex;

        this._checkRevertOwner(owner, additive);

        const value = layerOwner.curveOwner.crossFadeFromPoseAndApplyValue(
          curveIndex >= 0 ? curveBindings[curveIndex].curve : null,
          destClipTime,
          crossWeight,
          additive
        );
        aniUpdate && owner.applyValue(value, weight, additive);
        finished && layerOwner.saveFinalValue();
      }
    }

    this._updateCrossFadeData(layerData, crossWeight);

    //@todo: srcState is missing the judgment of the most recent period."
    eventHandlers.length && this._fireAnimationEvents(destPlayData, eventHandlers, lastDestClipTime, destClipTime);

    if (lastPlayState === AnimatorStatePlayState.UnStarted) {
      this._callAnimatorScriptOnEnter(state, layerIndex);
    }
    if (playState === AnimatorStatePlayState.Finished) {
      this._callAnimatorScriptOnExit(state, layerIndex);
    } else {
      this._callAnimatorScriptOnUpdate(state, layerIndex);
    }
  }

<<<<<<< HEAD
    for (let i = crossOwnerCollection.length - 1; i >= 0; i--) {
      const crossOwner = crossOwnerCollection[i];
      const { crossDestCurveIndex, isActive } = crossOwner;
      isActive[layerIndex] &&
        crossOwner.crossFadeFromPoseAndApplyValue(
          crossDestCurveIndex >= 0 ? curveBindings[crossDestCurveIndex].curve : null,
          destClipTime,
          crossWeight,
          layerWeight,
          additive
        );
=======
  private _updateFinishedState(
    playData: AnimatorStatePlayData,
    weight: number,
    additive: boolean,
    aniUpdate: boolean
  ): void {
    if (!aniUpdate) {
      return;
    }

    const { curveLayerOwner } = playData.stateData;
    const { _curveBindings: curveBindings } = playData.state.clip;

    for (let i = curveBindings.length - 1; i >= 0; i--) {
      const layerOwner = curveLayerOwner[i];
      const owner = layerOwner?.curveOwner;

      if (!owner) continue;

      this._checkRevertOwner(owner, additive);

      owner.applyValue(layerOwner.finalValue, weight, additive);
>>>>>>> 3c751a6e
    }
  }

  private _updateCrossFadeData(layerData: AnimatorLayerData, crossWeight: number): void {
    const { destPlayData } = layerData;
    if (crossWeight === 1.0) {
      if (destPlayData.playState === AnimatorStatePlayState.Finished) {
        layerData.layerState = LayerState.Finished;
      } else {
        layerData.layerState = LayerState.Playing;
      }
      layerData.switchPlayData();
      layerData.crossFadeTransition = null;
    }
  }

  private _preparePlay(layerData: AnimatorLayerData, playState: AnimatorState): void {
    if (layerData.layerState === LayerState.Playing) {
      const srcPlayData = layerData.srcPlayData;
      if (srcPlayData.state !== playState) {
        const { curveLayerOwner } = srcPlayData.stateData;
        for (let i = curveLayerOwner.length - 1; i >= 0; i--) {
          curveLayerOwner[i]?.curveOwner.revertDefaultValue();
        }
      }
    } else {
      // layerState is CrossFading, FixedCrossFading, Standby, Finished
      const { crossLayerOwnerCollection } = layerData;
      for (let i = crossLayerOwnerCollection.length - 1; i >= 0; i--) {
        crossLayerOwnerCollection[i].curveOwner.revertDefaultValue();
      }
    }
  }

  private _checkTransition(
    playState: AnimatorStatePlayData,
    transitions: Readonly<AnimatorStateTransition[]>,
    layerIndex: number,
    lastClipTime: number,
    clipTime: number
  ) {
    const { state } = playState;
    const clipDuration = state.clip.length;

    if (this.speed * state.speed >= 0) {
      if (clipTime < lastClipTime) {
        this._checkSubTransition(playState, transitions, layerIndex, lastClipTime, state.clipEndTime * clipDuration);
        playState.currentTransitionIndex = 0;
        this._checkSubTransition(playState, transitions, layerIndex, state.clipStartTime * clipDuration, clipTime);
      } else {
        this._checkSubTransition(playState, transitions, layerIndex, lastClipTime, clipTime);
      }
    } else {
      if (clipTime > lastClipTime) {
        this._checkBackwardsSubTransition(
          playState,
          transitions,
          layerIndex,
          lastClipTime,
          state.clipStartTime * clipDuration
        );
        playState.currentTransitionIndex = transitions.length - 1;
        this._checkBackwardsSubTransition(
          playState,
          transitions,
          layerIndex,
          clipTime,
          state.clipEndTime * clipDuration
        );
      } else {
        this._checkBackwardsSubTransition(playState, transitions, layerIndex, lastClipTime, clipTime);
      }
    }
  }

  private _checkSubTransition(
    playState: AnimatorStatePlayData,
    transitions: Readonly<AnimatorStateTransition[]>,
    layerIndex: number,
    lastClipTime: number,
    curClipTime: number
  ) {
    let transitionIndex = playState.currentTransitionIndex;
    const duration = playState.state._getDuration();
    for (let n = transitions.length; transitionIndex < n; transitionIndex++) {
      const transition = transitions[transitionIndex];
      const exitTime = transition.exitTime * duration;
      if (exitTime > curClipTime) {
        break;
      }

      if (exitTime >= lastClipTime) {
        this._crossFadeByTransition(transition, layerIndex);
        playState.currentTransitionIndex = Math.min(transitionIndex + 1, n - 1);
      }
    }
  }

  private _checkBackwardsSubTransition(
    playState: AnimatorStatePlayData,
    transitions: Readonly<AnimatorStateTransition[]>,
    layerIndex: number,
    lastClipTime: number,
    curClipTime: number
  ) {
    let transitionIndex = playState.currentTransitionIndex;
    const duration = playState.state._getDuration();
    for (; transitionIndex >= 0; transitionIndex--) {
      const transition = transitions[transitionIndex];
      const exitTime = transition.exitTime * duration;
      if (exitTime < curClipTime) {
        break;
      }

      if (exitTime <= lastClipTime) {
        this._crossFadeByTransition(transition, layerIndex);
        playState.currentTransitionIndex = Math.max(transitionIndex - 1, 0);
      }
    }
  }

  private _crossFadeByTransition(transition: AnimatorStateTransition, layerIndex: number): boolean {
    const crossState = transition.destinationState;
    if (!crossState) {
      return false;
    }
    if (!crossState.clip) {
      Logger.warn(`The state named ${name} has no AnimationClip data.`);
      return false;
    }

    const animatorLayerData = this._getAnimatorLayerData(layerIndex);
    const layerState = animatorLayerData.layerState;
    const { destPlayData } = animatorLayerData;

    const animatorStateData = this._getAnimatorStateData(crossState.name, crossState, animatorLayerData, layerIndex);
    const duration = crossState._getDuration();
    const offset = duration * transition.offset;
    destPlayData.reset(crossState, animatorStateData, offset);

    switch (layerState) {
      case LayerState.Standby:
      case LayerState.Finished:
        animatorLayerData.layerState = LayerState.FixedCrossFading;
        this._clearCrossData(animatorLayerData);
        this._prepareStandbyCrossFading(animatorLayerData);
        break;
      case LayerState.Playing:
        animatorLayerData.layerState = LayerState.CrossFading;
        this._clearCrossData(animatorLayerData);
        this._prepareCrossFading(animatorLayerData);
        break;
      case LayerState.CrossFading:
        animatorLayerData.layerState = LayerState.FixedCrossFading;
        this._prepareFixedPoseCrossFading(animatorLayerData);
        break;
      case LayerState.FixedCrossFading:
        this._prepareFixedPoseCrossFading(animatorLayerData);
        break;
    }

    animatorLayerData.crossFadeTransition = transition;

    return true;
  }

  private _fireAnimationEvents(
    playState: AnimatorStatePlayData,
    eventHandlers: AnimationEventHandler[],
    lastClipTime: number,
    clipTime: number
  ): void {
    const { state } = playState;
    const clipDuration = state.clip.length;

    if (this.speed * state.speed >= 0) {
      if (clipTime < lastClipTime) {
        this._fireSubAnimationEvents(playState, eventHandlers, lastClipTime, state.clipEndTime * clipDuration);
        playState.currentEventIndex = 0;
        this._fireSubAnimationEvents(playState, eventHandlers, state.clipStartTime * clipDuration, clipTime);
      } else {
        this._fireSubAnimationEvents(playState, eventHandlers, lastClipTime, clipTime);
      }
    } else {
      if (clipTime > lastClipTime) {
        this._fireBackwardSubAnimationEvents(
          playState,
          eventHandlers,
          lastClipTime,
          state.clipStartTime * clipDuration
        );
        playState.currentEventIndex = eventHandlers.length - 1;
        this._fireBackwardSubAnimationEvents(playState, eventHandlers, state.clipEndTime * clipDuration, clipTime);
      } else {
        this._fireBackwardSubAnimationEvents(playState, eventHandlers, lastClipTime, clipTime);
      }
    }
  }

  private _fireSubAnimationEvents(
    playState: AnimatorStatePlayData,
    eventHandlers: AnimationEventHandler[],
    lastClipTime: number,
    curClipTime: number
  ): void {
    let eventIndex = playState.currentEventIndex;
    for (let n = eventHandlers.length; eventIndex < n; eventIndex++) {
      const eventHandler = eventHandlers[eventIndex];
      const { time, parameter } = eventHandler.event;

      if (time > curClipTime) {
        break;
      }

      const { handlers } = eventHandler;
      if (time >= lastClipTime) {
        for (let j = handlers.length - 1; j >= 0; j--) {
          handlers[j](parameter);
        }
        playState.currentEventIndex = Math.min(eventIndex + 1, n - 1);
      }
    }
  }

  private _fireBackwardSubAnimationEvents(
    playState: AnimatorStatePlayData,
    eventHandlers: AnimationEventHandler[],
    lastClipTime: number,
    curClipTime: number
  ): void {
    let eventIndex = playState.currentEventIndex;
    for (; eventIndex >= 0; eventIndex--) {
      const eventHandler = eventHandlers[eventIndex];
      const { time, parameter } = eventHandler.event;

      if (time < curClipTime) {
        break;
      }

      if (time <= lastClipTime) {
        const { handlers } = eventHandler;
        for (let j = handlers.length - 1; j >= 0; j--) {
          handlers[j](parameter);
        }
        playState.currentEventIndex = Math.max(eventIndex - 1, 0);
      }
    }
  }

  private _callAnimatorScriptOnEnter(state: AnimatorState, layerIndex: number): void {
    const scripts = state._onStateEnterScripts;
    for (let i = 0, n = scripts.length; i < n; i++) {
      scripts[i].onStateEnter(this, state, layerIndex);
    }
  }

  private _callAnimatorScriptOnUpdate(state: AnimatorState, layerIndex: number): void {
    const scripts = state._onStateUpdateScripts;
    for (let i = 0, n = scripts.length; i < n; i++) {
      scripts[i].onStateUpdate(this, state, layerIndex);
    }
  }

  private _callAnimatorScriptOnExit(state: AnimatorState, layerIndex: number): void {
    const scripts = state._onStateExitScripts;
    for (let i = 0, n = scripts.length; i < n; i++) {
      scripts[i].onStateExit(this, state, layerIndex);
    }
  }

  private _checkAutoPlay(): void {
    const { layers } = this._animatorController;
    for (let i = 0, n = layers.length; i < n; ++i) {
      const stateMachine = layers[i].stateMachine;
      if (stateMachine?.defaultState) {
        this.play(stateMachine.defaultState.name, i);
      }
    }
  }

  private _checkRevertOwner(owner: AnimationCurveOwner<KeyframeValueType>, additive: boolean): void {
    if (additive && owner.updateMark !== this._updateMark) {
      owner.revertDefaultValue();
    }
    owner.updateMark = this._updateMark;
  }
}

interface IAnimatorStateInfo {
  layerIndex: number;
  state: AnimatorState;
}<|MERGE_RESOLUTION|>--- conflicted
+++ resolved
@@ -276,11 +276,7 @@
     if (!animatorStateData) {
       animatorStateData = new AnimatorStateData();
       animatorStateDataMap[stateName] = animatorStateData;
-<<<<<<< HEAD
-      this._saveAnimatorStateData(animatorState, animatorStateData, animatorLayerData);
-=======
       this._saveAnimatorStateData(animatorState, animatorStateData, animatorLayerData, layerIndex);
->>>>>>> 3c751a6e
       this._saveAnimatorEventHandlers(animatorState, animatorStateData);
     }
     return animatorStateData;
@@ -289,24 +285,15 @@
   private _saveAnimatorStateData(
     animatorState: AnimatorState,
     animatorStateData: AnimatorStateData,
-<<<<<<< HEAD
-    animatorLayerData: AnimatorLayerData
-  ): void {
-    const { entity, _animationCurveOwners: animationCureOwners } = this;
-    const { curveOwners } = animatorStateData;
-    const { _curveBindings: curves } = animatorState.clip;
-    const { layer, layerIndex } = animatorLayerData;
-    const layerMask = layer.mask;
-=======
     animatorLayerData: AnimatorLayerData,
     layerIndex: number
   ): void {
-    const { entity, _curveOwnerPool: curveOwnerPool } = this;
+    const { entity, _curveOwnerPool: curveOwnerPool, _animatorController: animatorController } = this;
+    let { mask } = animatorController.layers[layerIndex];
     const { curveLayerOwner } = animatorStateData;
     const { _curveBindings: curves } = animatorState.clip;
 
     const { curveOwnerPool: layerCurveOwnerPool } = animatorLayerData;
->>>>>>> 3c751a6e
 
     for (let i = curves.length - 1; i >= 0; i--) {
       const curve = curves[i];
@@ -320,17 +307,6 @@
 
         const { property } = curve;
         const { instanceId } = targetEntity;
-<<<<<<< HEAD
-        const propertyOwners = animationCureOwners[instanceId] || (animationCureOwners[instanceId] = {});
-        const curveOwner =
-          propertyOwners[property] || (propertyOwners[property] = curve._createCurveOwner(targetEntity));
-        curveOwner.isActive[layerIndex] = true;
-        if (layerMask?.pathCount > 0) {
-          curveOwner.isActive[layerIndex] = layerMask.checkMaskActive(relativePath);
-        }
-
-        curveOwners[i] = curveOwner;
-=======
 
         // Get owner
         const propertyOwners = (curveOwnerPool[instanceId] ||= Object.create(null));
@@ -340,8 +316,11 @@
         const layerPropertyOwners = (layerCurveOwnerPool[instanceId] ||= Object.create(null));
         const layerOwner = (layerPropertyOwners[property] ||= curve._createCurveLayerOwner(owner));
 
+        if (mask?.pathCount > 0) {
+          layerOwner.isActive = mask.checkMaskActive(relativePath);
+        }
+
         curveLayerOwner[i] = layerOwner;
->>>>>>> 3c751a6e
       } else {
         curveLayerOwner[i] = null;
         Logger.warn(`The entity don\'t have the child entity which path is ${curve.relativePath}.`);
@@ -448,11 +427,7 @@
 
   private _getAnimatorLayerData(layerIndex: number): AnimatorLayerData {
     let animatorLayerData = this._animatorLayersData[layerIndex];
-
-    if (!animatorLayerData) {
-      animatorLayerData = this._animatorLayersData[layerIndex] = new AnimatorLayerData(layerIndex);
-      animatorLayerData.layer = this.animatorController.layers[layerIndex];
-    }
+    animatorLayerData || (this._animatorLayersData[layerIndex] = animatorLayerData = new AnimatorLayerData());
 
     return animatorLayerData;
   }
@@ -460,18 +435,9 @@
   private _updateLayer(layerIndex: number, firstLayer: boolean, deltaTime: number, aniUpdate: boolean): void {
     let { blendingMode, weight } = this._animatorController.layers[layerIndex];
     const layerData = this._animatorLayersData[layerIndex];
-<<<<<<< HEAD
-    const { srcPlayData, destPlayData, crossFadeTransition } = layerData;
-    const additive = blendingMode === AnimatorLayerBlendingMode.Additive;
-    firstLayer && (weight = 1.0);
-    //TODO: 任意情况都应该检查，后面要优化
-    layerData.layerState !== LayerState.FixedCrossFading &&
-      this._checkTransition(srcPlayData, crossFadeTransition, layerIndex);
-=======
     const { srcPlayData, destPlayData } = layerData;
     const additive = blendingMode === AnimatorLayerBlendingMode.Additive;
     firstLayer && (weight = 1.0);
->>>>>>> 3c751a6e
 
     switch (layerData.layerState) {
       case LayerState.Playing:
@@ -511,25 +477,16 @@
     const { clipTime, playState } = playData;
     const finished = playState === AnimatorStatePlayState.Finished;
 
-<<<<<<< HEAD
-    for (let i = curveBindings.length - 1; i >= 0; i--) {
-      const owner = curveOwners[i];
-      owner &&
-        owner.isActive[layerIndex] &&
-        owner.evaluateAndApplyValue(curveBindings[i].curve, clipTime, weight, additive);
-    }
-=======
     if (aniUpdate || finished) {
       for (let i = curveBindings.length - 1; i >= 0; i--) {
         const layerOwner = curveLayerOwner[i];
         const owner = layerOwner?.curveOwner;
 
-        if (!owner) continue;
+        if (!owner || !layerOwner.isActive) continue;
 
         const curve = curveBindings[i].curve;
         if (curve.keys.length) {
           this._checkRevertOwner(owner, additive);
->>>>>>> 3c751a6e
 
           const value = owner.evaluateValue(curve, clipTime, additive);
           aniUpdate && owner.applyValue(value, weight, additive);
@@ -570,12 +527,8 @@
     additive: boolean,
     aniUpdate: boolean
   ) {
-<<<<<<< HEAD
-    const { _crossOwnerCollection: crossOwnerCollection } = this;
-=======
     const { speed } = this;
     const { crossLayerOwnerCollection } = layerData;
->>>>>>> 3c751a6e
     const { _curveBindings: srcCurves } = srcPlayData.state.clip;
     const { state: srcState, stateData: srcStateData, playState: lastSrcPlayState } = srcPlayData;
     const { eventHandlers: srcEventHandlers } = srcStateData;
@@ -650,24 +603,6 @@
     } else {
       this._callAnimatorScriptOnUpdate(destState, layerIndex);
     }
-<<<<<<< HEAD
-
-    for (let i = crossOwnerCollection.length - 1; i >= 0; i--) {
-      const crossOwner = crossOwnerCollection[i];
-      const { crossSrcCurveIndex, crossDestCurveIndex, isActive } = crossOwner;
-      isActive[layerIndex] &&
-        crossOwner.crossFadeAndApplyValue(
-          crossSrcCurveIndex >= 0 ? srcCurves[crossSrcCurveIndex].curve : null,
-          crossDestCurveIndex >= 0 ? destCurves[crossDestCurveIndex].curve : null,
-          srcClipTime,
-          destClipTime,
-          crossWeight,
-          weight,
-          additive
-        );
-    }
-=======
->>>>>>> 3c751a6e
   }
 
   private _updateCrossFadeFromPose(
@@ -679,11 +614,7 @@
     additive: boolean,
     aniUpdate: boolean
   ) {
-<<<<<<< HEAD
-    const crossOwnerCollection = this._crossOwnerCollection;
-=======
     const { crossLayerOwnerCollection } = layerData;
->>>>>>> 3c751a6e
     const { state, stateData, playState: lastPlayState } = destPlayData;
     const { eventHandlers } = stateData;
     const { _curveBindings: curveBindings } = state.clip;
@@ -739,19 +670,6 @@
     }
   }
 
-<<<<<<< HEAD
-    for (let i = crossOwnerCollection.length - 1; i >= 0; i--) {
-      const crossOwner = crossOwnerCollection[i];
-      const { crossDestCurveIndex, isActive } = crossOwner;
-      isActive[layerIndex] &&
-        crossOwner.crossFadeFromPoseAndApplyValue(
-          crossDestCurveIndex >= 0 ? curveBindings[crossDestCurveIndex].curve : null,
-          destClipTime,
-          crossWeight,
-          layerWeight,
-          additive
-        );
-=======
   private _updateFinishedState(
     playData: AnimatorStatePlayData,
     weight: number,
@@ -774,7 +692,6 @@
       this._checkRevertOwner(owner, additive);
 
       owner.applyValue(layerOwner.finalValue, weight, additive);
->>>>>>> 3c751a6e
     }
   }
 
