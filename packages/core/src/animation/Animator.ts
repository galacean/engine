import { BoolUpdateFlag } from "../BoolUpdateFlag";
import { Component } from "../Component";
import { Entity } from "../Entity";
import { Renderer } from "../Renderer";
import { Script } from "../Script";
import { Logger } from "../base/Logger";
import { assignmentClone, ignoreClone } from "../clone/CloneManager";
import { ClearableObjectPool } from "../utils/ClearableObjectPool";
import { AnimatorController } from "./AnimatorController";
import { AnimatorState } from "./AnimatorState";
import { AnimatorStateTransition } from "./AnimatorStateTransition";
import { KeyframeValueType } from "./Keyframe";
import { AnimatorCullingMode } from "./enums/AnimatorCullingMode";
import { AnimatorLayerBlendingMode } from "./enums/AnimatorLayerBlendingMode";
import { AnimatorStatePlayState } from "./enums/AnimatorStatePlayState";
import { LayerState } from "./enums/LayerState";
import { AnimationCurveLayerOwner } from "./internal/AnimationCurveLayerOwner";
import { AnimationEventHandler } from "./internal/AnimationEventHandler";
import { AnimatorLayerData } from "./internal/AnimatorLayerData";
import { AnimatorStateData } from "./internal/AnimatorStateData";
import { AnimatorStatePlayData } from "./internal/AnimatorStatePlayData";
import { AnimationCurveOwner } from "./internal/animationCurveOwner/AnimationCurveOwner";
import { AnimatorConditionMode } from "./enums/AnimatorConditionMode";
import { AnimatorControllerLayer } from "./AnimatorControllerLayer";
import { AnimatorControllerParameter, AnimatorControllerParameterValueType } from "./AnimatorControllerParameter";

/**
 * The controller of the animation system.
 */
export class Animator extends Component {
  /** Culling mode of this Animator. */
  cullingMode: AnimatorCullingMode = AnimatorCullingMode.None;
  /** The playback speed of the Animator, 1.0 is normal playback speed. */
  @assignmentClone
  speed: number = 1.0;

  /** @internal */
  _playFrameCount: number = -1;
  /** @internal */
  _onUpdateIndex: number = -1;

  protected _animatorController: AnimatorController;

  @ignoreClone
  protected _controllerUpdateFlag: BoolUpdateFlag;
  @ignoreClone
  protected _updateMark: number = 0;

  @ignoreClone
  private _animatorLayersData: AnimatorLayerData[] = [];
  @ignoreClone
  private _curveOwnerPool: Record<number, Record<string, AnimationCurveOwner<KeyframeValueType>>> = Object.create(null);
  @ignoreClone
  private _animationEventHandlerPool = new ClearableObjectPool(AnimationEventHandler);

  @ignoreClone
  private _tempAnimatorStateInfo: IAnimatorStateInfo = { layerIndex: -1, state: null };

  @ignoreClone
  private _controlledRenderers: Renderer[] = [];

  /**
   * All layers from the AnimatorController which belongs this Animator.
   */
  get animatorController(): AnimatorController {
    return this._animatorController;
  }

  set animatorController(animatorController: AnimatorController) {
    if (animatorController !== this._animatorController) {
      this._reset();
      this._controllerUpdateFlag && this._controllerUpdateFlag.destroy();
      this._controllerUpdateFlag = animatorController && animatorController._registerChangeFlag();
      this._animatorController = animatorController;
    }
  }

  /**
   * The layers in the animator's controller.
   */
  get layers(): Readonly<AnimatorControllerLayer[]> {
    return this._animatorController?._layers;
  }

  /**
   * The parameters in the animator's controller.
   */
  get parameters(): Readonly<AnimatorControllerParameter[]> {
    return this._animatorController?._parameters;
  }

  /**
   * @internal
   */
  constructor(entity: Entity) {
    super(entity);
  }

  /**
   * Play a state by name.
   * @param stateName - The state name
   * @param layerIndex - The layer index(default -1). If layer is -1, play the first state with the given state name
   * @param normalizedTimeOffset - The time offset between 0 and 1(default 0)
   */
  play(stateName: string, layerIndex: number = -1, normalizedTimeOffset: number = 0): void {
    if (this._controllerUpdateFlag?.flag) {
      this._reset();
    }

    const stateInfo = this._getAnimatorStateInfo(stateName, layerIndex);
    const { state, layerIndex: playLayerIndex } = stateInfo;

    if (!state) {
      return;
    }

<<<<<<< HEAD
    if (this._playState(state, playLayerIndex, normalizedTimeOffset)) {
      this._playFrameCount = this.engine.time.frameCount;
      this.update(0);
    }
=======
    animatorLayerData.layerState = LayerState.Playing;
    animatorLayerData.srcPlayData.reset(state, animatorStateData, state._getDuration() * normalizedTimeOffset);

    this._playFrameCount = this.engine.time.frameCount;
    this.update(0);
>>>>>>> 11de4319
  }

  /**
   * Create a cross fade from the current state to another state.
   * @param stateName - The state name
   * @param normalizedTransitionDuration - The duration of the transition (normalized)
   * @param layerIndex - The layer index(default -1). If layer is -1, play the first state with the given state name
   * @param normalizedTimeOffset - The time offset between 0 and 1(default 0)
   */
  crossFade(
    stateName: string,
    normalizedTransitionDuration: number,
    layerIndex: number = -1,
    normalizedTimeOffset: number = 0
  ): void {
    const { state, layerIndex: playLayerIndex } = this._getAnimatorStateInfo(stateName, layerIndex);
    const { manuallyTransition } = this._getAnimatorLayerData(playLayerIndex);
    manuallyTransition.duration = normalizedTransitionDuration;
    manuallyTransition.offset = normalizedTimeOffset;
    manuallyTransition.destinationState = state;

    if (this._crossFadeByTransition(manuallyTransition, playLayerIndex)) {
      this._playFrameCount = this.engine.time.frameCount;
      this.update(0);
    }
  }

  /**
   * Evaluates the animator component based on deltaTime.
   * @param deltaTime - The deltaTime when the animation update
   */
  update(deltaTime: number): void {
    let animationUpdate: boolean;
    if (this.cullingMode === AnimatorCullingMode.Complete) {
      animationUpdate = false;
      const controlledRenderers = this._controlledRenderers;
      for (let i = 0, n = controlledRenderers.length; i < n; i++) {
        if (!controlledRenderers[i].isCulled) {
          animationUpdate = true;
          break;
        }
      }
    } else {
      animationUpdate = true;
    }

    const { _animatorController: animatorController } = this;
    if (!animatorController) {
      return;
    }

    this._updateMark++;

    const layers = animatorController.layers;
    for (let i = 0, n = layers.length; i < n; i++) {
<<<<<<< HEAD
      this._updateLayer(i, deltaTime, animationUpdate);
=======
      this._updateLayer(i, i === 0, deltaTime, animationUpdate);
>>>>>>> 11de4319
    }
  }

  /**
   * Get the playing state from the target layerIndex.
   * @param layerIndex - The layer index
   */
  getCurrentAnimatorState(layerIndex: number): AnimatorState {
    return this._animatorLayersData[layerIndex]?.srcPlayData?.state;
  }

  /**
   * Get the state by name.
   * @param stateName - The state name
   * @param layerIndex - The layer index(default -1). If layer is -1, find the first state with the given state name
   */
  findAnimatorState(stateName: string, layerIndex: number = -1): AnimatorState {
    return this._getAnimatorStateInfo(stateName, layerIndex).state;
  }

  /**
   * Get the layer by name.
   * @param name - The layer's name.
   */
  findLayerByName(name: string): AnimatorControllerLayer {
    return this._animatorController?._layersMap[name];
  }

  /**
   * Get the parameter by name from animatorController.
   * @param name - The name of the parameter
   */
  getParameter(name: string): AnimatorControllerParameter {
    return this._animatorController?._parametersMap[name] ?? null;
  }

  /**
   * @internal
   */
  override _onEnable(): void {
    this.animatorController && this._checkEntryState();
    this._entity.getComponentsIncludeChildren(Renderer, this._controlledRenderers);
  }

  /**
   * @internal
   */
  override _onEnableInScene(): void {
    this.scene._componentsManager.addOnUpdateAnimations(this);
  }
  /**
   * @internal
   */
  override _onDisableInScene(): void {
    this.scene._componentsManager.removeOnUpdateAnimations(this);
  }

  /**
   * @internal
   */
  _reset(): void {
    const { _curveOwnerPool: animationCurveOwners } = this;
    for (let instanceId in animationCurveOwners) {
      const propertyOwners = animationCurveOwners[instanceId];
      for (let property in propertyOwners) {
        const owner = propertyOwners[property];
        owner.revertDefaultValue();
      }
    }

    this._animatorLayersData.length = 0;
    this._curveOwnerPool = {};
    this._animationEventHandlerPool.clear();

    if (this._controllerUpdateFlag) {
      this._controllerUpdateFlag.flag = false;
    }
  }

  private _getAnimatorStateInfo(stateName: string, layerIndex: number): IAnimatorStateInfo {
    const { _animatorController: animatorController, _tempAnimatorStateInfo: stateInfo } = this;
    let state: AnimatorState = null;
    if (animatorController) {
      const layers = animatorController.layers;
      if (layerIndex === -1) {
        for (let i = 0, n = layers.length; i < n; i++) {
          state = layers[i].stateMachine.findStateByName(stateName);
          if (state) {
            layerIndex = i;
            break;
          }
        }
      } else {
        state = layers[layerIndex].stateMachine.findStateByName(stateName);
      }
    }
    stateInfo.layerIndex = layerIndex;
    stateInfo.state = state;
    return stateInfo;
  }

  private _getAnimatorStateData(
    stateName: string,
    animatorState: AnimatorState,
    animatorLayerData: AnimatorLayerData,
    layerIndex: number
  ): AnimatorStateData {
    const { animatorStateDataMap } = animatorLayerData;
    let animatorStateData = animatorStateDataMap[stateName];
    if (!animatorStateData) {
      animatorStateData = new AnimatorStateData();
      animatorStateDataMap[stateName] = animatorStateData;
      this._saveAnimatorStateData(animatorState, animatorStateData, animatorLayerData, layerIndex);
      this._saveAnimatorEventHandlers(animatorState, animatorStateData);
    }
    return animatorStateData;
  }

  private _saveAnimatorStateData(
    animatorState: AnimatorState,
    animatorStateData: AnimatorStateData,
    animatorLayerData: AnimatorLayerData,
    layerIndex: number
  ): void {
    const { entity, _curveOwnerPool: curveOwnerPool } = this;
    let { mask } = this._animatorController.layers[layerIndex];
    const { curveLayerOwner } = animatorStateData;
    const { _curveBindings: curves } = animatorState.clip;

    const { curveOwnerPool: layerCurveOwnerPool } = animatorLayerData;

    for (let i = curves.length - 1; i >= 0; i--) {
      const curve = curves[i];
      const { relativePath } = curve;
      const targetEntity = curve.relativePath === "" ? entity : entity.findByPath(curve.relativePath);
      if (targetEntity) {
        const component =
          curve.typeIndex > 0
            ? targetEntity.getComponents(curve.type, AnimationCurveOwner._components)[curve.typeIndex]
            : targetEntity.getComponent(curve.type);

        if (!component) {
          continue;
        }

        const { property } = curve;
        const { instanceId } = component;
        // Get owner
        const propertyOwners = (curveOwnerPool[instanceId] ||= <Record<string, AnimationCurveOwner<KeyframeValueType>>>(
          Object.create(null)
        ));
        const owner = (propertyOwners[property] ||= curve._createCurveOwner(targetEntity, component));

        // Get layer owner
        const layerPropertyOwners = (layerCurveOwnerPool[instanceId] ||= <Record<string, AnimationCurveLayerOwner>>(
          Object.create(null)
        ));
        const layerOwner = (layerPropertyOwners[property] ||= curve._createCurveLayerOwner(owner));

        if (mask && mask.pathMasks.length) {
          layerOwner.isActive = mask.getPathMask(relativePath)?.active ?? true;
        }

        curveLayerOwner[i] = layerOwner;
      } else {
        curveLayerOwner[i] = null;
        Logger.warn(`The entity don\'t have the child entity which path is ${curve.relativePath}.`);
      }
    }
  }

  private _saveAnimatorEventHandlers(state: AnimatorState, animatorStateData: AnimatorStateData): void {
    const eventHandlerPool = this._animationEventHandlerPool;
    const scripts = [];
    const { eventHandlers } = animatorStateData;

    const clipChangedListener = () => {
      this._entity.getComponents(Script, scripts);
      const scriptCount = scripts.length;
      const { events } = state.clip;
      eventHandlers.length = 0;
      for (let i = 0, n = events.length; i < n; i++) {
        const event = events[i];
        const eventHandler = eventHandlerPool.get();
        const funcName = event.functionName;
        const { handlers } = eventHandler;

        eventHandler.event = event;
        handlers.length = 0;
        for (let j = scriptCount - 1; j >= 0; j--) {
          const handler = <Function>scripts[j][funcName];
          handler && handlers.push(handler);
        }
        eventHandlers.push(eventHandler);
      }
    };
    clipChangedListener();
    state._updateFlagManager.addListener(clipChangedListener);
  }

  private _clearCrossData(animatorLayerData: AnimatorLayerData): void {
    animatorLayerData.crossCurveMark++;
    animatorLayerData.crossLayerOwnerCollection.length = 0;
  }

  private _addCrossOwner(
    animatorLayerData: AnimatorLayerData,
    layerOwner: AnimationCurveLayerOwner,
    curCurveIndex: number,
    nextCurveIndex: number
  ): void {
    layerOwner.crossSrcCurveIndex = curCurveIndex;
    layerOwner.crossDestCurveIndex = nextCurveIndex;
    animatorLayerData.crossLayerOwnerCollection.push(layerOwner);
  }

  private _prepareCrossFading(animatorLayerData: AnimatorLayerData): void {
    // Add src cross curve data.
    this._prepareSrcCrossData(animatorLayerData, false);
    // Add dest cross curve data.
    this._prepareDestCrossData(animatorLayerData, false);
  }

  private _prepareStandbyCrossFading(animatorLayerData: AnimatorLayerData): void {
    // Standby have two sub state, one is never play, one is finished, never play srcPlayData.state is null.
    animatorLayerData.srcPlayData.state && this._prepareSrcCrossData(animatorLayerData, true);
    // Add dest cross curve data.
    this._prepareDestCrossData(animatorLayerData, true);
  }

  private _prepareFixedPoseCrossFading(animatorLayerData: AnimatorLayerData): void {
    const { crossLayerOwnerCollection } = animatorLayerData;

    // Save current cross curve data owner fixed pose.
    for (let i = crossLayerOwnerCollection.length - 1; i >= 0; i--) {
      const layerOwner = crossLayerOwnerCollection[i];
      if (!layerOwner) continue;
      layerOwner.curveOwner.saveFixedPoseValue();
      // Reset destCurveIndex When fixed pose crossFading again.
      layerOwner.crossDestCurveIndex = -1;
    }
    // prepare dest AnimatorState cross data.
    this._prepareDestCrossData(animatorLayerData, true);
  }

  private _prepareSrcCrossData(animatorLayerData: AnimatorLayerData, saveFixed: boolean): void {
    const { curveLayerOwner } = animatorLayerData.srcPlayData.stateData;
    for (let i = curveLayerOwner.length - 1; i >= 0; i--) {
      const layerOwner = curveLayerOwner[i];
      if (!layerOwner) continue;
      layerOwner.crossCurveMark = animatorLayerData.crossCurveMark;
      saveFixed && layerOwner.curveOwner.saveFixedPoseValue();
      this._addCrossOwner(animatorLayerData, layerOwner, i, -1);
    }
  }

  private _prepareDestCrossData(animatorLayerData: AnimatorLayerData, saveFixed: boolean): void {
    const { curveLayerOwner } = animatorLayerData.destPlayData.stateData;
    for (let i = curveLayerOwner.length - 1; i >= 0; i--) {
      const layerOwner = curveLayerOwner[i];
      if (!layerOwner) continue;
      if (layerOwner.crossCurveMark === animatorLayerData.crossCurveMark) {
        layerOwner.crossDestCurveIndex = i;
      } else {
        const owner = layerOwner.curveOwner;
        saveFixed && owner.saveFixedPoseValue();
        layerOwner.crossCurveMark = animatorLayerData.crossCurveMark;
        this._addCrossOwner(animatorLayerData, layerOwner, -1, i);
      }
    }
  }

  private _getAnimatorLayerData(layerIndex: number): AnimatorLayerData {
    let animatorLayerData = this._animatorLayersData[layerIndex];
    animatorLayerData || (this._animatorLayersData[layerIndex] = animatorLayerData = new AnimatorLayerData());
    return animatorLayerData;
  }

<<<<<<< HEAD
  private _updateLayer(layerIndex: number, deltaTime: number, aniUpdate: boolean): void {
    let { stateMachine, blendingMode, weight } = this._animatorController.layers[layerIndex];

    this._updateData(layerIndex, deltaTime);

    const layerData = this._getAnimatorLayerData(layerIndex);

    const { srcPlayData, destPlayData, layerState } = layerData;
    const additive = blendingMode === AnimatorLayerBlendingMode.Additive;

    layerIndex === 0 && (weight = 1.0);

=======
  private _updateLayer(layerIndex: number, firstLayer: boolean, deltaTime: number, aniUpdate: boolean): void {
    let { stateMachine, blendingMode, weight } = this._animatorController.layers[layerIndex];
    const layerData = this._getAnimatorLayerData(layerIndex);
    const { srcPlayData, destPlayData, layerState } = layerData;
    const additive = blendingMode === AnimatorLayerBlendingMode.Additive;

    firstLayer && (weight = 1.0);

>>>>>>> 11de4319
    switch (layerState) {
      case LayerState.Standby:
        const { entryTransitions } = stateMachine;
        if (entryTransitions.length) {
          this._checkTransitionsByCondition(null, entryTransitions, layerIndex);
        } else {
          const defaultState = stateMachine.defaultState;
          defaultState && this.play(defaultState.name, layerIndex);
        }
        break;
      case LayerState.Playing:
        this._evaluatePlayingState(srcPlayData, weight, additive, aniUpdate);
        break;
      case LayerState.FixedCrossFading:
        this._evaluateCrossFadeFromPose(destPlayData, layerData, weight, additive, aniUpdate);
        break;
      case LayerState.CrossFading:
        this._evaluateCrossFade(srcPlayData, destPlayData, layerData, weight, additive, aniUpdate);
        break;
      case LayerState.Finished:
<<<<<<< HEAD
        this._evaluateFinishedState(srcPlayData, weight, additive, aniUpdate);
=======
        this._updateFinishedState(srcPlayData, layerIndex, weight, additive, aniUpdate);
>>>>>>> 11de4319
        break;
    }
  }

  private _updateData(layerIndex: number, deltaTime: number) {
    const layerData = this._getAnimatorLayerData(layerIndex);
    const { srcPlayData: playData, destPlayData, layerState } = layerData;
    const { stateMachine } = this._animatorController.layers[layerIndex];
    const { entryTransitions } = stateMachine;
    console.log(333, "_updateData", deltaTime);
    switch (layerState) {
      case LayerState.Standby:
        if (entryTransitions.length) {
          const entryTransition = this._checkTransitionsByCondition(null, entryTransitions, layerIndex);
          entryTransition && this._updateData(layerIndex, deltaTime);
        } else {
          const defaultState = stateMachine.defaultState;
          defaultState && this._playState(defaultState, layerIndex);
          return;
        }
        break;
      case LayerState.Playing:
        this._updatePlayingState(playData, layerData, layerIndex, deltaTime);
        break;
      case LayerState.Finished: {
        this._updateFinishedState(playData, layerData, layerIndex, deltaTime);
        break;
      }
      case LayerState.CrossFading:
        this._updateCrossFade(playData, destPlayData, layerData, layerIndex, deltaTime);
        break;
      case LayerState.FixedCrossFading: {
        this._updateCrossFadeFromPose(destPlayData, layerData, layerIndex, deltaTime);
        break;
      }
    }
  }

  private _updatePlayingState(
    playData: AnimatorStatePlayData,
    layerData: AnimatorLayerData,
    layerIndex: number,
    deltaTime: number
  ): void {
    const { stateMachine } = this._animatorController.layers[layerIndex];
    const { eventHandlers } = playData.stateData;
    const { state, playState: lastPlayState, clipTime: lastClipTime } = playData;
<<<<<<< HEAD
    const transitions = state.transitions;
=======
    const { _curveBindings: curveBindings } = state.clip;
>>>>>>> 11de4319

    const speed = state.speed * this.speed;
    const actualDeltaTime = speed * deltaTime;
    playData.frameTime += actualDeltaTime;

    playData.update(speed < 0);

    let transition = this._checkStateTransitions(
      playData,
      state.transitions,
      layerIndex,
      lastClipTime,
      playData.clipTime
    );

    if (!transition) {
      transition = this._checkTransitionsByCondition(
        state,
        this._animatorController._layers[layerIndex].stateMachine.anyStateTransitions,
        layerIndex
      );
    }

    if (transition) {
      return;
    }

    const { clipTime, playState } = playData;

    if (playState === AnimatorStatePlayState.Finished) {
      layerData.layerState = LayerState.Finished;
    }
    eventHandlers.length && this._fireAnimationEvents(playData, eventHandlers, lastClipTime, clipTime);

    if (lastPlayState === AnimatorStatePlayState.UnStarted) {
      this._callAnimatorScriptOnEnter(state, layerIndex);
    }
    if (playState === AnimatorStatePlayState.Finished) {
      this._callAnimatorScriptOnExit(state, layerIndex);
    } else {
      this._callAnimatorScriptOnUpdate(state, layerIndex);
    }

    const transition =
      this._checkStateTransitions(
        playData,
        transitions,
        layerIndex,
        lastClipTime,
        playData.clipTime,
        actualDeltaTime
      ) || this._checkTransitionsByCondition(state, stateMachine.anyStateTransitions, layerIndex);
    if (transition) {
      const clipDuration = state.clip.length;
      const startTime = state.clipStartTime * clipDuration;
      const endTime = state.clipEndTime * clipDuration;
      const exitTime = transition.exitTime * state._getDuration();
      let costTime = 0;
      if (this.speed * state.speed >= 0) {
        if (lastClipTime + actualDeltaTime > endTime) {
          costTime = exitTime + endTime - lastClipTime;
        } else {
          costTime = exitTime - lastClipTime;
        }
      } else {
        if (lastClipTime + actualDeltaTime < startTime) {
          costTime = endTime - exitTime + lastClipTime - startTime;
        }
      }
      const remainDeltaTime = deltaTime - costTime;
      remainDeltaTime > 0 && this._updateData(layerIndex, remainDeltaTime);
    }
  }

  private _evaluatePlayingState(
    playData: AnimatorStatePlayData,
    weight: number,
    additive: boolean,
    aniUpdate: boolean
  ): void {
    const { curveLayerOwner } = playData.stateData;
    const { clipTime, playState } = playData;
    const { _curveBindings: curveBindings } = playData.state.clip;

    const finished = playState === AnimatorStatePlayState.Finished;

    if (aniUpdate || finished) {
      for (let i = curveBindings.length - 1; i >= 0; i--) {
        const layerOwner = curveLayerOwner[i];
        const owner = layerOwner?.curveOwner;

        if (!owner || !layerOwner.isActive) continue;

        const curve = curveBindings[i].curve;
        if (curve.keys.length) {
          this._checkRevertOwner(owner, additive);

          const value = owner.evaluateValue(curve, clipTime, additive);
          aniUpdate && owner.applyValue(value, weight, additive);
          finished && layerOwner.saveFinalValue();
        }
      }
    }
<<<<<<< HEAD
=======

    if (playState === AnimatorStatePlayState.Finished) {
      layerData.layerState = LayerState.Finished;
    }
    eventHandlers.length && this._fireAnimationEvents(playData, eventHandlers, lastClipTime, clipTime);

    if (lastPlayState === AnimatorStatePlayState.UnStarted) {
      this._callAnimatorScriptOnEnter(state, layerIndex);
    }
    if (playState === AnimatorStatePlayState.Finished) {
      this._callAnimatorScriptOnExit(state, layerIndex);
    } else {
      this._callAnimatorScriptOnUpdate(state, layerIndex);
    }
>>>>>>> 11de4319
  }

  private _updateCrossFade(
    srcPlayData: AnimatorStatePlayData,
    destPlayData: AnimatorStatePlayData,
    layerData: AnimatorLayerData,
    layerIndex: number,
    deltaTime: number
  ) {
    const { speed } = this;
    const { state: srcState, stateData: srcStateData, playState: lastSrcPlayState } = srcPlayData;
    const { eventHandlers: srcEventHandlers } = srcStateData;
    const { state: destState, stateData: destStateData, playState: lastDstPlayState } = destPlayData;
    const { eventHandlers: destEventHandlers } = destStateData;
    const { clipTime: lastSrcClipTime } = srcPlayData;
    const { clipTime: lastDestClipTime } = destPlayData;

    const duration = destState._getDuration() * layerData.crossFadeTransition.duration;
    let crossWeight = Math.abs(destPlayData.frameTime) / duration;
    (crossWeight >= 1.0 || duration === 0) && (crossWeight = 1.0);

    const { clipTime: srcClipTime, playState: srcPlayState } = srcPlayData;
    const { clipTime: destClipTime, playState: destPlayState } = destPlayData;

    crossWeight === 1.0 && this._updateCrossFadeData(layerData);

    const srcSpeed = srcState.speed * speed;
    const destSpeed = destState.speed * speed;
    srcPlayData.frameTime += srcSpeed * deltaTime;
    const actualDestDeltaTime = destSpeed * deltaTime;
    destPlayData.frameTime += actualDestDeltaTime;
    srcPlayData.update(srcSpeed < 0);
    destPlayData.update(destSpeed < 0);

    srcEventHandlers.length && this._fireAnimationEvents(srcPlayData, srcEventHandlers, lastSrcClipTime, srcClipTime);
    destEventHandlers.length &&
      this._fireAnimationEvents(destPlayData, destEventHandlers, lastDestClipTime, destClipTime);

    if (lastSrcPlayState === AnimatorStatePlayState.UnStarted) {
      this._callAnimatorScriptOnEnter(srcState, layerIndex);
    }
    if (crossWeight === 1 || srcPlayState === AnimatorStatePlayState.Finished) {
      this._callAnimatorScriptOnExit(srcState, layerIndex);
    } else {
      this._callAnimatorScriptOnUpdate(srcState, layerIndex);
    }

    if (lastDstPlayState === AnimatorStatePlayState.UnStarted) {
      this._callAnimatorScriptOnEnter(destState, layerIndex);
    }
    if (destPlayState === AnimatorStatePlayState.Finished) {
      this._callAnimatorScriptOnExit(destState, layerIndex);
    } else {
      this._callAnimatorScriptOnUpdate(destState, layerIndex);
    }

    const endTime = destState.clipEndTime * destState.clip.length;
    if (lastDestClipTime + actualDestDeltaTime > endTime) {
      const remainDeltaTime = deltaTime - (endTime - lastDestClipTime);
      remainDeltaTime > 0 && this._updateData(layerIndex, remainDeltaTime);
    }
  }

  private _evaluateCrossFade(
    srcPlayData: AnimatorStatePlayData,
    destPlayData: AnimatorStatePlayData,
    layerData: AnimatorLayerData,
    weight: number,
    additive: boolean,
    aniUpdate: boolean
  ) {
    const { crossLayerOwnerCollection } = layerData;
    const { _curveBindings: srcCurves } = srcPlayData.state.clip;
    const { state: destState } = destPlayData;
    const { _curveBindings: destCurves } = destState.clip;
    const duration = destState._getDuration() * layerData.crossFadeTransition.duration;
    let crossWeight = Math.abs(destPlayData.frameTime) / duration;
    (crossWeight >= 1.0 || duration === 0) && (crossWeight = 1.0);

    const { clipTime: srcClipTime } = srcPlayData;
    const { clipTime: destClipTime } = destPlayData;
    const finished = destPlayData.playState === AnimatorStatePlayState.Finished;

    if (aniUpdate || finished) {
      for (let i = crossLayerOwnerCollection.length - 1; i >= 0; i--) {
        const layerOwner = crossLayerOwnerCollection[i];
        const owner = layerOwner?.curveOwner;

        if (!owner) continue;

        const srcCurveIndex = layerOwner.crossSrcCurveIndex;
        const destCurveIndex = layerOwner.crossDestCurveIndex;

        this._checkRevertOwner(owner, additive);

        const value = owner.evaluateCrossFadeValue(
          srcCurveIndex >= 0 ? srcCurves[srcCurveIndex].curve : null,
          destCurveIndex >= 0 ? destCurves[destCurveIndex].curve : null,
          srcClipTime,
          destClipTime,
          crossWeight,
          additive
        );
        aniUpdate && owner.applyValue(value, weight, additive);
        finished && layerOwner.saveFinalValue();
      }
    }
  }

  private _updateCrossFadeFromPose(
    destPlayData: AnimatorStatePlayData,
    layerData: AnimatorLayerData,
    layerIndex: number,
    deltaTime: number
  ) {
    const { state, stateData, playState: lastPlayState } = destPlayData;
    const { eventHandlers } = stateData;
    const { clipTime: lastDestClipTime } = destPlayData;

    const duration = state._getDuration() * layerData.crossFadeTransition.duration;
    let crossWeight = Math.abs(destPlayData.frameTime) / duration;
    (crossWeight >= 1.0 || duration === 0) && (crossWeight = 1.0);

    const speed = state.speed * this.speed;
    const actualDeltaTime = speed * deltaTime;
    destPlayData.frameTime += actualDeltaTime;
    destPlayData.update(speed < 0);
    const { clipTime: destClipTime, playState } = destPlayData;

    crossWeight === 1.0 && this._updateCrossFadeData(layerData);

    //@todo: srcState is missing the judgment of the most recent period."
    eventHandlers.length && this._fireAnimationEvents(destPlayData, eventHandlers, lastDestClipTime, destClipTime);

    if (lastPlayState === AnimatorStatePlayState.UnStarted) {
      this._callAnimatorScriptOnEnter(state, layerIndex);
    }
    if (playState === AnimatorStatePlayState.Finished) {
      this._callAnimatorScriptOnExit(state, layerIndex);
    } else {
      this._callAnimatorScriptOnUpdate(state, layerIndex);
    }

    const endTime = state.clipEndTime * state.clip.length;
    if (lastDestClipTime + actualDeltaTime > endTime) {
      const remainDeltaTime = deltaTime - (endTime - lastDestClipTime);
      remainDeltaTime > 0 && this._updateData(layerIndex, remainDeltaTime);
    }
  }

  private _evaluateCrossFadeFromPose(
    destPlayData: AnimatorStatePlayData,
    layerData: AnimatorLayerData,
    weight: number,
    additive: boolean,
    aniUpdate: boolean
  ) {
    const { crossLayerOwnerCollection } = layerData;
    const { state, stateData, playState: lastPlayState } = destPlayData;
    const { eventHandlers } = stateData;
    const { _curveBindings: curveBindings } = state.clip;
    const { clipTime: lastDestClipTime } = destPlayData;

    const duration = state._getDuration() * layerData.crossFadeTransition.duration;
    let crossWeight = Math.abs(destPlayData.frameTime) / duration;
    (crossWeight >= 1.0 || duration === 0) && (crossWeight = 1.0);

    const { clipTime: destClipTime, playState } = destPlayData;
    const finished = playState === AnimatorStatePlayState.Finished;

    // When the animator is culled (aniUpdate=false), if the play state has finished, the final value needs to be calculated and saved to be applied directly.
    if (aniUpdate || finished) {
      for (let i = crossLayerOwnerCollection.length - 1; i >= 0; i--) {
        const layerOwner = crossLayerOwnerCollection[i];
        const owner = layerOwner?.curveOwner;

        if (!owner) continue;

        const curveIndex = layerOwner.crossDestCurveIndex;

        this._checkRevertOwner(owner, additive);

        const value = layerOwner.curveOwner.crossFadeFromPoseAndApplyValue(
          curveIndex >= 0 ? curveBindings[curveIndex].curve : null,
          destClipTime,
          crossWeight,
          additive
        );
        aniUpdate && owner.applyValue(value, weight, additive);
        finished && layerOwner.saveFinalValue();
      }
    }
  }

  private _updateFinishedState(
    playData: AnimatorStatePlayData,
    layerData: AnimatorLayerData,
    layerIndex: number,
    deltaTime: number
  ): void {
    const { state, clipTime } = playData;
    const transitions = state.transitions;
    const actualDeltaTime = state.speed * this.speed * deltaTime;

    const { stateMachine } = this._animatorController.layers[layerIndex];
    const transition =
      this._checkStateTransitions(playData, transitions, layerIndex, clipTime, playData.clipTime, actualDeltaTime) ||
      this._checkTransitionsByCondition(state, stateMachine.anyStateTransitions, layerIndex);

    if (transition) {
      deltaTime > 0 && this._updateData(layerIndex, deltaTime);
    }
  }

  private _evaluateFinishedState(
    playData: AnimatorStatePlayData,
    layerIndex: number,
    weight: number,
    additive: boolean,
    aniUpdate: boolean
  ): void {
    if (!aniUpdate) {
      return;
    }

    const { state, clipTime } = playData;

    let transition = this._checkStateTransitions(playData, state.transitions, layerIndex, clipTime, playData.clipTime);

    if (!transition) {
      transition = this._checkTransitionsByCondition(
        state,
        this._animatorController._layers[layerIndex].stateMachine.anyStateTransitions,
        layerIndex
      );
    }

    if (transition) {
      return;
    }

    const { curveLayerOwner } = playData.stateData;
    const { _curveBindings: curveBindings } = playData.state.clip;

    for (let i = curveBindings.length - 1; i >= 0; i--) {
      const layerOwner = curveLayerOwner[i];
      const owner = layerOwner?.curveOwner;

      if (!owner) continue;

      this._checkRevertOwner(owner, additive);

      owner.applyValue(layerOwner.finalValue, weight, additive);
    }
  }

  private _updateCrossFadeData(layerData: AnimatorLayerData): void {
    const { destPlayData } = layerData;
    if (destPlayData.playState === AnimatorStatePlayState.Finished) {
      layerData.layerState = LayerState.Finished;
    } else {
      layerData.layerState = LayerState.Playing;
    }
    layerData.switchPlayData();
    layerData.crossFadeTransition = null;
  }

  private _preparePlay(layerData: AnimatorLayerData, playState: AnimatorState): void {
    if (layerData.layerState === LayerState.Playing) {
      const srcPlayData = layerData.srcPlayData;
      if (srcPlayData.state !== playState) {
        const { curveLayerOwner } = srcPlayData.stateData;
        for (let i = curveLayerOwner.length - 1; i >= 0; i--) {
          curveLayerOwner[i]?.curveOwner.revertDefaultValue();
        }
      }
    } else {
      // layerState is CrossFading, FixedCrossFading, Standby, Finished
      const { crossLayerOwnerCollection } = layerData;
      for (let i = crossLayerOwnerCollection.length - 1; i >= 0; i--) {
        crossLayerOwnerCollection[i].curveOwner.revertDefaultValue();
      }
    }
  }

  private _checkStateTransitions(
    playState: AnimatorStatePlayData,
    transitions: Readonly<AnimatorStateTransition[]>,
    layerIndex: number,
    lastClipTime: number,
<<<<<<< HEAD
    clipTime: number,
    deltaTime: number
=======
    clipTime: number
>>>>>>> 11de4319
  ): AnimatorStateTransition {
    const { state } = playState;
    const clipDuration = state.clip.length;
    let targetTransition: AnimatorStateTransition = null;
<<<<<<< HEAD
    const startTime = state.clipStartTime * clipDuration;
    const endTime = state.clipEndTime * clipDuration;
    if (this.speed * state.speed >= 0) {
      if (lastClipTime + deltaTime > endTime) {
        targetTransition = this._checkSubTransition(playState, transitions, layerIndex, lastClipTime, endTime);
        if (!targetTransition) {
          playState.currentTransitionIndex = 0;
          targetTransition = this._checkSubTransition(playState, transitions, layerIndex, startTime, clipTime);
        }
      } else {
        targetTransition = this._checkSubTransition(
          playState,
          transitions,
          layerIndex,
          lastClipTime,
          lastClipTime + deltaTime
        );
      }
    } else {
      if (lastClipTime + deltaTime < startTime) {
=======
    if (this.speed * state.speed >= 0) {
      if (clipTime < lastClipTime) {
        targetTransition = this._checkSubTransition(
          playState,
          transitions,
          layerIndex,
          lastClipTime,
          state.clipEndTime * clipDuration
        );
        if (!targetTransition) {
          playState.currentTransitionIndex = 0;
          targetTransition = this._checkSubTransition(
            playState,
            transitions,
            layerIndex,
            state.clipStartTime * clipDuration,
            clipTime
          );
        }
      } else {
        targetTransition = this._checkSubTransition(playState, transitions, layerIndex, lastClipTime, clipTime);
      }
    } else {
      if (clipTime > lastClipTime) {
>>>>>>> 11de4319
        targetTransition = this._checkBackwardsSubTransition(
          playState,
          transitions,
          layerIndex,
          lastClipTime,
          startTime
        );
        if (!targetTransition) {
          playState.currentTransitionIndex = transitions.length - 1;
<<<<<<< HEAD
          targetTransition = this._checkBackwardsSubTransition(playState, transitions, layerIndex, clipTime, endTime);
=======
          targetTransition = this._checkBackwardsSubTransition(
            playState,
            transitions,
            layerIndex,
            clipTime,
            state.clipEndTime * clipDuration
          );
>>>>>>> 11de4319
        }
      } else {
        targetTransition = this._checkBackwardsSubTransition(
          playState,
          transitions,
          layerIndex,
          lastClipTime,
<<<<<<< HEAD
          lastClipTime + deltaTime
=======
          clipTime
>>>>>>> 11de4319
        );
      }
    }

    return targetTransition;
  }

  private _checkSubTransition(
    playState: AnimatorStatePlayData,
    transitions: Readonly<AnimatorStateTransition[]>,
    layerIndex: number,
    lastClipTime: number,
    curClipTime: number
  ): AnimatorStateTransition {
    const { state } = playState;
    let transitionIndex = playState.currentTransitionIndex;
    const duration = state._getDuration();
    for (let n = transitions.length; transitionIndex < n; transitionIndex++) {
      const transition = transitions[transitionIndex];
      const exitTime = transition.exitTime * duration;
      if (exitTime > curClipTime) {
        break;
      }

      if (exitTime >= lastClipTime) {
        playState.currentTransitionIndex = Math.min(transitionIndex + 1, n - 1);
        if (this._checkConditions(state, transition)) {
          this._applyTransition(transition, layerIndex);
          return transition;
        }
      }
    }
    return null;
  }

  private _checkBackwardsSubTransition(
    playState: AnimatorStatePlayData,
    transitions: Readonly<AnimatorStateTransition[]>,
    layerIndex: number,
    lastClipTime: number,
    curClipTime: number
  ): AnimatorStateTransition {
    const { state } = playState;
    let transitionIndex = playState.currentTransitionIndex;
    const duration = playState.state._getDuration();
    for (; transitionIndex >= 0; transitionIndex--) {
      const transition = transitions[transitionIndex];
      const exitTime = transition.exitTime * duration;
      if (exitTime < curClipTime) {
        break;
      }

      if (exitTime <= lastClipTime) {
        playState.currentTransitionIndex = Math.max(transitionIndex - 1, 0);
        if (this._checkConditions(state, transition)) {
          this._applyTransition(transition, layerIndex);
          return transition;
        }
      }
    }
    return null;
  }

  private _checkTransitionsByCondition(
    state: AnimatorState,
    transitions: Readonly<AnimatorStateTransition[]>,
    layerIndex: number
  ): AnimatorStateTransition {
    for (let i = 0, n = transitions.length; i < n; i++) {
      const transition = transitions[i];
      if (this._checkConditions(state, transition)) {
        this._applyTransition(transition, layerIndex);
        return transition;
<<<<<<< HEAD
      }
    }
  }

  private _applyTransition(transition: AnimatorStateTransition, layerIndex: number): void {
    if (transition.isExit) {
      this._checkEntryState();
      return;
    }
    this._crossFadeByTransition(transition, layerIndex);
  }

  private _checkConditions(state: AnimatorState, transition: AnimatorStateTransition): boolean {
    if (transition.mute) return false;

    if (state?._hasSoloTransition && !transition.solo) return false;

    const { conditions } = transition;

    let allPass = true;
    for (let i = 0, n = conditions.length; i < n; ++i) {
      let pass = false;
      const { mode, parameterName: name, threshold } = conditions[i];
      const parameter = this.getParameter(name);
      switch (mode) {
        case AnimatorConditionMode.Equals:
          if (parameter.value === threshold) {
            pass = true;
          }
          break;
        case AnimatorConditionMode.Greater:
          if (parameter.value > threshold) {
            pass = true;
          }
          break;
        case AnimatorConditionMode.Less:
          if (parameter.value < threshold) {
            pass = true;
          }
          break;
        case AnimatorConditionMode.NotEquals:
          if (parameter.value !== threshold) {
            pass = true;
          }
          break;
        case AnimatorConditionMode.If:
          if (parameter.value === true) {
            pass = true;
          }
          break;
        case AnimatorConditionMode.IfNot:
          if (parameter.value === false) {
            pass = true;
          }
          break;
      }
      if (!pass) {
        allPass = false;
        break;
=======
>>>>>>> 11de4319
      }
    }
    return allPass;
  }

  private _playState(state: AnimatorState, layerIndex: number, normalizedTimeOffset: number = 0): boolean {
    const name = state.name;
    if (!state.clip) {
      Logger.warn(`The state named ${name} has no AnimationClip data.`);
      return false;
    }

    const animatorLayerData = this._getAnimatorLayerData(layerIndex);
    const animatorStateData = this._getAnimatorStateData(name, state, animatorLayerData, layerIndex);

    this._preparePlay(animatorLayerData, state);

    animatorLayerData.layerState = LayerState.Playing;
    animatorLayerData.srcPlayData.reset(state, animatorStateData, state._getDuration() * normalizedTimeOffset);

    return true;
  }

  private _applyTransition(transition: AnimatorStateTransition, layerIndex: number): void {
    if (transition.isExit) {
      this._checkEntryState();
      return;
    }
    this._crossFadeByTransition(transition, layerIndex);
  }

  private _checkConditions(state: AnimatorState, transition: AnimatorStateTransition): boolean {
    if (transition.mute) return false;

    if (state?._hasSoloTransition && !transition.solo) return false;

    const { conditions } = transition;

    let allPass = true;
    for (let i = 0, n = conditions.length; i < n; ++i) {
      let pass = false;
      const { mode, parameterName: name, threshold } = conditions[i];
      const parameter = this.getParameter(name);
      switch (mode) {
        case AnimatorConditionMode.Equals:
          if (parameter.value === threshold) {
            pass = true;
          }
          break;
        case AnimatorConditionMode.Greater:
          if (parameter.value > threshold) {
            pass = true;
          }
          break;
        case AnimatorConditionMode.Less:
          if (parameter.value < threshold) {
            pass = true;
          }
          break;
        case AnimatorConditionMode.NotEquals:
          if (parameter.value !== threshold) {
            pass = true;
          }
          break;
        case AnimatorConditionMode.If:
          if (parameter.value === true) {
            pass = true;
          }
          break;
        case AnimatorConditionMode.IfNot:
          if (parameter.value === false) {
            pass = true;
          }
          break;
      }
      if (!pass) {
        allPass = false;
        break;
      }
    }
    return allPass;
  }

  private _crossFadeByTransition(transition: AnimatorStateTransition, layerIndex: number): boolean {
    const crossState = transition.destinationState;

    if (this._controllerUpdateFlag?.flag) {
      this._reset();
    }

    if (!crossState) {
      return false;
    }
    if (!crossState.clip) {
      Logger.warn(`The state named ${name} has no AnimationClip data.`);
      return false;
    }

    const animatorLayerData = this._getAnimatorLayerData(layerIndex);
    const layerState = animatorLayerData.layerState;
    const { destPlayData } = animatorLayerData;

    const animatorStateData = this._getAnimatorStateData(crossState.name, crossState, animatorLayerData, layerIndex);
    const duration = crossState._getDuration();
    const offset = duration * transition.offset;
    destPlayData.reset(crossState, animatorStateData, offset);

    switch (layerState) {
      case LayerState.Standby:
      case LayerState.Finished:
        animatorLayerData.layerState = LayerState.FixedCrossFading;
        this._clearCrossData(animatorLayerData);
        this._prepareStandbyCrossFading(animatorLayerData);
        break;
      case LayerState.Playing:
        animatorLayerData.layerState = LayerState.CrossFading;
        this._clearCrossData(animatorLayerData);
        this._prepareCrossFading(animatorLayerData);
        break;
      case LayerState.CrossFading:
        animatorLayerData.layerState = LayerState.FixedCrossFading;
        this._prepareFixedPoseCrossFading(animatorLayerData);
        break;
      case LayerState.FixedCrossFading:
        this._prepareFixedPoseCrossFading(animatorLayerData);
        break;
    }

    animatorLayerData.crossFadeTransition = transition;

    return true;
  }

  private _fireAnimationEvents(
    playState: AnimatorStatePlayData,
    eventHandlers: AnimationEventHandler[],
    lastClipTime: number,
    clipTime: number
  ): void {
    const { state } = playState;
    const clipDuration = state.clip.length;

    if (this.speed * state.speed >= 0) {
      if (clipTime < lastClipTime) {
        this._fireSubAnimationEvents(playState, eventHandlers, lastClipTime, state.clipEndTime * clipDuration);
        playState.currentEventIndex = 0;
        this._fireSubAnimationEvents(playState, eventHandlers, state.clipStartTime * clipDuration, clipTime);
      } else {
        this._fireSubAnimationEvents(playState, eventHandlers, lastClipTime, clipTime);
      }
    } else {
      if (clipTime > lastClipTime) {
        this._fireBackwardSubAnimationEvents(
          playState,
          eventHandlers,
          lastClipTime,
          state.clipStartTime * clipDuration
        );
        playState.currentEventIndex = eventHandlers.length - 1;
        this._fireBackwardSubAnimationEvents(playState, eventHandlers, state.clipEndTime * clipDuration, clipTime);
      } else {
        this._fireBackwardSubAnimationEvents(playState, eventHandlers, lastClipTime, clipTime);
      }
    }
  }

  private _fireSubAnimationEvents(
    playState: AnimatorStatePlayData,
    eventHandlers: AnimationEventHandler[],
    lastClipTime: number,
    curClipTime: number
  ): void {
    let eventIndex = playState.currentEventIndex;
    for (let n = eventHandlers.length; eventIndex < n; eventIndex++) {
      const eventHandler = eventHandlers[eventIndex];
      const { time, parameter } = eventHandler.event;

      if (time > curClipTime) {
        break;
      }

      const { handlers } = eventHandler;
      if (time >= lastClipTime) {
        for (let j = handlers.length - 1; j >= 0; j--) {
          handlers[j](parameter);
        }
        playState.currentEventIndex = Math.min(eventIndex + 1, n - 1);
      }
    }
  }

  private _fireBackwardSubAnimationEvents(
    playState: AnimatorStatePlayData,
    eventHandlers: AnimationEventHandler[],
    lastClipTime: number,
    curClipTime: number
  ): void {
    let eventIndex = playState.currentEventIndex;
    for (; eventIndex >= 0; eventIndex--) {
      const eventHandler = eventHandlers[eventIndex];
      const { time, parameter } = eventHandler.event;

      if (time < curClipTime) {
        break;
      }

      if (time <= lastClipTime) {
        const { handlers } = eventHandler;
        for (let j = handlers.length - 1; j >= 0; j--) {
          handlers[j](parameter);
        }
        playState.currentEventIndex = Math.max(eventIndex - 1, 0);
      }
    }
  }

  private _callAnimatorScriptOnEnter(state: AnimatorState, layerIndex: number): void {
    const scripts = state._onStateEnterScripts;
    for (let i = 0, n = scripts.length; i < n; i++) {
      scripts[i].onStateEnter(this, state, layerIndex);
    }
  }

  private _callAnimatorScriptOnUpdate(state: AnimatorState, layerIndex: number): void {
    const scripts = state._onStateUpdateScripts;
    for (let i = 0, n = scripts.length; i < n; i++) {
      scripts[i].onStateUpdate(this, state, layerIndex);
    }
  }

  private _callAnimatorScriptOnExit(state: AnimatorState, layerIndex: number): void {
    const scripts = state._onStateExitScripts;
    for (let i = 0, n = scripts.length; i < n; i++) {
      scripts[i].onStateExit(this, state, layerIndex);
    }
  }

  private _checkEntryState(): void {
    const { layers } = this._animatorController;
    for (let i = 0, n = layers.length; i < n; ++i) {
      const stateMachine = layers[i].stateMachine;

      const { entryTransitions } = stateMachine;
      const length = entryTransitions.length;
      if (length) {
        for (let j = 0, m = length; j < m; j++) {
          const transition = entryTransitions[j];
          if (this._checkConditions(null, transition)) {
            this._crossFadeByTransition(transition, i);
            break;
          }
        }
      } else {
        const defaultState = stateMachine.defaultState;
        defaultState && this.play(defaultState.name, i);
      }
    }
  }

  private _checkRevertOwner(owner: AnimationCurveOwner<KeyframeValueType>, additive: boolean): void {
    if (additive && owner.updateMark !== this._updateMark) {
      owner.revertDefaultValue();
    }
    owner.updateMark = this._updateMark;
  }
}

interface IAnimatorStateInfo {
  layerIndex: number;
  state: AnimatorState;
}<|MERGE_RESOLUTION|>--- conflicted
+++ resolved
@@ -114,18 +114,10 @@
       return;
     }
 
-<<<<<<< HEAD
     if (this._playState(state, playLayerIndex, normalizedTimeOffset)) {
       this._playFrameCount = this.engine.time.frameCount;
       this.update(0);
     }
-=======
-    animatorLayerData.layerState = LayerState.Playing;
-    animatorLayerData.srcPlayData.reset(state, animatorStateData, state._getDuration() * normalizedTimeOffset);
-
-    this._playFrameCount = this.engine.time.frameCount;
-    this.update(0);
->>>>>>> 11de4319
   }
 
   /**
@@ -181,11 +173,7 @@
 
     const layers = animatorController.layers;
     for (let i = 0, n = layers.length; i < n; i++) {
-<<<<<<< HEAD
       this._updateLayer(i, deltaTime, animationUpdate);
-=======
-      this._updateLayer(i, i === 0, deltaTime, animationUpdate);
->>>>>>> 11de4319
     }
   }
 
@@ -464,7 +452,6 @@
     return animatorLayerData;
   }
 
-<<<<<<< HEAD
   private _updateLayer(layerIndex: number, deltaTime: number, aniUpdate: boolean): void {
     let { stateMachine, blendingMode, weight } = this._animatorController.layers[layerIndex];
 
@@ -477,16 +464,6 @@
 
     layerIndex === 0 && (weight = 1.0);
 
-=======
-  private _updateLayer(layerIndex: number, firstLayer: boolean, deltaTime: number, aniUpdate: boolean): void {
-    let { stateMachine, blendingMode, weight } = this._animatorController.layers[layerIndex];
-    const layerData = this._getAnimatorLayerData(layerIndex);
-    const { srcPlayData, destPlayData, layerState } = layerData;
-    const additive = blendingMode === AnimatorLayerBlendingMode.Additive;
-
-    firstLayer && (weight = 1.0);
-
->>>>>>> 11de4319
     switch (layerState) {
       case LayerState.Standby:
         const { entryTransitions } = stateMachine;
@@ -507,11 +484,7 @@
         this._evaluateCrossFade(srcPlayData, destPlayData, layerData, weight, additive, aniUpdate);
         break;
       case LayerState.Finished:
-<<<<<<< HEAD
         this._evaluateFinishedState(srcPlayData, weight, additive, aniUpdate);
-=======
-        this._updateFinishedState(srcPlayData, layerIndex, weight, additive, aniUpdate);
->>>>>>> 11de4319
         break;
     }
   }
@@ -559,37 +532,13 @@
     const { stateMachine } = this._animatorController.layers[layerIndex];
     const { eventHandlers } = playData.stateData;
     const { state, playState: lastPlayState, clipTime: lastClipTime } = playData;
-<<<<<<< HEAD
     const transitions = state.transitions;
-=======
-    const { _curveBindings: curveBindings } = state.clip;
->>>>>>> 11de4319
 
     const speed = state.speed * this.speed;
     const actualDeltaTime = speed * deltaTime;
     playData.frameTime += actualDeltaTime;
 
     playData.update(speed < 0);
-
-    let transition = this._checkStateTransitions(
-      playData,
-      state.transitions,
-      layerIndex,
-      lastClipTime,
-      playData.clipTime
-    );
-
-    if (!transition) {
-      transition = this._checkTransitionsByCondition(
-        state,
-        this._animatorController._layers[layerIndex].stateMachine.anyStateTransitions,
-        layerIndex
-      );
-    }
-
-    if (transition) {
-      return;
-    }
 
     const { clipTime, playState } = playData;
 
@@ -667,23 +616,6 @@
         }
       }
     }
-<<<<<<< HEAD
-=======
-
-    if (playState === AnimatorStatePlayState.Finished) {
-      layerData.layerState = LayerState.Finished;
-    }
-    eventHandlers.length && this._fireAnimationEvents(playData, eventHandlers, lastClipTime, clipTime);
-
-    if (lastPlayState === AnimatorStatePlayState.UnStarted) {
-      this._callAnimatorScriptOnEnter(state, layerIndex);
-    }
-    if (playState === AnimatorStatePlayState.Finished) {
-      this._callAnimatorScriptOnExit(state, layerIndex);
-    } else {
-      this._callAnimatorScriptOnUpdate(state, layerIndex);
-    }
->>>>>>> 11de4319
   }
 
   private _updateCrossFade(
@@ -900,28 +832,11 @@
 
   private _evaluateFinishedState(
     playData: AnimatorStatePlayData,
-    layerIndex: number,
     weight: number,
     additive: boolean,
     aniUpdate: boolean
   ): void {
     if (!aniUpdate) {
-      return;
-    }
-
-    const { state, clipTime } = playData;
-
-    let transition = this._checkStateTransitions(playData, state.transitions, layerIndex, clipTime, playData.clipTime);
-
-    if (!transition) {
-      transition = this._checkTransitionsByCondition(
-        state,
-        this._animatorController._layers[layerIndex].stateMachine.anyStateTransitions,
-        layerIndex
-      );
-    }
-
-    if (transition) {
       return;
     }
 
@@ -974,17 +889,12 @@
     transitions: Readonly<AnimatorStateTransition[]>,
     layerIndex: number,
     lastClipTime: number,
-<<<<<<< HEAD
     clipTime: number,
     deltaTime: number
-=======
-    clipTime: number
->>>>>>> 11de4319
   ): AnimatorStateTransition {
     const { state } = playState;
     const clipDuration = state.clip.length;
     let targetTransition: AnimatorStateTransition = null;
-<<<<<<< HEAD
     const startTime = state.clipStartTime * clipDuration;
     const endTime = state.clipEndTime * clipDuration;
     if (this.speed * state.speed >= 0) {
@@ -1005,32 +915,6 @@
       }
     } else {
       if (lastClipTime + deltaTime < startTime) {
-=======
-    if (this.speed * state.speed >= 0) {
-      if (clipTime < lastClipTime) {
-        targetTransition = this._checkSubTransition(
-          playState,
-          transitions,
-          layerIndex,
-          lastClipTime,
-          state.clipEndTime * clipDuration
-        );
-        if (!targetTransition) {
-          playState.currentTransitionIndex = 0;
-          targetTransition = this._checkSubTransition(
-            playState,
-            transitions,
-            layerIndex,
-            state.clipStartTime * clipDuration,
-            clipTime
-          );
-        }
-      } else {
-        targetTransition = this._checkSubTransition(playState, transitions, layerIndex, lastClipTime, clipTime);
-      }
-    } else {
-      if (clipTime > lastClipTime) {
->>>>>>> 11de4319
         targetTransition = this._checkBackwardsSubTransition(
           playState,
           transitions,
@@ -1040,17 +924,7 @@
         );
         if (!targetTransition) {
           playState.currentTransitionIndex = transitions.length - 1;
-<<<<<<< HEAD
           targetTransition = this._checkBackwardsSubTransition(playState, transitions, layerIndex, clipTime, endTime);
-=======
-          targetTransition = this._checkBackwardsSubTransition(
-            playState,
-            transitions,
-            layerIndex,
-            clipTime,
-            state.clipEndTime * clipDuration
-          );
->>>>>>> 11de4319
         }
       } else {
         targetTransition = this._checkBackwardsSubTransition(
@@ -1058,11 +932,7 @@
           transitions,
           layerIndex,
           lastClipTime,
-<<<<<<< HEAD
           lastClipTime + deltaTime
-=======
-          clipTime
->>>>>>> 11de4319
         );
       }
     }
@@ -1136,9 +1006,26 @@
       if (this._checkConditions(state, transition)) {
         this._applyTransition(transition, layerIndex);
         return transition;
-<<<<<<< HEAD
-      }
-    }
+      }
+    }
+  }
+
+  private _playState(state: AnimatorState, layerIndex: number, normalizedTimeOffset: number = 0): boolean {
+    const name = state.name;
+    if (!state.clip) {
+      Logger.warn(`The state named ${name} has no AnimationClip data.`);
+      return false;
+    }
+
+    const animatorLayerData = this._getAnimatorLayerData(layerIndex);
+    const animatorStateData = this._getAnimatorStateData(name, state, animatorLayerData, layerIndex);
+
+    this._preparePlay(animatorLayerData, state);
+
+    animatorLayerData.layerState = LayerState.Playing;
+    animatorLayerData.srcPlayData.reset(state, animatorStateData, state._getDuration() * normalizedTimeOffset);
+
+    return true;
   }
 
   private _applyTransition(transition: AnimatorStateTransition, layerIndex: number): void {
@@ -1196,86 +1083,6 @@
       if (!pass) {
         allPass = false;
         break;
-=======
->>>>>>> 11de4319
-      }
-    }
-    return allPass;
-  }
-
-  private _playState(state: AnimatorState, layerIndex: number, normalizedTimeOffset: number = 0): boolean {
-    const name = state.name;
-    if (!state.clip) {
-      Logger.warn(`The state named ${name} has no AnimationClip data.`);
-      return false;
-    }
-
-    const animatorLayerData = this._getAnimatorLayerData(layerIndex);
-    const animatorStateData = this._getAnimatorStateData(name, state, animatorLayerData, layerIndex);
-
-    this._preparePlay(animatorLayerData, state);
-
-    animatorLayerData.layerState = LayerState.Playing;
-    animatorLayerData.srcPlayData.reset(state, animatorStateData, state._getDuration() * normalizedTimeOffset);
-
-    return true;
-  }
-
-  private _applyTransition(transition: AnimatorStateTransition, layerIndex: number): void {
-    if (transition.isExit) {
-      this._checkEntryState();
-      return;
-    }
-    this._crossFadeByTransition(transition, layerIndex);
-  }
-
-  private _checkConditions(state: AnimatorState, transition: AnimatorStateTransition): boolean {
-    if (transition.mute) return false;
-
-    if (state?._hasSoloTransition && !transition.solo) return false;
-
-    const { conditions } = transition;
-
-    let allPass = true;
-    for (let i = 0, n = conditions.length; i < n; ++i) {
-      let pass = false;
-      const { mode, parameterName: name, threshold } = conditions[i];
-      const parameter = this.getParameter(name);
-      switch (mode) {
-        case AnimatorConditionMode.Equals:
-          if (parameter.value === threshold) {
-            pass = true;
-          }
-          break;
-        case AnimatorConditionMode.Greater:
-          if (parameter.value > threshold) {
-            pass = true;
-          }
-          break;
-        case AnimatorConditionMode.Less:
-          if (parameter.value < threshold) {
-            pass = true;
-          }
-          break;
-        case AnimatorConditionMode.NotEquals:
-          if (parameter.value !== threshold) {
-            pass = true;
-          }
-          break;
-        case AnimatorConditionMode.If:
-          if (parameter.value === true) {
-            pass = true;
-          }
-          break;
-        case AnimatorConditionMode.IfNot:
-          if (parameter.value === false) {
-            pass = true;
-          }
-          break;
-      }
-      if (!pass) {
-        allPass = false;
-        break;
       }
     }
     return allPass;
