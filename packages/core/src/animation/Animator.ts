--- conflicted
+++ resolved
@@ -359,7 +359,7 @@
     curve: AnimationCurve,
     time: number,
     addtive: boolean
-  ): Readonly<InterpolableValue> {
+  ): InterpolableValue {
     const value = curve.evaluate(time);
 
     if (addtive) {
@@ -524,15 +524,9 @@
   }
 
   private _applyCrossClipValue(
-<<<<<<< HEAD
-    owner: AnimationCureOwner,
-    srcValue: Readonly<InterpolableValue>,
-    destValue: Readonly<InterpolableValue>,
-=======
     owner: AnimationCurveOwner,
     srcValue: InterpolableValue,
     destValue: InterpolableValue,
->>>>>>> 714d8910
     crossWeight: number,
     layerWeight: number,
     addtive: boolean
@@ -566,17 +560,10 @@
     }
   }
 
-<<<<<<< HEAD
-  private _applyClipValue(owner: AnimationCureOwner, value: Readonly<InterpolableValue>, weight: number): void {
+  private _applyClipValue(owner: AnimationCurveOwner, value: InterpolableValue, weight: number): void {
     if (owner.type === Transform) {
-      const transform = <Transform>owner.component;
+      const transform = owner.target.transform;
       switch (owner.property) {
-=======
-  private _applyClipValue(owener: AnimationCurveOwner, value: InterpolableValue, weight: number): void {
-    if (owener.type === Transform) {
-      const transform = owener.target.transform;
-      switch (owener.property) {
->>>>>>> 714d8910
         case AnimationProperty.Position:
           if (weight === 1.0) {
             transform.position = <Vector3>value;
@@ -614,15 +601,7 @@
     }
   }
 
-<<<<<<< HEAD
-  private _applyClipValueAddtive(
-    owner: AnimationCureOwner,
-    addtiveValue: Readonly<InterpolableValue>,
-    weight: number
-  ): void {
-=======
   private _applyClipValueAddtive(owner: AnimationCurveOwner, addtiveValue: InterpolableValue, weight: number): void {
->>>>>>> 714d8910
     if (owner.type === Transform) {
       const transform = (<Entity>owner.target).transform;
       switch (owner.property) {
