import { MathUtil } from "@galacean/engine-math";
import { BoolUpdateFlag } from "../BoolUpdateFlag";
import { Component } from "../Component";
import { Entity } from "../Entity";
import { Renderer } from "../Renderer";
import { Script } from "../Script";
import { Logger } from "../base/Logger";
import { assignmentClone, ignoreClone } from "../clone/CloneManager";
import { ClearableObjectPool } from "../utils/ClearableObjectPool";
import { AnimatorController } from "./AnimatorController";
import { AnimatorControllerLayer } from "./AnimatorControllerLayer";
import { AnimatorControllerParameter, AnimatorControllerParameterValue } from "./AnimatorControllerParameter";
import { AnimatorState } from "./AnimatorState";
import { AnimatorStateTransition } from "./AnimatorStateTransition";
import { AnimatorStateTransitionCollection } from "./AnimatorStateTransitionCollection";
import { KeyframeValueType } from "./Keyframe";
import { AnimatorConditionMode } from "./enums/AnimatorConditionMode";
import { AnimatorCullingMode } from "./enums/AnimatorCullingMode";
import { AnimatorLayerBlendingMode } from "./enums/AnimatorLayerBlendingMode";
import { AnimatorStatePlayState } from "./enums/AnimatorStatePlayState";
import { LayerState } from "./enums/LayerState";
import { AnimationCurveLayerOwner } from "./internal/AnimationCurveLayerOwner";
import { AnimationEventHandler } from "./internal/AnimationEventHandler";
import { AnimatorLayerData } from "./internal/AnimatorLayerData";
import { AnimatorStateData } from "./internal/AnimatorStateData";
import { AnimatorStatePlayData } from "./internal/AnimatorStatePlayData";
import { AnimationCurveOwner } from "./internal/animationCurveOwner/AnimationCurveOwner";

/**
 * The controller of the animation system.
 */
export class Animator extends Component {
  private static _passedTriggerParameterNames = new Array<string>();

  /** Culling mode of this Animator. */
  cullingMode: AnimatorCullingMode = AnimatorCullingMode.None;
  /** The playback speed of the Animator, 1.0 is normal playback speed. */
  @assignmentClone
  speed: number = 1.0;

  /** @internal */
  _playFrameCount: number = -1;
  /** @internal */
  _onUpdateIndex: number = -1;

  protected _animatorController: AnimatorController;

  @ignoreClone
  protected _controllerUpdateFlag: BoolUpdateFlag;
  @ignoreClone
  protected _updateMark: number = 0;

  @ignoreClone
  private _animatorLayersData: AnimatorLayerData[] = [];
  @ignoreClone
  private _curveOwnerPool: Record<number, Record<string, AnimationCurveOwner<KeyframeValueType>>> = Object.create(null);
  @ignoreClone
  private _animationEventHandlerPool = new ClearableObjectPool(AnimationEventHandler);
  @ignoreClone
  private _parametersValueMap = <Record<string, AnimatorControllerParameterValue>>Object.create(null);

  @ignoreClone
  private _tempAnimatorStateInfo: IAnimatorStateInfo = { layerIndex: -1, state: null };
  @ignoreClone
  private _tempTriggerParametersName: string[] = [];

  @ignoreClone
  private _controlledRenderers: Renderer[] = [];

  /**
   * All layers from the AnimatorController which belongs this Animator.
   */
  get animatorController(): AnimatorController {
    return this._animatorController;
  }

  set animatorController(animatorController: AnimatorController) {
    if (animatorController !== this._animatorController) {
      this._reset();
      this._controllerUpdateFlag && this._controllerUpdateFlag.destroy();
      this._controllerUpdateFlag = animatorController && animatorController._registerChangeFlag();
      this._animatorController = animatorController;
    }
  }

  /**
   * The layers in the animator's controller.
   */
  get layers(): Readonly<AnimatorControllerLayer[]> {
    return this._animatorController?._layers;
  }

  /**
   * The parameters in the animator's controller.
   */
  get parameters(): Readonly<AnimatorControllerParameter[]> {
    return this._animatorController?._parameters;
  }

  /**
   * @internal
   */
  constructor(entity: Entity) {
    super(entity);
  }

  /**
   * Play a state by name.
   * @param stateName - The state name
   * @param layerIndex - The layer index(default -1). If layer is -1, play the first state with the given state name
   * @param normalizedTimeOffset - The time offset between 0 and 1(default 0)
   */
  play(stateName: string, layerIndex: number = -1, normalizedTimeOffset: number = 0): void {
    if (this._controllerUpdateFlag?.flag) {
      this._reset();
    }

    const stateInfo = this._getAnimatorStateInfo(stateName, layerIndex);
    const { state } = stateInfo;

    if (!state) {
      return;
    }

    if (this._preparePlay(state, stateInfo.layerIndex, normalizedTimeOffset)) {
      this._playFrameCount = this.engine.time.frameCount;
    }
  }

  /**
   * Create a cross fade from the current state to another state.
   * @param stateName - The state name
   * @param duration - The duration of the transition (normalized)
   * @param layerIndex - The layer index(default -1). If layer is -1, play the first state with the given state name
   * @param normalizedTimeOffset - The time offset between 0 and 1(default 0)
   * @param fixedDuration - The duration is fixed or normalized(default normalized)
   */
  crossFade(
    stateName: string,
    duration: number,
    layerIndex: number = -1,
    normalizedTimeOffset: number = 0,
    fixedDuration: boolean = false
  ): void {
    if (this._controllerUpdateFlag?.flag) {
      this._reset();
    }

    const { state, layerIndex: playLayerIndex } = this._getAnimatorStateInfo(stateName, layerIndex);
    const { manuallyTransition } = this._getAnimatorLayerData(playLayerIndex);
    manuallyTransition.hasFixedDuration = fixedDuration;
    manuallyTransition.duration = duration;
    manuallyTransition.offset = normalizedTimeOffset;
    manuallyTransition.destinationState = state;

    if (this._prepareCrossFadeByTransition(manuallyTransition, playLayerIndex)) {
      this._playFrameCount = this.engine.time.frameCount;
    }
  }

  /**
   * Evaluates the animator component based on deltaTime.
   * @param deltaTime - The deltaTime when the animation update
   */
  update(deltaTime: number): void {
    // Play or crossFade in script, animation playing from the first frame, deltaTime should be 0
    if (this._playFrameCount === this.engine.time.frameCount) {
      deltaTime = 0;
    }

    let animationUpdate: boolean;
    if (this.cullingMode === AnimatorCullingMode.Complete) {
      animationUpdate = false;
      const controlledRenderers = this._controlledRenderers;
      for (let i = 0, n = controlledRenderers.length; i < n; i++) {
        if (!controlledRenderers[i].isCulled) {
          animationUpdate = true;
          break;
        }
      }
    } else {
      animationUpdate = true;
    }

    const animatorController = this._animatorController;
    if (!animatorController) {
      this._resetTriggerParameters();
      return;
    }

    if (this._controllerUpdateFlag?.flag) {
      this._reset();
    }

    this._updateMark++;

    const { layers } = animatorController;
    for (let i = 0, n = layers.length; i < n; i++) {
      const layerData = this._getAnimatorLayerData(i);
      this._updateState(i, layerData, layers[i], deltaTime, animationUpdate);
    }

    this._resetTriggerParameters();
  }

  /**
   * Get the playing state from the target layerIndex.
   * @param layerIndex - The layer index
   */
  getCurrentAnimatorState(layerIndex: number): AnimatorState {
    return this._animatorLayersData[layerIndex]?.srcPlayData?.state;
  }

  /**
   * Get the state by name.
   * @param stateName - The state name
   * @param layerIndex - The layer index(default -1). If layer is -1, find the first state with the given state name
   */
  findAnimatorState(stateName: string, layerIndex: number = -1): AnimatorState {
    return this._getAnimatorStateInfo(stateName, layerIndex).state;
  }

  /**
   * Get the layer by name.
   * @param name - The layer's name.
   */
  findLayerByName(name: string): AnimatorControllerLayer {
    return this._animatorController?._layersMap[name];
  }

  /**
   * Get the parameter by name from animatorController.
   * @param name - The name of the parameter
   */
  getParameter(name: string): AnimatorControllerParameter {
    return this._animatorController?._parametersMap[name] ?? null;
  }

  /**
   * Get the value of the given parameter.
   * @param name - The name of the parameter
   * @param value - The value of the parameter
   */
  getParameterValue(name: string): AnimatorControllerParameterValue {
    const parameter = this._animatorController?._parametersMap[name];
    if (parameter) {
      return this._parametersValueMap[name] ?? parameter.defaultValue;
    }
    return undefined;
  }

  /**
   * Set the value of the given parameter.
   * @param name - The name of the parameter
   * @param value - The value of the parameter
   */
  setParameterValue(name: string, value: AnimatorControllerParameterValue): void {
    const parameter = this._animatorController?._parametersMap[name];
    if (parameter) {
      this._parametersValueMap[name] = value;
    }
  }

  /**
<<<<<<< HEAD
   * Set the 'true' value of the given parameter.
   * @param name - The name of the parameter
   */
  setTrigger(name: string) {
=======
   * Activate the trigger parameter by name.
   * @param name - The name of the trigger parameter
   */
  activateTriggerParameter(name: string): void {
>>>>>>> 53f64428
    const parameter = this._animatorController?._parametersMap[name];

    if (parameter?._isTrigger) {
      this._parametersValueMap[name] = true;
<<<<<<< HEAD
      this._tempTriggerParametersName.push(name);
    }
  }

  /**
   * Set the 'false' value of the given parameter.
   * @param name - The name of the parameter
   */
  resetTrigger(name: string) {
=======
    }
  }

  /**
   * Reset the trigger parameter to deactivate it by name.
   * @param name - The name of the trigger parameter
   */
  deactivateTriggerParameter(name: string): void {
>>>>>>> 53f64428
    const parameter = this._animatorController?._parametersMap[name];

    if (parameter?._isTrigger) {
      this._parametersValueMap[name] = false;
    }
  }

  /**
   * @internal
   */
  override _onEnable(): void {
    this._reset();
    this._entity.getComponentsIncludeChildren(Renderer, this._controlledRenderers);
  }

  /**
   * @internal
   */
  override _onEnableInScene(): void {
    this.scene._componentsManager.addOnUpdateAnimations(this);
  }
  /**
   * @internal
   */
  override _onDisableInScene(): void {
    this.scene._componentsManager.removeOnUpdateAnimations(this);
  }

  /**
   * @internal
   */
  _reset(): void {
    const { _curveOwnerPool: animationCurveOwners } = this;
    for (let instanceId in animationCurveOwners) {
      const propertyOwners = animationCurveOwners[instanceId];
      for (let property in propertyOwners) {
        const owner = propertyOwners[property];
        owner.revertDefaultValue();
      }
    }

    this._animatorLayersData.length = 0;
    this._curveOwnerPool = Object.create(null);
    this._parametersValueMap = Object.create(null);
    this._animationEventHandlerPool.clear();

    if (this._controllerUpdateFlag) {
      this._controllerUpdateFlag.flag = false;
    }
  }

  private _getAnimatorStateInfo(stateName: string, layerIndex: number): IAnimatorStateInfo {
    const { _animatorController: animatorController, _tempAnimatorStateInfo: stateInfo } = this;
    let state: AnimatorState = null;
    if (animatorController) {
      const layers = animatorController.layers;
      if (layerIndex === -1) {
        for (let i = 0, n = layers.length; i < n; i++) {
          state = layers[i].stateMachine.findStateByName(stateName);
          if (state) {
            layerIndex = i;
            break;
          }
        }
      } else {
        state = layers[layerIndex].stateMachine.findStateByName(stateName);
      }
    }
    stateInfo.layerIndex = layerIndex;
    stateInfo.state = state;
    return stateInfo;
  }

  private _getAnimatorStateData(
    stateName: string,
    animatorState: AnimatorState,
    animatorLayerData: AnimatorLayerData,
    layerIndex: number
  ): AnimatorStateData {
    const { animatorStateDataMap } = animatorLayerData;
    let animatorStateData = animatorStateDataMap[stateName];
    if (!animatorStateData) {
      animatorStateData = new AnimatorStateData();
      animatorStateDataMap[stateName] = animatorStateData;
      this._saveAnimatorStateData(animatorState, animatorStateData, animatorLayerData, layerIndex);
      this._saveAnimatorEventHandlers(animatorState, animatorStateData);
    }
    return animatorStateData;
  }

  private _saveAnimatorStateData(
    animatorState: AnimatorState,
    animatorStateData: AnimatorStateData,
    animatorLayerData: AnimatorLayerData,
    layerIndex: number
  ): void {
    const { entity, _curveOwnerPool: curveOwnerPool } = this;
    let { mask } = this._animatorController.layers[layerIndex];
    const { curveLayerOwner } = animatorStateData;
    const { _curveBindings: curves } = animatorState.clip;

    const { curveOwnerPool: layerCurveOwnerPool } = animatorLayerData;

    for (let i = curves.length - 1; i >= 0; i--) {
      const curve = curves[i];
      const { relativePath } = curve;
      const targetEntity = curve.relativePath === "" ? entity : entity.findByPath(curve.relativePath);
      if (targetEntity) {
        const component =
          curve.typeIndex > 0
            ? targetEntity.getComponents(curve.type, AnimationCurveOwner._components)[curve.typeIndex]
            : targetEntity.getComponent(curve.type);

        if (!component) {
          continue;
        }

        const { property } = curve;
        const { instanceId } = component;
        // Get owner
        const propertyOwners = (curveOwnerPool[instanceId] ||= <Record<string, AnimationCurveOwner<KeyframeValueType>>>(
          Object.create(null)
        ));
        const owner = (propertyOwners[property] ||= curve._createCurveOwner(targetEntity, component));

        // Get layer owner
        const layerPropertyOwners = (layerCurveOwnerPool[instanceId] ||= <Record<string, AnimationCurveLayerOwner>>(
          Object.create(null)
        ));
        const layerOwner = (layerPropertyOwners[property] ||= curve._createCurveLayerOwner(owner));

        if (mask && mask.pathMasks.length) {
          layerOwner.isActive = mask.getPathMask(relativePath)?.active ?? true;
        }

        curveLayerOwner[i] = layerOwner;
      } else {
        curveLayerOwner[i] = null;
        Logger.warn(`The entity don\'t have the child entity which path is ${curve.relativePath}.`);
      }
    }
  }

  private _saveAnimatorEventHandlers(state: AnimatorState, animatorStateData: AnimatorStateData): void {
    const eventHandlerPool = this._animationEventHandlerPool;
    const scripts = [];
    const { eventHandlers } = animatorStateData;

    const clipChangedListener = () => {
      this._entity.getComponents(Script, scripts);
      const scriptCount = scripts.length;
      const { events } = state.clip;
      eventHandlers.length = 0;
      for (let i = 0, n = events.length; i < n; i++) {
        const event = events[i];
        const eventHandler = eventHandlerPool.get();
        const funcName = event.functionName;
        const { handlers } = eventHandler;

        eventHandler.event = event;
        handlers.length = 0;
        for (let j = scriptCount - 1; j >= 0; j--) {
          const script = scripts[j];
          const handler = <Function>script[funcName].bind(script);
          handler && handlers.push(handler);
        }
        eventHandlers.push(eventHandler);
      }
    };
    clipChangedListener();
    state._updateFlagManager.addListener(clipChangedListener);
  }

  private _clearCrossData(animatorLayerData: AnimatorLayerData): void {
    animatorLayerData.crossCurveMark++;
    animatorLayerData.crossLayerOwnerCollection.length = 0;
  }

  private _addCrossOwner(
    animatorLayerData: AnimatorLayerData,
    layerOwner: AnimationCurveLayerOwner,
    curCurveIndex: number,
    nextCurveIndex: number
  ): void {
    layerOwner.crossSrcCurveIndex = curCurveIndex;
    layerOwner.crossDestCurveIndex = nextCurveIndex;
    animatorLayerData.crossLayerOwnerCollection.push(layerOwner);
  }

  private _prepareCrossFading(animatorLayerData: AnimatorLayerData): void {
    // Add src cross curve data
    this._prepareSrcCrossData(animatorLayerData, false);
    // Add dest cross curve data
    this._prepareDestCrossData(animatorLayerData, false);
  }

  private _prepareStandbyCrossFading(animatorLayerData: AnimatorLayerData): void {
    // Standby have two sub state, one is never play, one is finished, never play srcPlayData.state is null
    animatorLayerData.srcPlayData.state && this._prepareSrcCrossData(animatorLayerData, true);
    // Add dest cross curve data
    this._prepareDestCrossData(animatorLayerData, true);
  }

  private _prepareFixedPoseCrossFading(animatorLayerData: AnimatorLayerData): void {
    const { crossLayerOwnerCollection } = animatorLayerData;

    // Save current cross curve data owner fixed pose
    for (let i = crossLayerOwnerCollection.length - 1; i >= 0; i--) {
      const layerOwner = crossLayerOwnerCollection[i];
      if (!layerOwner) continue;
      layerOwner.curveOwner.saveFixedPoseValue();
      // Reset destCurveIndex When fixed pose crossFading again
      layerOwner.crossDestCurveIndex = -1;
    }
    // Prepare dest AnimatorState cross data
    this._prepareDestCrossData(animatorLayerData, true);
  }

  private _prepareSrcCrossData(animatorLayerData: AnimatorLayerData, saveFixed: boolean): void {
    const { curveLayerOwner } = animatorLayerData.srcPlayData.stateData;
    for (let i = curveLayerOwner.length - 1; i >= 0; i--) {
      const layerOwner = curveLayerOwner[i];
      if (!layerOwner) continue;
      layerOwner.crossCurveMark = animatorLayerData.crossCurveMark;
      saveFixed && layerOwner.curveOwner.saveFixedPoseValue();
      this._addCrossOwner(animatorLayerData, layerOwner, i, -1);
    }
  }

  private _prepareDestCrossData(animatorLayerData: AnimatorLayerData, saveFixed: boolean): void {
    const { curveLayerOwner } = animatorLayerData.destPlayData.stateData;
    for (let i = curveLayerOwner.length - 1; i >= 0; i--) {
      const layerOwner = curveLayerOwner[i];
      if (!layerOwner) continue;
      if (layerOwner.crossCurveMark === animatorLayerData.crossCurveMark) {
        layerOwner.crossDestCurveIndex = i;
      } else {
        const owner = layerOwner.curveOwner;
        saveFixed && owner.saveFixedPoseValue();
        layerOwner.crossCurveMark = animatorLayerData.crossCurveMark;
        this._addCrossOwner(animatorLayerData, layerOwner, -1, i);
      }
    }
  }

  private _getAnimatorLayerData(layerIndex: number): AnimatorLayerData {
    let animatorLayerData = this._animatorLayersData[layerIndex];
    animatorLayerData || (this._animatorLayersData[layerIndex] = animatorLayerData = new AnimatorLayerData());
    return animatorLayerData;
  }

  private _updateState(
    layerIndex: number,
    layerData: AnimatorLayerData,
    layer: AnimatorControllerLayer,
    deltaTime: number,
    aniUpdate: boolean
  ): void {
    let { weight } = layer;
    const additive = layer.blendingMode === AnimatorLayerBlendingMode.Additive;

    layerIndex === 0 && (weight = 1.0);

    switch (layerData.layerState) {
      case LayerState.Standby:
        this._checkAnyAndEntryState(layerIndex, layerData, layer, deltaTime, aniUpdate);
        break;
      case LayerState.Playing:
        this._updatePlayingState(layerIndex, layerData, layer, weight, additive, deltaTime, aniUpdate);
        break;
      case LayerState.Finished:
        this._updateFinishedState(layerIndex, layerData, layer, weight, additive, deltaTime, aniUpdate);
        break;
      case LayerState.CrossFading:
        this._updateCrossFadeState(layerIndex, layerData, layer, weight, additive, deltaTime, aniUpdate);
        break;
      case LayerState.FixedCrossFading:
        this._updateCrossFadeFromPoseState(layerIndex, layerData, layer, weight, additive, deltaTime, aniUpdate);
        break;
    }
  }

  private _updatePlayingState(
    layerIndex: number,
    layerData: AnimatorLayerData,
    layer: AnimatorControllerLayer,
    weight: number,
    additive: boolean,
    deltaTime: number,
    aniUpdate: boolean
  ): void {
    const { srcPlayData } = layerData;
    const { state } = srcPlayData;

    const playSpeed = state.speed * this.speed;
    const playDeltaTime = playSpeed * deltaTime;

    srcPlayData.updateOrientation(playDeltaTime);

    const { clipTime: lastClipTime, playState: lastPlayState } = srcPlayData;

    // Precalculate to get the transition
    srcPlayData.update(playDeltaTime);

    const { clipTime, isForwards } = srcPlayData;
    const { _transitionCollection: transitions } = state;
    const { _anyStateTransitionCollection: anyStateTransitions } = layer.stateMachine;

    const transition =
<<<<<<< HEAD
      (anyStateTransitions.length &&
=======
      (anyStateTransitions.count &&
>>>>>>> 53f64428
        this._applyStateTransitions(
          layerIndex,
          layerData,
          layer,
          isForwards,
          srcPlayData,
          anyStateTransitions,
          lastClipTime,
          clipTime,
          playDeltaTime,
<<<<<<< HEAD
          aniUpdate
        )) ||
      (transitions.length &&
=======
          true,
          aniUpdate
        )) ||
      (transitions.count &&
>>>>>>> 53f64428
        this._applyStateTransitions(
          layerIndex,
          layerData,
          layer,
          isForwards,
          srcPlayData,
          transitions,
          lastClipTime,
          clipTime,
          playDeltaTime,
          false,
          aniUpdate
        ));

    let playCostTime: number;
    if (transition) {
      const clipDuration = state.clip.length;
      const clipEndTime = state.clipEndTime * clipDuration;

      if (transition.hasExitTime) {
        const exitTime = transition.exitTime * state._getDuration();

        if (isForwards) {
          if (exitTime < lastClipTime) {
            playCostTime = exitTime + clipEndTime - lastClipTime;
          } else {
            playCostTime = exitTime - lastClipTime;
          }
        } else {
          const startTime = state.clipStartTime * clipDuration;
          if (lastClipTime < exitTime) {
            playCostTime = clipEndTime - exitTime + lastClipTime - startTime;
          } else {
            playCostTime = lastClipTime - exitTime;
          }
          playCostTime = -playCostTime;
        }
      } else {
        playCostTime = 0;
      }
      // Revert actualDeltaTime and update playCostTime
      srcPlayData.update(playCostTime - playDeltaTime);
    } else {
      playCostTime = playDeltaTime;
      if (srcPlayData.playState === AnimatorStatePlayState.Finished) {
        layerData.layerState = LayerState.Finished;
      }
    }

    this._evaluatePlayingState(srcPlayData, weight, additive, aniUpdate);
    this._fireAnimationEventsAndCallScripts(layerIndex, srcPlayData, state, lastClipTime, lastPlayState, playCostTime);

    if (transition) {
      // Remove speed factor, use actual cost time
      const remainDeltaTime = deltaTime - playCostTime / playSpeed;
      remainDeltaTime > 0 && this._updateState(layerIndex, layerData, layer, remainDeltaTime, aniUpdate);
    }
  }

  private _evaluatePlayingState(
    playData: AnimatorStatePlayData,
    weight: number,
    additive: boolean,
    aniUpdate: boolean
  ): void {
    const curveBindings = playData.state.clip._curveBindings;
    const finished = playData.playState === AnimatorStatePlayState.Finished;

    if (aniUpdate || finished) {
      const curveLayerOwner = playData.stateData.curveLayerOwner;
      for (let i = curveBindings.length - 1; i >= 0; i--) {
        const layerOwner = curveLayerOwner[i];
        const owner = layerOwner?.curveOwner;

        if (!owner || !layerOwner.isActive) {
          continue;
        }

        const curve = curveBindings[i].curve;
        if (curve.keys.length) {
          this._checkRevertOwner(owner, additive);

          const value = owner.evaluateValue(curve, playData.clipTime, additive);
          aniUpdate && owner.applyValue(value, weight, additive);
          finished && layerOwner.saveFinalValue();
        }
      }
    }
  }

  private _updateCrossFadeState(
    layerIndex: number,
    layerData: AnimatorLayerData,
    layer: AnimatorControllerLayer,
    weight: number,
    additive: boolean,
    deltaTime: number,
    aniUpdate: boolean
  ) {
    const { srcPlayData, destPlayData, crossFadeTransition } = layerData;
    const { speed } = this;
    const { state: srcState } = srcPlayData;
    const { state: destState } = destPlayData;
    const destStateDuration = destState._getDuration();
    const transitionDuration = crossFadeTransition.hasFixedDuration
      ? crossFadeTransition.duration
      : destStateDuration * crossFadeTransition.duration;

    const srcPlaySpeed = srcState.speed * speed;
    const dstPlaySpeed = destState.speed * speed;
    const dstPlayDeltaTime = dstPlaySpeed * deltaTime;

    srcPlayData && srcPlayData.updateOrientation(srcPlaySpeed * deltaTime);
    destPlayData && destPlayData.updateOrientation(dstPlayDeltaTime);

    const { clipTime: lastSrcClipTime, playState: lastSrcPlayState } = srcPlayData;
    const { clipTime: lastDestClipTime, playState: lastDstPlayState } = destPlayData;

    let dstPlayCostTime: number;
    if (destPlayData.isForwards) {
      // The time that has been played
<<<<<<< HEAD
      const playedTime = destState.clipStartTime * destState.clip.length - lastDestClipTime;
=======
      const playedTime = lastDestClipTime - destState.clipStartTime * destState.clip.length;
>>>>>>> 53f64428
      dstPlayCostTime =
        playedTime + dstPlayDeltaTime > transitionDuration ? transitionDuration - playedTime : dstPlayDeltaTime;
    } else {
      // The time that has been played
      const playedTime = destState.clipEndTime * destState.clip.length - lastDestClipTime;
      dstPlayCostTime =
<<<<<<< HEAD
        // -actualDestDeltaTime: The time that will be played, negative are meant to make it be a periods
=======
        // -dstPlayDeltaTime: The time that will be played, negative are meant to make it be a periods
>>>>>>> 53f64428
        // > transition: The time that will be played is enough to finish the transition
        playedTime - dstPlayDeltaTime > transitionDuration
          ? // Negative number is used to convert a time period into a reverse deltaTime.
            // -(transitionDuration - playedTime)
            playedTime - transitionDuration
          : dstPlayDeltaTime;
    }

    const actualCostTime = dstPlaySpeed === 0 ? deltaTime : dstPlayCostTime / dstPlaySpeed;
    const srcPlayCostTime = actualCostTime * srcPlaySpeed;

    srcPlayData.update(srcPlayCostTime);
    destPlayData.update(dstPlayCostTime);

    let crossWeight = Math.abs(destPlayData.frameTime) / transitionDuration;
    (crossWeight >= 1.0 - MathUtil.zeroTolerance || transitionDuration === 0) && (crossWeight = 1.0);

    const crossFadeFinished = crossWeight === 1.0;

    if (crossFadeFinished) {
      srcPlayData.playState = AnimatorStatePlayState.Finished;
      this._preparePlayOwner(layerData, destState);
      this._evaluatePlayingState(destPlayData, weight, additive, aniUpdate);
    } else {
      this._evaluateCrossFadeState(layerData, srcPlayData, destPlayData, weight, crossWeight, additive, aniUpdate);
    }

    this._fireAnimationEventsAndCallScripts(
      layerIndex,
      srcPlayData,
      srcState,
      lastSrcClipTime,
      lastSrcPlayState,
      srcPlayCostTime
    );

    this._fireAnimationEventsAndCallScripts(
      layerIndex,
      destPlayData,
      destState,
      lastDestClipTime,
      lastDstPlayState,
      dstPlayCostTime
    );

    if (crossFadeFinished) {
      this._updateCrossFadeData(layerData);
      const remainDeltaTime = deltaTime - actualCostTime;
      remainDeltaTime > 0 && this._updateState(layerIndex, layerData, layer, remainDeltaTime, aniUpdate);
    }
  }

  private _evaluateCrossFadeState(
    layerData: AnimatorLayerData,
    srcPlayData: AnimatorStatePlayData,
    destPlayData: AnimatorStatePlayData,
    weight: number,
    crossWeight: number,
    additive: boolean,
    aniUpdate: boolean
  ) {
    const { crossLayerOwnerCollection } = layerData;
    const { _curveBindings: srcCurves } = srcPlayData.state.clip;
    const { state: destState } = destPlayData;
    const { _curveBindings: destCurves } = destState.clip;

    const finished = destPlayData.playState === AnimatorStatePlayState.Finished;

    if (aniUpdate || finished) {
      for (let i = crossLayerOwnerCollection.length - 1; i >= 0; i--) {
        const layerOwner = crossLayerOwnerCollection[i];
        const owner = layerOwner?.curveOwner;

        if (!owner) continue;

        const srcCurveIndex = layerOwner.crossSrcCurveIndex;
        const destCurveIndex = layerOwner.crossDestCurveIndex;

        this._checkRevertOwner(owner, additive);

        const value = owner.evaluateCrossFadeValue(
          srcCurveIndex >= 0 ? srcCurves[srcCurveIndex].curve : null,
          destCurveIndex >= 0 ? destCurves[destCurveIndex].curve : null,
          srcPlayData.clipTime,
          destPlayData.clipTime,
          crossWeight,
          additive
        );
        aniUpdate && owner.applyValue(value, weight, additive);
        finished && layerOwner.saveFinalValue();
      }
    }
  }

  private _updateCrossFadeFromPoseState(
    layerIndex: number,
    layerData: AnimatorLayerData,
    layer: AnimatorControllerLayer,
    weight: number,
    additive: boolean,
    deltaTime: number,
    aniUpdate: boolean
  ) {
    const { destPlayData, crossFadeTransition } = layerData;
    const { state } = destPlayData;

    const stateDuration = state._getDuration();
    const transitionDuration = crossFadeTransition.hasFixedDuration
      ? crossFadeTransition.duration
      : stateDuration * crossFadeTransition.duration;

    const playSpeed = state.speed * this.speed;
    const playDeltaTime = playSpeed * deltaTime;

    destPlayData.updateOrientation(playDeltaTime);

    const { clipTime: lastDestClipTime, playState: lastPlayState } = destPlayData;

    let dstPlayCostTime: number;
    if (destPlayData.isForwards) {
      dstPlayCostTime =
        lastDestClipTime + playDeltaTime > transitionDuration ? transitionDuration - lastDestClipTime : playDeltaTime;
    } else {
      // The time that has been played
      const playedTime = stateDuration - lastDestClipTime;
      dstPlayCostTime =
<<<<<<< HEAD
        // -actualDestDeltaTime: The time that will be played, negative are meant to make it be a periods
=======
        // -playDeltaTime: The time that will be played, negative are meant to make it be a periods
>>>>>>> 53f64428
        // > transition: The time that will be played is enough to finish the transition
        playedTime - playDeltaTime > transitionDuration
          ? // Negative number is used to convert a time period into a reverse deltaTime.
            // -(transitionDuration - playedTime)
            playedTime - transitionDuration
          : playDeltaTime;
    }

    const actualCostTime = playSpeed === 0 ? deltaTime : dstPlayCostTime / playSpeed;

    destPlayData.update(dstPlayCostTime);

    let crossWeight = Math.abs(destPlayData.frameTime) / transitionDuration;
    (crossWeight >= 1.0 - MathUtil.zeroTolerance || transitionDuration === 0) && (crossWeight = 1.0);

    const crossFadeFinished = crossWeight === 1.0;

    if (crossFadeFinished) {
      this._preparePlayOwner(layerData, state);
      this._evaluatePlayingState(destPlayData, weight, additive, aniUpdate);
    } else {
      this._evaluateCrossFadeFromPoseState(layerData, destPlayData, weight, crossWeight, additive, aniUpdate);
    }

    this._fireAnimationEventsAndCallScripts(
      layerIndex,
      destPlayData,
      state,
      lastDestClipTime,
      lastPlayState,
      dstPlayCostTime
    );

    if (crossFadeFinished) {
      this._updateCrossFadeData(layerData);
      const remainDeltaTime = deltaTime - actualCostTime;
      remainDeltaTime > 0 && this._updateState(layerIndex, layerData, layer, remainDeltaTime, aniUpdate);
    }
  }

  private _evaluateCrossFadeFromPoseState(
    layerData: AnimatorLayerData,
    destPlayData: AnimatorStatePlayData,
    weight: number,
    crossWeight: number,
    additive: boolean,
    aniUpdate: boolean
  ) {
    const { crossLayerOwnerCollection } = layerData;
    const { state } = destPlayData;
    const { _curveBindings: curveBindings } = state.clip;

    const { clipTime: destClipTime, playState } = destPlayData;
    const finished = playState === AnimatorStatePlayState.Finished;

    // When the animator is culled (aniUpdate=false), if the play state has finished, the final value needs to be calculated and saved to be applied directly
    if (aniUpdate || finished) {
      for (let i = crossLayerOwnerCollection.length - 1; i >= 0; i--) {
        const layerOwner = crossLayerOwnerCollection[i];
        const owner = layerOwner?.curveOwner;

        if (!owner) continue;

        const curveIndex = layerOwner.crossDestCurveIndex;

        this._checkRevertOwner(owner, additive);

        const value = layerOwner.curveOwner.crossFadeFromPoseAndApplyValue(
          curveIndex >= 0 ? curveBindings[curveIndex].curve : null,
          destClipTime,
          crossWeight,
          additive
        );
        aniUpdate && owner.applyValue(value, weight, additive);
        finished && layerOwner.saveFinalValue();
      }
    }
  }

  private _updateFinishedState(
    layerIndex: number,
    layerData: AnimatorLayerData,
    layer: AnimatorControllerLayer,
    weight: number,
    additive: boolean,
    deltaTime: number,
    aniUpdate: boolean
  ): void {
    const playData = layerData.srcPlayData;
    const { state } = playData;
    const actualSpeed = state.speed * this.speed;
    const actualDeltaTime = actualSpeed * deltaTime;

    playData.updateOrientation(actualDeltaTime);

    const { clipTime, isForwards } = playData;
    const { _transitionCollection: transitions } = state;
    const { _anyStateTransitionCollection: anyStateTransitions } = layer.stateMachine;

    const transition =
      (anyStateTransitions.count &&
        this._applyTransitionsByCondition(layerIndex, layerData, layer, anyStateTransitions, aniUpdate)) ||
      (transitions.count &&
        this._applyStateTransitions(
          layerIndex,
          layerData,
          layer,
          isForwards,
          playData,
          transitions,
          clipTime,
          clipTime,
          actualDeltaTime,
          false,
          aniUpdate
        ));

    if (transition) {
      this._updateState(layerIndex, layerData, layer, deltaTime, aniUpdate);
    } else {
      this._evaluateFinishedState(playData, weight, additive, aniUpdate);
    }
  }

  private _evaluateFinishedState(
    playData: AnimatorStatePlayData,
    weight: number,
    additive: boolean,
    aniUpdate: boolean
  ): void {
    if (!aniUpdate) {
      return;
    }

    const { curveLayerOwner } = playData.stateData;
    const { _curveBindings: curveBindings } = playData.state.clip;

    for (let i = curveBindings.length - 1; i >= 0; i--) {
      const layerOwner = curveLayerOwner[i];
      const owner = layerOwner?.curveOwner;

      if (!owner) continue;

      this._checkRevertOwner(owner, additive);

      owner.applyValue(layerOwner.finalValue, weight, additive);
    }
  }

  private _updateCrossFadeData(layerData: AnimatorLayerData): void {
    const { destPlayData } = layerData;
    if (destPlayData.playState === AnimatorStatePlayState.Finished) {
      layerData.layerState = LayerState.Finished;
    } else {
      layerData.layerState = LayerState.Playing;
    }
    layerData.switchPlayData();
    layerData.crossFadeTransition = null;
  }

  private _preparePlayOwner(layerData: AnimatorLayerData, playState: AnimatorState): void {
    if (layerData.layerState === LayerState.Playing) {
      const srcPlayData = layerData.srcPlayData;
      if (srcPlayData.state !== playState) {
        const { curveLayerOwner } = srcPlayData.stateData;
        for (let i = curveLayerOwner.length - 1; i >= 0; i--) {
          curveLayerOwner[i]?.curveOwner.revertDefaultValue();
        }
      }
    } else {
      const { crossLayerOwnerCollection } = layerData;
      for (let i = crossLayerOwnerCollection.length - 1; i >= 0; i--) {
        crossLayerOwnerCollection[i].curveOwner.revertDefaultValue();
      }
    }
  }

  private _applyStateTransitions(
    layerIndex: number,
    layerData: AnimatorLayerData,
    layer: AnimatorControllerLayer,
    isForwards: boolean,
    playData: AnimatorStatePlayData,
    transitions: AnimatorStateTransitionCollection,
    lastClipTime: number,
    clipTime: number,
    deltaTime: number,
    checkStateMachine: boolean,
    aniUpdate: boolean
  ): AnimatorStateTransition {
    const { state } = playData;
    const clipDuration = state.clip.length;
    let targetTransition: AnimatorStateTransition = null;
    const startTime = state.clipStartTime * clipDuration;
    const endTime = state.clipEndTime * clipDuration;
    if (isForwards) {
      if (lastClipTime + deltaTime >= endTime) {
        targetTransition = this._checkSubTransition(
          layerIndex,
          layerData,
          layer,
          playData,
          transitions,
          lastClipTime,
          endTime,
          checkStateMachine,
          aniUpdate
        );
        if (!targetTransition) {
          if (checkStateMachine) {
            layerData.anyTransitionIndex = 0;
          } else {
            playData.currentTransitionIndex = 0;
          }
          targetTransition = this._checkSubTransition(
            layerIndex,
            layerData,
            layer,
            playData,
            transitions,
            startTime,
            clipTime,
            checkStateMachine,
            aniUpdate
          );
        }
      } else {
        targetTransition = this._checkSubTransition(
          layerIndex,
          layerData,
          layer,
          playData,
          transitions,
          lastClipTime,
          clipTime,
          checkStateMachine,
          aniUpdate
        );
      }
    } else {
      //@todo backwards play currentIndex should not be 0
      if (lastClipTime + deltaTime <= startTime) {
        targetTransition = this._checkBackwardsSubTransition(
          layerIndex,
          layerData,
          layer,
          playData,
          transitions,
          lastClipTime,
          startTime,
          checkStateMachine,
          aniUpdate
        );
        if (!targetTransition) {
          if (checkStateMachine) {
            layerData.anyTransitionIndex = transitions.count - 1;
          } else {
            playData.currentTransitionIndex = transitions.count - 1;
          }
          targetTransition = this._checkBackwardsSubTransition(
            layerIndex,
            layerData,
            layer,
            playData,
            transitions,
            clipTime,
            endTime,
            checkStateMachine,
            aniUpdate
          );
        }
      } else {
        targetTransition = this._checkBackwardsSubTransition(
          layerIndex,
          layerData,
          layer,
          playData,
          transitions,
          lastClipTime,
          clipTime,
          checkStateMachine,
          aniUpdate
        );
      }
    }

    return targetTransition;
  }

  private _checkSubTransition(
    layerIndex: number,
    layerData: AnimatorLayerData,
    layer: AnimatorControllerLayer,
    playData: AnimatorStatePlayData,
    transitions: AnimatorStateTransitionCollection,
    lastClipTime: number,
    curClipTime: number,
    checkStateMachine: boolean,
    aniUpdate: boolean
  ): AnimatorStateTransition {
<<<<<<< HEAD
    const { state } = playState;
    let transitionIndex = playState.currentTransitionIndex;
    const duration = state._getDuration();
    for (let n = transitions.length; transitionIndex < n; transitionIndex++) {
      const transition = transitions[transitionIndex];
=======
    let transitionIndex = checkStateMachine ? layerData.anyTransitionIndex : playData.currentTransitionIndex;
    const duration = playData.state._getDuration();
    const isSoloMode = transitions.isSoloMode;
    for (let n = transitions.count; transitionIndex < n; transitionIndex++) {
      const transition = transitions.get(transitionIndex);
>>>>>>> 53f64428
      const hasExitTime = transition.hasExitTime;
      const exitTime = transition.exitTime * duration;
      if (hasExitTime && exitTime > curClipTime) {
        break;
      }

      if (exitTime >= lastClipTime || !hasExitTime) {
<<<<<<< HEAD
        playState.currentTransitionIndex = Math.min(transitionIndex + 1, n - 1);
        if (this._checkConditions(state, transition)) {
=======
        if (checkStateMachine) {
          layerData.anyTransitionIndex = Math.min(transitionIndex + 1, n - 1);
        } else {
          playData.currentTransitionIndex = Math.min(transitionIndex + 1, n - 1);
        }

        if (transition.mute) continue;

        if (isSoloMode && !transition.solo) continue;

        if (this._checkConditions(transition)) {
>>>>>>> 53f64428
          if (this._applyTransition(layerIndex, layerData, layer, transition, aniUpdate)) {
            return transition;
          } else {
            return null;
          }
        }
      }
    }
    return null;
  }

  private _checkBackwardsSubTransition(
    layerIndex: number,
    layerData: AnimatorLayerData,
    layer: AnimatorControllerLayer,
    playState: AnimatorStatePlayData,
    transitions: AnimatorStateTransitionCollection,
    lastClipTime: number,
    curClipTime: number,
    checkStateMachine: boolean,
    aniUpdate: boolean
  ): AnimatorStateTransition {
    let transitionIndex = checkStateMachine ? layerData.anyTransitionIndex : playState.currentTransitionIndex;
    const duration = playState.state._getDuration();
    const isSoloMode = transitions.isSoloMode;
    for (; transitionIndex >= 0; transitionIndex--) {
<<<<<<< HEAD
      const transition = transitions[transitionIndex];
=======
      const transition = transitions.get(transitionIndex);
>>>>>>> 53f64428
      const hasExitTime = transition.hasExitTime;
      const exitTime = transition.exitTime * duration;
      if (hasExitTime && exitTime < curClipTime) {
        break;
      }

      if (exitTime <= lastClipTime || !hasExitTime) {
<<<<<<< HEAD
        playState.currentTransitionIndex = Math.max(transitionIndex - 1, 0);
        if (this._checkConditions(state, transition)) {
=======
        if (checkStateMachine) {
          layerData.anyTransitionIndex = Math.max(transitionIndex - 1, 0);
        } else {
          playState.currentTransitionIndex = Math.max(transitionIndex - 1, 0);
        }

        if (transition.mute) continue;

        if (isSoloMode && !transition.solo) continue;

        if (this._checkConditions(transition)) {
>>>>>>> 53f64428
          if (this._applyTransition(layerIndex, layerData, layer, transition, aniUpdate)) {
            return transition;
          } else {
            return null;
          }
        }
      }
    }
    return null;
  }

  private _applyTransitionsByCondition(
    layerIndex: number,
    layerData: AnimatorLayerData,
    layer: AnimatorControllerLayer,
    transitions: AnimatorStateTransitionCollection,
    aniUpdate: boolean
  ): AnimatorStateTransition {
    const isSoloMode = transitions.isSoloMode;
    for (let i = 0, n = transitions.count; i < n; i++) {
      const transition = transitions.get(i);

      if (transition.mute) continue;

      if (isSoloMode && !transition.solo) continue;

      if (this._checkConditions(transition)) {
        if (this._applyTransition(layerIndex, layerData, layer, transition, aniUpdate)) {
          return transition;
        } else {
          return null;
        }
      }
    }
  }

  private _preparePlay(state: AnimatorState, layerIndex: number, normalizedTimeOffset: number = 0): boolean {
    const name = state.name;
    if (!state.clip) {
      Logger.warn(`The state named ${name} has no AnimationClip data.`);
      return false;
    }

    const animatorLayerData = this._getAnimatorLayerData(layerIndex);
    const animatorStateData = this._getAnimatorStateData(name, state, animatorLayerData, layerIndex);

    this._preparePlayOwner(animatorLayerData, state);

    animatorLayerData.layerState = LayerState.Playing;
    animatorLayerData.srcPlayData.reset(state, animatorStateData, state._getDuration() * normalizedTimeOffset);

    return true;
  }

  private _applyTransition(
    layerIndex: number,
    layerData: AnimatorLayerData,
    layer: AnimatorControllerLayer,
    transition: AnimatorStateTransition,
    aniUpdate: boolean
  ): boolean {
    // Need prepare first, it should crossFade when to exit
    const success = this._prepareCrossFadeByTransition(transition, layerIndex);
    if (transition.isExit) {
      this._checkAnyAndEntryState(layerIndex, layerData, layer, 0, aniUpdate);
      return true;
    }
    return success;
  }

  private _checkConditions(transition: AnimatorStateTransition): boolean {
    const { conditions } = transition;

    let allPass = true;
    for (let i = 0, n = conditions.length; i < n; ++i) {
      let pass = false;
      const { mode, parameterName: name, threshold } = conditions[i];
      const parameterValue = this.getParameterValue(name);

      if (parameterValue === undefined) {
        return false;
      }

<<<<<<< HEAD
      const parameter = this.getParameter(name);
      if (parameter._isTrigger) {
        this._parametersValueMap[name] = false;
      }

      switch (mode) {
        case AnimatorConditionMode.Equals:
          if (parameterValue === threshold) {
            pass = true;
          }
          break;
        case AnimatorConditionMode.Greater:
          if (parameterValue > threshold) {
            pass = true;
          }
          break;
        case AnimatorConditionMode.Less:
          if (parameterValue < threshold) {
            pass = true;
          }
          break;
        case AnimatorConditionMode.NotEquals:
          if (parameterValue !== threshold) {
            pass = true;
          }
          break;
        case AnimatorConditionMode.If:
          if (parameterValue === true) {
            pass = true;
          }
          break;
        case AnimatorConditionMode.IfNot:
          if (parameterValue === false) {
            pass = true;
          }
          break;
=======
      if (parameterValue === true) {
        const parameter = this.getParameter(name);
        if (parameter?._isTrigger) {
          Animator._passedTriggerParameterNames.push(name);
          pass = true;
        }
      }

      if (!pass) {
        switch (mode) {
          case AnimatorConditionMode.Equals:
            if (parameterValue === threshold) {
              pass = true;
            }
            break;
          case AnimatorConditionMode.Greater:
            if (parameterValue > threshold) {
              pass = true;
            }
            break;
          case AnimatorConditionMode.Less:
            if (parameterValue < threshold) {
              pass = true;
            }
            break;
          case AnimatorConditionMode.NotEquals:
            if (parameterValue !== threshold) {
              pass = true;
            }
            break;
          case AnimatorConditionMode.If:
            if (parameterValue === true) {
              pass = true;
            }
            break;
          case AnimatorConditionMode.IfNot:
            if (parameterValue === false) {
              pass = true;
            }
            break;
        }
>>>>>>> 53f64428
      }

      if (!pass) {
        allPass = false;
        break;
      }
    }

    if (allPass) {
      this._deactivateTriggeredParameters();
    }

    Animator._passedTriggerParameterNames.length = 0;

    return allPass;
  }

  private _prepareCrossFadeByTransition(transition: AnimatorStateTransition, layerIndex: number): boolean {
    const crossState = transition.destinationState;

    if (!crossState) {
      return false;
    }
    if (!crossState.clip) {
      Logger.warn(`The state named ${name} has no AnimationClip data.`);
      return false;
    }

    const animatorLayerData = this._getAnimatorLayerData(layerIndex);
    const animatorStateData = this._getAnimatorStateData(crossState.name, crossState, animatorLayerData, layerIndex);
    const duration = crossState._getDuration();
    const offset = duration * transition.offset;
    animatorLayerData.destPlayData.reset(crossState, animatorStateData, offset);

    switch (animatorLayerData.layerState) {
      case LayerState.Standby:
      case LayerState.Finished:
        animatorLayerData.layerState = LayerState.FixedCrossFading;
        this._clearCrossData(animatorLayerData);
        this._prepareStandbyCrossFading(animatorLayerData);
        break;
      case LayerState.Playing:
        animatorLayerData.layerState = LayerState.CrossFading;
        this._clearCrossData(animatorLayerData);
        this._prepareCrossFading(animatorLayerData);
        break;
      case LayerState.CrossFading:
        animatorLayerData.layerState = LayerState.FixedCrossFading;
        this._prepareFixedPoseCrossFading(animatorLayerData);
        break;
      case LayerState.FixedCrossFading:
        this._prepareFixedPoseCrossFading(animatorLayerData);
        break;
    }

    animatorLayerData.crossFadeTransition = transition;

    return true;
  }

  private _fireAnimationEvents(
    playData: AnimatorStatePlayData,
    eventHandlers: AnimationEventHandler[],
    lastClipTime: number,
    deltaTime: number
  ): void {
    const { state, isForwards, clipTime } = playData;
    const clipDuration = state.clip.length;
    const startTime = state.clipStartTime * clipDuration;
    const endTime = state.clipEndTime * clipDuration;

    if (isForwards) {
      if (lastClipTime + deltaTime >= endTime) {
        this._fireSubAnimationEvents(playData, eventHandlers, lastClipTime, state.clipEndTime * clipDuration);
        playData.currentEventIndex = 0;
        this._fireSubAnimationEvents(playData, eventHandlers, state.clipStartTime * clipDuration, clipTime);
      } else {
        this._fireSubAnimationEvents(playData, eventHandlers, lastClipTime, clipTime);
      }
    } else {
      if (lastClipTime + deltaTime <= startTime) {
        this._fireBackwardSubAnimationEvents(playData, eventHandlers, lastClipTime, state.clipStartTime * clipDuration);
        playData.currentEventIndex = eventHandlers.length - 1;
        this._fireBackwardSubAnimationEvents(playData, eventHandlers, state.clipEndTime * clipDuration, clipTime);
      } else {
        this._fireBackwardSubAnimationEvents(playData, eventHandlers, lastClipTime, clipTime);
      }
    }
  }

  private _fireSubAnimationEvents(
    playState: AnimatorStatePlayData,
    eventHandlers: AnimationEventHandler[],
    lastClipTime: number,
    curClipTime: number
  ): void {
    let eventIndex = playState.currentEventIndex;
    for (let n = eventHandlers.length; eventIndex < n; eventIndex++) {
      const eventHandler = eventHandlers[eventIndex];
      const { time, parameter } = eventHandler.event;

      if (time > curClipTime) {
        break;
      }

      const { handlers } = eventHandler;
      if (time >= lastClipTime) {
        for (let j = handlers.length - 1; j >= 0; j--) {
          handlers[j](parameter);
        }
        playState.currentEventIndex = Math.min(eventIndex + 1, n - 1);
      }
    }
  }

  private _fireBackwardSubAnimationEvents(
    playState: AnimatorStatePlayData,
    eventHandlers: AnimationEventHandler[],
    lastClipTime: number,
    curClipTime: number
  ): void {
    let eventIndex = playState.currentEventIndex;
    for (; eventIndex >= 0; eventIndex--) {
      const eventHandler = eventHandlers[eventIndex];
      const { time, parameter } = eventHandler.event;

      if (time < curClipTime) {
        break;
      }

      if (time <= lastClipTime) {
        const { handlers } = eventHandler;
        for (let j = handlers.length - 1; j >= 0; j--) {
          handlers[j](parameter);
        }
        playState.currentEventIndex = Math.max(eventIndex - 1, 0);
      }
    }
  }

  private _callAnimatorScriptOnEnter(state: AnimatorState, layerIndex: number): void {
    const scripts = state._onStateEnterScripts;
    for (let i = 0, n = scripts.length; i < n; i++) {
      scripts[i].onStateEnter(this, state, layerIndex);
    }
  }

  private _callAnimatorScriptOnUpdate(state: AnimatorState, layerIndex: number): void {
    const scripts = state._onStateUpdateScripts;
    for (let i = 0, n = scripts.length; i < n; i++) {
      scripts[i].onStateUpdate(this, state, layerIndex);
    }
  }

  private _callAnimatorScriptOnExit(state: AnimatorState, layerIndex: number): void {
    const scripts = state._onStateExitScripts;
    for (let i = 0, n = scripts.length; i < n; i++) {
      scripts[i].onStateExit(this, state, layerIndex);
    }
  }

  private _checkAnyAndEntryState(
    layerIndex: number,
    layerData: AnimatorLayerData,
    layer: AnimatorControllerLayer,
    remainDeltaTime: number,
    aniUpdate: boolean
  ): void {
    const { stateMachine } = layer;
    const { _anyStateTransitionCollection: anyStateTransitions, _entryTransitionCollection: entryTransitions } =
      stateMachine;
    let transition: AnimatorStateTransition;

    transition =
      anyStateTransitions.count &&
      this._applyTransitionsByCondition(layerIndex, layerData, layer, anyStateTransitions, aniUpdate);

    if (!transition) {
      transition =
        entryTransitions.count &&
        this._applyTransitionsByCondition(layerIndex, layerData, layer, entryTransitions, aniUpdate);
    }

    if (transition) {
      this._updateState(layerIndex, layerData, layer, remainDeltaTime, aniUpdate);
    } else {
      const defaultState = stateMachine.defaultState;
      if (defaultState) {
        this._preparePlay(defaultState, layerIndex);
        this._updateState(layerIndex, layerData, layer, remainDeltaTime, aniUpdate);
      }
    }
  }

  private _checkRevertOwner(owner: AnimationCurveOwner<KeyframeValueType>, additive: boolean): void {
    if (additive && owner.updateMark !== this._updateMark) {
      owner.revertDefaultValue();
    }
    owner.updateMark = this._updateMark;
  }

  private _fireAnimationEventsAndCallScripts(
    layerIndex: number,
    playData: AnimatorStatePlayData,
    state: AnimatorState,
    lastClipTime: number,
    lastPlayState: AnimatorStatePlayState,
    deltaTime: number
  ) {
    const { eventHandlers } = playData.stateData;
    eventHandlers.length && this._fireAnimationEvents(playData, eventHandlers, lastClipTime, deltaTime);

    if (lastPlayState === AnimatorStatePlayState.UnStarted) {
      this._callAnimatorScriptOnEnter(state, layerIndex);
    }
    if (lastPlayState !== AnimatorStatePlayState.Finished && playData.playState === AnimatorStatePlayState.Finished) {
      this._callAnimatorScriptOnExit(state, layerIndex);
    } else {
      this._callAnimatorScriptOnUpdate(state, layerIndex);
    }
  }

<<<<<<< HEAD
  private _resetTriggerParameters(): void {
    for (let i = 0, n = this._tempTriggerParametersName.length; i < n; i++) {
      this._parametersValueMap[this._tempTriggerParametersName[i]] = false;
=======
  private _deactivateTriggeredParameters(): void {
    const passedTriggerParameterNames = Animator._passedTriggerParameterNames;
    for (let i = 0, n = passedTriggerParameterNames.length; i < n; i++) {
      this._parametersValueMap[passedTriggerParameterNames[i]] = false;
>>>>>>> 53f64428
    }
  }
}

interface IAnimatorStateInfo {
  layerIndex: number;
  state: AnimatorState;
}<|MERGE_RESOLUTION|>--- conflicted
+++ resolved
@@ -130,32 +130,27 @@
   /**
    * Create a cross fade from the current state to another state.
    * @param stateName - The state name
-   * @param duration - The duration of the transition (normalized)
+   * @param normalizedDuration - The duration of the transition (normalized)
    * @param layerIndex - The layer index(default -1). If layer is -1, play the first state with the given state name
    * @param normalizedTimeOffset - The time offset between 0 and 1(default 0)
    * @param fixedDuration - The duration is fixed or normalized(default normalized)
    */
   crossFade(
     stateName: string,
-    duration: number,
+    normalizedDuration: number,
     layerIndex: number = -1,
-    normalizedTimeOffset: number = 0,
-    fixedDuration: boolean = false
+    normalizedTimeOffset: number = 0
   ): void {
-    if (this._controllerUpdateFlag?.flag) {
-      this._reset();
-    }
-
-    const { state, layerIndex: playLayerIndex } = this._getAnimatorStateInfo(stateName, layerIndex);
-    const { manuallyTransition } = this._getAnimatorLayerData(playLayerIndex);
-    manuallyTransition.hasFixedDuration = fixedDuration;
-    manuallyTransition.duration = duration;
-    manuallyTransition.offset = normalizedTimeOffset;
-    manuallyTransition.destinationState = state;
-
-    if (this._prepareCrossFadeByTransition(manuallyTransition, playLayerIndex)) {
-      this._playFrameCount = this.engine.time.frameCount;
-    }
+    this._crossFade(stateName, normalizedDuration, layerIndex, normalizedTimeOffset, false);
+  }
+
+  crossFadeInFixedDuration(
+    stateName: string,
+    fixedDuration: number,
+    layerIndex: number = -1,
+    normalizedTimeOffset: number = 0
+  ): void {
+    this._crossFade(stateName, fixedDuration, layerIndex, normalizedTimeOffset, true);
   }
 
   /**
@@ -184,7 +179,6 @@
 
     const animatorController = this._animatorController;
     if (!animatorController) {
-      this._resetTriggerParameters();
       return;
     }
 
@@ -199,8 +193,6 @@
       const layerData = this._getAnimatorLayerData(i);
       this._updateState(i, layerData, layers[i], deltaTime, animationUpdate);
     }
-
-    this._resetTriggerParameters();
   }
 
   /**
@@ -262,32 +254,14 @@
   }
 
   /**
-<<<<<<< HEAD
-   * Set the 'true' value of the given parameter.
-   * @param name - The name of the parameter
-   */
-  setTrigger(name: string) {
-=======
    * Activate the trigger parameter by name.
    * @param name - The name of the trigger parameter
    */
   activateTriggerParameter(name: string): void {
->>>>>>> 53f64428
     const parameter = this._animatorController?._parametersMap[name];
 
     if (parameter?._isTrigger) {
       this._parametersValueMap[name] = true;
-<<<<<<< HEAD
-      this._tempTriggerParametersName.push(name);
-    }
-  }
-
-  /**
-   * Set the 'false' value of the given parameter.
-   * @param name - The name of the parameter
-   */
-  resetTrigger(name: string) {
-=======
     }
   }
 
@@ -296,7 +270,6 @@
    * @param name - The name of the trigger parameter
    */
   deactivateTriggerParameter(name: string): void {
->>>>>>> 53f64428
     const parameter = this._animatorController?._parametersMap[name];
 
     if (parameter?._isTrigger) {
@@ -345,6 +318,29 @@
 
     if (this._controllerUpdateFlag) {
       this._controllerUpdateFlag.flag = false;
+    }
+  }
+
+  private _crossFade(
+    stateName: string,
+    duration: number,
+    layerIndex: number = -1,
+    normalizedTimeOffset: number = 0,
+    isFixedDuration: boolean = false
+  ): void {
+    if (this._controllerUpdateFlag?.flag) {
+      this._reset();
+    }
+
+    const { state, layerIndex: playLayerIndex } = this._getAnimatorStateInfo(stateName, layerIndex);
+    const { manuallyTransition } = this._getAnimatorLayerData(playLayerIndex);
+    manuallyTransition.duration = duration;
+    manuallyTransition.offset = normalizedTimeOffset;
+    manuallyTransition.isFixedDuration = isFixedDuration;
+    manuallyTransition.destinationState = state;
+
+    if (this._prepareCrossFadeByTransition(manuallyTransition, playLayerIndex)) {
+      this._playFrameCount = this.engine.time.frameCount;
     }
   }
 
@@ -606,11 +602,7 @@
     const { _anyStateTransitionCollection: anyStateTransitions } = layer.stateMachine;
 
     const transition =
-<<<<<<< HEAD
-      (anyStateTransitions.length &&
-=======
       (anyStateTransitions.count &&
->>>>>>> 53f64428
         this._applyStateTransitions(
           layerIndex,
           layerData,
@@ -621,16 +613,10 @@
           lastClipTime,
           clipTime,
           playDeltaTime,
-<<<<<<< HEAD
-          aniUpdate
-        )) ||
-      (transitions.length &&
-=======
           true,
           aniUpdate
         )) ||
       (transitions.count &&
->>>>>>> 53f64428
         this._applyStateTransitions(
           layerIndex,
           layerData,
@@ -735,7 +721,7 @@
     const { state: srcState } = srcPlayData;
     const { state: destState } = destPlayData;
     const destStateDuration = destState._getDuration();
-    const transitionDuration = crossFadeTransition.hasFixedDuration
+    const transitionDuration = crossFadeTransition.isFixedDuration
       ? crossFadeTransition.duration
       : destStateDuration * crossFadeTransition.duration;
 
@@ -752,22 +738,14 @@
     let dstPlayCostTime: number;
     if (destPlayData.isForwards) {
       // The time that has been played
-<<<<<<< HEAD
-      const playedTime = destState.clipStartTime * destState.clip.length - lastDestClipTime;
-=======
       const playedTime = lastDestClipTime - destState.clipStartTime * destState.clip.length;
->>>>>>> 53f64428
       dstPlayCostTime =
         playedTime + dstPlayDeltaTime > transitionDuration ? transitionDuration - playedTime : dstPlayDeltaTime;
     } else {
       // The time that has been played
       const playedTime = destState.clipEndTime * destState.clip.length - lastDestClipTime;
       dstPlayCostTime =
-<<<<<<< HEAD
-        // -actualDestDeltaTime: The time that will be played, negative are meant to make it be a periods
-=======
         // -dstPlayDeltaTime: The time that will be played, negative are meant to make it be a periods
->>>>>>> 53f64428
         // > transition: The time that will be played is enough to finish the transition
         playedTime - dstPlayDeltaTime > transitionDuration
           ? // Negative number is used to convert a time period into a reverse deltaTime.
@@ -875,7 +853,7 @@
     const { state } = destPlayData;
 
     const stateDuration = state._getDuration();
-    const transitionDuration = crossFadeTransition.hasFixedDuration
+    const transitionDuration = crossFadeTransition.isFixedDuration
       ? crossFadeTransition.duration
       : stateDuration * crossFadeTransition.duration;
 
@@ -894,11 +872,7 @@
       // The time that has been played
       const playedTime = stateDuration - lastDestClipTime;
       dstPlayCostTime =
-<<<<<<< HEAD
-        // -actualDestDeltaTime: The time that will be played, negative are meant to make it be a periods
-=======
         // -playDeltaTime: The time that will be played, negative are meant to make it be a periods
->>>>>>> 53f64428
         // > transition: The time that will be played is enough to finish the transition
         playedTime - playDeltaTime > transitionDuration
           ? // Negative number is used to convert a time period into a reverse deltaTime.
@@ -1199,19 +1173,11 @@
     checkStateMachine: boolean,
     aniUpdate: boolean
   ): AnimatorStateTransition {
-<<<<<<< HEAD
-    const { state } = playState;
-    let transitionIndex = playState.currentTransitionIndex;
-    const duration = state._getDuration();
-    for (let n = transitions.length; transitionIndex < n; transitionIndex++) {
-      const transition = transitions[transitionIndex];
-=======
     let transitionIndex = checkStateMachine ? layerData.anyTransitionIndex : playData.currentTransitionIndex;
     const duration = playData.state._getDuration();
     const isSoloMode = transitions.isSoloMode;
     for (let n = transitions.count; transitionIndex < n; transitionIndex++) {
       const transition = transitions.get(transitionIndex);
->>>>>>> 53f64428
       const hasExitTime = transition.hasExitTime;
       const exitTime = transition.exitTime * duration;
       if (hasExitTime && exitTime > curClipTime) {
@@ -1219,10 +1185,6 @@
       }
 
       if (exitTime >= lastClipTime || !hasExitTime) {
-<<<<<<< HEAD
-        playState.currentTransitionIndex = Math.min(transitionIndex + 1, n - 1);
-        if (this._checkConditions(state, transition)) {
-=======
         if (checkStateMachine) {
           layerData.anyTransitionIndex = Math.min(transitionIndex + 1, n - 1);
         } else {
@@ -1234,7 +1196,6 @@
         if (isSoloMode && !transition.solo) continue;
 
         if (this._checkConditions(transition)) {
->>>>>>> 53f64428
           if (this._applyTransition(layerIndex, layerData, layer, transition, aniUpdate)) {
             return transition;
           } else {
@@ -1261,11 +1222,7 @@
     const duration = playState.state._getDuration();
     const isSoloMode = transitions.isSoloMode;
     for (; transitionIndex >= 0; transitionIndex--) {
-<<<<<<< HEAD
-      const transition = transitions[transitionIndex];
-=======
       const transition = transitions.get(transitionIndex);
->>>>>>> 53f64428
       const hasExitTime = transition.hasExitTime;
       const exitTime = transition.exitTime * duration;
       if (hasExitTime && exitTime < curClipTime) {
@@ -1273,10 +1230,6 @@
       }
 
       if (exitTime <= lastClipTime || !hasExitTime) {
-<<<<<<< HEAD
-        playState.currentTransitionIndex = Math.max(transitionIndex - 1, 0);
-        if (this._checkConditions(state, transition)) {
-=======
         if (checkStateMachine) {
           layerData.anyTransitionIndex = Math.max(transitionIndex - 1, 0);
         } else {
@@ -1288,7 +1241,6 @@
         if (isSoloMode && !transition.solo) continue;
 
         if (this._checkConditions(transition)) {
->>>>>>> 53f64428
           if (this._applyTransition(layerIndex, layerData, layer, transition, aniUpdate)) {
             return transition;
           } else {
@@ -1372,44 +1324,6 @@
         return false;
       }
 
-<<<<<<< HEAD
-      const parameter = this.getParameter(name);
-      if (parameter._isTrigger) {
-        this._parametersValueMap[name] = false;
-      }
-
-      switch (mode) {
-        case AnimatorConditionMode.Equals:
-          if (parameterValue === threshold) {
-            pass = true;
-          }
-          break;
-        case AnimatorConditionMode.Greater:
-          if (parameterValue > threshold) {
-            pass = true;
-          }
-          break;
-        case AnimatorConditionMode.Less:
-          if (parameterValue < threshold) {
-            pass = true;
-          }
-          break;
-        case AnimatorConditionMode.NotEquals:
-          if (parameterValue !== threshold) {
-            pass = true;
-          }
-          break;
-        case AnimatorConditionMode.If:
-          if (parameterValue === true) {
-            pass = true;
-          }
-          break;
-        case AnimatorConditionMode.IfNot:
-          if (parameterValue === false) {
-            pass = true;
-          }
-          break;
-=======
       if (parameterValue === true) {
         const parameter = this.getParameter(name);
         if (parameter?._isTrigger) {
@@ -1451,7 +1365,6 @@
             }
             break;
         }
->>>>>>> 53f64428
       }
 
       if (!pass) {
@@ -1674,16 +1587,10 @@
     }
   }
 
-<<<<<<< HEAD
-  private _resetTriggerParameters(): void {
-    for (let i = 0, n = this._tempTriggerParametersName.length; i < n; i++) {
-      this._parametersValueMap[this._tempTriggerParametersName[i]] = false;
-=======
   private _deactivateTriggeredParameters(): void {
     const passedTriggerParameterNames = Animator._passedTriggerParameterNames;
     for (let i = 0, n = passedTriggerParameterNames.length; i < n; i++) {
       this._parametersValueMap[passedTriggerParameterNames[i]] = false;
->>>>>>> 53f64428
     }
   }
 }
