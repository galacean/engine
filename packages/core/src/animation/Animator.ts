--- conflicted
+++ resolved
@@ -300,16 +300,12 @@
       const { relativePath } = curve;
       const targetEntity = curve.relativePath === "" ? entity : entity.findByPath(curve.relativePath);
       if (targetEntity) {
-<<<<<<< HEAD
-        const component = targetEntity.getComponent(curve.type);
-=======
         const propertyPath = `${curve.typeIndex}.` + curve.property;
         const component =
           curve.typeIndex > 0
             ? targetEntity.getComponents(curve.type, AnimationCurveOwner._components)[curve.typeIndex]
             : targetEntity.getComponent(curve.type);
 
->>>>>>> 7041707a
         if (!component) {
           continue;
         }
