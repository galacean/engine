<<<<<<< HEAD
import { Color, Quaternion, Vector2, Vector3, Vector4 } from "@oasis-engine/math";
=======
import { Quaternion, Vector3 } from "@oasis-engine/math";
import { BoolUpdateFlag } from "../BoolUpdateFlag";
>>>>>>> 3bcf55af
import { assignmentClone, ignoreClone } from "../clone/CloneManager";
import { Component } from "../Component";
import { Entity } from "../Entity";
import { SkinnedMeshRenderer } from "../mesh";
import { ClassPool } from "../RenderPipeline/ClassPool";
import { Transform } from "../Transform";
import { AnimationCurve } from "./AnimationCurve";
import { AnimatorController } from "./AnimatorController";
import { AnimatorState } from "./AnimatorState";
import { AnimatorStateTransition } from "./AnimatorTransition";
import { AnimatorUtils } from "./AnimatorUtils";
import { AnimationProperty } from "./enums/AnimationProperty";
import { AnimatorLayerBlendingMode } from "./enums/AnimatorLayerBlendingMode";
import { AnimatorStatePlayState } from "./enums/AnimatorStatePlayState";
import { LayerState } from "./enums/LayerState";
import { AnimationCurveOwner, PropertyReference } from "./internal/AnimationCurveOwner";
import { AnimationEventHandler } from "./internal/AnimationEventHandler";
import { AnimatorLayerData } from "./internal/AnimatorLayerData";
import { AnimatorStateData } from "./internal/AnimatorStateData";
import { AnimatorStateInfo } from "./internal/AnimatorStateInfo";
import { AnimatorStatePlayData } from "./internal/AnimatorStatePlayData";
import { CrossCurveData } from "./internal/CrossCurveData";
import { InterpolableValue, UnionInterpolableKeyframe } from "./KeyFrame";
import { AnimatorCondition } from "./AnimatorCondition";
import { AnimatorConditionMode } from "./enums/AnimatorConditionMode";
import { InterpolableValueType } from "./enums/InterpolableValueType";

/**
 * The controller of the animation system.
 */
export class Animator extends Component {
  private static _tempVector2: Vector2 = new Vector2();
  private static _tempVector3: Vector3 = new Vector3();
  private static _tempVector4: Vector4 = new Vector4();
  private static _tempQuaternion: Quaternion = new Quaternion();
  private static _tempColor: Color = new Color();
  private static _tempFloat32Array: Float32Array = new Float32Array();
  private static _animatorInfo: AnimatorStateInfo = new AnimatorStateInfo();

  protected _animatorController: AnimatorController;
  @assignmentClone
  protected _speed: number = 1.0;
  @ignoreClone
  protected _controllerUpdateFlag: BoolUpdateFlag;

  @ignoreClone
  private _animatorLayersData: AnimatorLayerData[] = [];
  @ignoreClone
  private _crossCurveDataCollection: CrossCurveData[] = [];
  @ignoreClone
  private _animationCurveOwners: AnimationCurveOwner[][] = [];
  @ignoreClone
  private _crossCurveDataPool: ClassPool<CrossCurveData> = new ClassPool(CrossCurveData);
  @ignoreClone
  private _animationEventHandlerPool: ClassPool<AnimationEventHandler> = new ClassPool(AnimationEventHandler);

  /**
   * The playback speed of the Animator, 1.0 is normal playback speed.
   */
  get speed(): number {
    return this._speed;
  }

  set speed(value: number) {
    this._speed = value;
  }

  /**
   * All layers from the AnimatorController which belongs this Animator.
   */
  get animatorController(): AnimatorController {
    return this._animatorController;
  }

  set animatorController(animatorController: AnimatorController) {
    if (animatorController !== this._animatorController) {
      this._controllerUpdateFlag && this._controllerUpdateFlag.destroy();
      this._controllerUpdateFlag = animatorController && animatorController._registerChangeFlag();
      this._animatorController = animatorController;
    }
  }

  /**
   * @internal
   */
  constructor(entity: Entity) {
    super(entity);
  }

  /**
   * Play a state by name.
   * @param stateName - The state name
   * @param layerIndex - The layer index(default -1). If layer is -1, play the first state with the given state name
   * @param normalizedTimeOffset - The time offset between 0 and 1(default 0)
   */
  play(stateName: string, layerIndex: number = -1, normalizedTimeOffset: number = 0): void {
    if (this._controllerUpdateFlag?.flag) {
      this._clearPlayData();
    }

    const animatorInfo = this._getAnimatorStateInfo(stateName, layerIndex, Animator._animatorInfo);
    const { state } = animatorInfo;

    if (!state) {
      return;
    }
    if (!state.clip) {
      console.warn(`The state named ${stateName} has no AnimationClip data.`);
      return;
    }
    const animatorLayerData = this._getAnimatorLayerData(animatorInfo.layerIndex);
    const { srcPlayData } = animatorLayerData;
    const { state: curState } = srcPlayData;
    if (curState && curState !== state) {
      this._revertDefaultValue(srcPlayData.state, srcPlayData.stateData);
    }

    //CM: Not consider same stateName, but different animation
    const animatorStateData = this._getAnimatorStateData(stateName, state, animatorLayerData);

    animatorLayerData.layerState = LayerState.Playing;
    srcPlayData.reset(state, animatorStateData, state._getDuration() * normalizedTimeOffset);

    this._saveDefaultValues(animatorStateData);
  }

  /**
   * @internal
   */
  _reset(): void {
    const { _animatorController: animatorController } = this;
    if (animatorController) {
      const layers = animatorController.layers;
      for (let i = 0, n = layers.length; i < n; ++i) {
        const { states } = layers[i].stateMachine;
        const animatorLayerData = this._getAnimatorLayerData(i);
        for (let j = 0, m = states.length; j < m; ++j) {
          const state = states[j];
          const animatorStateData = this._getAnimatorStateData(state.name, state, animatorLayerData);
          this._revertDefaultValue(state, animatorStateData);
        }
      }
    }
    this._clearPlayData();
  }

  /**
   * Create a cross fade from the current state to another state.
   * @param stateName - The state name
   * @param normalizedTransitionDuration - The duration of the transition (normalized)
   * @param layerIndex - The layer index(default -1). If layer is -1, play the first state with the given state name
   * @param normalizedTimeOffset - The time offset between 0 and 1(default 0)
   */
  crossFade(
    stateName: string,
    normalizedTransitionDuration: number,
    layerIndex: number = -1,
    normalizedTimeOffset: number = 0
  ): void {
    if (this._controllerUpdateFlag?.flag) {
      this._clearPlayData();
    }

    const { state } = this._getAnimatorStateInfo(stateName, layerIndex, Animator._animatorInfo);
    const { manuallyTransition } = this._getAnimatorLayerData(layerIndex);
    manuallyTransition.duration = normalizedTransitionDuration;
    manuallyTransition.offset = normalizedTimeOffset;
    manuallyTransition.destinationState = state;
    this._crossFadeByTransition(manuallyTransition, layerIndex);
  }

  /**
   * Evaluates the animator component based on deltaTime.
   * @param deltaTime - The deltaTime when the animation update
   */
  update(deltaTime: number): void {
    if (this.speed === 0) {
      return;
    }

    const { _animatorController: animatorController } = this;
    if (!animatorController) {
      return;
    }
    if (this._controllerUpdateFlag?.flag) {
      return;
    }
    deltaTime *= this.speed;
    for (let i = 0, n = animatorController.layers.length; i < n; i++) {
      const animatorLayerData = this._getAnimatorLayerData(i);
      if (animatorLayerData.layerState === LayerState.Standby) {
        continue;
      }

      this._updateLayer(i, i === 0, deltaTime / 1000);
    }
  }

  /**
   * Get the playing state from the target layerIndex.
   * @param layerIndex - The layer index
   */
  getCurrentAnimatorState(layerIndex: number) {
    return this._animatorLayersData[layerIndex]?.srcPlayData?.state;
  }

  /**
   * @override
   * @internal
   */
  _onEnable(): void {
    this.engine._componentsManager.addOnUpdateAnimations(this);
  }

  /**
   * @override
   * @internal
   */
  _onDisable(): void {
    this.engine._componentsManager.removeOnUpdateAnimations(this);
  }

  private _getAnimatorStateInfo(stateName: string, layerIndex: number, out: AnimatorStateInfo): AnimatorStateInfo {
    let state: AnimatorState = null;
    const { _animatorController: animatorController } = this;
    if (animatorController) {
      const layers = animatorController.layers;
      if (layerIndex === -1) {
        for (let i = 0, n = layers.length; i < n; i++) {
          state = layers[i].stateMachine.findStateByName(stateName);
          if (state) {
            layerIndex = i;
            break;
          }
        }
      } else {
        state = layers[layerIndex].stateMachine.findStateByName(stateName);
      }
    }
    out.layerIndex = layerIndex;
    out.state = state;
    return out;
  }

  private _saveDefaultValues(stateData: AnimatorStateData): void {
    const { curveOwners } = stateData;
    for (let i = curveOwners.length - 1; i >= 0; i--) {
      curveOwners[i].saveDefaultValue();
    }
  }

  private _getAnimatorStateData(
    stateName: string,
    animatorState: AnimatorState,
    animatorLayerData: AnimatorLayerData
  ): AnimatorStateData {
    const { animatorStateDataMap: animatorStateDataCollection } = animatorLayerData;
    let animatorStateData = animatorStateDataCollection[stateName];
    if (!animatorStateData) {
      animatorStateData = new AnimatorStateData();
      animatorStateDataCollection[stateName] = animatorStateData;
      this._saveAnimatorStateData(animatorState, animatorStateData);
      this._saveAnimatorEventHandlers(animatorState, animatorStateData);
    }
    return animatorStateData;
  }

  private _saveAnimatorStateData(animatorState: AnimatorState, animatorStateData: AnimatorStateData): void {
    const { entity, _animationCurveOwners: animationCureOwners } = this;
    const { curveOwners } = animatorStateData;
    const { _curveBindings: curves } = animatorState.clip;
    for (let i = curves.length - 1; i >= 0; i--) {
      const curve = curves[i];
      const targetEntity = curve.relativePath === "" ? entity : entity.findByPath(curve.relativePath);
      const { property } = curve;
      const { instanceId } = targetEntity;
      const propertyOwners = animationCureOwners[instanceId] || (animationCureOwners[instanceId] = []);
      curveOwners[i] =
        propertyOwners[property] || (propertyOwners[property] = new AnimationCurveOwner(targetEntity, curve));
    }
  }

  private _saveAnimatorEventHandlers(state: AnimatorState, animatorStateData: AnimatorStateData): void {
    const eventHandlerPool = this._animationEventHandlerPool;
    const scripts = this._entity._scripts;
    const scriptCount = scripts.length;
    const { eventHandlers } = animatorStateData;
    const { events } = state.clip;

    eventHandlerPool.resetPool();
    eventHandlers.length = 0;
    for (let i = 0, n = events.length; i < n; i++) {
      const event = events[i];
      const eventHandler = eventHandlerPool.getFromPool();
      const funcName = event.functionName;
      const { handlers } = eventHandler;

      eventHandler.event = event;
      handlers.length = 0;
      for (let j = scriptCount - 1; j >= 0; j--) {
        const handler = <Function>scripts.get(j)[funcName];
        handler && handlers.push(handler);
      }
      eventHandlers.push(eventHandler);
    }
  }

  private _clearCrossData(animatorLayerData: AnimatorLayerData): void {
    animatorLayerData.crossCurveMark++;
    this._crossCurveDataCollection.length = 0;
    this._crossCurveDataPool.resetPool();
  }

  private _addCrossCurveData(
    crossCurveData: CrossCurveData[],
    owner: AnimationCurveOwner,
    curCurveIndex: number,
    nextCurveIndex: number
  ): void {
    const dataItem = this._crossCurveDataPool.getFromPool();
    dataItem.curveOwner = owner;
    dataItem.srcCurveIndex = curCurveIndex;
    dataItem.destCurveIndex = nextCurveIndex;
    crossCurveData.push(dataItem);
  }

  private _prepareCrossFading(animatorLayerData: AnimatorLayerData): void {
    const crossCurveData = this._crossCurveDataCollection;
    const { crossCurveMark } = animatorLayerData;

    // Add src cross curve data.
    this._prepareSrcCrossData(crossCurveData, animatorLayerData.srcPlayData, crossCurveMark, false);
    // Add dest cross curve data.
    this._prepareDestCrossData(crossCurveData, animatorLayerData.destPlayData, crossCurveMark, false);
  }

  private _prepareStandbyCrossFading(animatorLayerData: AnimatorLayerData): void {
    const crossCurveData = this._crossCurveDataCollection;
    const { srcPlayData, crossCurveMark } = animatorLayerData;

    // Standby have two sub state, one is never play, one is finished, never play srcPlayData is null.
    srcPlayData && this._prepareSrcCrossData(crossCurveData, srcPlayData, crossCurveMark, true);
    // Add dest cross curve data.
    this._prepareDestCrossData(crossCurveData, animatorLayerData.destPlayData, crossCurveMark, true);
  }

  private _prepareFixedPoseCrossFading(animatorLayerData: AnimatorLayerData): void {
    const crossCurveData = this._crossCurveDataCollection;

    // Save current cross curve data owner fixed pose.
    for (let i = crossCurveData.length - 1; i >= 0; i--) {
      const item = crossCurveData[i];
      item.curveOwner.saveFixedPoseValue();
      // Reset destCurveIndex When fixed pose crossFading again.
      item.destCurveIndex = -1;
    }
    // prepare dest AnimatorState cross data.
    this._prepareDestCrossData(crossCurveData, animatorLayerData.destPlayData, animatorLayerData.crossCurveMark, true);
  }

  private _prepareSrcCrossData(
    crossCurveData: CrossCurveData[],
    srcPlayData: AnimatorStatePlayData,
    crossCurveMark: number,
    saveFixed: boolean
  ): void {
    const { curveOwners } = srcPlayData.stateData;
    for (let i = curveOwners.length - 1; i >= 0; i--) {
      const owner = curveOwners[i];
      owner.crossCurveMark = crossCurveMark;
      owner.crossCurveIndex = crossCurveData.length;
      saveFixed && owner.saveFixedPoseValue();
      this._addCrossCurveData(crossCurveData, owner, i, -1);
    }
  }

  private _prepareDestCrossData(
    crossCurveData: CrossCurveData[],
    destPlayData: AnimatorStatePlayData,
    crossCurveMark: number,
    saveFixed: boolean
  ): void {
    const { curveOwners } = destPlayData.stateData;
    for (let i = curveOwners.length - 1; i >= 0; i--) {
      const owner = curveOwners[i];
      // Not include in previous AnimatorState.
      if (owner.crossCurveMark === crossCurveMark) {
        crossCurveData[owner.crossCurveIndex].destCurveIndex = i;
      } else {
        owner.saveDefaultValue();
        saveFixed && owner.saveFixedPoseValue();
        owner.crossCurveMark = crossCurveMark;
        owner.crossCurveIndex = crossCurveData.length;
        this._addCrossCurveData(crossCurveData, owner, -1, i);
      }
    }
  }

  private _evaluateCurve(
    property: AnimationProperty | string,
    curve: AnimationCurve,
    time: number,
    additive: boolean
  ): InterpolableValue {
    const value = curve.evaluate(time);

    if (additive) {
      const baseValue = (<UnionInterpolableKeyframe>curve.keys[0]).value;
      switch (curve._valueType) {
        case InterpolableValueType.Float: {
          return <number>value - <number>baseValue;
        }
        case InterpolableValueType.FloatArray: {
          const val = Animator._tempFloat32Array;
          for (let i = 0, length = (<Float32Array>baseValue).length; i < length; ++i) {
            val[i] = value[i] - baseValue[i];
          }
          return val;
        }
        case InterpolableValueType.Vector2: {
          const val = Animator._tempVector2;
          Vector2.subtract(<Vector2>value, <Vector2>baseValue, val);
          return val;
        }
        case InterpolableValueType.Vector3: {
          const val = Animator._tempVector3;
          if (property === AnimationProperty.Scale) {
            Vector3.divide(<Vector3>value, <Vector3>baseValue, <Vector3>val);
            return val;
          }
          Vector3.subtract(<Vector3>value, <Vector3>baseValue, val);
          return val;
        }
        case InterpolableValueType.Vector4: {
          const val = Animator._tempVector4;
          Vector4.subtract(<Vector4>value, <Vector4>baseValue, val);
          return val;
        }
        case InterpolableValueType.Color: {
          const val = Animator._tempColor;
          val.r = (<Color>value).r - (<Color>baseValue).r;
          val.g = (<Color>value).g - (<Color>baseValue).g;
          val.b = (<Color>value).b - (<Color>baseValue).b;
          val.a = (<Color>value).a - (<Color>baseValue).a;
          return val;
        }
        case InterpolableValueType.Quaternion: {
          const val = Animator._tempQuaternion;
          Quaternion.conjugate(<Quaternion>baseValue, val);
          Quaternion.multiply(val, <Quaternion>value, <Quaternion>val);
          return val;
        }
      }
    }
    return value;
  }

  private _getAnimatorLayerData(layerIndex: number): AnimatorLayerData {
    let animatorLayerData = this._animatorLayersData[layerIndex];
    animatorLayerData || (this._animatorLayersData[layerIndex] = animatorLayerData = new AnimatorLayerData());
    return animatorLayerData;
  }

  private _updateLayer(layerIndex: number, firstLayer: boolean, deltaTime: number): void {
    const { blendingMode, weight } = this._animatorController.layers[layerIndex];
    const animLayerData = this._animatorLayersData[layerIndex];
    const { srcPlayData, destPlayData, crossFadeTransition: crossFadeTransitionInfo } = animLayerData;
    const layerAdditive = blendingMode === AnimatorLayerBlendingMode.Additive;
    const layerWeight = firstLayer ? 1.0 : weight;
    this._checkTransitions(srcPlayData, crossFadeTransitionInfo, layerIndex);
    switch (animLayerData.layerState) {
      case LayerState.Playing:
        this._updatePlayingState(srcPlayData, animLayerData, layerIndex, layerWeight, deltaTime, layerAdditive);
        break;
      case LayerState.FixedCrossFading:
        this._updateCrossFadeFromPose(destPlayData, animLayerData, layerIndex, layerWeight, deltaTime, layerAdditive);
        break;
      case LayerState.CrossFading:
        this._updateCrossFade(
          srcPlayData,
          destPlayData,
          animLayerData,
          layerIndex,
          layerWeight,
          deltaTime,
          layerAdditive
        );
        break;
    }
  }

  private _updatePlayingState(
    playData: AnimatorStatePlayData,
    layerData: AnimatorLayerData,
    layerIndex: number,
    weight: number,
    delta: number,
    additive: boolean
  ): void {
    const { curveOwners, eventHandlers } = playData.stateData;
    const { state, playState: lastPlayState, clipTime: lastClipTime } = playData;
    const { _curveBindings: curves } = state.clip;

    playData.update(this.speed < 0);

    const { clipTime, playState } = playData;

    eventHandlers.length && this._fireAnimationEvents(playData, eventHandlers, lastClipTime, clipTime);

    for (let i = curves.length - 1; i >= 0; i--) {
      const owner = curveOwners[i];
      const value = this._evaluateCurve(owner.curveBinding.property, curves[i].curve, clipTime, additive);
      if (additive) {
        this._applyClipValueAdditive(owner, value, weight);
      } else {
        this._applyClipValue(owner, value, weight);
      }
    }
    playData.frameTime += state.speed * delta;

    if (playState === AnimatorStatePlayState.Finished) {
      layerData.layerState = LayerState.Standby;
    }

    if (lastPlayState === AnimatorStatePlayState.UnStarted) {
      this._callAnimatorScriptOnEnter(state, layerIndex);
    }
    if (playState === AnimatorStatePlayState.Finished) {
      this._callAnimatorScriptOnExit(state, layerIndex);
    } else {
      this._callAnimatorScriptOnUpdate(state, layerIndex);
    }
  }

  private _updateCrossFade(
    srcPlayData: AnimatorStatePlayData,
    destPlayData: AnimatorStatePlayData,
    layerData: AnimatorLayerData,
    layerIndex,
    weight: number,
    delta: number,
    additive: boolean
  ) {
    const { _crossCurveDataCollection: crossCurveDataCollection } = this;
    const { _curveBindings: srcCurves } = srcPlayData.state.clip;
    const { state: srcState, stateData: srcStateData, playState: lastSrcPlayState } = srcPlayData;
    const { eventHandlers: srcEventHandler } = srcStateData;
    const { state: destState, stateData: destStateData, playState: lastDstPlayState } = destPlayData;
    const { eventHandlers: destEventHandler } = destStateData;
    const { _curveBindings: destCurves } = destState.clip;
    const { clipTime: lastSrcClipTime } = srcPlayData;
    const { clipTime: lastDestClipTime } = destPlayData;

    let crossWeight =
      Math.abs(destPlayData.frameTime) / (destState._getDuration() * layerData.crossFadeTransition.duration);
    crossWeight >= 1.0 && (crossWeight = 1.0);

    srcPlayData.update(this.speed < 0);
    destPlayData.update(this.speed < 0);

    const { playState: srcPlayState } = srcPlayData;
    const { playState: destPlayState } = destPlayData;

    this._updateCrossFadeData(layerData, crossWeight, delta, false);

    const { clipTime: srcClipTime } = srcPlayData;
    const { clipTime: destClipTime } = destPlayData;

    srcEventHandler.length && this._fireAnimationEvents(srcPlayData, srcEventHandler, lastSrcClipTime, srcClipTime);
    destEventHandler.length &&
      this._fireAnimationEvents(destPlayData, destEventHandler, lastDestClipTime, destClipTime);

    if (lastSrcPlayState === AnimatorStatePlayState.UnStarted) {
      this._callAnimatorScriptOnEnter(srcState, layerIndex);
    }
    if (crossWeight === 1 || srcPlayState === AnimatorStatePlayState.Finished) {
      this._callAnimatorScriptOnExit(srcState, layerIndex);
    } else {
      this._callAnimatorScriptOnUpdate(srcState, layerIndex);
    }

    if (lastDstPlayState === AnimatorStatePlayState.UnStarted) {
      this._callAnimatorScriptOnEnter(destState, layerIndex);
    }
    if (destPlayState === AnimatorStatePlayState.Finished) {
      this._callAnimatorScriptOnExit(destState, layerIndex);
    } else {
      this._callAnimatorScriptOnUpdate(destState, layerIndex);
    }

    for (let i = crossCurveDataCollection.length - 1; i >= 0; i--) {
      const { curveOwner, srcCurveIndex, destCurveIndex } = crossCurveDataCollection[i];
      const { curveBinding, defaultValue } = curveOwner;
      const { property } = curveBinding;

      const srcValue =
        srcCurveIndex >= 0
          ? this._evaluateCurve(property, srcCurves[srcCurveIndex].curve, srcClipTime, additive)
          : defaultValue;
      const destValue =
        destCurveIndex >= 0
          ? this._evaluateCurve(property, destCurves[destCurveIndex].curve, destClipTime, additive)
          : defaultValue;

      this._applyCrossClipValue(curveOwner, srcValue, destValue, crossWeight, weight, additive);
    }
  }

  private _updateCrossFadeFromPose(
    destPlayData: AnimatorStatePlayData,
    layerData: AnimatorLayerData,
    layerIndex: number,
    weight: number,
    delta: number,
    additive: boolean
  ) {
    const crossCurveDataCollection = this._crossCurveDataCollection;
    const { state, stateData, playState: lastPlayState } = destPlayData;
    const { eventHandlers } = stateData;
    const { _curveBindings: curves } = state.clip;
    const { clipTime: lastDestClipTime } = destPlayData;

    let crossWeight =
      Math.abs(destPlayData.frameTime) / (state._getDuration() * layerData.crossFadeTransition.duration);
    crossWeight >= 1.0 && (crossWeight = 1.0);

    destPlayData.update(this.speed < 0);

    const { playState } = destPlayData;

    this._updateCrossFadeData(layerData, crossWeight, delta, true);

    const { clipTime: destClipTime } = destPlayData;

    eventHandlers.length && this._fireAnimationEvents(destPlayData, eventHandlers, lastDestClipTime, destClipTime);

    if (lastPlayState === AnimatorStatePlayState.UnStarted) {
      this._callAnimatorScriptOnEnter(state, layerIndex);
    }
    if (playState === AnimatorStatePlayState.Finished) {
      this._callAnimatorScriptOnExit(state, layerIndex);
    } else {
      this._callAnimatorScriptOnUpdate(state, layerIndex);
    }

    for (let i = crossCurveDataCollection.length - 1; i >= 0; i--) {
      const { curveOwner, destCurveIndex } = crossCurveDataCollection[i];
      const destValue =
        destCurveIndex >= 0
          ? this._evaluateCurve(curveOwner.curveBinding.property, curves[destCurveIndex].curve, destClipTime, additive)
          : curveOwner.defaultValue;

      this._applyCrossClipValue(curveOwner, curveOwner.fixedPoseValue, destValue, crossWeight, weight, additive);
    }
  }

  private _updateCrossFadeData(layerData: AnimatorLayerData, crossWeight: number, delta: number, fixed: boolean): void {
    const { destPlayData } = layerData;
    destPlayData.frameTime += destPlayData.state.speed * delta;
    if (crossWeight === 1.0) {
      if (destPlayData.playState === AnimatorStatePlayState.Finished) {
        layerData.layerState = LayerState.Standby;
      } else {
        layerData.layerState = LayerState.Playing;
      }
      layerData.switchPlayData();
    } else {
      fixed || (layerData.srcPlayData.frameTime += layerData.srcPlayData.state.speed * delta);
    }
  }

  private _applyCrossClipValue(
    owner: AnimationCurveOwner,
    srcValue: InterpolableValue,
    destValue: InterpolableValue,
    crossWeight: number,
    layerWeight: number,
    additive: boolean
  ): void {
    const { curveBinding } = owner;
    const { type, property } = curveBinding;
    let value: InterpolableValue;
<<<<<<< HEAD
    if (type === Transform) {
      switch (property) {
=======
    if (owner.type === Transform) {
      switch (owner.property) {
>>>>>>> 3bcf55af
        case AnimationProperty.Position:
          Vector3.lerp(srcValue as Vector3, destValue as Vector3, crossWeight, Animator._tempVector3);
          value = Animator._tempVector3;
          break;
        case AnimationProperty.Rotation:
          Quaternion.slerp(srcValue as Quaternion, destValue as Quaternion, crossWeight, Animator._tempQuaternion);
          value = Animator._tempQuaternion;
          break;
        case AnimationProperty.Scale: {
          Vector3.lerp(srcValue as Vector3, destValue as Vector3, crossWeight, Animator._tempVector3);
          value = Animator._tempVector3;
          break;
        }
      }
    } else if (type === SkinnedMeshRenderer && property === AnimationProperty.BlendShapeWeights) {
      const { blendShapeWeights } = <SkinnedMeshRenderer>owner.component;
      value = Animator._tempFloat32Array;
      for (let i = 0, length = blendShapeWeights.length; i < length; ++i) {
        value[i] = srcValue[i] + (destValue[i] - srcValue[i]) * crossWeight;
      }
    }

    if (additive) {
      this._applyClipValueAdditive(owner, value, layerWeight);
    } else {
      this._applyClipValue(owner, value, layerWeight);
    }
  }

  private _applyClipValue(owner: AnimationCurveOwner, value: InterpolableValue, weight: number): void {
    const { curveBinding } = owner;
    const { type, property } = curveBinding;
    if (type === Transform) {
      const transform = owner.target.transform;
      switch (property) {
        case AnimationProperty.Position:
          if (weight === 1.0) {
            transform.position = <Vector3>value;
          } else {
            const position = transform.position;
            Vector3.lerp(position, <Vector3>value, weight, position);
          }
          break;
        case AnimationProperty.Rotation:
          if (weight === 1.0) {
            transform.rotationQuaternion = <Quaternion>value;
          } else {
            const rotationQuaternion = transform.rotationQuaternion;
            Quaternion.slerp(rotationQuaternion, <Quaternion>value, weight, rotationQuaternion);
          }
          break;
        case AnimationProperty.Scale:
          if (weight === 1.0) {
            transform.scale = <Vector3>value;
          } else {
            const scale = transform.scale;
            Vector3.lerp(scale, <Vector3>value, weight, scale);
          }
          break;
      }
    } else if (type === SkinnedMeshRenderer && property === AnimationProperty.BlendShapeWeights) {
      if (weight === 1.0) {
        (<SkinnedMeshRenderer>owner.component).blendShapeWeights = <Float32Array>value;
      } else {
        const { blendShapeWeights } = <SkinnedMeshRenderer>owner.component;
        for (let i = 0, length = blendShapeWeights.length; i < length; ++i) {
          blendShapeWeights[i] = value[i] * weight;
        }
      }
    } else {
      const { propertyReference } = owner;
      if (weight === 1.0) {
        propertyReference.mounted[propertyReference.propertyName] = <number>value;
      } else {
        switch (curveBinding.curve._valueType) {
          case InterpolableValueType.Float:
            propertyReference.mounted[propertyReference.propertyName] = <number>value * weight;
            break;
          case InterpolableValueType.FloatArray:
            const arr = new Float32Array();
            for (let i = 0, length = (<Float32Array>value).length; i < length; ++i) {
              arr[i] = value[i] * weight;
            }
            propertyReference.mounted[propertyReference.propertyName] = arr;
            break;
          case InterpolableValueType.Vector2:
            const vec2 = <Vector2>propertyReference.mounted[propertyReference.propertyName];
            Vector2.lerp(vec2, <Vector2>value, weight, vec2);
            propertyReference.mounted[propertyReference.propertyName] = vec2.clone();
            break;
          case InterpolableValueType.Vector3:
            const vec3 = <Vector3>propertyReference.mounted[propertyReference.propertyName];
            Vector3.lerp(vec3, <Vector3>value, weight, vec3);
            propertyReference.mounted[propertyReference.propertyName] = vec3.clone();
            break;
          case InterpolableValueType.Vector4:
            const vec4 = <Vector4>propertyReference.mounted[propertyReference.propertyName];
            Vector4.lerp(vec4, <Vector4>value, weight, vec4);
            propertyReference.mounted[propertyReference.propertyName] = vec4.clone();
            break;
          case InterpolableValueType.Quaternion:
            const quat = <Quaternion>propertyReference.mounted[propertyReference.propertyName];
            Quaternion.slerp(quat, <Quaternion>value, weight, quat);
            propertyReference.mounted[propertyReference.propertyName] = quat.clone();
            break;
          case InterpolableValueType.Color:
            const color = <Color>propertyReference.mounted[propertyReference.propertyName];
            Color.lerp(color, <Color>value, weight, color);
            propertyReference.mounted[propertyReference.propertyName] = color.clone();
            break;
        }
      }
    }
  }

  private _applyClipValueAdditive(owner: AnimationCurveOwner, additiveValue: InterpolableValue, weight: number): void {
    const { curveBinding } = owner;
    const { type, property } = curveBinding;
    if (type === Transform) {
      const transform = (<Entity>owner.target).transform;
      switch (property) {
        case AnimationProperty.Position:
          const position = transform.position;
          position.x += (<Vector3>additiveValue).x * weight;
          position.y += (<Vector3>additiveValue).y * weight;
          position.z += (<Vector3>additiveValue).z * weight;
          transform.position = position;
          break;
        case AnimationProperty.Rotation:
          const rotationQuaternion = transform.rotationQuaternion;
          AnimatorUtils.quaternionWeight(<Quaternion>additiveValue, weight, <Quaternion>additiveValue);
          (<Quaternion>additiveValue).normalize();
          rotationQuaternion.multiply(<Quaternion>additiveValue);
          transform.rotationQuaternion = rotationQuaternion;
          break;
        case AnimationProperty.Scale:
          const scale = transform.scale;
          AnimatorUtils.scaleWeight(scale, weight, scale);
          Vector3.multiply(scale, <Vector3>additiveValue, scale);
          transform.scale = scale;
          break;
      }
    } else if (type === SkinnedMeshRenderer && property === AnimationProperty.BlendShapeWeights) {
      const { blendShapeWeights } = <SkinnedMeshRenderer>owner.component;
      for (let i = 0, length = blendShapeWeights.length; i < length; ++i) {
        (<SkinnedMeshRenderer>owner.component).blendShapeWeights[i] = additiveValue[i] * weight;
      }
    }
  }

  private _revertDefaultValue(state: AnimatorState, stateData: AnimatorStateData) {
    const { clip } = state;
    if (clip) {
      const curves = clip._curveBindings;
      const { curveOwners } = stateData;
      for (let i = curves.length - 1; i >= 0; i--) {
        const owner = curveOwners[i];
        const { transform } = owner.target;
        if (!owner._hasSavedDefaultValue) continue;
        switch (owner.curveBinding.property) {
          case AnimationProperty.Position:
            transform.position = <Vector3>owner.defaultValue;
            break;
          case AnimationProperty.Rotation:
            transform.rotationQuaternion = <Quaternion>owner.defaultValue;
            break;
          case AnimationProperty.Scale:
            transform.scale = <Vector3>owner.defaultValue;
            break;
          case AnimationProperty.BlendShapeWeights:
            const { blendShapeWeights } = <SkinnedMeshRenderer>owner.component;
            for (let j = 0, length = blendShapeWeights.length; j < length; ++j) {
              (<SkinnedMeshRenderer>owner.component).blendShapeWeights[j] = owner.defaultValue[j];
            }
            break;
        }
      }
    }
  }

  private _checkTransitions(
    stateData: AnimatorStatePlayData,
    crossFadeTransition: AnimatorStateTransition,
    layerIndex: number
  ) {
    const { state, clipTime } = stateData;
    const duration = state._getDuration();
    const { transitions } = state;

    let runTransition: AnimatorStateTransition;
    let hasSolo: boolean;
    for (let i = 0, n = transitions.length; i < n; ++i) {
      const transition = transitions[i];
      const { mute, conditions, solo } = transition;
      if (solo) {
        hasSolo = true;
        runTransition = null;
      }
      if (
        !mute &&
        (solo || !hasSolo) &&
        duration * transition.exitTime <= clipTime &&
        this._checkConditions(conditions)
      ) {
        if (crossFadeTransition !== transition) {
          runTransition = transition;
          if (solo) {
            break;
          }
        }
      }
    }
    runTransition && this._crossFadeByTransition(runTransition, layerIndex);
  }

  private _checkConditions(conditions: Readonly<AnimatorCondition[]>) {
    let allPass = true;
    for (let i = 0, n = conditions.length; i < n; ++i) {
      let pass = false;
      const { mode, parameter: name, threshold } = conditions[i];
      const parameter = this._animatorController.getParameter(name);
      switch (mode) {
        case AnimatorConditionMode.Equals:
          if (parameter.value === threshold) {
            pass = true;
          }
          break;
        case AnimatorConditionMode.Greater:
          if (parameter.value > threshold) {
            pass = true;
          }
          break;
        case AnimatorConditionMode.Less:
          if (parameter.value < threshold) {
            pass = true;
          }
          break;
        case AnimatorConditionMode.NotEquals:
          if (parameter.value !== threshold) {
            pass = true;
          }
          break;
        case AnimatorConditionMode.If:
          if (parameter.value === true) {
            pass = true;
          }
          break;
        case AnimatorConditionMode.IfNot:
          if (parameter.value === false) {
            pass = true;
          }
          break;
      }
      if (!pass) {
        allPass = false;
        break;
      }
    }
    return allPass;
  }

  private _crossFadeByTransition(transition: AnimatorStateTransition, layerIndex: number): void {
    const { name } = transition.destinationState;
    const animatorStateInfo = this._getAnimatorStateInfo(name, layerIndex, Animator._animatorInfo);
    const { state: crossState } = animatorStateInfo;
    if (!crossState) {
      return;
    }
    if (!crossState.clip) {
      console.warn(`The state named ${name} has no AnimationClip data.`);
      return;
    }

    const animatorLayerData = this._getAnimatorLayerData(animatorStateInfo.layerIndex);
    const layerState = animatorLayerData.layerState;
    const { destPlayData } = animatorLayerData;

    const animatorStateData = this._getAnimatorStateData(name, crossState, animatorLayerData);
    const duration = crossState._getDuration();
    const offset = duration * transition.offset;
    destPlayData.reset(crossState, animatorStateData, offset);

    switch (layerState) {
      // Maybe not play, maybe end.
      case LayerState.Standby:
        animatorLayerData.layerState = LayerState.FixedCrossFading;
        this._clearCrossData(animatorLayerData);
        this._prepareStandbyCrossFading(animatorLayerData);
        break;
      case LayerState.Playing:
        animatorLayerData.layerState = LayerState.CrossFading;
        this._clearCrossData(animatorLayerData);
        this._prepareCrossFading(animatorLayerData);
        break;
      case LayerState.CrossFading:
        animatorLayerData.layerState = LayerState.FixedCrossFading;
        this._prepareFixedPoseCrossFading(animatorLayerData);
        break;
      case LayerState.FixedCrossFading:
        this._prepareFixedPoseCrossFading(animatorLayerData);
        break;
    }

    animatorLayerData.crossFadeTransition = transition;
  }

  private _fireAnimationEvents(
    playState: AnimatorStatePlayData,
    eventHandlers: AnimationEventHandler[],
    lastClipTime: number,
    clipTime: number
  ): void {
    const { state } = playState;
    const clipDuration = state.clip.length;
    if (this.speed >= 0) {
      if (clipTime < lastClipTime) {
        this._fireSubAnimationEvents(playState, eventHandlers, lastClipTime, state.clipEndTime * clipDuration);
        playState.currentEventIndex = 0;
        this._fireSubAnimationEvents(playState, eventHandlers, state.clipStartTime * clipDuration, clipTime);
      } else {
        this._fireSubAnimationEvents(playState, eventHandlers, lastClipTime, clipTime);
      }
    } else {
      if (clipTime > lastClipTime) {
        this._fireBackwardSubAnimationEvents(
          playState,
          eventHandlers,
          lastClipTime,
          state.clipStartTime * clipDuration
        );
<<<<<<< HEAD
        playState.currentEventIndex = 0;
=======
        playState.currentEventIndex = eventHandlers.length - 1;
>>>>>>> 3bcf55af
        this._fireBackwardSubAnimationEvents(playState, eventHandlers, state.clipEndTime * clipDuration, clipTime);
      } else {
        this._fireBackwardSubAnimationEvents(playState, eventHandlers, lastClipTime, clipTime);
      }
    }
  }

  private _fireSubAnimationEvents(
    playState: AnimatorStatePlayData,
    eventHandlers: AnimationEventHandler[],
    lastClipTime: number,
    curClipTime: number
  ): void {
    let eventIndex = playState.currentEventIndex;
    for (let n = eventHandlers.length; eventIndex < n; eventIndex++) {
      const eventHandler = eventHandlers[eventIndex];
      const { time, parameter } = eventHandler.event;

      if (time > curClipTime) {
        break;
      }

      const { handlers } = eventHandler;
      if (time >= lastClipTime) {
        for (let j = handlers.length - 1; j >= 0; j--) {
          handlers[j](parameter);
        }
        playState.currentEventIndex = Math.min(eventIndex + 1, n - 1);
      }
    }
  }

  private _fireBackwardSubAnimationEvents(
    playState: AnimatorStatePlayData,
    eventHandlers: AnimationEventHandler[],
    lastClipTime: number,
    curClipTime: number
  ): void {
    let eventIndex = playState.currentEventIndex;
    for (; eventIndex >= 0; eventIndex--) {
      const eventHandler = eventHandlers[eventIndex];
      const { time, parameter } = eventHandler.event;

      if (time < curClipTime) {
        break;
      }

      const { handlers } = eventHandler;
      if (time <= lastClipTime) {
        for (let j = handlers.length - 1; j >= 0; j--) {
          handlers[j](parameter);
        }
        playState.currentEventIndex = Math.max(eventIndex - 1, 0);
      }
    }
  }

  private _fireBackwardSubAnimationEvents(
    playState: AnimatorStatePlayData,
    eventHandlers: AnimationEventHandler[],
    lastClipTime: number,
    curClipTime: number
  ): void {
    for (let i = playState.currentEventIndex, n = eventHandlers.length; i < n; i++) {
      const eventHandler = eventHandlers[n - 1 - i];
      const { time, parameter } = eventHandler.event;

      if (time < curClipTime) {
        break;
      }

      const { handlers } = eventHandler;
      if (time <= lastClipTime) {
        for (let j = handlers.length - 1; j >= 0; j--) {
          handlers[j](parameter);
        }
        playState.currentEventIndex = i + 1;
      }
    }
  }

  private _callAnimatorScriptOnEnter(state: AnimatorState, layerIndex: number): void {
    const scripts = state._onStateEnterScripts;
    for (let i = 0, n = scripts.length; i < n; i++) {
      scripts[i].onStateEnter(this, state, layerIndex);
    }
  }

  private _callAnimatorScriptOnUpdate(state: AnimatorState, layerIndex: number): void {
    const scripts = state._onStateUpdateScripts;
    for (let i = 0, n = scripts.length; i < n; i++) {
      scripts[i].onStateUpdate(this, state, layerIndex);
    }
  }

  private _callAnimatorScriptOnExit(state: AnimatorState, layerIndex: number): void {
    const scripts = state._onStateExitScripts;
    for (let i = 0, n = scripts.length; i < n; i++) {
      scripts[i].onStateExit(this, state, layerIndex);
    }
  }

  private _clearPlayData(): void {
    this._animatorLayersData.length = 0;
    this._crossCurveDataCollection.length = 0;
    this._animationCurveOwners.length = 0;
    if (this._controllerUpdateFlag) {
      this._controllerUpdateFlag.flag = false;
    }
  }
}<|MERGE_RESOLUTION|>--- conflicted
+++ resolved
@@ -1,9 +1,5 @@
-<<<<<<< HEAD
 import { Color, Quaternion, Vector2, Vector3, Vector4 } from "@oasis-engine/math";
-=======
-import { Quaternion, Vector3 } from "@oasis-engine/math";
 import { BoolUpdateFlag } from "../BoolUpdateFlag";
->>>>>>> 3bcf55af
 import { assignmentClone, ignoreClone } from "../clone/CloneManager";
 import { Component } from "../Component";
 import { Entity } from "../Entity";
@@ -684,35 +680,38 @@
     additive: boolean
   ): void {
     const { curveBinding } = owner;
-    const { type, property } = curveBinding;
     let value: InterpolableValue;
-<<<<<<< HEAD
-    if (type === Transform) {
-      switch (property) {
-=======
-    if (owner.type === Transform) {
-      switch (owner.property) {
->>>>>>> 3bcf55af
-        case AnimationProperty.Position:
-          Vector3.lerp(srcValue as Vector3, destValue as Vector3, crossWeight, Animator._tempVector3);
-          value = Animator._tempVector3;
-          break;
-        case AnimationProperty.Rotation:
-          Quaternion.slerp(srcValue as Quaternion, destValue as Quaternion, crossWeight, Animator._tempQuaternion);
-          value = Animator._tempQuaternion;
-          break;
-        case AnimationProperty.Scale: {
-          Vector3.lerp(srcValue as Vector3, destValue as Vector3, crossWeight, Animator._tempVector3);
-          value = Animator._tempVector3;
-          break;
-        }
-      }
-    } else if (type === SkinnedMeshRenderer && property === AnimationProperty.BlendShapeWeights) {
-      const { blendShapeWeights } = <SkinnedMeshRenderer>owner.component;
-      value = Animator._tempFloat32Array;
-      for (let i = 0, length = blendShapeWeights.length; i < length; ++i) {
-        value[i] = srcValue[i] + (destValue[i] - srcValue[i]) * crossWeight;
-      }
+
+    switch (curveBinding.curve._valueType) {
+      case InterpolableValueType.Float:
+        value = <number>srcValue + (<number>destValue - <number>srcValue) * crossWeight;
+        break;
+      case InterpolableValueType.FloatArray:
+        value = Animator._tempFloat32Array;
+        for (let i = 0, length = (<Float32Array>value).length; i < length; ++i) {
+          value[i] = srcValue[i] + (destValue[i] - srcValue[i]) * crossWeight;
+        }
+        break;
+      case InterpolableValueType.Vector2:
+        value = Animator._tempVector2;
+        Vector2.lerp(<Vector2>srcValue, <Vector2>destValue, crossWeight, <Vector2>value);
+        break;
+      case InterpolableValueType.Vector3:
+        value = Animator._tempVector3;
+        Vector3.lerp(<Vector3>srcValue, <Vector3>destValue, crossWeight, <Vector3>value);
+        break;
+      case InterpolableValueType.Vector4:
+        value = Animator._tempVector4;
+        Vector4.lerp(<Vector4>srcValue, <Vector4>destValue, crossWeight, <Vector4>value);
+        break;
+      case InterpolableValueType.Quaternion:
+        value = Animator._tempQuaternion;
+        Quaternion.lerp(<Quaternion>srcValue, <Quaternion>destValue, crossWeight, <Quaternion>value);
+        break;
+      case InterpolableValueType.Color:
+        value = Animator._tempColor;
+        Color.lerp(<Color>srcValue, <Color>value, crossWeight, <Color>value);
+        break;
     }
 
     if (additive) {
@@ -759,49 +758,44 @@
       } else {
         const { blendShapeWeights } = <SkinnedMeshRenderer>owner.component;
         for (let i = 0, length = blendShapeWeights.length; i < length; ++i) {
-          blendShapeWeights[i] = value[i] * weight;
+          blendShapeWeights[i] += (blendShapeWeights[i] - value[i]) * weight;
         }
       }
     } else {
       const { propertyReference } = owner;
       if (weight === 1.0) {
-        propertyReference.mounted[propertyReference.propertyName] = <number>value;
+        propertyReference.mounted[propertyReference.propertyName] = value;
       } else {
         switch (curveBinding.curve._valueType) {
           case InterpolableValueType.Float:
-            propertyReference.mounted[propertyReference.propertyName] = <number>value * weight;
+            const srcVal = propertyReference.mounted[propertyReference.propertyName];
+            propertyReference.mounted[propertyReference.propertyName] += (<number>value - srcVal) * weight;
             break;
           case InterpolableValueType.FloatArray:
-            const arr = new Float32Array();
+            const arr = <Vector2>propertyReference.mounted[propertyReference.propertyName];
             for (let i = 0, length = (<Float32Array>value).length; i < length; ++i) {
-              arr[i] = value[i] * weight;
+              arr[i] += (value[i] - arr[i]) * weight;
             }
-            propertyReference.mounted[propertyReference.propertyName] = arr;
             break;
           case InterpolableValueType.Vector2:
             const vec2 = <Vector2>propertyReference.mounted[propertyReference.propertyName];
             Vector2.lerp(vec2, <Vector2>value, weight, vec2);
-            propertyReference.mounted[propertyReference.propertyName] = vec2.clone();
             break;
           case InterpolableValueType.Vector3:
             const vec3 = <Vector3>propertyReference.mounted[propertyReference.propertyName];
             Vector3.lerp(vec3, <Vector3>value, weight, vec3);
-            propertyReference.mounted[propertyReference.propertyName] = vec3.clone();
             break;
           case InterpolableValueType.Vector4:
             const vec4 = <Vector4>propertyReference.mounted[propertyReference.propertyName];
             Vector4.lerp(vec4, <Vector4>value, weight, vec4);
-            propertyReference.mounted[propertyReference.propertyName] = vec4.clone();
             break;
           case InterpolableValueType.Quaternion:
             const quat = <Quaternion>propertyReference.mounted[propertyReference.propertyName];
-            Quaternion.slerp(quat, <Quaternion>value, weight, quat);
-            propertyReference.mounted[propertyReference.propertyName] = quat.clone();
+            Quaternion.lerp(quat, <Quaternion>value, weight, quat);
             break;
           case InterpolableValueType.Color:
             const color = <Color>propertyReference.mounted[propertyReference.propertyName];
             Color.lerp(color, <Color>value, weight, color);
-            propertyReference.mounted[propertyReference.propertyName] = color.clone();
             break;
         }
       }
@@ -838,7 +832,38 @@
     } else if (type === SkinnedMeshRenderer && property === AnimationProperty.BlendShapeWeights) {
       const { blendShapeWeights } = <SkinnedMeshRenderer>owner.component;
       for (let i = 0, length = blendShapeWeights.length; i < length; ++i) {
-        (<SkinnedMeshRenderer>owner.component).blendShapeWeights[i] = additiveValue[i] * weight;
+        (<SkinnedMeshRenderer>owner.component).blendShapeWeights[i] += additiveValue[i] * weight;
+      }
+    } else {
+      const { propertyReference } = owner;
+
+      switch (curveBinding.curve._valueType) {
+        case InterpolableValueType.Float:
+          propertyReference.mounted[propertyReference.propertyName] += <number>additiveValue * weight;
+          break;
+        case InterpolableValueType.FloatArray:
+          const arr = <Vector2>propertyReference.mounted[propertyReference.propertyName];
+          for (let i = 0, length = (<Float32Array>additiveValue).length; i < length; ++i) {
+            arr[i] += additiveValue[i] * weight;
+          }
+          break;
+        case InterpolableValueType.Vector2:
+        case InterpolableValueType.Vector3:
+        case InterpolableValueType.Vector4:
+        case InterpolableValueType.Color: {
+          const val = propertyReference.mounted[propertyReference.propertyName];
+          (<Vector2 | Vector3 | Vector4 | Color>additiveValue).scale(weight);
+          val.add(additiveValue);
+          break;
+        }
+        case InterpolableValueType.Quaternion: {
+          const val = propertyReference.mounted[propertyReference.propertyName];
+          AnimatorUtils.quaternionWeight(<Quaternion>additiveValue, weight, <Quaternion>additiveValue);
+          (<Quaternion>additiveValue).normalize();
+          val.multiply(<Quaternion>additiveValue);
+          propertyReference.mounted[propertyReference.propertyName] = val;
+          break;
+        }
       }
     }
   }
@@ -1023,11 +1048,7 @@
           lastClipTime,
           state.clipStartTime * clipDuration
         );
-<<<<<<< HEAD
-        playState.currentEventIndex = 0;
-=======
         playState.currentEventIndex = eventHandlers.length - 1;
->>>>>>> 3bcf55af
         this._fireBackwardSubAnimationEvents(playState, eventHandlers, state.clipEndTime * clipDuration, clipTime);
       } else {
         this._fireBackwardSubAnimationEvents(playState, eventHandlers, lastClipTime, clipTime);
@@ -1085,30 +1106,6 @@
     }
   }
 
-  private _fireBackwardSubAnimationEvents(
-    playState: AnimatorStatePlayData,
-    eventHandlers: AnimationEventHandler[],
-    lastClipTime: number,
-    curClipTime: number
-  ): void {
-    for (let i = playState.currentEventIndex, n = eventHandlers.length; i < n; i++) {
-      const eventHandler = eventHandlers[n - 1 - i];
-      const { time, parameter } = eventHandler.event;
-
-      if (time < curClipTime) {
-        break;
-      }
-
-      const { handlers } = eventHandler;
-      if (time <= lastClipTime) {
-        for (let j = handlers.length - 1; j >= 0; j--) {
-          handlers[j](parameter);
-        }
-        playState.currentEventIndex = i + 1;
-      }
-    }
-  }
-
   private _callAnimatorScriptOnEnter(state: AnimatorState, layerIndex: number): void {
     const scripts = state._onStateEnterScripts;
     for (let i = 0, n = scripts.length; i < n; i++) {
