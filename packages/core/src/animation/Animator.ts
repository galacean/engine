import { MathUtil } from "@galacean/engine-math";
import { BoolUpdateFlag } from "../BoolUpdateFlag";
import { Component } from "../Component";
import { Entity } from "../Entity";
import { Renderer } from "../Renderer";
import { Script } from "../Script";
import { Logger } from "../base/Logger";
import { assignmentClone, ignoreClone } from "../clone/CloneManager";
import { ClearableObjectPool } from "../utils/ClearableObjectPool";
import { AnimatorController } from "./AnimatorController";
import { AnimatorControllerLayer } from "./AnimatorControllerLayer";
import { AnimatorControllerParameter, AnimatorControllerParameterValue } from "./AnimatorControllerParameter";
import { AnimatorState } from "./AnimatorState";
import { AnimatorStateTransition } from "./AnimatorStateTransition";
import { AnimatorStateTransitionCollection } from "./AnimatorStateTransitionCollection";
import { KeyframeValueType } from "./Keyframe";
import { AnimatorConditionMode } from "./enums/AnimatorConditionMode";
import { AnimatorCullingMode } from "./enums/AnimatorCullingMode";
import { AnimatorLayerBlendingMode } from "./enums/AnimatorLayerBlendingMode";
import { AnimatorStatePlayState } from "./enums/AnimatorStatePlayState";
import { LayerState } from "./enums/LayerState";
import { AnimationCurveLayerOwner } from "./internal/AnimationCurveLayerOwner";
import { AnimationEventHandler } from "./internal/AnimationEventHandler";
import { AnimatorLayerData } from "./internal/AnimatorLayerData";
import { AnimatorStateData } from "./internal/AnimatorStateData";
import { AnimatorStatePlayData } from "./internal/AnimatorStatePlayData";
import { AnimationCurveOwner } from "./internal/animationCurveOwner/AnimationCurveOwner";

/**
 * The controller of the animation system.
 */
export class Animator extends Component {
  private static _passedTriggerParameterNames = new Array<string>();

  /** Culling mode of this Animator. */
  cullingMode: AnimatorCullingMode = AnimatorCullingMode.None;
  /** The playback speed of the Animator, 1.0 is normal playback speed. */
  @assignmentClone
  speed = 1.0;

  /** @internal */
  _playFrameCount = -1;
  /** @internal */
  _onUpdateIndex = -1;

  protected _animatorController: AnimatorController;

  @ignoreClone
  protected _controllerUpdateFlag: BoolUpdateFlag;
  @ignoreClone
  protected _updateMark = 0;

  @ignoreClone
  private _animatorLayersData = new Array<AnimatorLayerData>();
  @ignoreClone
  private _curveOwnerPool: Record<number, Record<string, AnimationCurveOwner<KeyframeValueType>>> = Object.create(null);
  @ignoreClone
  private _animationEventHandlerPool = new ClearableObjectPool(AnimationEventHandler);
  @ignoreClone
  private _parametersValueMap = <Record<string, AnimatorControllerParameterValue>>Object.create(null);

  @ignoreClone
  private _tempAnimatorStateInfo: IAnimatorStateInfo = { layerIndex: -1, state: null };

  @ignoreClone
  private _controlledRenderers = new Array<Renderer>();

  /**
   * All layers from the AnimatorController which belongs this Animator.
   */
  get animatorController(): AnimatorController {
    return this._animatorController;
  }

  set animatorController(animatorController: AnimatorController) {
    if (animatorController !== this._animatorController) {
      this._reset();
      this._controllerUpdateFlag && this._controllerUpdateFlag.destroy();
      this._controllerUpdateFlag = animatorController && animatorController._registerChangeFlag();
      this._animatorController = animatorController;
    }
  }

  /**
   * The layers in the animator's controller.
   */
  get layers(): Readonly<AnimatorControllerLayer[]> {
    return this._animatorController?._layers;
  }

  /**
   * The parameters in the animator's controller.
   */
  get parameters(): Readonly<AnimatorControllerParameter[]> {
    return this._animatorController?._parameters;
  }

  /**
   * @internal
   */
  constructor(entity: Entity) {
    super(entity);
  }

  /**
   * Play a state by name.
   * @param stateName - The state name
   * @param layerIndex - The layer index(default -1). If layer is -1, play the first state with the given state name
   * @param normalizedTimeOffset - The normalized time offset (between 0 and 1, default 0) to start the state's animation from
   */
  play(stateName: string, layerIndex: number = -1, normalizedTimeOffset: number = 0): void {
    if (this._controllerUpdateFlag?.flag) {
      this._reset();
    }

    const stateInfo = this._getAnimatorStateInfo(stateName, layerIndex);
    const { state } = stateInfo;

    if (!state) {
      return;
    }

    if (this._preparePlay(state, stateInfo.layerIndex, normalizedTimeOffset)) {
      this._playFrameCount = this.engine.time.frameCount;
    }
  }

  /**
   * Create a cross fade from the current state to another state with a normalized duration.
   * @param stateName - The state name
   * @param normalizedDuration - The normalized duration of the transition, relative to the destination state's duration (range: 0 to 1)
   * @param layerIndex - The layer index(default -1). If layer is -1, play the first state with the given state name
   * @param normalizedTimeOffset - The normalized time offset (between 0 and 1, default 0) to start the destination state's animation from
   */
  crossFade(
    stateName: string,
    normalizedDuration: number,
    layerIndex: number = -1,
    normalizedTimeOffset: number = 0
  ): void {
    this._crossFade(stateName, normalizedDuration, layerIndex, normalizedTimeOffset, false);
  }

  /**
   * Create a cross fade from the current state to another state with a fixed duration.
   * @param stateName - The state name
   * @param fixedDuration - The duration of the transition in seconds
   * @param layerIndex - The layer index(default -1). If layer is -1, play the first state with the given state name
   * @param normalizedTimeOffset - The normalized time offset (between 0 and 1, default 0) to start the destination state's animation from
   */
  crossFadeInFixedDuration(
    stateName: string,
    fixedDuration: number,
    layerIndex: number = -1,
    normalizedTimeOffset: number = 0
  ): void {
    this._crossFade(stateName, fixedDuration, layerIndex, normalizedTimeOffset, true);
  }

  /**
   * Evaluates the animator component based on deltaTime.
   * @param deltaTime - The deltaTime when the animation update
   */
  update(deltaTime: number): void {
    // Play or crossFade in script, animation playing from the first frame, deltaTime should be 0
    if (this._playFrameCount === this.engine.time.frameCount) {
      deltaTime = 0;
    }

    let animationUpdate: boolean;
    if (this.cullingMode === AnimatorCullingMode.Complete) {
      animationUpdate = false;
      const controlledRenderers = this._controlledRenderers;
      for (let i = 0, n = controlledRenderers.length; i < n; i++) {
        if (!controlledRenderers[i].isCulled) {
          animationUpdate = true;
          break;
        }
      }
    } else {
      animationUpdate = true;
    }

    const animatorController = this._animatorController;
    if (!animatorController) {
      return;
    }

    if (this._controllerUpdateFlag?.flag) {
      this._reset();
    }

    this._updateMark++;

    const { layers } = animatorController;
    for (let i = 0, n = layers.length; i < n; i++) {
      const layerData = this._getAnimatorLayerData(i);
      this._updateState(layerData, deltaTime, animationUpdate);
    }
  }

  /**
   * Get the playing state from the target layerIndex.
   * @param layerIndex - The layer index
   */
  getCurrentAnimatorState(layerIndex: number): AnimatorState {
    return this._animatorLayersData[layerIndex]?.srcPlayData?.state;
  }

  /**
   * Get the state by name.
   * @param stateName - The state name
   * @param layerIndex - The layer index(default -1). If layer is -1, find the first state with the given state name
   */
  findAnimatorState(stateName: string, layerIndex: number = -1): AnimatorState {
    return this._getAnimatorStateInfo(stateName, layerIndex).state;
  }

  /**
   * Get the layer by name.
   * @param name - The layer's name.
   */
  findLayerByName(name: string): AnimatorControllerLayer {
    return this._animatorController?._layersMap[name];
  }

  /**
   * Get the parameter by name from animatorController.
   * @param name - The name of the parameter
   */
  getParameter(name: string): AnimatorControllerParameter {
    return this._animatorController?._parametersMap[name] ?? null;
  }

  /**
   * Get the value of the given parameter.
   * @param name - The name of the parameter
   * @param value - The value of the parameter
   */
  getParameterValue(name: string): AnimatorControllerParameterValue {
    const parameter = this._animatorController?._parametersMap[name];
    if (parameter) {
      return this._parametersValueMap[name] ?? parameter.defaultValue;
    }
    return undefined;
  }

  /**
   * Set the value of the given parameter.
   * @param name - The name of the parameter
   * @param value - The value of the parameter
   */
  setParameterValue(name: string, value: AnimatorControllerParameterValue): void {
    const parameter = this._animatorController?._parametersMap[name];
    if (parameter) {
      this._parametersValueMap[name] = value;
    }
  }

  /**
   * Activate the trigger parameter by name.
   * @param name - The name of the trigger parameter
   */
  activateTriggerParameter(name: string): void {
    const parameter = this._animatorController?._parametersMap[name];

    if (parameter?._isTrigger) {
      this._parametersValueMap[name] = true;
    }
  }

  /**
   * Reset the trigger parameter to deactivate it by name.
   * @param name - The name of the trigger parameter
   */
  deactivateTriggerParameter(name: string): void {
    const parameter = this._animatorController?._parametersMap[name];

    if (parameter?._isTrigger) {
      this._parametersValueMap[name] = false;
    }
  }

  /**
   * @internal
   */
  override _onEnable(): void {
    this._reset();
    this._entity.getComponentsIncludeChildren(Renderer, this._controlledRenderers);
  }

  /**
   * @internal
   */
  override _onEnableInScene(): void {
    this.scene._componentsManager.addOnUpdateAnimations(this);
  }
  /**
   * @internal
   */
  override _onDisableInScene(): void {
    this.scene._componentsManager.removeOnUpdateAnimations(this);
  }

  /**
   * @internal
   */
  _reset(): void {
    const { _curveOwnerPool: animationCurveOwners } = this;
    for (let instanceId in animationCurveOwners) {
      const propertyOwners = animationCurveOwners[instanceId];
      for (let property in propertyOwners) {
        const owner = propertyOwners[property];
        owner.revertDefaultValue();
      }
    }

    this._animatorLayersData.length = 0;
    this._curveOwnerPool = Object.create(null);
    this._parametersValueMap = Object.create(null);
    this._animationEventHandlerPool.clear();

    if (this._controllerUpdateFlag) {
      this._controllerUpdateFlag.flag = false;
    }
  }

  private _crossFade(
    stateName: string,
    duration: number,
    layerIndex: number,
    normalizedTimeOffset: number,
    isFixedDuration: boolean
  ): void {
    if (this._controllerUpdateFlag?.flag) {
      this._reset();
    }

    const { state, layerIndex: playLayerIndex } = this._getAnimatorStateInfo(stateName, layerIndex);
    const { manuallyTransition } = this._getAnimatorLayerData(playLayerIndex);
    manuallyTransition.duration = duration;

    manuallyTransition.offset = normalizedTimeOffset;
    manuallyTransition.isFixedDuration = isFixedDuration;
    manuallyTransition.destinationState = state;

    if (this._prepareCrossFadeByTransition(manuallyTransition, playLayerIndex)) {
      this._playFrameCount = this.engine.time.frameCount;
    }
  }

  private _getAnimatorStateInfo(stateName: string, layerIndex: number): IAnimatorStateInfo {
    const { _animatorController: animatorController, _tempAnimatorStateInfo: stateInfo } = this;
    let state: AnimatorState = null;
    if (animatorController) {
      const layers = animatorController.layers;
      if (layerIndex === -1) {
        for (let i = 0, n = layers.length; i < n; i++) {
          state = layers[i].stateMachine.findStateByName(stateName);
          if (state) {
            layerIndex = i;
            break;
          }
        }
      } else {
        state = layers[layerIndex].stateMachine.findStateByName(stateName);
      }
    }
    stateInfo.layerIndex = layerIndex;
    stateInfo.state = state;
    return stateInfo;
  }

  private _getAnimatorStateData(
    stateName: string,
    animatorState: AnimatorState,
    animatorLayerData: AnimatorLayerData,
    layerIndex: number
  ): AnimatorStateData {
    const { animatorStateDataMap } = animatorLayerData;
    let animatorStateData = animatorStateDataMap[stateName];
    if (!animatorStateData) {
      animatorStateData = new AnimatorStateData();
      animatorStateDataMap[stateName] = animatorStateData;
      this._saveAnimatorStateData(animatorState, animatorStateData, animatorLayerData, layerIndex);
      this._saveAnimatorEventHandlers(animatorState, animatorStateData);
    }
    return animatorStateData;
  }

  private _saveAnimatorStateData(
    animatorState: AnimatorState,
    animatorStateData: AnimatorStateData,
    animatorLayerData: AnimatorLayerData,
    layerIndex: number
  ): void {
    const { entity, _curveOwnerPool: curveOwnerPool } = this;
    let { mask } = this._animatorController.layers[layerIndex];
    const { curveLayerOwner } = animatorStateData;
    const { _curveBindings: curves } = animatorState.clip;

    const { curveOwnerPool: layerCurveOwnerPool } = animatorLayerData;

    for (let i = curves.length - 1; i >= 0; i--) {
      const curve = curves[i];
      const { relativePath } = curve;
      const targetEntity = curve.relativePath === "" ? entity : entity.findByPath(curve.relativePath);
      if (targetEntity) {
        const component =
          curve.typeIndex > 0
            ? targetEntity.getComponents(curve.type, AnimationCurveOwner._components)[curve.typeIndex]
            : targetEntity.getComponent(curve.type);

        if (!component) {
          continue;
        }

        const { property } = curve;
        const { instanceId } = component;
        // Get owner
        const propertyOwners = (curveOwnerPool[instanceId] ||= <Record<string, AnimationCurveOwner<KeyframeValueType>>>(
          Object.create(null)
        ));
        const owner = (propertyOwners[property] ||= curve._createCurveOwner(targetEntity, component));

        // Get layer owner
        const layerPropertyOwners = (layerCurveOwnerPool[instanceId] ||= <Record<string, AnimationCurveLayerOwner>>(
          Object.create(null)
        ));
        const layerOwner = (layerPropertyOwners[property] ||= curve._createCurveLayerOwner(owner));

        if (mask && mask.pathMasks.length) {
          layerOwner.isActive = mask.getPathMask(relativePath)?.active ?? true;
        }

        curveLayerOwner[i] = layerOwner;
      } else {
        curveLayerOwner[i] = null;
        Logger.warn(`The entity don\'t have the child entity which path is ${curve.relativePath}.`);
      }
    }
  }

  private _saveAnimatorEventHandlers(state: AnimatorState, animatorStateData: AnimatorStateData): void {
    const eventHandlerPool = this._animationEventHandlerPool;
    const scripts = [];
    const { eventHandlers } = animatorStateData;

    const clipChangedListener = () => {
      this._entity.getComponents(Script, scripts);
      const scriptCount = scripts.length;
      const { events } = state.clip;
      eventHandlers.length = 0;
      for (let i = 0, n = events.length; i < n; i++) {
        const event = events[i];
        const eventHandler = eventHandlerPool.get();
        const funcName = event.functionName;
        const { handlers } = eventHandler;

        eventHandler.event = event;
        handlers.length = 0;
        for (let j = scriptCount - 1; j >= 0; j--) {
          const script = scripts[j];
          const handler = <Function>script[funcName]?.bind(script);
          handler && handlers.push(handler);
        }
        eventHandlers.push(eventHandler);
      }
    };
    clipChangedListener();
    state._updateFlagManager.addListener(clipChangedListener);
  }

  private _clearCrossData(animatorLayerData: AnimatorLayerData): void {
    animatorLayerData.crossCurveMark++;
    animatorLayerData.crossLayerOwnerCollection.length = 0;
  }

  private _addCrossOwner(
    animatorLayerData: AnimatorLayerData,
    layerOwner: AnimationCurveLayerOwner,
    curCurveIndex: number,
    nextCurveIndex: number
  ): void {
    layerOwner.crossSrcCurveIndex = curCurveIndex;
    layerOwner.crossDestCurveIndex = nextCurveIndex;
    animatorLayerData.crossLayerOwnerCollection.push(layerOwner);
  }

  private _prepareCrossFading(animatorLayerData: AnimatorLayerData): void {
    // Add src cross curve data
    this._prepareSrcCrossData(animatorLayerData, false);
    // Add dest cross curve data
    this._prepareDestCrossData(animatorLayerData, false);
  }

  private _prepareStandbyCrossFading(animatorLayerData: AnimatorLayerData): void {
    // Standby have two sub state, one is never play, one is finished, never play srcPlayData.state is null
    animatorLayerData.srcPlayData.state && this._prepareSrcCrossData(animatorLayerData, true);
    // Add dest cross curve data
    this._prepareDestCrossData(animatorLayerData, true);
  }

  private _prepareFixedPoseCrossFading(animatorLayerData: AnimatorLayerData): void {
    const { crossLayerOwnerCollection } = animatorLayerData;

    // Save current cross curve data owner fixed pose
    for (let i = crossLayerOwnerCollection.length - 1; i >= 0; i--) {
      const layerOwner = crossLayerOwnerCollection[i];
      if (!layerOwner) continue;
      layerOwner.curveOwner.saveFixedPoseValue();
      // Reset destCurveIndex When fixed pose crossFading again
      layerOwner.crossDestCurveIndex = -1;
    }
    // Prepare dest AnimatorState cross data
    this._prepareDestCrossData(animatorLayerData, true);
  }

  private _prepareSrcCrossData(animatorLayerData: AnimatorLayerData, saveFixed: boolean): void {
    const { curveLayerOwner } = animatorLayerData.srcPlayData.stateData;
    for (let i = curveLayerOwner.length - 1; i >= 0; i--) {
      const layerOwner = curveLayerOwner[i];
      if (!layerOwner) continue;
      layerOwner.crossCurveMark = animatorLayerData.crossCurveMark;
      saveFixed && layerOwner.curveOwner.saveFixedPoseValue();
      this._addCrossOwner(animatorLayerData, layerOwner, i, -1);
    }
  }

  private _prepareDestCrossData(animatorLayerData: AnimatorLayerData, saveFixed: boolean): void {
    const { curveLayerOwner } = animatorLayerData.destPlayData.stateData;
    for (let i = curveLayerOwner.length - 1; i >= 0; i--) {
      const layerOwner = curveLayerOwner[i];
      if (!layerOwner) continue;
      if (layerOwner.crossCurveMark === animatorLayerData.crossCurveMark) {
        layerOwner.crossDestCurveIndex = i;
      } else {
        const owner = layerOwner.curveOwner;
        saveFixed && owner.saveFixedPoseValue();
        layerOwner.crossCurveMark = animatorLayerData.crossCurveMark;
        this._addCrossOwner(animatorLayerData, layerOwner, -1, i);
      }
    }
  }

  private _getAnimatorLayerData(layerIndex: number): AnimatorLayerData {
    let animatorLayerData = this._animatorLayersData[layerIndex];
    if (!animatorLayerData) {
      animatorLayerData = new AnimatorLayerData();
      animatorLayerData.layerIndex = layerIndex;
      animatorLayerData.layer = this._animatorController.layers[layerIndex];
      this._animatorLayersData[layerIndex] = animatorLayerData;
    }
    return animatorLayerData;
  }

  private _updateState(layerData: AnimatorLayerData, deltaTime: number, aniUpdate: boolean): void {
    const { layer } = layerData;
    let { weight } = layer;
    const additive = layer.blendingMode === AnimatorLayerBlendingMode.Additive;

    layerData.layerIndex === 0 && (weight = 1.0);

    switch (layerData.layerState) {
      case LayerState.Standby:
        this._checkAnyAndEntryState(layerData, deltaTime, aniUpdate);
        break;
      case LayerState.Playing:
        this._updatePlayingState(layerData, weight, additive, deltaTime, aniUpdate);
        break;
      case LayerState.Finished:
        this._updateFinishedState(layerData, weight, additive, deltaTime, aniUpdate);
        break;
      case LayerState.CrossFading:
        this._updateCrossFadeState(layerData, weight, additive, deltaTime, aniUpdate);
        break;
      case LayerState.FixedCrossFading:
        this._updateCrossFadeFromPoseState(layerData, weight, additive, deltaTime, aniUpdate);
        break;
    }
  }

  private _updatePlayingState(
    layerData: AnimatorLayerData,
    weight: number,
    additive: boolean,
    deltaTime: number,
    aniUpdate: boolean
  ): void {
    const { srcPlayData } = layerData;
    const { state } = srcPlayData;

    const playSpeed = state.speed * this.speed;
    const playDeltaTime = playSpeed * deltaTime;

    srcPlayData.updateOrientation(playDeltaTime);

    const { clipTime: lastClipTime, playState: lastPlayState } = srcPlayData;

    // Precalculate to get the transition
    srcPlayData.update(playDeltaTime);

    const { clipTime, isForward } = srcPlayData;
    const { _transitionCollection: transitions } = state;
    const { _anyStateTransitionCollection: anyStateTransitions } = layerData.layer.stateMachine;

    const transition =
      (anyStateTransitions.count &&
        this._applyStateTransitions(
          layerData,
          isForward,
          srcPlayData,
          anyStateTransitions,
          lastClipTime,
          clipTime,
          playDeltaTime,
          aniUpdate
        )) ||
      (transitions.count &&
        this._applyStateTransitions(
          layerData,
          isForward,
          srcPlayData,
          transitions,
          lastClipTime,
          clipTime,
          playDeltaTime,
          aniUpdate
        ));

    let playCostTime: number;
    if (transition) {
      const clipEndTime = state._getClipActualEndTime();
<<<<<<< HEAD

      if (transition.hasExitTime) {
        const exitTime = transition.exitTime * clipEndTime;
=======
      const exitTime = transition.exitTime * state._getDuration() + state._getClipActualStartTime();
>>>>>>> 212130a2

        if (isForward) {
          if (exitTime < lastClipTime) {
            playCostTime = exitTime + clipEndTime - lastClipTime;
          } else {
            playCostTime = exitTime - lastClipTime;
          }
        } else {
          const startTime = state._getClipActualStartTime();
          if (lastClipTime < exitTime) {
            playCostTime = clipEndTime - exitTime + lastClipTime - startTime;
          } else {
            playCostTime = lastClipTime - exitTime;
          }
          playCostTime = -playCostTime;
        }
      } else {
<<<<<<< HEAD
        playCostTime = 0;
=======
        const startTime = state._getClipActualStartTime();
        if (lastClipTime < exitTime) {
          playCostTime = clipEndTime - exitTime + lastClipTime - startTime;
        } else {
          playCostTime = lastClipTime - exitTime;
        }
        playCostTime = -playCostTime;
>>>>>>> 212130a2
      }
      // Revert actualDeltaTime and update playCostTime
      srcPlayData.update(playCostTime - playDeltaTime);
    } else {
      playCostTime = playDeltaTime;
      if (srcPlayData.playState === AnimatorStatePlayState.Finished) {
        layerData.layerState = LayerState.Finished;
      }
    }

    this._evaluatePlayingState(srcPlayData, weight, additive, aniUpdate);
    this._fireAnimationEventsAndCallScripts(
      layerData.layerIndex,
      srcPlayData,
      state,
      lastClipTime,
      lastPlayState,
      playCostTime
    );

    if (transition) {
      // Remove speed factor, use actual cost time
      const remainDeltaTime = deltaTime - playCostTime / playSpeed;
      remainDeltaTime > 0 && this._updateState(layerData, remainDeltaTime, aniUpdate);
    }
  }

  private _evaluatePlayingState(
    playData: AnimatorStatePlayData,
    weight: number,
    additive: boolean,
    aniUpdate: boolean
  ): void {
    const curveBindings = playData.state.clip._curveBindings;
    const finished = playData.playState === AnimatorStatePlayState.Finished;

    if (aniUpdate || finished) {
      const curveLayerOwner = playData.stateData.curveLayerOwner;
      for (let i = curveBindings.length - 1; i >= 0; i--) {
        const layerOwner = curveLayerOwner[i];
        const owner = layerOwner?.curveOwner;

        if (!owner || !layerOwner.isActive) {
          continue;
        }

        const curve = curveBindings[i].curve;
        if (curve.keys.length) {
          this._checkRevertOwner(owner, additive);

          const value = owner.evaluateValue(curve, playData.clipTime, additive);
          aniUpdate && owner.applyValue(value, weight, additive);
          finished && layerOwner.saveFinalValue();
        }
      }
    }
  }

  private _updateCrossFadeState(
    layerData: AnimatorLayerData,
    weight: number,
    additive: boolean,
    deltaTime: number,
    aniUpdate: boolean
  ) {
    const { srcPlayData, destPlayData, layerIndex } = layerData;
    const { speed } = this;
    const { state: srcState } = srcPlayData;
    const { state: destState } = destPlayData;
    const transitionDuration = layerData.crossFadeTransition._getFixedDuration();

    const srcPlaySpeed = srcState.speed * speed;
    const dstPlaySpeed = destState.speed * speed;
    const dstPlayDeltaTime = dstPlaySpeed * deltaTime;

    srcPlayData && srcPlayData.updateOrientation(srcPlaySpeed * deltaTime);
    destPlayData && destPlayData.updateOrientation(dstPlayDeltaTime);

    const { clipTime: lastSrcClipTime, playState: lastSrcPlayState } = srcPlayData;
    const { clipTime: lastDestClipTime, playState: lastDstPlayState } = destPlayData;

    let dstPlayCostTime: number;
<<<<<<< HEAD
    if (destPlayData.isForward) {
      // The time that has been played
      const playedTime = lastDestClipTime - destState._getClipActualStartTime();
=======
    if (destPlayData.isForwards) {
      // The time that has been played
      const playedTime = destPlayData.playedTime;
>>>>>>> 212130a2
      dstPlayCostTime =
        playedTime + dstPlayDeltaTime > transitionDuration ? transitionDuration - playedTime : dstPlayDeltaTime;
    } else {
      // The time that has been played
<<<<<<< HEAD
      const playedTime = destState._getClipActualEndTime() - lastDestClipTime;
=======
      const playedTime = destPlayData.playedTime;
>>>>>>> 212130a2
      dstPlayCostTime =
        // -dstPlayDeltaTime: The time that will be played, negative are meant to make it be a periods
        // > transition: The time that will be played is enough to finish the transition
        playedTime - dstPlayDeltaTime > transitionDuration
          ? // Negative number is used to convert a time period into a reverse deltaTime.
            // -(transitionDuration - playedTime)
            playedTime - transitionDuration
          : dstPlayDeltaTime;
    }

    const actualCostTime = dstPlaySpeed === 0 ? deltaTime : dstPlayCostTime / dstPlaySpeed;
    const srcPlayCostTime = actualCostTime * srcPlaySpeed;

    srcPlayData.update(srcPlayCostTime);
    destPlayData.update(dstPlayCostTime);

    let crossWeight = Math.abs(destPlayData.playedTime) / transitionDuration;
    (crossWeight >= 1.0 - MathUtil.zeroTolerance || transitionDuration === 0) && (crossWeight = 1.0);

    const crossFadeFinished = crossWeight === 1.0;

    if (crossFadeFinished) {
      srcPlayData.playState = AnimatorStatePlayState.Finished;
      this._preparePlayOwner(layerData, destState);
      this._evaluatePlayingState(destPlayData, weight, additive, aniUpdate);
    } else {
      this._evaluateCrossFadeState(layerData, srcPlayData, destPlayData, weight, crossWeight, additive, aniUpdate);
    }

    this._fireAnimationEventsAndCallScripts(
      layerIndex,
      srcPlayData,
      srcState,
      lastSrcClipTime,
      lastSrcPlayState,
      srcPlayCostTime
    );

    this._fireAnimationEventsAndCallScripts(
      layerIndex,
      destPlayData,
      destState,
      lastDestClipTime,
      lastDstPlayState,
      dstPlayCostTime
    );

    if (crossFadeFinished) {
      this._updateCrossFadeData(layerData);
      const remainDeltaTime = deltaTime - actualCostTime;
      remainDeltaTime > 0 && this._updateState(layerData, remainDeltaTime, aniUpdate);
    }
  }

  private _evaluateCrossFadeState(
    layerData: AnimatorLayerData,
    srcPlayData: AnimatorStatePlayData,
    destPlayData: AnimatorStatePlayData,
    weight: number,
    crossWeight: number,
    additive: boolean,
    aniUpdate: boolean
  ) {
    const { crossLayerOwnerCollection } = layerData;
    const { _curveBindings: srcCurves } = srcPlayData.state.clip;
    const { state: destState } = destPlayData;
    const { _curveBindings: destCurves } = destState.clip;

    const finished = destPlayData.playState === AnimatorStatePlayState.Finished;

    if (aniUpdate || finished) {
      for (let i = crossLayerOwnerCollection.length - 1; i >= 0; i--) {
        const layerOwner = crossLayerOwnerCollection[i];
        const owner = layerOwner?.curveOwner;

        if (!owner) continue;

        const srcCurveIndex = layerOwner.crossSrcCurveIndex;
        const destCurveIndex = layerOwner.crossDestCurveIndex;

        this._checkRevertOwner(owner, additive);

        const value = owner.evaluateCrossFadeValue(
          srcCurveIndex >= 0 ? srcCurves[srcCurveIndex].curve : null,
          destCurveIndex >= 0 ? destCurves[destCurveIndex].curve : null,
          srcPlayData.clipTime,
          destPlayData.clipTime,
          crossWeight,
          additive
        );
        aniUpdate && owner.applyValue(value, weight, additive);
        finished && layerOwner.saveFinalValue();
      }
    }
  }

  private _updateCrossFadeFromPoseState(
    layerData: AnimatorLayerData,
    weight: number,
    additive: boolean,
    deltaTime: number,
    aniUpdate: boolean
  ) {
    const { destPlayData } = layerData;
    const { state } = destPlayData;

    const transitionDuration = layerData.crossFadeTransition._getFixedDuration();

    const playSpeed = state.speed * this.speed;
    const playDeltaTime = playSpeed * deltaTime;

    destPlayData.updateOrientation(playDeltaTime);

    const { clipTime: lastDestClipTime, playState: lastPlayState } = destPlayData;

    let dstPlayCostTime: number;
<<<<<<< HEAD
    if (destPlayData.isForward) {
=======
    if (destPlayData.isForwards) {
      // The time that has been played
      const playedTime = destPlayData.playedTime;
>>>>>>> 212130a2
      dstPlayCostTime =
        playedTime + playDeltaTime > transitionDuration ? transitionDuration - playedTime : playDeltaTime;
    } else {
      // The time that has been played
<<<<<<< HEAD
      const playedTime = state._getClipActualEndTime() - lastDestClipTime;
=======
      const playedTime = destPlayData.playedTime;
>>>>>>> 212130a2
      dstPlayCostTime =
        // -playDeltaTime: The time that will be played, negative are meant to make it be a periods
        // > transition: The time that will be played is enough to finish the transition
        playedTime - playDeltaTime > transitionDuration
          ? // Negative number is used to convert a time period into a reverse deltaTime.
            // -(transitionDuration - playedTime)
            playedTime - transitionDuration
          : playDeltaTime;
    }

    const actualCostTime = playSpeed === 0 ? deltaTime : dstPlayCostTime / playSpeed;

    destPlayData.update(dstPlayCostTime);

    let crossWeight = Math.abs(destPlayData.playedTime) / transitionDuration;
    (crossWeight >= 1.0 - MathUtil.zeroTolerance || transitionDuration === 0) && (crossWeight = 1.0);

    const crossFadeFinished = crossWeight === 1.0;

    if (crossFadeFinished) {
      this._preparePlayOwner(layerData, state);
      this._evaluatePlayingState(destPlayData, weight, additive, aniUpdate);
    } else {
      this._evaluateCrossFadeFromPoseState(layerData, destPlayData, weight, crossWeight, additive, aniUpdate);
    }

    this._fireAnimationEventsAndCallScripts(
      layerData.layerIndex,
      destPlayData,
      state,
      lastDestClipTime,
      lastPlayState,
      dstPlayCostTime
    );

    if (crossFadeFinished) {
      this._updateCrossFadeData(layerData);
      const remainDeltaTime = deltaTime - actualCostTime;
      remainDeltaTime > 0 && this._updateState(layerData, remainDeltaTime, aniUpdate);
    }
  }

  private _evaluateCrossFadeFromPoseState(
    layerData: AnimatorLayerData,
    destPlayData: AnimatorStatePlayData,
    weight: number,
    crossWeight: number,
    additive: boolean,
    aniUpdate: boolean
  ) {
    const { crossLayerOwnerCollection } = layerData;
    const { state } = destPlayData;
    const { _curveBindings: curveBindings } = state.clip;

    const { clipTime: destClipTime, playState } = destPlayData;
    const finished = playState === AnimatorStatePlayState.Finished;

    // When the animator is culled (aniUpdate=false), if the play state has finished, the final value needs to be calculated and saved to be applied directly
    if (aniUpdate || finished) {
      for (let i = crossLayerOwnerCollection.length - 1; i >= 0; i--) {
        const layerOwner = crossLayerOwnerCollection[i];
        const owner = layerOwner?.curveOwner;

        if (!owner) continue;

        const curveIndex = layerOwner.crossDestCurveIndex;

        this._checkRevertOwner(owner, additive);

        const value = layerOwner.curveOwner.crossFadeFromPoseAndApplyValue(
          curveIndex >= 0 ? curveBindings[curveIndex].curve : null,
          destClipTime,
          crossWeight,
          additive
        );
        aniUpdate && owner.applyValue(value, weight, additive);
        finished && layerOwner.saveFinalValue();
      }
    }
  }

  private _updateFinishedState(
    layerData: AnimatorLayerData,
    weight: number,
    additive: boolean,
    deltaTime: number,
    aniUpdate: boolean
  ): void {
    const playData = layerData.srcPlayData;
    const { state } = playData;
    const actualSpeed = state.speed * this.speed;
    const actualDeltaTime = actualSpeed * deltaTime;

    playData.updateOrientation(actualDeltaTime);

    const { clipTime, isForward } = playData;
    const { _transitionCollection: transitions } = state;
    const { _anyStateTransitionCollection: anyStateTransitions } = layerData.layer.stateMachine;

    const transition =
      (anyStateTransitions.count && this._applyTransitionsByCondition(layerData, anyStateTransitions, aniUpdate)) ||
      (transitions.count &&
        this._applyStateTransitions(
          layerData,
          isForward,
          playData,
          transitions,
          clipTime,
          clipTime,
          actualDeltaTime,
          aniUpdate
        ));

    if (transition) {
      this._updateState(layerData, deltaTime, aniUpdate);
    } else {
      this._evaluateFinishedState(playData, weight, additive, aniUpdate);
    }
  }

  private _evaluateFinishedState(
    playData: AnimatorStatePlayData,
    weight: number,
    additive: boolean,
    aniUpdate: boolean
  ): void {
    if (!aniUpdate) {
      return;
    }

    const { curveLayerOwner } = playData.stateData;
    const { _curveBindings: curveBindings } = playData.state.clip;

    for (let i = curveBindings.length - 1; i >= 0; i--) {
      const layerOwner = curveLayerOwner[i];
      const owner = layerOwner?.curveOwner;

      if (!owner) continue;

      this._checkRevertOwner(owner, additive);

      owner.applyValue(layerOwner.finalValue, weight, additive);
    }
  }

  private _updateCrossFadeData(layerData: AnimatorLayerData): void {
    const { destPlayData } = layerData;
    if (destPlayData.playState === AnimatorStatePlayState.Finished) {
      layerData.layerState = LayerState.Finished;
    } else {
      layerData.layerState = LayerState.Playing;
    }
    layerData.switchPlayData();
    layerData.crossFadeTransition = null;
  }

  private _preparePlayOwner(layerData: AnimatorLayerData, playState: AnimatorState): void {
    if (layerData.layerState === LayerState.Playing) {
      const srcPlayData = layerData.srcPlayData;
      if (srcPlayData.state !== playState) {
        const { curveLayerOwner } = srcPlayData.stateData;
        for (let i = curveLayerOwner.length - 1; i >= 0; i--) {
          curveLayerOwner[i]?.curveOwner.revertDefaultValue();
        }
      }
    } else {
      const { crossLayerOwnerCollection } = layerData;
      for (let i = crossLayerOwnerCollection.length - 1; i >= 0; i--) {
        crossLayerOwnerCollection[i].curveOwner.revertDefaultValue();
      }
    }
  }

  private _applyStateTransitions(
    layerData: AnimatorLayerData,
    isForward: boolean,
    playData: AnimatorStatePlayData,
    transitionCollection: AnimatorStateTransitionCollection,
    lastClipTime: number,
    clipTime: number,
    deltaTime: number,
    aniUpdate: boolean
  ): AnimatorStateTransition {
    const { state } = playData;
    const clipDuration = state.clip.length;
    let targetTransition: AnimatorStateTransition = null;
    const startTime = state.clipStartTime * clipDuration;
    const endTime = state.clipEndTime * clipDuration;

    if (transitionCollection.noExitTimeCount) {
      targetTransition = this._checkNoExitTimeTransition(layerData, transitionCollection, aniUpdate);
      if (targetTransition) {
        return targetTransition;
      }
    }

    if (isForward) {
      if (lastClipTime + deltaTime >= endTime) {
        targetTransition = this._checkSubTransition(
          layerData,
          state,
          transitionCollection,
          lastClipTime,
          endTime,
          aniUpdate
        );
        if (!targetTransition) {
          transitionCollection.needResetCurrentCheckIndex = true;
          targetTransition = this._checkSubTransition(
            layerData,
            state,
            transitionCollection,
            startTime,
            clipTime,
            aniUpdate
          );
        }
      } else {
        targetTransition = this._checkSubTransition(
          layerData,
          state,
          transitionCollection,
          lastClipTime,
          clipTime,
          aniUpdate
        );
      }
    } else {
      //@todo backwards play currentIndex should not be 0
      if (lastClipTime + deltaTime <= startTime) {
        targetTransition = this._checkBackwardsSubTransition(
          layerData,
          state,
          transitionCollection,
          lastClipTime,
          startTime,
          aniUpdate
        );
        if (!targetTransition) {
          transitionCollection.needResetCurrentCheckIndex = true;
          targetTransition = this._checkBackwardsSubTransition(
            layerData,
            state,
            transitionCollection,
            clipTime,
            endTime,
            aniUpdate
          );
        }
      } else {
        targetTransition = this._checkBackwardsSubTransition(
          layerData,
          state,
          transitionCollection,
          lastClipTime,
          clipTime,
          aniUpdate
        );
      }
    }

    return targetTransition;
  }

  private _checkNoExitTimeTransition(
    layerData: AnimatorLayerData,
    transitionCollection: AnimatorStateTransitionCollection,
    aniUpdate: boolean
  ): AnimatorStateTransition {
    for (let i = 0, n = transitionCollection.count; i < n; ++i) {
      const transition = transitionCollection.get(i);
      if (
        transition.mute ||
        (transitionCollection.isSoloMode && !transition.solo) ||
        !this._checkConditions(transition)
      )
        continue;

      return this._applyTransition(layerData, transition, aniUpdate);
    }
    return null;
  }

  private _checkSubTransition(
    layerData: AnimatorLayerData,
    state: AnimatorState,
    transitionCollection: AnimatorStateTransitionCollection,
    lastClipTime: number,
    curClipTime: number,
    aniUpdate: boolean
  ): AnimatorStateTransition {
<<<<<<< HEAD
    if (transitionCollection.needResetCurrentCheckIndex) transitionCollection.resetCurrentCheckIndex(true);

    const { transitions } = transitionCollection;
    let transitionIndex = transitionCollection.noExitTimeCount + transitionCollection.currentCheckIndex;
    for (let n = transitions.length; transitionIndex < n; transitionIndex++) {
      const transition = transitions[transitionIndex];
      const exitTime = transition.exitTime * state._getClipActualEndTime();

=======
    const { state } = playState;
    let transitionIndex = playState.currentTransitionIndex;
    for (let n = transitions.length; transitionIndex < n; transitionIndex++) {
      const transition = transitions[transitionIndex];
      const exitTime = transition.exitTime * state._getDuration() + state._getClipActualStartTime();
>>>>>>> 212130a2
      if (exitTime > curClipTime) {
        break;
      }

      if (exitTime < lastClipTime) continue;

      transitionCollection.updateCurrentCheckIndex(true);

      if (
        transition.mute ||
        (transitionCollection.isSoloMode && !transition.solo) ||
        !this._checkConditions(transition)
      ) {
        continue;
      }

      return this._applyTransition(layerData, transition, aniUpdate);
    }
    return null;
  }

  private _checkBackwardsSubTransition(
    layerData: AnimatorLayerData,
    state: AnimatorState,
    transitionCollection: AnimatorStateTransitionCollection,
    lastClipTime: number,
    curClipTime: number,
    aniUpdate: boolean
  ): AnimatorStateTransition {
<<<<<<< HEAD
    if (transitionCollection.needResetCurrentCheckIndex) transitionCollection.resetCurrentCheckIndex(false);

    const { transitions, noExitTimeCount } = transitionCollection;
    let transitionIndex = transitionCollection.currentCheckIndex + noExitTimeCount;
    for (; transitionIndex >= noExitTimeCount; transitionIndex--) {
      const transition = transitions[transitionIndex];
      const exitTime = transition.exitTime * state._getClipActualEndTime();

=======
    const { state } = playState;
    let transitionIndex = playState.currentTransitionIndex;
    for (; transitionIndex >= 0; transitionIndex--) {
      const transition = transitions[transitionIndex];
      const exitTime = transition.exitTime * state._getDuration() + state._getClipActualStartTime();
>>>>>>> 212130a2
      if (exitTime < curClipTime) {
        break;
      }

      if (exitTime > lastClipTime) continue;

      transitionCollection.updateCurrentCheckIndex(false);

      if (
        transition.mute ||
        (transitionCollection.isSoloMode && !transition.solo) ||
        !this._checkConditions(transition)
      ) {
        continue;
      }

      return this._applyTransition(layerData, transition, aniUpdate);
    }
    return null;
  }

  private _applyTransitionsByCondition(
    layerData: AnimatorLayerData,
    transitionCollection: AnimatorStateTransitionCollection,
    aniUpdate: boolean
  ): AnimatorStateTransition {
    for (let i = 0, n = transitionCollection.count; i < n; i++) {
      const transition = transitionCollection.get(i);

      if (transition.mute) continue;

      if (transitionCollection.isSoloMode && !transition.solo) continue;

      if (this._checkConditions(transition)) {
        if (this._applyTransition(layerData, transition, aniUpdate)) {
          return transition;
        } else {
          return null;
        }
      }
    }
  }

  private _preparePlay(state: AnimatorState, layerIndex: number, normalizedTimeOffset: number = 0): boolean {
    const name = state.name;
    if (!state.clip) {
      Logger.warn(`The state named ${name} has no AnimationClip data.`);
      return false;
    }

    const animatorLayerData = this._getAnimatorLayerData(layerIndex);
    const animatorStateData = this._getAnimatorStateData(name, state, animatorLayerData, layerIndex);

    this._preparePlayOwner(animatorLayerData, state);

    animatorLayerData.layerState = LayerState.Playing;
    animatorLayerData.srcPlayData.reset(state, animatorStateData, state._getClipActualEndTime() * normalizedTimeOffset);
    animatorLayerData.resetCurrentCheckIndex();

    return true;
  }

  private _applyTransition(
    layerData: AnimatorLayerData,
    transition: AnimatorStateTransition,
    aniUpdate: boolean
  ): AnimatorStateTransition {
    // Need prepare first, it should crossFade when to exit
    const success = this._prepareCrossFadeByTransition(transition, layerData.layerIndex);
    if (transition.isExit) {
      this._checkAnyAndEntryState(layerData, 0, aniUpdate);
      return transition;
    }
    return success ? transition : null;
  }

  private _checkConditions(transition: AnimatorStateTransition): boolean {
    const { conditions } = transition;
    let allPass = true;
    for (let i = 0, n = conditions.length; i < n; ++i) {
      let pass = false;
      const { mode, parameterName: name, threshold } = conditions[i];
      const parameterValue = this.getParameterValue(name);

      if (parameterValue === undefined) {
        return false;
      }

      if (parameterValue === true) {
        const parameter = this.getParameter(name);
        if (parameter?._isTrigger) {
          Animator._passedTriggerParameterNames.push(name);
          pass = true;
        }
      }

      if (!pass) {
        switch (mode) {
          case AnimatorConditionMode.Equals:
            if (parameterValue === threshold) {
              pass = true;
            }
            break;
          case AnimatorConditionMode.Greater:
            if (parameterValue > threshold) {
              pass = true;
            }
            break;
          case AnimatorConditionMode.Less:
            if (parameterValue < threshold) {
              pass = true;
            }
            break;
          case AnimatorConditionMode.NotEquals:
            if (parameterValue !== threshold) {
              pass = true;
            }
            break;
          case AnimatorConditionMode.If:
            if (parameterValue === true) {
              pass = true;
            }
            break;
          case AnimatorConditionMode.IfNot:
            if (parameterValue === false) {
              pass = true;
            }
            break;
        }
      }

      if (!pass) {
        allPass = false;
        break;
      }
    }

    if (allPass) {
      this._deactivateTriggeredParameters();
    }

    Animator._passedTriggerParameterNames.length = 0;

    return allPass;
  }

  private _prepareCrossFadeByTransition(transition: AnimatorStateTransition, layerIndex: number): boolean {
    const crossState = transition.destinationState;

    if (!crossState) {
      return false;
    }
    if (!crossState.clip) {
      Logger.warn(`The state named ${crossState.name} has no AnimationClip data.`);
      return false;
    }

    const animatorLayerData = this._getAnimatorLayerData(layerIndex);
    const animatorStateData = this._getAnimatorStateData(crossState.name, crossState, animatorLayerData, layerIndex);

    animatorLayerData.destPlayData.reset(
      crossState,
      animatorStateData,
      transition.offset * crossState._getClipActualEndTime()
    );
    animatorLayerData.resetCurrentCheckIndex();

    switch (animatorLayerData.layerState) {
      case LayerState.Standby:
      case LayerState.Finished:
        animatorLayerData.layerState = LayerState.FixedCrossFading;
        this._clearCrossData(animatorLayerData);
        this._prepareStandbyCrossFading(animatorLayerData);
        break;
      case LayerState.Playing:
        animatorLayerData.layerState = LayerState.CrossFading;
        this._clearCrossData(animatorLayerData);
        this._prepareCrossFading(animatorLayerData);
        break;
      case LayerState.CrossFading:
        animatorLayerData.layerState = LayerState.FixedCrossFading;
        this._prepareFixedPoseCrossFading(animatorLayerData);
        break;
      case LayerState.FixedCrossFading:
        this._prepareFixedPoseCrossFading(animatorLayerData);
        break;
    }

    animatorLayerData.crossFadeTransition = transition;

    return true;
  }

  private _fireAnimationEvents(
    playData: AnimatorStatePlayData,
    eventHandlers: AnimationEventHandler[],
    lastClipTime: number,
    deltaTime: number
  ): void {
    const { state, isForward, clipTime } = playData;
    const startTime = state._getClipActualStartTime();
    const endTime = state._getClipActualEndTime();

    if (isForward) {
      if (lastClipTime + deltaTime >= endTime) {
        this._fireSubAnimationEvents(playData, eventHandlers, lastClipTime, endTime);
        playData.currentEventIndex = 0;
        this._fireSubAnimationEvents(playData, eventHandlers, startTime, clipTime);
      } else {
        this._fireSubAnimationEvents(playData, eventHandlers, lastClipTime, clipTime);
      }
    } else {
      if (lastClipTime + deltaTime <= startTime) {
        this._fireBackwardSubAnimationEvents(playData, eventHandlers, lastClipTime, startTime);
        playData.currentEventIndex = eventHandlers.length - 1;
        this._fireBackwardSubAnimationEvents(playData, eventHandlers, endTime, clipTime);
      } else {
        this._fireBackwardSubAnimationEvents(playData, eventHandlers, lastClipTime, clipTime);
      }
    }
  }

  private _fireSubAnimationEvents(
    playState: AnimatorStatePlayData,
    eventHandlers: AnimationEventHandler[],
    lastClipTime: number,
    curClipTime: number
  ): void {
    let eventIndex = playState.currentEventIndex;
    for (let n = eventHandlers.length; eventIndex < n; eventIndex++) {
      const eventHandler = eventHandlers[eventIndex];
      const { time, parameter } = eventHandler.event;

      if (time > curClipTime) {
        break;
      }

      const { handlers } = eventHandler;
      if (time >= lastClipTime) {
        for (let j = handlers.length - 1; j >= 0; j--) {
          handlers[j](parameter);
        }
        playState.currentEventIndex = Math.min(eventIndex + 1, n - 1);
      }
    }
  }

  private _fireBackwardSubAnimationEvents(
    playState: AnimatorStatePlayData,
    eventHandlers: AnimationEventHandler[],
    lastClipTime: number,
    curClipTime: number
  ): void {
    let eventIndex = playState.currentEventIndex;
    for (; eventIndex >= 0; eventIndex--) {
      const eventHandler = eventHandlers[eventIndex];
      const { time, parameter } = eventHandler.event;

      if (time < curClipTime) {
        break;
      }

      if (time <= lastClipTime) {
        const { handlers } = eventHandler;
        for (let j = handlers.length - 1; j >= 0; j--) {
          handlers[j](parameter);
        }
        playState.currentEventIndex = Math.max(eventIndex - 1, 0);
      }
    }
  }

  private _callAnimatorScriptOnEnter(state: AnimatorState, layerIndex: number): void {
    const scripts = state._onStateEnterScripts;
    for (let i = 0, n = scripts.length; i < n; i++) {
      scripts[i].onStateEnter(this, state, layerIndex);
    }
  }

  private _callAnimatorScriptOnUpdate(state: AnimatorState, layerIndex: number): void {
    const scripts = state._onStateUpdateScripts;
    for (let i = 0, n = scripts.length; i < n; i++) {
      scripts[i].onStateUpdate(this, state, layerIndex);
    }
  }

  private _callAnimatorScriptOnExit(state: AnimatorState, layerIndex: number): void {
    const scripts = state._onStateExitScripts;
    for (let i = 0, n = scripts.length; i < n; i++) {
      scripts[i].onStateExit(this, state, layerIndex);
    }
  }

  private _checkAnyAndEntryState(layerData: AnimatorLayerData, remainDeltaTime: number, aniUpdate: boolean): void {
    const { stateMachine } = layerData.layer;
    const { _anyStateTransitionCollection: anyStateTransitions, _entryTransitionCollection: entryTransitions } =
      stateMachine;
    let transition: AnimatorStateTransition;

    transition =
      anyStateTransitions.count && this._applyTransitionsByCondition(layerData, anyStateTransitions, aniUpdate);

    if (!transition) {
      transition = entryTransitions.count && this._applyTransitionsByCondition(layerData, entryTransitions, aniUpdate);
    }

    if (transition) {
      this._updateState(layerData, remainDeltaTime, aniUpdate);
    } else {
      const defaultState = stateMachine.defaultState;
      if (defaultState) {
        this._preparePlay(defaultState, layerData.layerIndex);
        this._updateState(layerData, remainDeltaTime, aniUpdate);
      }
    }
  }

  private _checkRevertOwner(owner: AnimationCurveOwner<KeyframeValueType>, additive: boolean): void {
    if (additive && owner.updateMark !== this._updateMark) {
      owner.revertDefaultValue();
    }
    owner.updateMark = this._updateMark;
  }

  private _fireAnimationEventsAndCallScripts(
    layerIndex: number,
    playData: AnimatorStatePlayData,
    state: AnimatorState,
    lastClipTime: number,
    lastPlayState: AnimatorStatePlayState,
    deltaTime: number
  ) {
    const { eventHandlers } = playData.stateData;
    eventHandlers.length && this._fireAnimationEvents(playData, eventHandlers, lastClipTime, deltaTime);

    if (lastPlayState === AnimatorStatePlayState.UnStarted) {
      this._callAnimatorScriptOnEnter(state, layerIndex);
    }
    if (lastPlayState !== AnimatorStatePlayState.Finished && playData.playState === AnimatorStatePlayState.Finished) {
      this._callAnimatorScriptOnExit(state, layerIndex);
    } else {
      this._callAnimatorScriptOnUpdate(state, layerIndex);
    }
  }

  private _deactivateTriggeredParameters(): void {
    const passedTriggerParameterNames = Animator._passedTriggerParameterNames;
    for (let i = 0, n = passedTriggerParameterNames.length; i < n; i++) {
      this._parametersValueMap[passedTriggerParameterNames[i]] = false;
    }
  }
}

interface IAnimatorStateInfo {
  layerIndex: number;
  state: AnimatorState;
}<|MERGE_RESOLUTION|>--- conflicted
+++ resolved
@@ -631,13 +631,9 @@
     let playCostTime: number;
     if (transition) {
       const clipEndTime = state._getClipActualEndTime();
-<<<<<<< HEAD
 
       if (transition.hasExitTime) {
-        const exitTime = transition.exitTime * clipEndTime;
-=======
-      const exitTime = transition.exitTime * state._getDuration() + state._getClipActualStartTime();
->>>>>>> 212130a2
+        const exitTime = transition.exitTime * state._getDuration() + state._getClipActualStartTime();
 
         if (isForward) {
           if (exitTime < lastClipTime) {
@@ -655,17 +651,7 @@
           playCostTime = -playCostTime;
         }
       } else {
-<<<<<<< HEAD
         playCostTime = 0;
-=======
-        const startTime = state._getClipActualStartTime();
-        if (lastClipTime < exitTime) {
-          playCostTime = clipEndTime - exitTime + lastClipTime - startTime;
-        } else {
-          playCostTime = lastClipTime - exitTime;
-        }
-        playCostTime = -playCostTime;
->>>>>>> 212130a2
       }
       // Revert actualDeltaTime and update playCostTime
       srcPlayData.update(playCostTime - playDeltaTime);
@@ -748,24 +734,14 @@
     const { clipTime: lastDestClipTime, playState: lastDstPlayState } = destPlayData;
 
     let dstPlayCostTime: number;
-<<<<<<< HEAD
     if (destPlayData.isForward) {
       // The time that has been played
-      const playedTime = lastDestClipTime - destState._getClipActualStartTime();
-=======
-    if (destPlayData.isForwards) {
-      // The time that has been played
       const playedTime = destPlayData.playedTime;
->>>>>>> 212130a2
       dstPlayCostTime =
         playedTime + dstPlayDeltaTime > transitionDuration ? transitionDuration - playedTime : dstPlayDeltaTime;
     } else {
       // The time that has been played
-<<<<<<< HEAD
-      const playedTime = destState._getClipActualEndTime() - lastDestClipTime;
-=======
       const playedTime = destPlayData.playedTime;
->>>>>>> 212130a2
       dstPlayCostTime =
         // -dstPlayDeltaTime: The time that will be played, negative are meant to make it be a periods
         // > transition: The time that will be played is enough to finish the transition
@@ -882,22 +858,14 @@
     const { clipTime: lastDestClipTime, playState: lastPlayState } = destPlayData;
 
     let dstPlayCostTime: number;
-<<<<<<< HEAD
     if (destPlayData.isForward) {
-=======
-    if (destPlayData.isForwards) {
       // The time that has been played
       const playedTime = destPlayData.playedTime;
->>>>>>> 212130a2
       dstPlayCostTime =
         playedTime + playDeltaTime > transitionDuration ? transitionDuration - playedTime : playDeltaTime;
     } else {
       // The time that has been played
-<<<<<<< HEAD
-      const playedTime = state._getClipActualEndTime() - lastDestClipTime;
-=======
       const playedTime = destPlayData.playedTime;
->>>>>>> 212130a2
       dstPlayCostTime =
         // -playDeltaTime: The time that will be played, negative are meant to make it be a periods
         // > transition: The time that will be played is enough to finish the transition
@@ -1189,22 +1157,14 @@
     curClipTime: number,
     aniUpdate: boolean
   ): AnimatorStateTransition {
-<<<<<<< HEAD
     if (transitionCollection.needResetCurrentCheckIndex) transitionCollection.resetCurrentCheckIndex(true);
 
     const { transitions } = transitionCollection;
     let transitionIndex = transitionCollection.noExitTimeCount + transitionCollection.currentCheckIndex;
     for (let n = transitions.length; transitionIndex < n; transitionIndex++) {
       const transition = transitions[transitionIndex];
-      const exitTime = transition.exitTime * state._getClipActualEndTime();
-
-=======
-    const { state } = playState;
-    let transitionIndex = playState.currentTransitionIndex;
-    for (let n = transitions.length; transitionIndex < n; transitionIndex++) {
-      const transition = transitions[transitionIndex];
       const exitTime = transition.exitTime * state._getDuration() + state._getClipActualStartTime();
->>>>>>> 212130a2
+
       if (exitTime > curClipTime) {
         break;
       }
@@ -1234,22 +1194,14 @@
     curClipTime: number,
     aniUpdate: boolean
   ): AnimatorStateTransition {
-<<<<<<< HEAD
     if (transitionCollection.needResetCurrentCheckIndex) transitionCollection.resetCurrentCheckIndex(false);
 
     const { transitions, noExitTimeCount } = transitionCollection;
     let transitionIndex = transitionCollection.currentCheckIndex + noExitTimeCount;
     for (; transitionIndex >= noExitTimeCount; transitionIndex--) {
       const transition = transitions[transitionIndex];
-      const exitTime = transition.exitTime * state._getClipActualEndTime();
-
-=======
-    const { state } = playState;
-    let transitionIndex = playState.currentTransitionIndex;
-    for (; transitionIndex >= 0; transitionIndex--) {
-      const transition = transitions[transitionIndex];
       const exitTime = transition.exitTime * state._getDuration() + state._getClipActualStartTime();
->>>>>>> 212130a2
+
       if (exitTime < curClipTime) {
         break;
       }
