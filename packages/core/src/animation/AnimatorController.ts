--- conflicted
+++ resolved
@@ -1,9 +1,5 @@
-<<<<<<< HEAD
-import { AnimatorControllerParameter, AnimatorControllerParameterValue } from './AnimatorControllerParameter';
-import { UpdateFlag } from "../UpdateFlag";
-=======
+import { AnimatorControllerParameter, AnimatorControllerParameterValue } from "./AnimatorControllerParameter";
 import { BoolUpdateFlag } from "../BoolUpdateFlag";
->>>>>>> 3bcf55af
 import { UpdateFlagManager } from "../UpdateFlagManager";
 import { AnimatorControllerLayer } from "./AnimatorControllerLayer";
 
@@ -14,8 +10,8 @@
   private _updateFlagManager: UpdateFlagManager = new UpdateFlagManager();
   private _layers: AnimatorControllerLayer[] = [];
   private _layersMap: Record<string, AnimatorControllerLayer> = {};
-  private _parameters	: AnimatorControllerParameter[] = [];
-  private _parametersMap	: Record<string, AnimatorControllerParameter> = {};
+  private _parameters: AnimatorControllerParameter[] = [];
+  private _parametersMap: Record<string, AnimatorControllerParameter> = {};
 
   /**
    * The layers in the controller.
@@ -37,7 +33,7 @@
    * @param defaultValue - The defaultValue of the parameter
    */
   addParameter(name: string, defaultValue?: AnimatorControllerParameterValue): AnimatorControllerParameter;
-  
+
   /**
    * Add a parameter to the controller.
    * @param parameter - The parameter
@@ -45,7 +41,7 @@
   addParameter(parameter: AnimatorControllerParameter): AnimatorControllerParameter;
 
   addParameter(param: AnimatorControllerParameter | string, defaultValue?: AnimatorControllerParameterValue) {
-    if (typeof param === 'string') {
+    if (typeof param === "string") {
       const parameter = new AnimatorControllerParameter();
       parameter.name = param;
       parameter.value = defaultValue;
@@ -67,7 +63,7 @@
     const index = this._parameters.indexOf(parameter);
     if (index !== -1) {
       this._parameters.splice(index, 1);
-      delete this._parametersMap[parameter.name]
+      delete this._parametersMap[parameter.name];
     }
   }
 
