--- conflicted
+++ resolved
@@ -55,28 +55,6 @@
    * @param defaultValue - The default value of the parameter
    * @param isTrigger - Is the parameter a trigger, if true, the parameter will act as a trigger, trigger work mostly like bool parameter, but their values are reset to false after check a Transition.
    */
-<<<<<<< HEAD
-  addParameter(
-    name: string,
-    defaultValue?: AnimatorControllerParameterValue,
-    isTrigger: boolean = false
-  ): AnimatorControllerParameter {
-    if (this._parametersMap[name]) {
-      console.warn(`Parameter ${name} already exists.`);
-      return null;
-    }
-    const param = new AnimatorControllerParameter();
-    param.name = name;
-    param.defaultValue = defaultValue;
-    param._isTrigger = isTrigger;
-    param._onNameChanged = (oldName, newName) => {
-      delete this._parametersMap[oldName];
-      this._parametersMap[newName] = param as AnimatorControllerParameter;
-    };
-    this._parametersMap[name] = param;
-    this._parameters.push(param);
-    return param;
-=======
   addParameter(name: string, defaultValue?: AnimatorControllerParameterValue): AnimatorControllerParameter {
     return this._addParameter(name, defaultValue, false);
   }
@@ -87,7 +65,6 @@
    */
   addTriggerParameter(name: string): AnimatorControllerParameter {
     return this._addParameter(name, false, true);
->>>>>>> 53f64428
   }
 
   /**
@@ -104,11 +81,7 @@
   }
 
   /**
-<<<<<<< HEAD
-   * Clear parameters.
-=======
    * Clear all parameters, including trigger parameters.
->>>>>>> 53f64428
    */
   clearParameters(): void {
     this._parameters.length = 0;
