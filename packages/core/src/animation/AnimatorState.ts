import { UpdateFlagManager } from "../UpdateFlagManager";
import { AnimationClip } from "./AnimationClip";
import { AnimatorStateTransition } from "./AnimatorStateTransition";
import { AnimatorStateTransitionCollection } from "./AnimatorStateTransitionCollection";
import { WrapMode } from "./enums/WrapMode";
import { StateMachineScript } from "./StateMachineScript";

/**
 * States are the basic building blocks of a state machine. Each state contains a AnimationClip which will play while the character is in that state.
 */
export class AnimatorState {
  /** The speed of the clip. 1 is normal speed, default 1. */
  speed: number = 1.0;
  /** The wrap mode used in the state. */
  wrapMode: WrapMode = WrapMode.Loop;

  /** @internal */
  _onStateEnterScripts: StateMachineScript[] = [];
  /** @internal */
  _onStateUpdateScripts: StateMachineScript[] = [];
  /** @internal */
  _onStateExitScripts: StateMachineScript[] = [];
  /** @internal */
  _updateFlagManager: UpdateFlagManager = new UpdateFlagManager();
  /** @internal */
  _transitionCollection: AnimatorStateTransitionCollection = new AnimatorStateTransitionCollection();

  private _clipStartTime: number = 0;
  private _clipEndTime: number = 1;
  private _clip: AnimationClip;

  /**
   * The transitions that are going out of the state.
   */
  get transitions(): Readonly<AnimatorStateTransition[]> {
    return this._transitionCollection._transitions;
  }

  /**
   * The clip that is being played by this animator state.
   */
  get clip(): AnimationClip {
    return this._clip;
  }

  set clip(clip: AnimationClip) {
    const lastClip = this._clip;
    if (lastClip === clip) {
      return;
    }

    if (lastClip) {
      lastClip._updateFlagManager.removeListener(this._onClipChanged);
    }

    this._clip = clip;
    this._clipEndTime = Math.min(this._clipEndTime, 1);

    this._onClipChanged();

    clip && clip._updateFlagManager.addListener(this._onClipChanged);
  }

  /**
   * The normalized start time of the clip, the range is 0 to 1, default is 0.
   */
  get clipStartTime() {
    return this._clipStartTime;
  }

  set clipStartTime(time: number) {
    this._clipStartTime = Math.max(time, 0);
  }

  /**
   * The normalized end time of the clip, the range is 0 to 1, default is 1.
   */
  get clipEndTime() {
    return this._clipEndTime;
  }

  set clipEndTime(time: number) {
    this._clipEndTime = Math.min(time, 1);
  }

  /**
   * @param name - The state's name
   */
  constructor(public readonly name: string) {
    this._onClipChanged = this._onClipChanged.bind(this);
  }

  /**
   * Add an outgoing transition.
   * @param transition - The transition
   */
  addTransition(transition: AnimatorStateTransition): AnimatorStateTransition;
  /**
   * Add an outgoing transition to the destination state.
   * @param animatorState - The destination state
   */
  addTransition(animatorState: AnimatorState): AnimatorStateTransition;

  addTransition(transitionOrAnimatorState: AnimatorStateTransition | AnimatorState): AnimatorStateTransition {
<<<<<<< HEAD
    let transition: AnimatorStateTransition;
    if (transitionOrAnimatorState instanceof AnimatorState) {
      transition = new AnimatorStateTransition();
      transition.destinationState = transitionOrAnimatorState;
    } else {
      transition = transitionOrAnimatorState;
    }
    transition._srcState = this;
    const transitions = this._transitions;
    const count = transitions.length;

    if (transition.hasExitTime) {
      const time = transition.exitTime;
      const maxExitTime = count ? transitions[count - 1].exitTime : 0;
      if (time >= maxExitTime) {
        transitions.push(transition);
      } else {
        let index = count;
        while (--index >= 0 && time < transitions[index].exitTime);
        transitions.splice(index + 1, 0, transition);
      }
    } else {
      transitions.unshift(transition);
    }

    transition.solo && !this._hasSoloTransition && this._updateSoloTransition(true);

    return transition;
=======
    return this._transitionCollection.add(transitionOrAnimatorState);
>>>>>>> 622dddda
  }

  /**
   * Add an outgoing transition to exit of the stateMachine.
   * @param exitTime - The time at which the transition can take effect. This is represented in normalized time.
   */
  addExitTransition(exitTime: number = 1.0): AnimatorStateTransition {
    const transition = new AnimatorStateTransition();
    transition._isExit = true;
    transition.exitTime = exitTime;

    return this._transitionCollection.add(transition);
  }
  /**
   * Remove a transition from the state.
   * @param transition - The transition
   */
  removeTransition(transition: AnimatorStateTransition): void {
    this._transitionCollection.remove(transition);
    if (transition._isExit) {
      transition._isExit = false;
    }
  }

  /**
   * Adds a state machine script class of type T to the AnimatorState.
   * @param scriptType - The state machine script class of type T
   */
  addStateMachineScript<T extends StateMachineScript>(scriptType: new () => T): T {
    const script = new scriptType();
    script._state = this;

    const { prototype } = StateMachineScript;
    if (script.onStateEnter !== prototype.onStateEnter) {
      this._onStateEnterScripts.push(script);
    }
    if (script.onStateUpdate !== prototype.onStateUpdate) {
      this._onStateUpdateScripts.push(script);
    }
    if (script.onStateExit !== prototype.onStateExit) {
      this._onStateExitScripts.push(script);
    }

    return script;
  }

  /**
   * Clears all transitions from the state.
   */
  clearTransitions(): void {
    this._transitionCollection.count = 0;
  }

  /**
   * @internal
   */
  _getDuration(): number {
    if (this.clip) {
      return (this._clipEndTime - this._clipStartTime) * this.clip.length;
    }
    return null;
  }

  /**
   * @internal
   */
  _removeStateMachineScript(script: StateMachineScript): void {
    const { prototype } = StateMachineScript;
    if (script.onStateEnter !== prototype.onStateEnter) {
      const index = this._onStateEnterScripts.indexOf(script);
      index !== -1 && this._onStateEnterScripts.splice(index, 1);
    }
    if (script.onStateUpdate !== prototype.onStateUpdate) {
      const index = this._onStateUpdateScripts.indexOf(script);
      index !== -1 && this._onStateUpdateScripts.splice(index, 1);
    }
    if (script.onStateExit !== prototype.onStateExit) {
      const index = this._onStateExitScripts.indexOf(script);
      index !== -1 && this._onStateExitScripts.splice(index, 1);
    }
  }

  /**
   * @internal
   */
  _onClipChanged(): void {
    this._updateFlagManager.dispatch();
  }
}<|MERGE_RESOLUTION|>--- conflicted
+++ resolved
@@ -102,38 +102,7 @@
   addTransition(animatorState: AnimatorState): AnimatorStateTransition;
 
   addTransition(transitionOrAnimatorState: AnimatorStateTransition | AnimatorState): AnimatorStateTransition {
-<<<<<<< HEAD
-    let transition: AnimatorStateTransition;
-    if (transitionOrAnimatorState instanceof AnimatorState) {
-      transition = new AnimatorStateTransition();
-      transition.destinationState = transitionOrAnimatorState;
-    } else {
-      transition = transitionOrAnimatorState;
-    }
-    transition._srcState = this;
-    const transitions = this._transitions;
-    const count = transitions.length;
-
-    if (transition.hasExitTime) {
-      const time = transition.exitTime;
-      const maxExitTime = count ? transitions[count - 1].exitTime : 0;
-      if (time >= maxExitTime) {
-        transitions.push(transition);
-      } else {
-        let index = count;
-        while (--index >= 0 && time < transitions[index].exitTime);
-        transitions.splice(index + 1, 0, transition);
-      }
-    } else {
-      transitions.unshift(transition);
-    }
-
-    transition.solo && !this._hasSoloTransition && this._updateSoloTransition(true);
-
-    return transition;
-=======
     return this._transitionCollection.add(transitionOrAnimatorState);
->>>>>>> 622dddda
   }
 
   /**
