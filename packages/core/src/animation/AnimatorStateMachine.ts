import { AnimatorState } from "./AnimatorState";
import { AnimatorStateTransition } from "./AnimatorStateTransition";
import { AnimatorStateTransitionCollection } from "./AnimatorStateTransitionCollection";
export interface AnimatorStateMap {
  [key: string]: AnimatorState;
}

/**
 * A graph controlling the interaction of states. Each state references a motion.
 */
export class AnimatorStateMachine {
  /** The list of states. */
  readonly states: AnimatorState[] = [];

  /**
   * The state will be played automatically.
   * @remarks When the Animator's AnimatorController changed or the Animator's onEnable be triggered.
   */
  defaultState: AnimatorState;

  /** @internal */
  _entryTransitionCollection = new AnimatorStateTransitionCollection();
  /** @internal */
  _anyStateTransitionCollection = new AnimatorStateTransitionCollection();

  private _statesMap: AnimatorStateMap = {};

  /**
   * The list of entry transitions in the state machine.
   */
  get entryTransitions(): Readonly<AnimatorStateTransition[]> {
    return this._entryTransitionCollection._transitions;
  }

  /**
   * The list of AnyState transitions.
   */
  get anyStateTransitions(): Readonly<AnimatorStateTransition[]> {
    return this._anyStateTransitionCollection._transitions;
  }

  /**
   * Add a state to the state machine.
   * @param name - The name of the new state
   */
  addState(name: string): AnimatorState {
    let state = this.findStateByName(name);
    if (!state) {
      state = new AnimatorState(name);
      this.states.push(state);
      this._statesMap[name] = state;
    } else {
      console.warn(`The state named ${name} has existed.`);
    }
    return state;
  }

  /**
   * Remove a state from the state machine.
   * @param state - The state
   */
  removeState(state: AnimatorState): void {
    const { name } = state;
    const index = this.states.indexOf(state);
    if (index > -1) {
      this.states.splice(index, 1);
    }
    delete this._statesMap[name];
  }

  /**
   * Get the state by name.
   * @param name - The layer's name
   */
  findStateByName(name: string): AnimatorState {
    return this._statesMap[name];
  }

  /**
   * Makes a unique state name in the state machine.
   * @param name - Desired name for the state.
   * @returns Unique name.
   */
  makeUniqueStateName(name: string): string {
    const { _statesMap } = this;
    const originName = name;
    let index = 0;
    while (_statesMap[name]) {
      name = `${originName} ${index}`;
      index++;
    }
    return name;
  }

  /**
   * Add an entry transition.
   * @param transition - The transition
   */
  addEntryStateTransition(transition: AnimatorStateTransition): AnimatorStateTransition;
  /**
   * Add an entry transition to the destination state, the default value of entry transition's hasExitTime is false.
   * @param animatorState - The destination state
   */

  addEntryStateTransition(animatorState: AnimatorState): AnimatorStateTransition;

  addEntryStateTransition(transitionOrAnimatorState: AnimatorStateTransition | AnimatorState): AnimatorStateTransition {
    return this._entryTransitionCollection.add(transitionOrAnimatorState);
  }

  /**
   * Remove an entry transition.
   * @param transition - The transition
   */
  removeEntryStateTransition(transition: AnimatorStateTransition): void {
    this._entryTransitionCollection.remove(transition);
  }

  /**
   * Add an any transition.
   * @param transition - The transition
   */
  addAnyStateTransition(transition: AnimatorStateTransition): AnimatorStateTransition;
  /**
   * Add an any transition to the destination state, the default value of any transition's hasExitTime is false.
   * @param animatorState - The destination state
   */
  addAnyStateTransition(animatorState: AnimatorState): AnimatorStateTransition;

  addAnyStateTransition(transitionOrAnimatorState: AnimatorStateTransition | AnimatorState): AnimatorStateTransition {
    return this._anyStateTransitionCollection.add(transitionOrAnimatorState);
  }

  /**
   * Remove an any transition.
   * @param transition - The transition
   */
  removeAnyStateTransition(transition: AnimatorStateTransition): void {
    this._anyStateTransitionCollection.remove(transition);
  }

  /**
<<<<<<< HEAD
   * Clears all entry transitions from the stateMachine.
   */
  clearEntryTransitions(): void {
    this._entryTransitions.length = 0;
  }

  /**
   * Clears all any transitions from the stateMachine.
   */
  clearAnyStateTransitions(): void {
    this._anyStateTransitions.length = 0;
  }

  private _addTransition(
    transitionOrAnimatorState: AnimatorStateTransition | AnimatorState,
    transitions: AnimatorStateTransition[]
  ): AnimatorStateTransition {
    let transition: AnimatorStateTransition;
    if (transitionOrAnimatorState instanceof AnimatorState) {
      transition = new AnimatorStateTransition();
      transition.hasExitTime = false;
      transition.destinationState = transitionOrAnimatorState;
    } else {
      transition = transitionOrAnimatorState;
    }
    transitions.push(transition);
    return transition;
=======
   * Clear all entry state transitions.
   */
  clearEntryStateTransitions(): void {
    this._entryTransitionCollection.clear();
>>>>>>> 53f64428
  }

  /**
   * Clear all any state transitions.
   */
  clearAnyStateTransitions(): void {
    this._anyStateTransitionCollection.clear();
  }
}<|MERGE_RESOLUTION|>--- conflicted
+++ resolved
@@ -140,40 +140,10 @@
   }
 
   /**
-<<<<<<< HEAD
-   * Clears all entry transitions from the stateMachine.
-   */
-  clearEntryTransitions(): void {
-    this._entryTransitions.length = 0;
-  }
-
-  /**
-   * Clears all any transitions from the stateMachine.
-   */
-  clearAnyStateTransitions(): void {
-    this._anyStateTransitions.length = 0;
-  }
-
-  private _addTransition(
-    transitionOrAnimatorState: AnimatorStateTransition | AnimatorState,
-    transitions: AnimatorStateTransition[]
-  ): AnimatorStateTransition {
-    let transition: AnimatorStateTransition;
-    if (transitionOrAnimatorState instanceof AnimatorState) {
-      transition = new AnimatorStateTransition();
-      transition.hasExitTime = false;
-      transition.destinationState = transitionOrAnimatorState;
-    } else {
-      transition = transitionOrAnimatorState;
-    }
-    transitions.push(transition);
-    return transition;
-=======
    * Clear all entry state transitions.
    */
   clearEntryStateTransitions(): void {
     this._entryTransitionCollection.clear();
->>>>>>> 53f64428
   }
 
   /**
