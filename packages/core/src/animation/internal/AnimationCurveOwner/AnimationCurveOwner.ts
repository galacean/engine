--- conflicted
+++ resolved
@@ -1,10 +1,6 @@
 import { Component } from "../../../Component";
 import { Entity } from "../../../Entity";
-<<<<<<< HEAD
 import { AnimationCurve } from "../../animationCurve";
-=======
-import { AnimationCurve } from "../../animationCurve/AnimationCurve";
->>>>>>> 9e3e6ed5
 import { IAnimationCurveCalculator } from "../../animationCurve/interfaces/IAnimationCurveCalculator";
 import { KeyframeValueType } from "../../Keyframe";
 import { IAnimationCurveOwnerAssembler } from "./Assembler/IAnimationCurveOwnerAssembler";
@@ -105,39 +101,6 @@
     layerWeight: number,
     additive: boolean
   ): void {
-<<<<<<< HEAD
-    const srcCount = srcCurve.keys.length;
-    const destCount = destCurve.keys.length;
-    if (srcCount || destCount) {
-      const srcValue =
-        srcCurve && srcCount
-          ? additive
-            ? srcCurve._evaluateAdditive(srcTime, this._baseCurveCurrentKeyframeIndex, this.baseTempValue)
-            : srcCurve._evaluate(srcTime, this._baseCurveCurrentKeyframeIndex, this.baseTempValue)
-          : additive
-          ? this._cureType._getZeroValue(this.baseTempValue)
-          : this.defaultValue;
-
-      if (srcCurve && srcCount && additive) {
-        this._baseCurveCurrentKeyframeIndex = AnimationCurve._tempProgress.curIndex;
-      }
-
-      const destValue =
-        destCurve && destCount
-          ? additive
-            ? destCurve._evaluateAdditive(destTime, this._crossCurveCurrentKeyframeIndex, this.crossTempValue)
-            : destCurve._evaluate(destTime, this._crossCurveCurrentKeyframeIndex, this.crossTempValue)
-          : additive
-          ? this._cureType._getZeroValue(this.crossTempValue)
-          : this.defaultValue;
-
-      if (destCurve && destCount && additive) {
-        this._crossCurveCurrentKeyframeIndex = AnimationCurve._tempProgress.curIndex;
-      }
-
-      this._applyCrossValue(srcValue, destValue, crossWeight, layerWeight, additive);
-    }
-=======
     const srcValue =
       srcCurve && srcCurve.keys.length
         ? additive
@@ -155,7 +118,6 @@
         ? this._cureType._getZeroValue(this.crossTempValue)
         : this.defaultValue;
     this._applyCrossValue(srcValue, destValue, crossWeight, layerWeight, additive);
->>>>>>> 9e3e6ed5
   }
 
   crossFadeFromPoseAndApplyValue(
