import { AnimatorControllerLayer } from "../AnimatorControllerLayer";
import { AnimatorStateTransition } from "../AnimatorTransition";
import { LayerState } from "../enums/LayerState";
import { AnimationCurveLayerOwner } from "./AnimationCurveLayerOwner";
import { AnimatorStateData } from "./AnimatorStateData";
import { AnimatorStatePlayData } from "./AnimatorStatePlayData";

/**
 * @internal
 */
export class AnimatorLayerData {
<<<<<<< HEAD
  layer: AnimatorControllerLayer;
=======
  curveOwnerPool: Record<number, Record<string, AnimationCurveLayerOwner>> = Object.create(null);

>>>>>>> 3c751a6e
  animatorStateDataMap: Record<string, AnimatorStateData> = {};
  srcPlayData: AnimatorStatePlayData = new AnimatorStatePlayData();
  destPlayData: AnimatorStatePlayData = new AnimatorStatePlayData();
  layerState: LayerState = LayerState.Standby;
  crossCurveMark: number = 0;
  manuallyTransition: AnimatorStateTransition = new AnimatorStateTransition();
  crossFadeTransition: AnimatorStateTransition;
  crossLayerOwnerCollection: AnimationCurveLayerOwner[] = [];

  constructor(public readonly layerIndex: number) {}

  switchPlayData(): void {
    const srcPlayData = this.destPlayData;
    const switchTemp = this.srcPlayData;
    this.srcPlayData = srcPlayData;
    this.destPlayData = switchTemp;
  }
}<|MERGE_RESOLUTION|>--- conflicted
+++ resolved
@@ -9,12 +9,8 @@
  * @internal
  */
 export class AnimatorLayerData {
-<<<<<<< HEAD
-  layer: AnimatorControllerLayer;
-=======
   curveOwnerPool: Record<number, Record<string, AnimationCurveLayerOwner>> = Object.create(null);
 
->>>>>>> 3c751a6e
   animatorStateDataMap: Record<string, AnimatorStateData> = {};
   srcPlayData: AnimatorStatePlayData = new AnimatorStatePlayData();
   destPlayData: AnimatorStatePlayData = new AnimatorStatePlayData();
@@ -24,8 +20,6 @@
   crossFadeTransition: AnimatorStateTransition;
   crossLayerOwnerCollection: AnimationCurveLayerOwner[] = [];
 
-  constructor(public readonly layerIndex: number) {}
-
   switchPlayData(): void {
     const srcPlayData = this.destPlayData;
     const switchTemp = this.srcPlayData;
