--- conflicted
+++ resolved
@@ -63,12 +63,8 @@
 
   private _promise: Promise<T>;
   private _state = PromiseState.Pending;
-<<<<<<< HEAD
+  private _progress: IProgress;
   private _onProgressCallback: Array<(progress: IProgress) => void> = [];
-=======
-  private _progress = 0;
-  private _onProgressCallback: Array<(progress: number) => void> = [];
->>>>>>> 8484abbf
   private _onCancelHandler: () => void;
   private _reject: (reason: any) => void;
 
@@ -117,18 +113,13 @@
    * @param callback
    * @returns AssetPromise
    */
-<<<<<<< HEAD
   onProgress(callback: (progress: IProgress) => void): AssetPromise<T> {
-    this._onProgressCallback.push(callback);
-=======
-  onProgress(callback: (progress: number) => void): AssetPromise<T> {
     if (this._progress) {
       callback(this._progress);
     }
     if (this._state === PromiseState.Pending) {
       this._onProgressCallback.push(callback);
     }
->>>>>>> 8484abbf
     return this;
   }
 
