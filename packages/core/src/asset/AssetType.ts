/**
 * Asset Type.
 */
export enum AssetType {
  /**
   * Plain text.
   * @remarks Will not be cached based on url in ResourceManager.
   */
  Text = "text",
  /**
   * JSON.
   * @remarks Will not be cached based on url in ResourceManager.
   */
  JSON = "json",
  /**
   * ArrayBuffer.
   * @remarks Will not be cached based on url in ResourceManager.
   */
  Buffer = "buffer",
  /** 2D Texture. */
  Texture2D = "texture2d",
  /** Cube Texture. */
  TextureCube = "texture-cube",
  /** Material. */
  Material = "material",
  /** Mesh. */
  Mesh = "mesh",
  /** Animation Clip. */
  AnimationClip = "animation-clip",
  /** Prefab.*/
  Prefab = "prefab",
  /** Compress Texture. */
  KTX = "ktx",
  /** Cube Compress Texture. */
  KTXCube = "ktx-cube",
<<<<<<< HEAD
  /** HDR to Cube Texture */
  HDR = "hdr"
=======
  /** Sprite Atlas. */
  SpriteAtlas = "sprite-atlas"
>>>>>>> 00affebc
}<|MERGE_RESOLUTION|>--- conflicted
+++ resolved
@@ -33,11 +33,8 @@
   KTX = "ktx",
   /** Cube Compress Texture. */
   KTXCube = "ktx-cube",
-<<<<<<< HEAD
   /** HDR to Cube Texture */
-  HDR = "hdr"
-=======
+  HDR = "hdr",
   /** Sprite Atlas. */
   SpriteAtlas = "sprite-atlas"
->>>>>>> 00affebc
 }