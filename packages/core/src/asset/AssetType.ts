/**
 * Asset Type.
 */
export enum AssetType {
  /**
   * Plain text.
   * @remarks Will not be cached based on url in ResourceManager.
   */
  Text = "Text",
  /**
   * JSON.
   * @remarks Will not be cached based on url in ResourceManager.
   */
  JSON = "JSON",
  /**
   * ArrayBuffer.
   * @remarks Will not be cached based on url in ResourceManager.
   */
  Buffer = "Buffer",
  /** 2D Texture. */
  Texture2D = "Texture2D",
  /** Cube Texture. */
  TextureCube = "TextureCube",
  /** Material. */
  Material = "Material",
  /** Mesh. */
  Mesh = "Mesh",
  /** AnimationClip. */
  AnimationClip = "AnimationClip",
  /** AnimatorController. */
  AnimatorController = "AnimatorController",
  /** Prefab.*/
  GLTF = "GLTF",
  /** Compress Texture. */
  KTX = "KTX",
  /** Cube Compress Texture. */
  KTXCube = "KTXCube",
  /** KTX2 Compress Texture */
  KTX2 = "KTX2",
  /** Sprite. */
  Sprite = "Sprite",
  /** Sprite Atlas. */
  SpriteAtlas = "SpriteAtlas",
  /** Ambient light. */
  Env = "Environment",
  /** Scene. */
  Scene = "Scene",
  /** HDR to cube. */
  HDR = "HDR",
  /** Font. */
  Font = "Font",
  /** Source Font, include ttf、 otf and woff. */
  SourceFont = "SourceFont",
<<<<<<< HEAD
  /** AudioClip, inclue ogg, wav and mp3 */
  Audio = "Audio"
=======
  /** Project asset. */
  Project = "project"
>>>>>>> 42621550
}<|MERGE_RESOLUTION|>--- conflicted
+++ resolved
@@ -51,11 +51,8 @@
   Font = "Font",
   /** Source Font, include ttf、 otf and woff. */
   SourceFont = "SourceFont",
-<<<<<<< HEAD
   /** AudioClip, inclue ogg, wav and mp3 */
-  Audio = "Audio"
-=======
+  Audio = "Audio",
   /** Project asset. */
   Project = "project"
->>>>>>> 42621550
 }