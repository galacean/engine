/**
 * Asset Type.
 */
export enum AssetType {
  /**
   * Plain text.
   * @remarks Will not be cached based on url in ResourceManager.
   */
  Text = "text",
  /**
   * JSON.
   * @remarks Will not be cached based on url in ResourceManager.
   */
  JSON = "json",
  /**
   * ArrayBuffer.
   * @remarks Will not be cached based on url in ResourceManager.
   */
  Buffer = "buffer",
  /** 2D Texture. */
  Texture2D = "texture2d",
  /** Cube Texture. */
  TextureCube = "texture-cube",
  /** Material. */
  Material = "material",
  /** Mesh. */
  Mesh = "mesh",
  /** Animation Clip. */
  AnimationClip = "animation-clip",
  /** Prefab.*/
  Prefab = "prefab",
  /** Compress Texture. */
  KTX = "ktx",
  /** Cube Compress Texture. */
  KTXCube = "ktx-cube",
<<<<<<< HEAD
  /** @todo Scene. */
  // Scene = 9
  /** Editor File loader, for editor custom loader. */
  EditorFile = "editor-file"
=======
  /** Sprite Atlas. */
  SpriteAtlas = "sprite-atlas"
>>>>>>> 938dae00
}<|MERGE_RESOLUTION|>--- conflicted
+++ resolved
@@ -33,13 +33,6 @@
   KTX = "ktx",
   /** Cube Compress Texture. */
   KTXCube = "ktx-cube",
-<<<<<<< HEAD
-  /** @todo Scene. */
-  // Scene = 9
-  /** Editor File loader, for editor custom loader. */
-  EditorFile = "editor-file"
-=======
   /** Sprite Atlas. */
   SpriteAtlas = "sprite-atlas"
->>>>>>> 938dae00
 }