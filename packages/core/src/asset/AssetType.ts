--- conflicted
+++ resolved
@@ -32,13 +32,9 @@
   /** Compress Texture. */
   KTX = "ktx",
   /** Cube Compress Texture. */
-<<<<<<< HEAD
-  KTXCube = "ktx-cube"
-=======
   KTXCube = "ktx-cube",
   /** @todo Scene. */
   // Scene = 9
   /** Editor File loader, for editor custom loader. */
   EditorFile = "editor-file"
->>>>>>> c9630490
 }