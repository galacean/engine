/**
 * Asset Type.
 */
export enum AssetType {
  /**
   * Plain text.
   * @remarks Will not be cached based on url in ResourceManager.
   */
  Text = "text",
  /**
   * JSON.
   * @remarks Will not be cached based on url in ResourceManager.
   */
  JSON = "json",
  /**
   * ArrayBuffer.
   * @remarks Will not be cached based on url in ResourceManager.
   */
  Buffer = "buffer",
  /** 2D Texture. */
  Texture2D = "texture2d",
  /** Cube Texture. */
  TextureCube = "texture-cube",
  /** Material. */
  Material = "material",
  /** Mesh. */
  Mesh = "mesh",
  /** Animation Clip. */
  AnimationClip = "animation-clip",
  /** Prefab.*/
  Prefab = "prefab",
  /** Compress Texture. */
  KTX = "ktx",
  /** Cube Compress Texture. */
  KTXCube = "ktx-cube",
  /** Sprite Atlas. */
  SpriteAtlas = "sprite-atlas",
<<<<<<< HEAD
  /** Oasis specific file. */
  Oasis = "oasis"
=======
  /** ambient light */
  Env = "environment"
>>>>>>> 5f40b70f
}<|MERGE_RESOLUTION|>--- conflicted
+++ resolved
@@ -35,11 +35,8 @@
   KTXCube = "ktx-cube",
   /** Sprite Atlas. */
   SpriteAtlas = "sprite-atlas",
-<<<<<<< HEAD
   /** Oasis specific file. */
-  Oasis = "oasis"
-=======
+  Oasis = "oasis",
   /** ambient light */
   Env = "environment"
->>>>>>> 5f40b70f
 }