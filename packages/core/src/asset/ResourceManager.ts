--- conflicted
+++ resolved
@@ -453,13 +453,8 @@
     if (queryPath) {
       // Check whether load main asset
       const mainPromise =
-<<<<<<< HEAD
         this._getLoadingPromise(remoteAssetBaseURL) ||
-        this._loadMainAsset(loader, item, remoteAssetBaseURL, assetBaseURL);
-=======
-        loadingPromises[remoteAssetBaseURL] ||
         this._loadSubpackageAndMainAsset(loader, item, remoteAssetBaseURL, assetBaseURL, subpackageName);
->>>>>>> 1737e2f5
       mainPromise.catch((e) => {
         this._onSubAssetFail(remoteAssetBaseURL, queryPath, e);
       });
