import { ContentRestorer, Engine, EngineObject, Logger, Utils } from "..";
import { AssetPromise } from "./AssetPromise";
import { GraphicsResource } from "./GraphicsResource";
import { Loader } from "./Loader";
import { LoadItem } from "./LoadItem";
import { ReferResource } from "./ReferResource";
import { request, RequestConfig } from "./request";

/**
 * ResourceManager
 */
export class ResourceManager {
  /** @internal */
  static _loaders: { [key: string]: Loader<any> } = {};
  private static _extTypeMapping: { [key: string]: string } = {};

  /**
   * @internal
   */
  static _addLoader(type: string, loader: Loader<any>, extNames: string[]) {
    this._loaders[type] = loader;
    for (let i = 0, len = extNames.length; i < len; i++) {
      this._extTypeMapping[extNames[i].toLowerCase()] = type;
    }
  }

  private static _getTypeByUrl(url: string): string {
    const path = url.split("?")[0];
    return this._extTypeMapping[path.substring(path.lastIndexOf(".") + 1).toLowerCase()];
  }

  /** The number of retries after failing to load assets. */
  retryCount: number = 1;
  /** Retry delay time after failed to load assets, in milliseconds. */
  retryInterval: number = 0;
  /** The default timeout period for loading assets, in milliseconds. */
  timeout: number = Infinity;
  /** Base url for loading assets. */
  baseUrl: string | null = null;

  private _loadingPromises: Record<string, AssetPromise<any>> = {};

  /** Asset path pool, key is the `instanceID` of resource, value is asset path. */
  private _assetPool: Record<number, string> = Object.create(null);
  /** Asset url pool, key is the asset path and the value is the asset. */
  private _assetUrlPool: Record<string, Object> = Object.create(null);

  /** Referable resource pool, key is the `instanceID` of resource. */
  private _referResourcePool: Record<number, ReferResource> = Object.create(null);
  /** Graphic resource pool, key is the `instanceID` of resource. */
  private _graphicResourcePool: Record<number, GraphicsResource> = Object.create(null);
  /** Restorable resource information pool, key is the `instanceID` of resource. */
  private _contentRestorerPool: Record<number, ContentRestorer<any>> = Object.create(null);
  private _subAssetPromiseCallbacks: SubAssetPromiseCallbacks<any> = {};

  /**
   * Create a ResourceManager.
   * @param engine - Engine to which the current ResourceManager belongs
   */
  constructor(public readonly engine: Engine) {}

  /**
   * Load asset asynchronously through the path.
   * @param path - Path
   * @returns Asset promise
   */
  load<T>(path: string): AssetPromise<T>;

  /**
   * Load asset collection asynchronously through urls.
   * @param paths - Path collections
   * @returns Asset Promise
   */
  load(paths: string[]): AssetPromise<Object[]>;

  /**
   * Load the asset asynchronously by asset item information.
   * @param assetItem - AssetItem
   * @returns AssetPromise
   */
  load<T>(assetItem: LoadItem): AssetPromise<T>;

  /**
   * Load the asset collection asynchronously by loading the information collection.
   * @param assetItems - Asset collection
   * @returns AssetPromise
   */
  load(assetItems: LoadItem[]): AssetPromise<Object[]>;

  load<T>(assetInfo: string | LoadItem | (LoadItem | string)[]): AssetPromise<T | Object[]> {
    // single item
    if (!Array.isArray(assetInfo)) {
      return this._loadSingleItem(assetInfo);
    }
    // multi items
    const promises = assetInfo.map((item) => this._loadSingleItem<T>(item));
    return AssetPromise.all(promises);
  }

  /**
   * Get the resource from cache by asset url, return the resource object if it loaded, otherwise return null.
   * @param url - Resource url
   * @returns Resource object
   */
  getFromCache<T>(url: string): T {
    return (this._assetUrlPool[url] as T) ?? null;
  }

  /**
   * Find the resource by type.
   * @param type - Resource type
   * @returns - Resource collection
   */
  findResourcesByType<T extends EngineObject>(type: new (...args) => T): T[] {
    const resources = new Array<T>();
    const referResourcePool = this._referResourcePool;
    for (const k in referResourcePool) {
      const resource = referResourcePool[k];
      if (resource instanceof type) {
        resources.push(resource);
      }
    }
    return resources;
  }

  /**
   * Get asset url from instanceId.
   * @param instanceId - Engine instance id
   * @returns Asset url
   */
  getAssetPath(instanceId: number): string {
    return this._assetPool[instanceId];
  }

  /**
   * Cancel all assets that have not finished loading.
   */
  cancelNotLoaded(): void;

  /**
   * Cancel assets whose url has not finished loading.
   * @param url - Resource url
   */
  cancelNotLoaded(url: string): void;

  /**
   * Cancel the incompletely loaded assets in urls.
   * @param urls - Resource urls
   */
  cancelNotLoaded(urls: string[]): void;

  cancelNotLoaded(url?: string | string[]): void {
    if (!url) {
      Utils.objectValues(this._loadingPromises).forEach((promise) => {
        promise.cancel();
      });
    } else if (typeof url === "string") {
      this._loadingPromises[url]?.cancel();
    } else {
      url.forEach((p) => {
        this._loadingPromises[p]?.cancel();
      });
    }
  }

  /**
   * Garbage collection will release resource objects managed by reference counting.
   * @remarks The release principle is that it is not referenced by the components, including direct and indirect reference.
   */
  gc(): void {
    this._gc(false);
    this.engine._pendingGC();
  }

  /**
   * Add content restorer.
   * @param restorer - The restorer
   */
  addContentRestorer<T extends EngineObject>(restorer: ContentRestorer<T>): void {
    this._contentRestorerPool[restorer.resource.instanceId] = restorer;
  }

  /**
   * @internal
   */
  _getRemoteUrl(url: string): string {
    return this._virtualPathMap[url] ?? url;
  }

  /**
   * @internal
   */
  _requestByRemoteUrl<T>(url: string, config: RequestConfig): AssetPromise<T> {
    return request(url, config);
  }

  /**
   * @internal
   */
  _request<T>(url: string, config: RequestConfig): AssetPromise<T> {
    const remoteUrl = this._getRemoteUrl(url);
    return this._requestByRemoteUrl(remoteUrl, config);
  }

  /**
   * @internal
   */
  _onSubAssetSuccess<T>(assetBaseURL: string, assetSubPath: string, value: T): void {
    const remoteAssetBaseURL = this._virtualPathMap[assetBaseURL] ?? assetBaseURL;

    const subPromiseCallback = this._subAssetPromiseCallbacks[remoteAssetBaseURL]?.[assetSubPath];
    if (subPromiseCallback) {
      subPromiseCallback.resolve(value);
    } else {
      // Pending
      (this._subAssetPromiseCallbacks[remoteAssetBaseURL] ||= {})[assetSubPath] = {
        resolvedValue: value
      };
    }
  }

  /**
   * @internal
   */
  _onSubAssetFail(assetBaseURL: string, assetSubPath: string, value: Error): void {
    const subPromiseCallback = this._subAssetPromiseCallbacks[assetBaseURL]?.[assetSubPath];
    if (subPromiseCallback) {
      subPromiseCallback.reject(value);
    } else {
      // Pending
      (this._subAssetPromiseCallbacks[assetBaseURL] ||= {})[assetSubPath] = {
        rejectedValue: value
      };
    }
  }

  /**
   * @internal
   */
  _addAsset(path: string, asset: EngineObject): void {
    this._assetPool[asset.instanceId] = path;
    this._assetUrlPool[path] = asset;
  }

  /**
   * @internal
   */
  _deleteAsset(asset: EngineObject): void {
    const id = asset.instanceId;
    const path = this._assetPool[id];
    if (path) {
      delete this._assetPool[id];
      delete this._assetUrlPool[path];
    }
  }

  /**
   * @internal
   */
  _addReferResource(resource: ReferResource): void {
    this._referResourcePool[resource.instanceId] = resource;
  }

  /**
   * @internal
   */
  _deleteReferResource(resource: EngineObject): void {
    delete this._referResourcePool[resource.instanceId];
  }

  /**
   * @internal
   */
  _addGraphicResource(resource: GraphicsResource): void {
    this._graphicResourcePool[resource.instanceId] = resource;
  }

  /**
   * @internal
   */
  _deleteGraphicResource(resource: EngineObject): void {
    delete this._graphicResourcePool[resource.instanceId];
  }

  /**
   * @internal
   */
  _deleteContentRestorer(resource: EngineObject): void {
    delete this._contentRestorerPool[resource.instanceId];
  }

  /**
   * @internal
   */
  _restoreGraphicResources(): void {
    const graphicResourcePool = this._graphicResourcePool;
    for (const id in graphicResourcePool) {
      graphicResourcePool[id]._rebuild();
    }
  }

  /**
   * @internal
   */
  _lostGraphicResources(): void {
    const graphicResourcePool = this._graphicResourcePool;
    for (const id in graphicResourcePool) {
      graphicResourcePool[id]._isContentLost = true;
    }
  }

  /**
   * @internal
   */
  _restoreResourcesContent(): Promise<void[]> {
    const restoreContentInfoPool = this._contentRestorerPool;
    const restorePromises = new Array<Promise<void>>();
    for (const k in restoreContentInfoPool) {
      const restoreInfo = restoreContentInfoPool[k];
      const promise = restoreInfo.restoreContent();
      promise && restorePromises.push(promise);
    }
    return Promise.all(restorePromises);
  }

  /**
   * @internal
   */
  _destroy(): void {
    this.cancelNotLoaded();
    this._gc(true);
    this._assetPool = null;
    this._assetUrlPool = null;
    this._referResourcePool = null;
    this._graphicResourcePool = null;
    this._contentRestorerPool = null;
    this._loadingPromises = null;
  }

  private _assignDefaultOptions(assetInfo: LoadItem): LoadItem {
    assetInfo.type = assetInfo.type ?? ResourceManager._getTypeByUrl(assetInfo.url);
    if (assetInfo.type === undefined) {
      throw `asset type should be specified: ${assetInfo.url}`;
    }
    assetInfo.retryCount = assetInfo.retryCount ?? this.retryCount;
    assetInfo.timeout = assetInfo.timeout ?? this.timeout;
    assetInfo.retryInterval = assetInfo.retryInterval ?? this.retryInterval;
    assetInfo.url = assetInfo.url ?? assetInfo.urls.join(",");
    return assetInfo;
  }

  private _loadSingleItem<T>(itemOrURL: LoadItem | string): AssetPromise<T> {
    const item = this._assignDefaultOptions(typeof itemOrURL === "string" ? { url: itemOrURL } : itemOrURL);
<<<<<<< HEAD

    // Check url mapping
    const itemURL = item.url;
    let url = this._virtualPathMap[itemURL] ?? itemURL;
=======
    let { url } = item;
>>>>>>> 14027ac0

    // Not absolute and base url is set
    if (!Utils.isAbsoluteUrl(url) && this.baseUrl) url = Utils.resolveAbsoluteUrl(this.baseUrl, url);

    // Parse url
    const { assetBaseURL, queryPath } = this._parseURL(url);
    const paths = queryPath ? this._parseQueryPath(queryPath) : [];

    // Get remote asset base url
    const remoteAssetBaseURL = this._virtualPathMap[assetBaseURL] ?? assetBaseURL;

    // Check cache
    const cacheObject = this._assetUrlPool[remoteAssetBaseURL];
    if (cacheObject) {
      return new AssetPromise((resolve) => {
        resolve(this._getResolveResource(cacheObject, paths) as T);
      });
    }

    // Get asset url
    let remoteAssetURL = remoteAssetBaseURL;
    if (queryPath) {
      remoteAssetURL += "?q=" + paths.shift();
      let index: string;
      while ((index = paths.shift())) {
        remoteAssetURL += `[${index}]`;
      }
    }

    // Check is loading
    const loadingPromises = this._loadingPromises;
    const loadingPromise = loadingPromises[remoteAssetURL];
    if (loadingPromise) {
      return new AssetPromise((resolve, reject, setTaskCompleteProgress, setTaskDetailProgress) => {
        loadingPromise
          .onProgress(setTaskCompleteProgress, setTaskDetailProgress)
          .then((resource: EngineObject) => {
            resolve(resource as T);
          })
          .catch((error: Error) => {
            reject(error);
          });
      });
    }

    // Check loader
    const loader = <Loader<T>>ResourceManager._loaders[item.type];
    if (!loader) {
      throw `loader not found: ${item.type}`;
    }

    // Check sub asset
    if (queryPath) {
      // Check whether load main asset
      const mainPromise =
        loadingPromises[remoteAssetBaseURL] || this._loadMainAsset(loader, item, remoteAssetBaseURL, assetBaseURL);
      mainPromise.catch((e) => {
        this._onSubAssetFail(remoteAssetBaseURL, queryPath, e);
      });

      return this._createSubAssetPromiseCallback<T>(remoteAssetBaseURL, remoteAssetURL, queryPath);
    }

    return this._loadMainAsset(loader, item, remoteAssetBaseURL, assetBaseURL);
  }

  private _loadMainAsset<T>(
    loader: Loader<T>,
    item: LoadItem,
    remoteAssetBaseURL: string,
    assetBaseURL: string
  ): AssetPromise<T> {
    item.url = assetBaseURL;
    const loadingPromises = this._loadingPromises;
    const promise = loader.load(item, this);
    loadingPromises[remoteAssetBaseURL] = promise;

    promise.then(
      (resource: T) => {
        if (loader.useCache) {
          this._addAsset(remoteAssetBaseURL, resource as EngineObject);
        }
        delete loadingPromises[remoteAssetBaseURL];
        this._releaseSubAssetPromiseCallback(remoteAssetBaseURL);
      },
      () => {
        delete loadingPromises[remoteAssetBaseURL];
        this._releaseSubAssetPromiseCallback(remoteAssetBaseURL);
      }
    );

    return promise;
  }

  private _createSubAssetPromiseCallback<T>(
    remoteAssetBaseURL: string,
    remoteAssetURL: string,
    assetSubPath: string
  ): AssetPromise<T> {
    const loadingPromises = this._loadingPromises;
    const subPromiseCallback = this._subAssetPromiseCallbacks[remoteAssetBaseURL]?.[assetSubPath];
    const resolvedValue = subPromiseCallback?.resolvedValue;
    const rejectedValue = subPromiseCallback?.rejectedValue;

    // Already resolved or rejected
    if (resolvedValue || rejectedValue) {
      return new AssetPromise<T>((resolve, reject) => {
        if (resolvedValue) {
          resolve(resolvedValue);
        } else if (rejectedValue) {
          reject(rejectedValue);
        }
      });
    }

    // Pending
    const promise = new AssetPromise<T>((resolve, reject) => {
      (this._subAssetPromiseCallbacks[remoteAssetBaseURL] ||= {})[assetSubPath] = {
        resolve,
        reject
      };
    });

    loadingPromises[remoteAssetURL] = promise;

    promise.then(
      () => {
        delete loadingPromises[remoteAssetURL];
      },
      () => delete loadingPromises[remoteAssetURL]
    );

    return promise;
  }

  private _gc(forceDestroy: boolean): void {
    const objects = <ReferResource[]>Utils.objectValues(this._referResourcePool);
    for (let i = 0, n = objects.length; i < n; i++) {
      const object = objects[i];
      if (!object.isGCIgnored || forceDestroy) {
        object.destroy(forceDestroy, true);
      }
    }
  }

  private _getResolveResource(resource: any, paths: string[]): any {
    let subResource = resource;
    if (paths) {
      for (let i = 0, n = paths.length; i < n; i++) {
        const path = paths[i];
        subResource = subResource[path];
      }
    }
    return subResource;
  }

  private _parseURL(path: string): { assetBaseURL: string; queryPath: string } {
    const [baseUrl, searchStr] = path.split("?");
    let queryPath = undefined;
    let assetBaseURL = baseUrl;
    if (searchStr) {
      const params = searchStr.split("&");
      for (let i = 0; i < params.length; i++) {
        const param = params[i];
        if (param.startsWith(`q=`)) {
          queryPath = decodeURIComponent(param.split("=")[1]);
          params.splice(i, 1);
          break;
        }
      }
      assetBaseURL = params.length > 0 ? baseUrl + "?" + params.join("&") : baseUrl;
    }
    return { assetBaseURL, queryPath };
  }

  private _parseQueryPath(string): string[] {
    const result = [];
    if (string.charCodeAt(0) === charCodeOfDot) {
      result.push("");
    }
    string.replace(rePropName, (match, expression, quote, subString) => {
      let key = match;
      if (quote) {
        key = subString.replace(reEscapeChar, "$1");
      } else if (expression) {
        key = expression.trim();
      }
      result.push(key);
    });
    return result;
  }

  private _releaseSubAssetPromiseCallback(assetBaseURL: string): void {
    delete this._subAssetPromiseCallbacks[assetBaseURL];
  }

  //-----------------Editor temp solution-----------------

  /** @internal */
  _objectPool: { [key: string]: any } = Object.create(null);
  /** @internal */
  _editorResourceConfig: EditorResourceConfig = Object.create(null);
  /** @internal */
  _virtualPathMap: Record<string, string> = Object.create(null);

  /**
   * @internal
   * @beta Just for internal editor, not recommended for developers.
   */
  getResourceByRef<T>(ref: { refId: string; key?: string; isClone?: boolean }): Promise<T> {
    const { refId, key, isClone } = ref;
    const obj = this._objectPool[refId];
    let promise;
    if (obj) {
      promise = Promise.resolve(obj);
    } else {
      const resourceConfig = this._editorResourceConfig[refId];
<<<<<<< HEAD
      let url = resourceConfig?.path;
      if (!url) {
=======
      if (!resourceConfig) {
>>>>>>> 14027ac0
        Logger.warn(`refId:${refId} is not find in this._editorResourceConfig.`);
        return Promise.resolve(null);
      }
      const remoteUrl = resourceConfig.path;
      const queryPath = new URL(remoteUrl).search;
      let url = resourceConfig.virtualPath + queryPath;
      if (key) {
        url += (url.indexOf("?") > -1 ? "&" : "?") + "q=" + key;
      }

      promise = this.load<any>({
        url,
<<<<<<< HEAD
        virtualPath: resourceConfig.virtualPath,
=======
>>>>>>> 14027ac0
        type: resourceConfig.type
      });
    }
    return promise.then((item) => (isClone ? item.clone() : item));
  }

  /**
   * @internal
   * @beta Just for internal editor, not recommended for developers.
   */
  initVirtualResources(config: EditorResourceItem[]): void {
    config.forEach((element) => {
      this._virtualPathMap[element.virtualPath] = element.path;
      this._editorResourceConfig[element.id] = element;
    });
  }
  //-----------------Editor temp solution-----------------
}

/**
 * Declare ResourceLoader's decorator.
 * @param assetType - Type of asset
 * @param extNames - Name of file extension
 */
export function resourceLoader(assetType: string, extNames: string[], useCache: boolean = true) {
  return <T extends Loader<any>>(Target: { new (useCache: boolean): T }) => {
    const loader = new Target(useCache);
    ResourceManager._addLoader(assetType, loader, extNames);
  };
}

const charCodeOfDot = ".".charCodeAt(0);
const reEscapeChar = /\\(\\)?/g;
const rePropName = RegExp(
  // Match anything that isn't a dot or bracket.
  "[^.[\\]]+" +
    "|" +
    // Or match property names within brackets.
    "\\[(?:" +
    // Match a non-string expression.
    "([^\"'][^[]*)" +
    "|" +
    // Or match strings (supports escaping characters).
    "([\"'])((?:(?!\\2)[^\\\\]|\\\\.)*?)\\2" +
    ")\\]" +
    "|" +
    // Or match "" as the space between consecutive dots or empty brackets.
    "(?=(?:\\.|\\[\\])(?:\\.|\\[\\]|$))",
  "g"
);

type EditorResourceItem = { virtualPath: string; path: string; type: string; id: string };
type EditorResourceConfig = Record<string, EditorResourceItem>;
type SubAssetPromiseCallbacks<T> = Record<
  // main asset url, ie. "https://***.glb"
  string,
  Record<
    // sub asset url, ie. "textures[0]"
    string,
    {
      // Already resolved or rejected
      resolvedValue?: T;
      rejectedValue?: Error;
      // Pending
      resolve?: (value: T) => void;
      reject?: (reason: any) => void;
    }
  >
>;<|MERGE_RESOLUTION|>--- conflicted
+++ resolved
@@ -351,14 +351,7 @@
 
   private _loadSingleItem<T>(itemOrURL: LoadItem | string): AssetPromise<T> {
     const item = this._assignDefaultOptions(typeof itemOrURL === "string" ? { url: itemOrURL } : itemOrURL);
-<<<<<<< HEAD
-
-    // Check url mapping
-    const itemURL = item.url;
-    let url = this._virtualPathMap[itemURL] ?? itemURL;
-=======
     let { url } = item;
->>>>>>> 14027ac0
 
     // Not absolute and base url is set
     if (!Utils.isAbsoluteUrl(url) && this.baseUrl) url = Utils.resolveAbsoluteUrl(this.baseUrl, url);
@@ -576,12 +569,7 @@
       promise = Promise.resolve(obj);
     } else {
       const resourceConfig = this._editorResourceConfig[refId];
-<<<<<<< HEAD
-      let url = resourceConfig?.path;
-      if (!url) {
-=======
       if (!resourceConfig) {
->>>>>>> 14027ac0
         Logger.warn(`refId:${refId} is not find in this._editorResourceConfig.`);
         return Promise.resolve(null);
       }
@@ -594,10 +582,6 @@
 
       promise = this.load<any>({
         url,
-<<<<<<< HEAD
-        virtualPath: resourceConfig.virtualPath,
-=======
->>>>>>> 14027ac0
         type: resourceConfig.type
       });
     }
