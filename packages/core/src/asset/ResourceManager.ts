import { Engine, EngineObject, Utils } from "..";
import { ObjectValues } from "../base/Util";
import { Utils } from "../Utils";
import { AssetPromise } from "./AssetPromise";
import { Loader } from "./Loader";
import { LoadItem } from "./LoadItem";
import { RefObject } from "./RefObject";

type EditorResourceItem = { virtualPath: string; path: string; type: string; id: string };
type EditorResourceConfig = Record<string, EditorResourceItem>;
/**
 * ResourceManager
 */
export class ResourceManager {
  /** Loader collection. */
  private static _loaders: { [key: number]: Loader<any> } = {};
  private static _extTypeMapping: { [key: string]: string } = {};

  /**
   * @internal
   */
  static _addLoader(type: string, loader: Loader<any>, extNames: string[]) {
    this._loaders[type] = loader;
    for (let i = 0, len = extNames.length; i < len; i++) {
      this._extTypeMapping[extNames[i]] = type;
    }
  }

  private static _getTypeByUrl(url: string): string {
    const path = url.split("?")[0];
    return this._extTypeMapping[path.substring(path.lastIndexOf(".") + 1)];
  }

  /** The number of retries after failing to load assets. */
  retryCount: number = 1;
  /** Retry delay time after failed to load assets, in milliseconds. */
  retryInterval: number = 0;
  /** The default timeout period for loading assets, in milliseconds. */
  timeout: number = 20000;
  /** @internal */
  _objectPool: { [key: string]: any } = Object.create(null);
  /** @internal */
  _editorResourceConfig: EditorResourceConfig = Object.create(null);
  /** @internal */
  _virtualPathMap: Record<string, string> = Object.create(null);

  /** Asset path pool, key is asset ID, value is asset path */
  private _assetPool: { [key: number]: string } = Object.create(null);
  /** Asset pool, the key is the asset path and the value is the asset. */
  private _assetUrlPool: { [key: string]: Object } = Object.create(null);
  /** Reference counted object pool, key is the object ID, and reference counted objects are put into this pool. */
  private _refObjectPool: { [key: number]: RefObject } = Object.create(null);
  /** Loading assets. */
  private _loadingPromises: { [url: string]: AssetPromise<any> } = {};

  /**
   * Create a ResourceManager.
   * @param engine - Engine to which the current ResourceManager belongs
   */
  constructor(public readonly engine: Engine) {}

  /**
   * Load asset asynchronously through the path.
   * @param path - Path
   * @returns Asset promise
   */
  load<T>(path: string): AssetPromise<T>;

  /**
   * Load asset collection asynchronously through urls.
   * @param paths - Path collections
   * @returns Asset Promise
   */
  load(paths: string[]): AssetPromise<Object[]>;

  /**
   * Load the asset asynchronously by asset item information.
   * @param assetItem - AssetItem
   * @returns AssetPromise
   */
  load<T>(assetItem: LoadItem): AssetPromise<T>;

  /**
   * Load the asset collection asynchronously by loading the information collection.
   * @param assetItems - Asset collection
   * @returns AssetPromise
   */
  load(assetItems: LoadItem[]): AssetPromise<Object[]>;

  load<T>(assetInfo: string | LoadItem | (LoadItem | string)[]): AssetPromise<T | Object[]> {
    // single item
    if (!Array.isArray(assetInfo)) {
      return this._loadSingleItem(assetInfo);
    }
    // multi items
    const promises = assetInfo.map((item) => this._loadSingleItem<T>(item));
    return AssetPromise.all(promises);
  }

  /**
   * Cancel all assets that have not finished loading.
   */
  cancelNotLoaded(): void;

  /**
   * Cancel assets whose url has not finished loading.
   * @param url - Resource url
   */
  cancelNotLoaded(url: string): void;

  /**
   * Cancel the incompletely loaded assets in urls.
   * @param urls - Resource urls
   */
  cancelNotLoaded(urls: string[]): void;

  cancelNotLoaded(url?: string | string[]): void {
    if (!url) {
      ObjectValues(this._loadingPromises).forEach((promise) => {
        promise.cancel();
      });
    } else if (typeof url === "string") {
      this._loadingPromises[url]?.cancel();
    } else {
      url.forEach((p) => {
        this._loadingPromises[p]?.cancel();
      });
    }
  }

  /**
   * Garbage collection will release resource objects managed by reference counting.
   * @remarks The release principle is that it is not referenced by the components, including direct and indirect reference.
   */
  gc(): void {
    this._gc(false);
  }

  /**
   * Get asset url from instanceId.
   * @param instanceId - Engine instance id
   * @returns Asset url
   */
  getAssetPath(instanceId: number): string {
    return this._assetPool[instanceId];
  }

  /**
   * @beta Just for internal editor, not recommended for developers.
   */
  getResourceByRef<T>(ref: { refId: string; key?: string; isClone?: boolean }): Promise<T> {
    const { refId, key, isClone } = ref;
    const obj = this._objectPool[refId];
    const promise = obj
      ? Promise.resolve(obj)
      : this.load<any>({ type: this._editorResourceConfig[refId].type, url: this._editorResourceConfig[refId].path });
<<<<<<< HEAD
    return promise.then((res) => (key ? Utils._reflectGet(res, key) : res)).then((item) => (isClone ? item.clone() : item));
=======
    return promise.then((res) => (key ? Utils.reflectGet(res, key) : res)).then((item) => (isClone ? item.clone() : item));
>>>>>>> e33ad852
  }

  /**
   * @internal
   * @beta Just for internal editor, not recommended for developers.
   */
  initVirtualResources(config: EditorResourceItem[]): void {
    config.forEach((element) => {
      this._virtualPathMap[element.virtualPath] = element.path;
      this._editorResourceConfig[element.id] = element;
    });
  }

  /**
   * @internal
   */
  _addAsset(path: string, asset: EngineObject): void {
    this._assetPool[asset.instanceId] = path;
    this._assetUrlPool[path] = asset;
  }

  /**
   * @internal
   */
  _deleteAsset(asset: EngineObject): void {
    const id = asset.instanceId;
    const path = this._assetPool[id];
    if (path) {
      delete this._assetPool[id];
      delete this._assetUrlPool[path];
    }
  }

  /**
   * @internal
   */
  _addRefObject(id: number, asset: RefObject): void {
    this._refObjectPool[id] = asset;
  }

  /**
   * @internal
   */
  _deleteRefObject(id: number): void {
    delete this._refObjectPool[id];
  }

  /**
   * @internal
   */
  _destroy(): void {
    this.cancelNotLoaded();
    this._gc(true);
    this._assetPool = null;
    this._assetUrlPool = null;
    this._refObjectPool = null;
    this._loadingPromises = null;
  }

  private _assignDefaultOptions(assetInfo: LoadItem): LoadItem | never {
    assetInfo.type = assetInfo.type ?? ResourceManager._getTypeByUrl(assetInfo.url);
    if (assetInfo.type === undefined) {
      throw `asset type should be specified: ${assetInfo.url}`;
    }
    assetInfo.retryCount = assetInfo.retryCount ?? this.retryCount;
    assetInfo.timeout = assetInfo.timeout ?? this.timeout;
    assetInfo.retryInterval = assetInfo.retryInterval ?? this.retryInterval;
    assetInfo.url = assetInfo.url ?? assetInfo.urls.join(",");
    return assetInfo;
  }

  private _loadSingleItem<T>(item: LoadItem | string): AssetPromise<T> {
    const info = this._assignDefaultOptions(typeof item === "string" ? { url: item } : item);
    const infoUrl = info.url;
    // check url mapping
    const url = this._virtualPathMap[infoUrl] ? this._virtualPathMap[infoUrl] : infoUrl;
    // has cache
    if (this._assetUrlPool[url]) {
      return new AssetPromise((resolve) => {
        resolve(this._assetUrlPool[url] as T);
      });
    }
    // loading
    if (this._loadingPromises[url]) {
      return this._loadingPromises[info.url];
    }
    const loader = ResourceManager._loaders[info.type];
    if (!loader) {
      throw `loader not found: ${info.type}`;
    }
    info.url = url;
    const promise = loader.load(info, this);
    this._loadingPromises[url] = promise;
    promise
      .then((res: EngineObject) => {
        if (loader.useCache) this._addAsset(url, res);
        if (this._loadingPromises) {
          delete this._loadingPromises[url];
        }
      })
      .catch((err: Error) => {
        Promise.reject(err);
        if (this._loadingPromises) {
          delete this._loadingPromises[url];
        }
      });
    return promise;
  }

  private _gc(forceDestroy: boolean): void {
    const objects = ObjectValues(this._refObjectPool);
    for (let i = 0, len = objects.length; i < len; i++) {
      if (!objects[i].isGCIgnored || forceDestroy) {
        objects[i].destroy();
      }
    }
  }
}

/**
 * Declare ResourceLoader's decorator.
 * @param assetType - Type of asset
 * @param extnames - Name of file extension
 */
export function resourceLoader(assetType: string, extnames: string[], useCache: boolean = true) {
  return <T extends Loader<any>>(Target: { new (useCache: boolean): T }) => {
    const loader = new Target(useCache);
    ResourceManager._addLoader(assetType, loader, extnames);
  };
}<|MERGE_RESOLUTION|>--- conflicted
+++ resolved
@@ -154,11 +154,7 @@
     const promise = obj
       ? Promise.resolve(obj)
       : this.load<any>({ type: this._editorResourceConfig[refId].type, url: this._editorResourceConfig[refId].path });
-<<<<<<< HEAD
     return promise.then((res) => (key ? Utils._reflectGet(res, key) : res)).then((item) => (isClone ? item.clone() : item));
-=======
-    return promise.then((res) => (key ? Utils.reflectGet(res, key) : res)).then((item) => (isClone ? item.clone() : item));
->>>>>>> e33ad852
   }
 
   /**
