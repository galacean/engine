import { AssetPromise } from "./AssetPromise";
import { LoadItem } from "./LoadItem";
import { RefObject } from "./RefObject";
import { Engine } from "..";
import { Loader } from "./Loader";
import { AssetType } from "./AssetType";
import { ObjectValues } from "../base/Util";

/**
 * ResourceManager
 */
export class ResourceManager {
  /** Loader collection. */
  private static _loaders: { [key: number]: Loader<any> } = {};
  private static _extTypeMapping: { [key: string]: string } = {};

  /**
   * @internal
   */
  static _addLoader(type: string, loader: Loader<any>, extnames: string[]) {
    this._loaders[type] = loader;
    for (let i = 0, len = extnames.length; i < len; i++) {
      this._extTypeMapping[extnames[i]] = type;
    }
  }

  private static _getTypeByUrl(url: string): string {
    const path = url.split("?")[0];
    return this._extTypeMapping[path.substring(path.lastIndexOf(".") + 1)];
  }

  /** The number of retries after failing to load assets. */
  retryCount: number = 1;
  /** Retry delay time after failed to load assets, in milliseconds. */
  retryInterval: number = 0;
  /** The default timeout period for loading assets, in milliseconds. */
  timeout: number = 20000;

  /** Asset path pool, key is asset ID, value is asset path */
  private _assetPool: { [key: number]: string } = Object.create(null);
  /** Asset pool, the key is the asset path and the value is the asset. */
  private _assetUrlPool: { [key: string]: Object } = Object.create(null);
  /** Reference counted object pool, key is the object ID, and reference counted objects are put into this pool. */
  private _refObjectPool: { [key: number]: RefObject } = Object.create(null);
  /** Loading assets. */
  private _loadingPromises: { [url: string]: AssetPromise<any> } = {};

  /**
   * Create a ResourceManager.
   * @param engine - Engine to which the current ResourceManager belongs
   */
  constructor(public readonly engine: Engine) {}

  /**
   * Load asset asynchronously through the path.
   * @param path - Path
   * @returns Asset promise
   */
  load<T>(path: string): AssetPromise<T>;

  /**
   * Load asset collection asynchronously through urls.
   * @param paths - Path collections
   * @returns Asset Promise
   */
  load(paths: string[]): AssetPromise<Object[]>;

  /**
   * Load the asset asynchronously by asset item information.
   * @param assetItem - AssetItem
   * @returns AssetPromise
   */
  load<T>(assetItem: LoadItem): AssetPromise<T>;

  /**
   * Load the asset collection asynchronously by loading the information collection.
   * @param assetItems - Asset collection
   * @returns AssetPromise
   */
  load(assetItems: LoadItem[]): AssetPromise<Object[]>;

  load<T>(assetInfo: string | LoadItem | (LoadItem | string)[]): AssetPromise<T | Object[]> {
    // single item
    if (!Array.isArray(assetInfo)) {
      return this._loadSingleItem(assetInfo);
    }
    // multi items
    const promises = assetInfo.map((item) => this._loadSingleItem<T>(item));
    return AssetPromise.all(promises);
  }

  /**
   * Cancel all assets that have not finished loading.
   */
  cancelNotLoaded(): void;

  /**
   * Cancel assets whose url has not finished loading.
   * @param url - Resource url
   */
  cancelNotLoaded(url: string): void;

  /**
   * Cancel the incompletely loaded assets in urls.
   * @param urls - Resource urls
   */
  cancelNotLoaded(urls: string[]): void;

  cancelNotLoaded(url?: string | string[]): void {
    if (!url) {
      ObjectValues(this._loadingPromises).forEach((promise) => {
        promise.cancel();
      });
    } else if (typeof url === "string") {
      this._loadingPromises[url]?.cancel();
    } else {
      url.forEach((p) => {
        this._loadingPromises[p]?.cancel();
      });
    }
  }

  /**
   * Garbage collection will release resource objects managed by reference counting.
   * @remarks The release principle is that it is not referenced by the components, including direct and indirect reference.
   */
  gc(): void {
    const objects = ObjectValues(this._refObjectPool);
    for (let i = 0, len = objects.length; i < len; i++) {
      if (!objects[i].isGCIgnored) {
        objects[i].destroy();
      }
    }
  }

  /**
   * Get asset url from instanceId.
   * @param instanceId - Engine instance id
   * @returns Asset url
   */
  getAssetPath(instanceId: number): string {
    return this._assetPool[instanceId];
  }

  /**
   * @internal
   */
  _addAsset(path: string, asset: RefObject): void {
    this._assetPool[asset.instanceId] = path;
    this._assetUrlPool[path] = asset;
  }

  /**
   * @internal
   */
  _deleteAsset(asset: RefObject): void {
    const id = asset.instanceId;
    const path = this._assetPool[id];
    if (path) {
      delete this._assetPool[id];
      delete this._assetUrlPool[path];
    }
  }

  /**
   * @internal
   */
  _addRefObject(id: number, asset: RefObject): void {
    this._refObjectPool[id] = asset;
  }

  /**
   * @internal
   */
  _deleteRefObject(id: number): void {
    delete this._refObjectPool[id];
  }

  private _assignDefaultOptions(assetInfo: LoadItem): LoadItem | never {
    assetInfo.type = assetInfo.type ?? ResourceManager._getTypeByUrl(assetInfo.url);
    if (assetInfo.type === undefined) {
      throw `asset type should be specified: ${assetInfo.url}`;
    }
    assetInfo.retryCount = assetInfo.retryCount ?? this.retryCount;
    assetInfo.timeout = assetInfo.timeout ?? this.timeout;
    assetInfo.retryInterval = assetInfo.retryInterval ?? this.retryInterval;
    assetInfo.url = assetInfo.url ?? assetInfo.urls.join(",");
    return assetInfo;
  }

  private _loadSingleItem<T>(item: LoadItem | string): AssetPromise<T> {
    const info = this._assignDefaultOptions(typeof item === "string" ? { url: item } : item);
    const url = info.url;
    // has cache
    if (this._assetUrlPool[url]) {
      return new AssetPromise((resolve) => {
        resolve(this._assetUrlPool[url] as T);
      });
    }
    // loading
    if (this._loadingPromises[url]) {
      return this._loadingPromises[info.url];
    }
    const loader = ResourceManager._loaders[info.type];
    const promise = loader.load(info, this);
    this._loadingPromises[url] = promise;
    promise
      .then((res) => {
        if (loader.useCache) this._addAsset(url, res);
      })
<<<<<<< HEAD
      .catch((err: Error) => {
        delete this._loadingPromises[url];
        Promise.reject(err);
=======
      .catch((err: Error) => Promise.reject(err))
      .finally(() => {
        delete this._loadingPromises[url];
>>>>>>> b3f5503b
      });
    return promise;
  }
}

/**
 * Declare ResourceLoader's decorator.
 * @param assetType - Type of asset
 * @param extnames - Name of file extension
 */
export function resourceLoader(assetType: string, extnames: string[], useCache: boolean = true) {
  return <T extends Loader<any>>(Target: { new (useCache: boolean): T }) => {
    const loader = new Target(useCache);
    ResourceManager._addLoader(assetType, loader, extnames);
  };
}<|MERGE_RESOLUTION|>--- conflicted
+++ resolved
@@ -208,15 +208,9 @@
       .then((res) => {
         if (loader.useCache) this._addAsset(url, res);
       })
-<<<<<<< HEAD
       .catch((err: Error) => {
         delete this._loadingPromises[url];
         Promise.reject(err);
-=======
-      .catch((err: Error) => Promise.reject(err))
-      .finally(() => {
-        delete this._loadingPromises[url];
->>>>>>> b3f5503b
       });
     return promise;
   }
