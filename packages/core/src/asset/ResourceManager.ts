--- conflicted
+++ resolved
@@ -152,16 +152,6 @@
   }
 
   /**
-<<<<<<< HEAD
-   * Get asset url from instanceId.
-   * @param instanceId - Engine instance id
-   * @returns Asset url
-   */
-  getAssetPath(instanceId: number): string {
-    return this._assetPool[instanceId];
-  }
-
-  /**
    * Add content restorer.
    * @param restorer - The restorer
    */
@@ -170,8 +160,6 @@
   }
 
   /**
-=======
->>>>>>> 9a4af4d0
    * @internal
    */
   _addAsset(path: string, asset: EngineObject): void {
