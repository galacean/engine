--- conflicted
+++ resolved
@@ -214,15 +214,9 @@
       .then((res: EngineObject) => {
         if (loader.useCache) this._addAsset(url, res);
       })
-<<<<<<< HEAD
-      .catch((err: Error) => {
-        delete this._loadingPromises[url];
-        return Promise.reject(err);
-=======
       .catch((err: Error) => Promise.reject(err))
       .finally(() => {
         delete this._loadingPromises[url];
->>>>>>> 2cf35719
       });
     return promise;
   }
