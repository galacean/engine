--- conflicted
+++ resolved
@@ -217,14 +217,11 @@
   FLOAT_MAT3_ARRAY,
   /** 四阶矩阵数组 */
   FLOAT_MAT4_ARRAY,
-<<<<<<< HEAD
-=======
 
   /** 2D 纹理采样数组 */
   SAMPLER_2D_ARRAY,
   /** Cube Map 纹理采样数组 */
   SAMPLER_CUBE_ARRAY,
->>>>>>> a5db82c1
 
   /** 2D 纹理采样 */
   SAMPLER_2D = 35678, // gl.SAMPLER_2D
