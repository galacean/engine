--- conflicted
+++ resolved
@@ -1,8 +1,5 @@
-<<<<<<< HEAD
 import { Engine } from "../Engine";
-=======
 import { ignoreClone } from "../clone/CloneManager";
->>>>>>> 99f4b966
 
 /**
  * 引擎对象。
@@ -10,15 +7,12 @@
 export abstract class EngineObject {
   private static _instanceIdCounter: number = 0;
 
-<<<<<<< HEAD
   /** 引擎 */
   protected _engine: Engine;
   /** 名称 */
   name: string | null = null;
   /** 引擎唯一 id */
-=======
   @ignoreClone
->>>>>>> 99f4b966
   readonly instanceId: number = ++EngineObject._instanceIdCounter;
 
   constructor(engine: Engine) {
