--- conflicted
+++ resolved
@@ -1,10 +1,7 @@
 import { Listener, Event } from "./Event";
 import { EngineObject } from "./EngineObject";
-<<<<<<< HEAD
 import { Engine } from "../Engine";
-=======
 import { ignoreClone } from "../clone/CloneManager";
->>>>>>> 99f4b966
 
 /**
  * 事件派发管理，可作为基类继承
