--- conflicted
+++ resolved
@@ -12,27 +12,6 @@
    */
   static cloneComponent(source: Component, target: Component): void {
     const cloneModes = CloneManager._cloneModeMap.get(source.constructor);
-<<<<<<< HEAD
-    for (const k in source) {
-      const cloneMode = cloneModes[k];
-      switch (cloneMode) {
-        case undefined:
-        case CloneMode.Shallow:
-          target[k] = source[k];
-          break;
-        case CloneMode.Deep:
-          const sourceProp: Object = source[k];
-          if (sourceProp || sourceProp instanceof RefObject) {
-            // temp
-            let tarProp = <Object>target[k];
-            tarProp || (tarProp = target[k] = sourceProp.constructor());
-            ComponentCloner.cloneComponentProp(sourceProp, tarProp);
-          } else {
-            // null or undefine and extends ReferenceObject
-            target[k] = sourceProp;
-          }
-          break;
-=======
     if (cloneModes) {
       for (const k in source) {
         const cloneMode = cloneModes[k];
@@ -43,7 +22,7 @@
             break;
           case CloneMode.Deep:
             const sourceProp: Object = source[k];
-            if (sourceProp || sourceProp instanceof ReferenceObject) {
+            if (sourceProp || sourceProp instanceof RefObject) {
               let tarProp = <Object>target[k];
               tarProp || (tarProp = target[k] = sourceProp.constructor());
               ComponentCloner.cloneComponentProp(sourceProp, tarProp);
@@ -53,7 +32,6 @@
             }
             break;
         }
->>>>>>> b5104f7a
       }
     } else {
       // never register any props
