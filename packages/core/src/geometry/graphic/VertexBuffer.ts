import { Engine } from "../../Engine";
import { BufferUsage } from "./enums/BufferUsage";
import { VertexDeclaration } from "./VertexDeclaration";
import { HardwareRenderer } from "../../HardwareRenderer";
import { BufferUtil } from "./BufferUtil";
import { SetDataOptions } from "./enums/SetDataOptions";

/**
 * 顶点缓冲。
 */
export class VertexBuffer {
  _glBufferUsage: number;

  public declaration: VertexDeclaration;

  private _hardwareRenderer: HardwareRenderer;
  private _nativeBuffer: WebGLBuffer;
  private _engine: Engine;
  private _length: number;
  private _bufferUsage: BufferUsage;

  private _glBufferUsage: number;

  /**
   * 引擎。
   */
  get engine(): Engine {
    return this._engine;
  }

  /**
   * 长度,以字节为单位。
   */
  get length(): number {
    return this._length;
  }

  /**
   * 顶点缓冲用途
   */
  get bufferUsage(): BufferUsage {
    return this._bufferUsage;
  }

  /**
   * 顶点声明语义列表
   */
  get semanticList() {
    const semanticList = [];
    for (let i = 0; i < this.declaration.elements.length; i++) {
      const semantic = this.declaration.elements[i].semantic;
      semanticList.push(semantic);
    }
    return semanticList;
  }

  /**
   * 顶点声明语义列表
   */
  get bufferType(): string {
    return "vertex";
  }

  /**
   * 创建顶点缓冲。
   * @param length - 长度，字节为单位
   * @param bufferUsage - 顶点缓冲用途
   * @param engine - 引擎
   */
  constructor(length: number, bufferUsage: BufferUsage = BufferUsage.Static, engine?: Engine) {
    engine = engine || Engine._getDefaultEngine();
    this._engine = engine;
    this._length = length;
    this._bufferUsage = bufferUsage;

    const hardwareRenderer = engine._hardwareRenderer;
    const gl: WebGLRenderingContext & WebGL2RenderingContext = hardwareRenderer.gl;
    const glBufferUsage = BufferUtil._getGLBufferUsage(gl, bufferUsage);

    this._nativeBuffer = gl.createBuffer();
    this._hardwareRenderer = hardwareRenderer;
    this._glBufferUsage = glBufferUsage;

    this.bind();
<<<<<<< HEAD
    gl.bufferData(gl.ARRAY_BUFFER, length, glBufferUsage);
=======
    const usage = BufferUtil._getGLBufferUsage(gl, bufferUsage);
    this._glBufferUsage = usage;
    gl.bufferData(gl.ARRAY_BUFFER, length, usage);
>>>>>>> bb417ac9
  }

  /**
   * 绑定。
   */
  bind(): void {
    const gl: WebGLRenderingContext & WebGL2RenderingContext = this._hardwareRenderer.gl;
    gl.bindBuffer(gl.ARRAY_BUFFER, this._nativeBuffer);
  }

  /**
   * 设置顶点数据。
   * @param data - 顶点数据
   */
  setData(data: ArrayBuffer | ArrayBufferView): void;

  /**
   * 设置顶点数据。
   * @param data - 顶点数据
   * @param bufferByteOffset - 缓冲偏移，以字节为单位
   */
  setData(data: ArrayBuffer | ArrayBufferView, bufferByteOffset: number): void;

  /**
   * 设置顶点数据。
   * @param data - 顶点数据
   * @param bufferByteOffset - 缓冲偏移，以字节为单位
   * @param dataOffset - 数据偏移
   * @param dataLength - 数据长度
   */
  setData(data: ArrayBuffer | ArrayBufferView, bufferByteOffset: number, dataOffset: number, dataLength: number): void;

  /**
   * 设置顶点数据。
   * @param data - 顶点数据
   * @param bufferByteOffset - 缓冲偏移，以字节为单位
   * @param dataOffset - 数据偏移
   * @param dataLength - 数据长度
   * @param options - 操作选项
   */
  setData(
    data: ArrayBuffer | ArrayBufferView,
    bufferByteOffset: number,
    dataOffset: number,
    dataLength: number,
    options: SetDataOptions
  ): void;

  setData(
    data: ArrayBuffer | ArrayBufferView,
    bufferByteOffset: number = 0,
    dataOffset: number = 0,
    dataLength?: number,
    options: SetDataOptions = SetDataOptions.None
  ): void {
    const gl: WebGLRenderingContext & WebGL2RenderingContext = this._hardwareRenderer.gl;
    const isWebGL2: boolean = this._hardwareRenderer.isWebGL2;
    this.bind();

    if (options === SetDataOptions.Discard) {
      gl.bufferData(gl.ELEMENT_ARRAY_BUFFER, this._length, this._glBufferUsage);
    }

    if (dataOffset !== 0 || dataLength < data.byteLength) {
      const isArrayBufferView = (<ArrayBufferView>data).byteOffset !== undefined;
      if (isWebGL2) {
        gl.bufferSubData(
          gl.ARRAY_BUFFER,
          bufferByteOffset,
          isArrayBufferView ? <ArrayBufferView>data : new Uint8Array(<ArrayBuffer>data),
          dataOffset,
          dataLength
        ); //CM:测试一下性能对比
      } else {
        const byteSize = (<Uint8Array>data).BYTES_PER_ELEMENT || 1; //TypeArray is BYTES_PER_ELEMENT , unTypeArray is 1
        const subData = new Uint8Array(
          isArrayBufferView ? (<ArrayBufferView>data).buffer : <ArrayBuffer>data,
          dataOffset * byteSize,
          dataLength * byteSize
        );
        gl.bufferSubData(gl.ARRAY_BUFFER, bufferByteOffset, subData);
      }
    } else {
      gl.bufferSubData(gl.ARRAY_BUFFER, bufferByteOffset, data);
    }
  }

  /**
   * 获取顶点数据。
   * @param data - 顶点输出数据
   */
  getData(data: ArrayBufferView): void;

  /**
   * 获取顶点数据。
   * @param data - 顶点输出数据
   * @param bufferByteOffset - 缓冲读取偏移，以字节为单位
   */
  getData(data: ArrayBufferView, bufferByteOffset: number): void;

  /**
   * 获取顶点数据。
   * @param data - 顶点输出数据
   * @param bufferByteOffset - 缓冲读取偏移，以字节为单位
   * @param dataOffset - 输出偏移
   * @param dataLength - 输出长度
   */
  getData(data: ArrayBufferView, bufferByteOffset: number, dataOffset: number, dataLength: number): void;

  getData(data: ArrayBufferView, bufferByteOffset: number = 0, dataOffset: number = 0, dataLength?: number): void {
    const isWebGL2: boolean = this._hardwareRenderer.isWebGL2;

    if (isWebGL2) {
      const gl: WebGLRenderingContext & WebGL2RenderingContext = this._hardwareRenderer.gl;
      this.bind();
      gl.getBufferSubData(gl.ARRAY_BUFFER, bufferByteOffset, data, dataOffset, dataLength);
    } else {
      throw "IndexBuffer is write-only on WebGL1.0 platforms.";
    }
  }

  /**
   * 修改buffer长度
   * @param dataLength - 长度，字节为单位
   */
  resize(dataLength: number) {
    this.bind();
    const gl: WebGLRenderingContext & WebGL2RenderingContext = this._hardwareRenderer.gl;
    gl.bufferData(gl.ARRAY_BUFFER, dataLength, this._bufferUsage);
  }

  /**
   * 销毁。
   */
  destroy(): void {
    const gl: WebGLRenderingContext & WebGL2RenderingContext = this._hardwareRenderer.gl;
    gl.deleteBuffer(this._nativeBuffer);
    this._nativeBuffer = null;
    this._engine = null;
    this._hardwareRenderer = null;
  }
}<|MERGE_RESOLUTION|>--- conflicted
+++ resolved
@@ -11,6 +11,7 @@
 export class VertexBuffer {
   _glBufferUsage: number;
 
+  /** 顶点声明。*/
   public declaration: VertexDeclaration;
 
   private _hardwareRenderer: HardwareRenderer;
@@ -19,8 +20,6 @@
   private _length: number;
   private _bufferUsage: BufferUsage;
 
-  private _glBufferUsage: number;
-
   /**
    * 引擎。
    */
@@ -40,25 +39,6 @@
    */
   get bufferUsage(): BufferUsage {
     return this._bufferUsage;
-  }
-
-  /**
-   * 顶点声明语义列表
-   */
-  get semanticList() {
-    const semanticList = [];
-    for (let i = 0; i < this.declaration.elements.length; i++) {
-      const semantic = this.declaration.elements[i].semantic;
-      semanticList.push(semantic);
-    }
-    return semanticList;
-  }
-
-  /**
-   * 顶点声明语义列表
-   */
-  get bufferType(): string {
-    return "vertex";
   }
 
   /**
@@ -82,13 +62,7 @@
     this._glBufferUsage = glBufferUsage;
 
     this.bind();
-<<<<<<< HEAD
     gl.bufferData(gl.ARRAY_BUFFER, length, glBufferUsage);
-=======
-    const usage = BufferUtil._getGLBufferUsage(gl, bufferUsage);
-    this._glBufferUsage = usage;
-    gl.bufferData(gl.ARRAY_BUFFER, length, usage);
->>>>>>> bb417ac9
   }
 
   /**
@@ -211,16 +185,6 @@
   }
 
   /**
-   * 修改buffer长度
-   * @param dataLength - 长度，字节为单位
-   */
-  resize(dataLength: number) {
-    this.bind();
-    const gl: WebGLRenderingContext & WebGL2RenderingContext = this._hardwareRenderer.gl;
-    gl.bufferData(gl.ARRAY_BUFFER, dataLength, this._bufferUsage);
-  }
-
-  /**
    * 销毁。
    */
   destroy(): void {
@@ -230,4 +194,32 @@
     this._engine = null;
     this._hardwareRenderer = null;
   }
+
+  /**
+   * @deprecated
+   */
+  get semanticList() {
+    const semanticList = [];
+    for (let i = 0; i < this.declaration.elements.length; i++) {
+      const semantic = this.declaration.elements[i].semantic;
+      semanticList.push(semantic);
+    }
+    return semanticList;
+  }
+
+  /**
+   * @deprecated
+   */
+  get bufferType(): string {
+    return "vertex";
+  }
+
+  /**
+   * @deprecated
+   */
+  resize(dataLength: number) {
+    this.bind();
+    const gl: WebGLRenderingContext & WebGL2RenderingContext = this._hardwareRenderer.gl;
+    gl.bufferData(gl.ARRAY_BUFFER, dataLength, this._bufferUsage);
+  }
 }