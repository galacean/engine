import { BufferUsage } from "./enums/BufferUsage";
import { VertexElementFormat } from "./enums/VertexElementFormat";
import { DataType } from "../base/Constant";
import { IndexFormat } from "./enums/IndexFormat";

export interface ElementInfo {
  size: number;
  type: DataType;
  normalized: boolean;
}

export class BufferUtil {
  /**
   * @internal
   */
  static _getGLBufferUsage(gl: WebGLRenderingContext, bufferUsage: BufferUsage): number {
    switch (bufferUsage) {
      case BufferUsage.Static:
        return gl.STATIC_DRAW;
      case BufferUsage.Dynamic:
        return gl.DYNAMIC_DRAW;
      case BufferUsage.Stream:
        return gl.STREAM_DRAW;
    }
  }

  static _getGLIndexType(indexFormat: IndexFormat): DataType {
    switch (indexFormat) {
      case IndexFormat.UInt8:
        return DataType.UNSIGNED_BYTE;
      case IndexFormat.UInt16:
        return DataType.UNSIGNED_SHORT;
      case IndexFormat.UInt32:
        return DataType.UNSIGNED_INT;
    }
  }

  static _getGLIndexByteCount(indexFormat: IndexFormat): DataType {
    switch (indexFormat) {
      case IndexFormat.UInt8:
        return 1;
      case IndexFormat.UInt16:
        return 2;
      case IndexFormat.UInt32:
        return 4;
    }
  }

  /**
   * @internal
   */
  static _getElementInfo(format: VertexElementFormat): ElementInfo {
    let size: number;
    let type: DataType;
    let normalized: boolean = false;

    switch (format) {
      case VertexElementFormat.Float:
        size = 1;
        type = DataType.FLOAT;
        break;
      case VertexElementFormat.Vector2:
        size = 2;
        type = DataType.FLOAT;
        break;
      case VertexElementFormat.Vector3:
        size = 3;
        type = DataType.FLOAT;
        break;
      case VertexElementFormat.Vector4:
        size = 4;
        type = DataType.FLOAT;
        break;
      case VertexElementFormat.Byte2:
        size = 2;
        type = DataType.BYTE;
        break;
      case VertexElementFormat.UByte2:
        size = 2;
        type = DataType.UNSIGNED_BYTE;
        break;
      case VertexElementFormat.NormalizedByte2:
        size = 2;
        type = DataType.BYTE;
        normalized = true;
        break;
      case VertexElementFormat.NormalizedUByte2:
        size = 2;
        type = DataType.UNSIGNED_BYTE;
        normalized = true;
        break;
      case VertexElementFormat.Byte3:
        size = 3;
        type = DataType.BYTE;
        break;
      case VertexElementFormat.UByte3:
        size = 3;
        type = DataType.UNSIGNED_BYTE;
        break;
      case VertexElementFormat.NormalizedByte3:
        size = 3;
        type = DataType.BYTE;
        normalized = true;
        break;
      case VertexElementFormat.NormalizedUByte3:
        size = 3;
        type = DataType.UNSIGNED_BYTE;
        normalized = true;
        break;
      case VertexElementFormat.Byte4:
        size = 4;
        type = DataType.BYTE;
        break;
      case VertexElementFormat.UByte4:
        size = 4;
        type = DataType.UNSIGNED_BYTE;
        break;
      case VertexElementFormat.NormalizedByte4:
        size = 4;
        type = DataType.BYTE;
        normalized = true;
        break;
      case VertexElementFormat.NormalizedUByte4:
        size = 4;
        type = DataType.UNSIGNED_BYTE;
        normalized = true;
        break;
      case VertexElementFormat.Short2:
        size = 2;
        type = DataType.SHORT;
        break;
      case VertexElementFormat.UShort2:
        size = 2;
        type = DataType.UNSIGNED_SHORT;
        break;
      case VertexElementFormat.NormalizedShort2:
        size = 2;
        type = DataType.SHORT;
        normalized = true;
        break;
      case VertexElementFormat.NormalizedUShort2:
        size = 2;
        type = DataType.UNSIGNED_SHORT;
        normalized = true;
        break;
<<<<<<< HEAD
      case VertexElementFormat.Short3:
        size = 3;
        type = DataType.SHORT;
        break;
      case VertexElementFormat.UShort3:
        size = 3;
        type = DataType.UNSIGNED_SHORT;
        break;
      case VertexElementFormat.NormalizedShort3:
        size = 3;
        type = DataType.SHORT;
        normalized = true;
        break;
      case VertexElementFormat.NormalizedUShort3:
        size = 3;
        type = DataType.UNSIGNED_SHORT;
        normalized = true;
        break;
=======
>>>>>>> d0ffba86
      case VertexElementFormat.Short4:
        size = 4;
        type = DataType.SHORT;
        break;
      case VertexElementFormat.UShort4:
        size = 4;
        type = DataType.UNSIGNED_SHORT;
        break;
      case VertexElementFormat.NormalizedShort4:
        size = 4;
        type = DataType.SHORT;
        normalized = true;
        break;
      case VertexElementFormat.NormalizedUShort4:
        size = 4;
        type = DataType.UNSIGNED_SHORT;
        normalized = true;
        break;
      default:
        break;
    }
    return { size, type, normalized };
  }
}<|MERGE_RESOLUTION|>--- conflicted
+++ resolved
@@ -71,42 +71,6 @@
         size = 4;
         type = DataType.FLOAT;
         break;
-      case VertexElementFormat.Byte2:
-        size = 2;
-        type = DataType.BYTE;
-        break;
-      case VertexElementFormat.UByte2:
-        size = 2;
-        type = DataType.UNSIGNED_BYTE;
-        break;
-      case VertexElementFormat.NormalizedByte2:
-        size = 2;
-        type = DataType.BYTE;
-        normalized = true;
-        break;
-      case VertexElementFormat.NormalizedUByte2:
-        size = 2;
-        type = DataType.UNSIGNED_BYTE;
-        normalized = true;
-        break;
-      case VertexElementFormat.Byte3:
-        size = 3;
-        type = DataType.BYTE;
-        break;
-      case VertexElementFormat.UByte3:
-        size = 3;
-        type = DataType.UNSIGNED_BYTE;
-        break;
-      case VertexElementFormat.NormalizedByte3:
-        size = 3;
-        type = DataType.BYTE;
-        normalized = true;
-        break;
-      case VertexElementFormat.NormalizedUByte3:
-        size = 3;
-        type = DataType.UNSIGNED_BYTE;
-        normalized = true;
-        break;
       case VertexElementFormat.Byte4:
         size = 4;
         type = DataType.BYTE;
@@ -143,27 +107,6 @@
         type = DataType.UNSIGNED_SHORT;
         normalized = true;
         break;
-<<<<<<< HEAD
-      case VertexElementFormat.Short3:
-        size = 3;
-        type = DataType.SHORT;
-        break;
-      case VertexElementFormat.UShort3:
-        size = 3;
-        type = DataType.UNSIGNED_SHORT;
-        break;
-      case VertexElementFormat.NormalizedShort3:
-        size = 3;
-        type = DataType.SHORT;
-        normalized = true;
-        break;
-      case VertexElementFormat.NormalizedUShort3:
-        size = 3;
-        type = DataType.UNSIGNED_SHORT;
-        normalized = true;
-        break;
-=======
->>>>>>> d0ffba86
       case VertexElementFormat.Short4:
         size = 4;
         type = DataType.SHORT;
