--- conflicted
+++ resolved
@@ -24,11 +24,7 @@
   _glIndexType: number;
   /** @internal */
   _glIndexByteCount: number;
-<<<<<<< HEAD
-  _bufferStructChanged: boolean;
-=======
-  /** @internal */
->>>>>>> 9c922b32
+  /** @internal */
   _platformPrimitive: IPlatformPrimitive;
 
   /** @internal */
@@ -221,21 +217,6 @@
     this._bufferStructChanged = true;
   }
 
-<<<<<<< HEAD
-  protected _setVertexBufferBinding(index: number, binding: VertexBufferBinding): void {
-    const lastBinding = this._vertexBufferBindings[index];
-    if (this._getRefCount() > 0) {
-      lastBinding && lastBinding._buffer._addRefCount(-1);
-      binding._buffer._addRefCount(1);
-    }
-    this._vertexBufferBindings[index] = binding;
-    if (lastBinding && (lastBinding._buffer !== binding._buffer || lastBinding._stride !== binding._stride)) {
-      this._bufferStructChanged = true;
-    }
-  }
-
-=======
->>>>>>> 9c922b32
   protected _setIndexBufferBinding(binding: IndexBufferBinding | null): void {
     const lastBinding = this._indexBufferBinding;
     if (binding) {
