--- conflicted
+++ resolved
@@ -219,17 +219,10 @@
    * @internal
    */
   _setVertexBufferBinding(index: number, binding: VertexBufferBinding): void {
-<<<<<<< HEAD
-    if (this._getReferCount() > 0) {
-      const lastBinding = this._vertexBufferBindings[index];
-      lastBinding && lastBinding.buffer._addReferCount(-1);
-      binding.buffer._addReferCount(1);
-=======
     const referCount = this._getReferCount();
     if (referCount > 0) {
-      this._vertexBufferBindings[index]?._buffer._addReferCount(-referCount);
-      binding?._buffer._addReferCount(referCount);
->>>>>>> 2221ff99
+      this._vertexBufferBindings[index]?.buffer._addReferCount(-referCount);
+      binding?.buffer._addReferCount(referCount);
     }
     this._vertexBufferBindings[index] = binding;
     this._bufferStructChanged = true;
