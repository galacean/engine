--- conflicted
+++ resolved
@@ -72,11 +72,5 @@
 export * from "./collider/index";
 export * from "./collision/index";
 export * from "./fog/index";
-<<<<<<< HEAD
 export * from "./env-probe/index";
-export * from "./shadow/index";
-export * from "./request/index";
-=======
-export * from "./env-probe";
-export * from "./shadow/index";
->>>>>>> 346ef7d4
+export * from "./shadow/index";