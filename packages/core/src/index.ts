--- conflicted
+++ resolved
@@ -40,17 +40,12 @@
 export { BackgroundTextureFillMode } from "./enums/BackgroundTextureFillMode";
 export { CameraClearFlags } from "./enums/CameraClearFlags";
 export { CameraType } from "./enums/CameraType";
-<<<<<<< HEAD
-=======
 export { MSAASamples } from "./enums/MSAASamples";
 export { ReplacementFailureStrategy } from "./enums/ReplacementFailureStrategy";
 export { Downsampling } from "./enums/Downsampling";
->>>>>>> 5a47030e
 export { ColorSpace } from "./enums/ColorSpace";
 export { DepthTextureMode } from "./enums/DepthTextureMode";
-export { Downsampling } from "./enums/Downsampling";
 export { FogMode } from "./enums/FogMode";
-export { MSAASamples } from "./enums/MSAASamples";
 export * from "./env-probe/index";
 export * from "./graphic/index";
 export * from "./input/index";
