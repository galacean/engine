export { Platform } from "./Platform";
export { Engine } from "./Engine";
export { SystemInfo } from "./SystemInfo";
export type { Canvas } from "./Canvas";

export { Scene } from "./Scene";
export { SceneManager } from "./SceneManager";

export { Entity } from "./Entity";
export { Component } from "./Component";
export { Script } from "./Script";
export { Renderer } from "./Renderer";
export { dependentComponents, DependentMode } from "./ComponentsDependencies";
export { Camera } from "./Camera";
export { Transform } from "./Transform";
export { BoolUpdateFlag } from "./BoolUpdateFlag";
export type { EngineSettings } from "./EngineSettings";
export type { EngineConfiguration } from "./Engine";

export { request } from "./asset/request";
export { Loader } from "./asset/Loader";
export { ContentRestorer } from "./asset/ContentRestorer";
export { ResourceManager, resourceLoader } from "./asset/ResourceManager";
export { AssetPromise } from "./asset/AssetPromise";
export type { LoadItem } from "./asset/LoadItem";
export { AssetType } from "./asset/AssetType";
export { ReferResource } from "./asset/ReferResource";

<<<<<<< HEAD
export * from "./RenderPipeline";
=======
export * from "./RenderPipeline/index";
>>>>>>> d45e4036
export * from "./base";

export { Background } from "./Background";
export { BackgroundMode } from "./enums/BackgroundMode";
export { DepthTextureMode } from "./enums/DepthTextureMode";
export { FogMode } from "./enums/FogMode";
export { CameraClearFlags } from "./enums/CameraClearFlags";
export { ColorSpace } from "./enums/ColorSpace";
export { BackgroundTextureFillMode } from "./enums/BackgroundTextureFillMode";
export * from "./input/index";
export * from "./lighting/index";
export * from "./shadow/index";
export * from "./material/index";
export * from "./texture/index";
export * from "./graphic/index";
export * from "./2d/index";
export * from "./shaderlib/index";
export * from "./animation/index";
export * from "./mesh/index";
export * from "./sky/index";
export * from "./particle/index";
export * from "./trail/index";
export * from "./env-probe/index";
export * from "./shader/index";
export * from "./Layer";
export * from "./clone/CloneManager";
export * from "./renderingHardwareInterface/index";
export * from "./physics/index";
export * from "./Utils";

// Export for CanvasRenderer plugin.
export { Basic2DBatcher } from "./RenderPipeline/Basic2DBatcher";
export { ShaderMacroCollection } from "./shader/ShaderMacroCollection";<|MERGE_RESOLUTION|>--- conflicted
+++ resolved
@@ -26,11 +26,7 @@
 export { AssetType } from "./asset/AssetType";
 export { ReferResource } from "./asset/ReferResource";
 
-<<<<<<< HEAD
-export * from "./RenderPipeline";
-=======
 export * from "./RenderPipeline/index";
->>>>>>> d45e4036
 export * from "./base";
 
 export { Background } from "./Background";
