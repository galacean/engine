--- conflicted
+++ resolved
@@ -42,11 +42,7 @@
 export { ReplacementFailureStrategy } from "./enums/ReplacementFailureStrategy";
 export { Downsampling } from "./enums/Downsampling";
 export { ColorSpace } from "./enums/ColorSpace";
-<<<<<<< HEAD
-=======
-export { BackgroundTextureFillMode } from "./enums/BackgroundTextureFillMode";
 export { SpriteMaskLayer } from "./enums/SpriteMaskLayer";
->>>>>>> a7b36adb
 export { XRManager } from "./xr/XRManager";
 export * from "./utils/index";
 export * from "./input/index";
