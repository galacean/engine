--- conflicted
+++ resolved
@@ -64,14 +64,11 @@
 export * from "./renderingHardwareInterface/index";
 export * from "./physics/index";
 export * from "./Utils";
-<<<<<<< HEAD
 export * from "./audio";
-=======
 import { Polyfill } from "./Polyfill";
 
 export { ShaderMacroCollection } from "./shader/ShaderMacroCollection";
 
 export * from "./postProcess";
->>>>>>> 2c4baada
 
 Polyfill.registerPolyfill();