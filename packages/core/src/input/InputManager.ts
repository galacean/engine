import { Engine } from "../Engine";
import { KeyboardManager } from "./keyboard/KeyboardManager";
import { KeyCode } from "./enums/KeyCode";
import { Pointer } from "./pointer/Pointer";
import { PointerManager } from "./pointer/PointerManager";

/**
 * InputManager manages device input such as mouse, touch, keyboard, etc.
 */
export class InputManager {
  /** Disable input for offscreen rendering. */
  private _enabled: boolean = true;
  private _pointerManager: PointerManager;
  private _keyboardManager: KeyboardManager

  /**
   * Pointer List.
   */
  get pointers(): Readonly<Pointer[]> {
    return this._enabled ? this._pointerManager._pointers : null;
  }

  /**
   *  Whether to handle multi-pointer.
   */
  get multiPointerEnabled(): boolean {
    return this._enabled ? this._pointerManager._multiPointerEnabled : false;
  }

  set multiPointerEnabled(enabled: boolean) {
    this._enabled && (this._pointerManager._multiPointerEnabled = enabled);
  }

  /**
   * Whether the key is being held down, if there is no parameter, return whether any key is being held down.
   * @param key - KeyCode of key
   * @returns Whether ths key is being held down.
   */
  isKeyHeldDown(key?: KeyCode): boolean {
    if (key === undefined) {
      return this._keyboardManager._curFrameHeldDownList.length > 0;
    } else {
      return !!this._keyboardManager._curHeldDownKeyToIndexMap[key];
    }
  }

  /**
    * Whether the current frame key has been pressed, if there is no parameter, return whether any key has been pressed.
    * @param key - KeyCode of key
    * @returns Whether ths key has been pressed.
    */
  isKeyDown(key?: KeyCode): boolean {
    if (key === undefined) {
      return this._keyboardManager._curFrameDownList.length > 0;
    } else {
      return this._keyboardManager._curFrameDownKeyToFrameCountMap[key] === this._keyboardManager._curFrameCount;
    }
  }

  /**
   * Whether the current frame key has been lifted, if there is no parameter, return whether any key has been lifted.
   * @param key - KeyCode of key
   * @returns Whether ths key has been lifted.
   */
  isKeyUp(key?: KeyCode): boolean {
    if (key === undefined) {
      return this._keyboardManager._curFrameUpList.length > 0;
    } else {
      return this._keyboardManager._curFrameUpKeyToFrameCountMap[key] === this._keyboardManager._curFrameCount;
    }
  }

  /**
   * @internal
   */
  constructor(engine: Engine) {
    this._keyboardManager = new KeyboardManager();
    // @ts-ignore
<<<<<<< HEAD
    this._pointerManager = new PointerManager(engine, engine.canvas._webCanvas);
    window.addEventListener('blur', () => {
      this._keyboardManager._onBlur();
    });
=======
    const canvas = engine._canvas._webCanvas;
    if (canvas instanceof HTMLCanvasElement) {
      this._enabled = true;
      this._pointerManager = new PointerManager(engine, canvas);
    } else {
      this._enabled = false;
    }
>>>>>>> 48d24833
  }

  /**
   * @internal
   */
  _update(): void {
<<<<<<< HEAD
    this._pointerManager._update();
    this._keyboardManager._update();
=======
    if (this._enabled) {
      this._pointerManager._update();
    }
>>>>>>> 48d24833
  }

  /**
   * @internal
   */
  _destroy(): void {
<<<<<<< HEAD
    this._pointerManager._destroy();
    this._keyboardManager._destroy();
=======
    this._enabled && this._pointerManager._destroy();
>>>>>>> 48d24833
  }
}<|MERGE_RESOLUTION|>--- conflicted
+++ resolved
@@ -76,45 +76,36 @@
   constructor(engine: Engine) {
     this._keyboardManager = new KeyboardManager();
     // @ts-ignore
-<<<<<<< HEAD
-    this._pointerManager = new PointerManager(engine, engine.canvas._webCanvas);
-    window.addEventListener('blur', () => {
-      this._keyboardManager._onBlur();
-    });
-=======
     const canvas = engine._canvas._webCanvas;
     if (canvas instanceof HTMLCanvasElement) {
       this._enabled = true;
       this._pointerManager = new PointerManager(engine, canvas);
+      this._keyboardManager = new KeyboardManager();
+      window.addEventListener('blur', () => {
+        this._keyboardManager._onBlur();
+      });
     } else {
       this._enabled = false;
     }
->>>>>>> 48d24833
   }
 
   /**
    * @internal
    */
   _update(): void {
-<<<<<<< HEAD
-    this._pointerManager._update();
-    this._keyboardManager._update();
-=======
     if (this._enabled) {
       this._pointerManager._update();
+      this._keyboardManager._update();
     }
->>>>>>> 48d24833
   }
 
   /**
    * @internal
    */
   _destroy(): void {
-<<<<<<< HEAD
-    this._pointerManager._destroy();
-    this._keyboardManager._destroy();
-=======
-    this._enabled && this._pointerManager._destroy();
->>>>>>> 48d24833
+    if (this._enabled) {
+      this._pointerManager._destroy();
+      this._keyboardManager._destroy();
+    }
   }
 }