--- conflicted
+++ resolved
@@ -65,7 +65,6 @@
    * @internal
    */
   _update(frameCount: number): void {
-<<<<<<< HEAD
     const { _pointers: pointers, _pointerIDMap: pointerIDMap, _nativeEvents: nativeEvents } = this;
     /** Clean up the pointer released in the previous frame. */
     let lastIndex = pointers.length - 1;
@@ -75,27 +74,6 @@
           if (i !== lastIndex) {
             pointers[i] = pointers[lastIndex];
             pointerIDMap[i] = pointerIDMap[lastIndex];
-=======
-    this._needOverallPointers && this._overallPointers();
-    this._downList.length = 0;
-    this._upList.length = 0;
-    this._movingDelta.set(0, 0);
-    this._nativeEvents.length > 0 && this._handlePointerEvent(this._nativeEvents, frameCount);
-    this._pointers.length > 0 && (this._lastPositionFrameCount = frameCount);
-    if (this._engine.physicsManager._initialized) {
-      const rayCastEntity = this._pointerRayCast();
-      const { _keyEventCount: keyEventCount } = this;
-      if (keyEventCount > 0) {
-        const { _keyEventList: keyEventList } = this;
-        for (let i = 0; i < keyEventCount; i++) {
-          switch (keyEventList[i]) {
-            case PointerKeyEvent.Down:
-              this._firePointerDown(rayCastEntity);
-              break;
-            case PointerKeyEvent.Up:
-              this._firePointerUpAndClick(rayCastEntity);
-              break;
->>>>>>> bb949ed6
           }
           pointerIDMap[lastIndex] = -1;
           --lastIndex;
@@ -222,13 +200,6 @@
       } else {
         return null;
       }
-<<<<<<< HEAD
-=======
-      // Update pointer moving delta.
-      if (this._lastPositionFrameCount === frameCount - 1) {
-        this._movingDelta.set(currentPosition.x - lastX, currentPosition.y - lastY);
-      }
->>>>>>> bb949ed6
     }
   }
 
