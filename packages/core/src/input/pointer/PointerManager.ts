--- conflicted
+++ resolved
@@ -80,7 +80,7 @@
     this._needOverallPointers && this._overallPointers();
     this._downList.length = 0;
     this._upList.length = 0;
-    this._movingDelta.setValue(0, 0);
+    this._movingDelta.set(0, 0);
     this._nativeEvents.length > 0 && this._handlePointerEvent(this._nativeEvents, frameCount);
     if (this._engine.physicsManager._initialized) {
       const rayCastEntity = this._pointerRayCast();
@@ -220,12 +220,8 @@
       }
       pointer._uniqueID = pointerId;
       pointer._needUpdate = true;
-<<<<<<< HEAD
       pointer.button = button;
-      pointer.position.setValue(x, y);
-=======
       pointer.position.set(x, y);
->>>>>>> 0e26e2ca
       pointer.phase = phase;
       pointers.splice(i, 0, pointer);
     }
@@ -346,7 +342,7 @@
       // Update pointer moving delta.
       // Todo: Need to consider if the last coordinate is（0, 0）.
       if (lastX !== 0 || lastY !== 0) {
-        this._movingDelta.setValue(currentPosition.x - lastX, currentPosition.y - lastY);
+        this._movingDelta.set(currentPosition.x - lastX, currentPosition.y - lastY);
       }
     }
     nativeEvents.length = 0;
