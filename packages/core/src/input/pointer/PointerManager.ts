import { Ray, Vector2 } from "@galacean/engine-math";
import { Canvas } from "../../Canvas";
import { DisorderedArray } from "../../DisorderedArray";
import { Engine } from "../../Engine";
import { Entity } from "../../Entity";
import { Scene } from "../../Scene";
<<<<<<< HEAD
import { ReturnableObjectPool } from "../../utils/ReturnableObjectPool";
=======
import { CameraClearFlags } from "../../enums/CameraClearFlags";
import { HitResult } from "../../physics";
>>>>>>> 5279a74c
import { PointerButton, _pointerDec2BinMap } from "../enums/PointerButton";
import { PointerPhase } from "../enums/PointerPhase";
import { IInput } from "../interface/IInput";
import { Pointer, PointerEventType } from "./Pointer";
import { PointerEventData } from "./PointerEventData";
import { PointerPhysicsEventEmitter } from "./emitter/PointerPhysicsEventEmitter";
import { PointerUIEventEmitter } from "./emitter/PointerUIEventEmitter";

/**
 * Pointer Manager.
 * @internal
 */
export class PointerManager implements IInput {
  private static _tempRay: Ray = new Ray();
  private static _tempPoint: Vector2 = new Vector2();
  /** @internal */
  _pointers: Pointer[] = [];
  /** @internal */
  _multiPointerEnabled: boolean = true;
  /** @internal */
  _buttons: PointerButton = PointerButton.None;
  /** @internal */
  _upMap: number[] = [];
  /** @internal */
  _downMap: number[] = [];
  /** @internal */
  _upList: DisorderedArray<PointerButton> = new DisorderedArray();
  /** @internal */
  _downList: DisorderedArray<PointerButton> = new DisorderedArray();
  /** @internal */
  _pointerEventPool: ReturnableObjectPool<PointerEventData> = new ReturnableObjectPool(PointerEventData);

  // @internal
  _target: EventTarget;
  private _engine: Engine;
  private _canvas: Canvas;
  private _nativeEvents: PointerEvent[] = [];
  private _pointerPool: Pointer[];
  private _htmlCanvas: HTMLCanvasElement;

  /**
   * @internal
   */
  constructor(engine: Engine, target: EventTarget) {
    // Temporary solution for mini program, window does not exist
    if (typeof Window !== "undefined" && target instanceof Window) {
      throw "Do not set window as target because window cannot listen to pointer leave event.";
    }
    this._engine = engine;
    this._target = target;
    this._canvas = engine.canvas;
    // @ts-ignore
    this._htmlCanvas = engine._canvas._webCanvas;
    // If there are no compatibility issues, navigator.maxTouchPoints should be used here
    this._pointerPool = new Array<Pointer>(11);
    this._onPointerEvent = this._onPointerEvent.bind(this);
    this._addEventListener();
  }

  /**
   * @internal
   */
  _update(): void {
    const { _pointers: pointers, _nativeEvents: nativeEvents, _htmlCanvas: htmlCanvas, _engine: engine } = this;
    const { width, height } = this._canvas;
    const { clientWidth, clientHeight } = htmlCanvas;
    const { left, top } = htmlCanvas.getBoundingClientRect();
    const widthDPR = width / clientWidth;
    const heightDPR = height / clientHeight;

    const physicsInitialized = engine._physicsInitialized;

    // Clean up the pointer released in the previous frame
    for (let i = pointers.length - 1; i >= 0; i--) {
      const pointer = pointers[i];
      if (pointer.phase === PointerPhase.Leave) {
        pointer._dispose();
        pointers.splice(i, 1);
      } else {
        pointer._resetOnFrameBegin();
      }
    }

    // Generate the pointer received for this frame
    for (let i = 0, n = nativeEvents.length; i < n; i++) {
      const evt = nativeEvents[i];
      const { pointerId } = evt;
      let pointer = this._getPointerByID(pointerId);
      if (pointer) {
        pointer._events.push(evt);
      } else {
        const lastCount = pointers.length;
        if (lastCount === 0 || this._multiPointerEnabled) {
          const { _pointerPool: pointerPool } = this;
          // Get Pointer smallest index
          let i = 0;
          for (; i < lastCount; i++) {
            if (pointers[i].id > i) {
              break;
            }
          }
          pointer = pointerPool[i];
          if (!pointer) {
            pointer = new Pointer(i);
            pointer._addEmitters(PointerUIEventEmitter);
            physicsInitialized && pointer._addEmitters(PointerPhysicsEventEmitter);
          }
          pointer._uniqueID = pointerId;
          pointer._events.push(evt);
          pointer.position.set((evt.clientX - left) * widthDPR, (evt.clientY - top) * heightDPR);
          pointers.splice(i, 0, pointer);
        }
      }
    }
    nativeEvents.length = 0;

    this._upList.length = this._downList.length = 0;
    this._buttons = PointerButton.None;
    // Pointer handles its own events
    const frameCount = engine.time.frameCount;
    for (let i = 0, n = pointers.length; i < n; i++) {
      const pointer = pointers[i];
      this._updatePointerInfo(frameCount, pointer, left, top, widthDPR, heightDPR);
      this._buttons |= pointer.pressedButtons;
    }
  }

  /**
   * @internal
   */
  _firePointerScript(scenes: readonly Scene[]) {
<<<<<<< HEAD
    const { _pointers: pointers } = this;
    for (let i = 0, n = pointers.length; i < n; i++) {
      const pointer = pointers[i];
      const { _events: events, _emitters: emitters } = pointer;
      emitters.forEach((emitter) => {
        emitter._processRaycast(scenes, pointer);
      });
      const length = events.length;
      if (length > 0) {
        if (pointer._frameEvents & PointerEventType.Move) {
          // `Drag` must be processed first, otherwise `EndDrag` may be triggered first.
          pointer.phase = PointerPhase.Move;
          emitters.forEach((emitter) => {
            emitter._processDrag(pointer);
          });
        }
        for (let j = 0; j < length; j++) {
          const event = events[j];
          switch (event.type) {
            case "pointerdown":
              pointer.phase = PointerPhase.Down;
              emitters.forEach((emitter) => {
                emitter._processDown(pointer);
              });
              break;
            case "pointerup":
              pointer.phase = PointerPhase.Up;
              emitters.forEach((emitter) => {
                emitter._processUp(pointer);
              });
=======
    const { _pointers: pointers, _canvas: canvas } = this;
    for (let i = 0, n = pointers.length; i < n; i++) {
      const pointer = pointers[i];
      const { _events: events, position } = pointer;
      pointer._firePointerDrag();
      const rayCastEntity = this._pointerRayCast(
        scenes,
        position.x / canvas.width,
        position.y / canvas.height,
        pointer.hitResult
      );
      pointer._firePointerExitAndEnter(rayCastEntity);
      const length = events.length;
      if (length > 0) {
        for (let i = 0; i < length; i++) {
          const event = events[i];
          switch (event.type) {
            case "pointerdown":
              pointer.phase = PointerPhase.Down;
              pointer._firePointerDown(rayCastEntity);
              break;
            case "pointerup":
              pointer.phase = PointerPhase.Up;
              pointer._firePointerUpAndClick(rayCastEntity);
>>>>>>> 5279a74c
              break;
            case "pointerleave":
            case "pointercancel":
              pointer.phase = PointerPhase.Leave;
<<<<<<< HEAD
              emitters.forEach((emitter) => {
                emitter._processLeave(pointer);
              });
=======
              pointer._firePointerExitAndEnter(null);
>>>>>>> 5279a74c
              break;
          }
        }
        events.length = 0;
      }
    }
  }

  /**
   * @internal
   */
  _destroy(): void {
    this._removeEventListener();
    this._pointerPool.length = 0;
    this._nativeEvents.length = 0;
    this._downMap.length = 0;
    this._upMap.length = 0;
  }

  private _onPointerEvent(evt: PointerEvent) {
    this._nativeEvents.push(evt);
  }

  private _getPointerByID(pointerId: number): Pointer {
    const { _pointers: pointers } = this;
    for (let i = pointers.length - 1; i >= 0; i--) {
      if (pointers[i]._uniqueID === pointerId) {
        return pointers[i];
      }
    }
    return null;
  }

  private _updatePointerInfo(
    frameCount: number,
    pointer: Pointer,
    left: number,
    top: number,
    widthPixelRatio: number,
    heightPixelRatio: number
  ) {
    const { _events: events, position } = pointer;
    const length = events.length;
    if (length > 0) {
      const { _upList, _upMap, _downList, _downMap } = this;
      const latestEvent = events[length - 1];
      const currX = (latestEvent.clientX - left) * widthPixelRatio;
      const currY = (latestEvent.clientY - top) * heightPixelRatio;
      pointer.deltaPosition.set(currX - position.x, currY - position.y);
      position.set(currX, currY);
      for (let i = 0; i < length; i++) {
        const event = events[i];
        const { button } = event;
        pointer.button = _pointerDec2BinMap[button] || PointerButton.None;
        pointer.pressedButtons = event.buttons;
        switch (event.type) {
          case "pointerdown":
            _downList.add(button);
            _downMap[button] = frameCount;
            pointer._downList.add(button);
            pointer._downMap[button] = frameCount;
            pointer._frameEvents |= PointerEventType.Down;
            pointer.phase = PointerPhase.Down;
            break;
          case "pointerup":
            _upList.add(button);
            _upMap[button] = frameCount;
            pointer._upList.add(button);
            pointer._upMap[button] = frameCount;
            pointer._frameEvents |= PointerEventType.Up;
            pointer.phase = PointerPhase.Up;
            break;
          case "pointermove":
            pointer._frameEvents |= PointerEventType.Move;
            pointer.phase = PointerPhase.Move;
            break;
          case "pointerleave":
            pointer._frameEvents |= PointerEventType.Leave;
            pointer.phase = PointerPhase.Leave;
            break;
          case "pointercancel":
            pointer._frameEvents |= PointerEventType.Cancel;
            pointer.phase = PointerPhase.Leave;
            break;
          default:
            break;
        }
      }
    } else {
      pointer.deltaPosition.set(0, 0);
      pointer.phase = PointerPhase.Stationary;
    }
  }

<<<<<<< HEAD
=======
  private _pointerRayCast(scenes: readonly Scene[], normalizedX: number, normalizedY: number, out: HitResult): Entity {
    const { _tempRay: ray } = PointerManager;
    const { _physicsInitialized: physicsInitialized } = this._engine;

    for (let i = scenes.length - 1; i >= 0; i--) {
      const scene = scenes[i];
      if (!scene.isActive || scene.destroyed) {
        continue;
      }
      const { _componentsManager: componentsManager } = scene;

      /** Overlay Canvas */
      let canvasElements = componentsManager._overlayCanvases._elements;
      ray.origin.set(normalizedX * this._canvas.width, (1 - normalizedY) * this._canvas.height, 1);
      ray.direction.set(0, 0, -1);
      for (let j = canvasElements.length - 1; j >= 0; j--) {
        if (canvasElements[j].rayCast(ray, out)) {
          return out.entity;
        }
      }

      const cameras = componentsManager._activeCameras._elements;
      let scenePhysics = physicsInitialized ? scene.physics : null;
      let hitPhysics = false;
      for (let j = cameras.length - 1; j >= 0; j--) {
        const camera = cameras[j];
        if (camera.renderTarget) {
          continue;
        }
        const { viewport } = camera;
        const x = (normalizedX - viewport.x) / viewport.z;
        const y = (normalizedY - viewport.y) / viewport.w;
        if (x < 0 || y < 0 || x > 1 || y > 1) {
          continue;
        }
        camera.viewportPointToRay(PointerManager._tempPoint.set(x, y), ray);

        /** Physics */
        let hitDistance = camera.farClipPlane;
        if (scenePhysics?.raycast(ray, hitDistance, camera.cullingMask, out)) {
          hitPhysics = true;
          hitDistance = out.distance;
        }

        /** Other canvases */
        const cameraPosition = camera.entity.transform.position;
        /** Sort by rendering order */
        const canvases = componentsManager._canvases;
        canvasElements = canvases._elements;
        for (let k = 0, n = canvases.length; k < n; k++) {
          canvasElements[k]._updateSortDistance(cameraPosition);
        }
        canvases.sort((a, b) => a.sortOrder - b.sortOrder || a._sortDistance - b._sortDistance);
        for (let k = 0, n = canvases.length; k < n; k++) {
          canvasElements[k]._canvasIndex = k;
        }
        /** Post-rendering first detection */
        for (let k = 0, n = canvases.length; k < n; k++) {
          const canvas = canvasElements[k];
          if (canvas.renderCamera !== camera) {
            continue;
          }
          if (canvas.rayCast(ray, out, hitDistance)) {
            return out.entity;
          }
        }
        if (hitPhysics) {
          return out.entity;
        }
        if (camera.clearFlags & CameraClearFlags.Color) {
          return null;
        }
      }
    }
    return null;
  }

>>>>>>> 5279a74c
  private _addEventListener(): void {
    const { _target: target, _onPointerEvent: onPointerEvent } = this;
    target.addEventListener("pointerdown", onPointerEvent);
    target.addEventListener("pointerup", onPointerEvent);
    target.addEventListener("pointerleave", onPointerEvent);
    target.addEventListener("pointermove", onPointerEvent);
    target.addEventListener("pointercancel", onPointerEvent);
  }

  private _removeEventListener(): void {
    const { _target: target, _onPointerEvent: onPointerEvent } = this;
    target.removeEventListener("pointerdown", onPointerEvent);
    target.removeEventListener("pointerup", onPointerEvent);
    target.removeEventListener("pointerleave", onPointerEvent);
    target.removeEventListener("pointermove", onPointerEvent);
    target.removeEventListener("pointercancel", onPointerEvent);
    this._nativeEvents.length = 0;
    this._pointers.length = 0;
    this._downList.length = 0;
    this._upList.length = 0;
  }
}<|MERGE_RESOLUTION|>--- conflicted
+++ resolved
@@ -2,14 +2,8 @@
 import { Canvas } from "../../Canvas";
 import { DisorderedArray } from "../../DisorderedArray";
 import { Engine } from "../../Engine";
-import { Entity } from "../../Entity";
 import { Scene } from "../../Scene";
-<<<<<<< HEAD
 import { ReturnableObjectPool } from "../../utils/ReturnableObjectPool";
-=======
-import { CameraClearFlags } from "../../enums/CameraClearFlags";
-import { HitResult } from "../../physics";
->>>>>>> 5279a74c
 import { PointerButton, _pointerDec2BinMap } from "../enums/PointerButton";
 import { PointerPhase } from "../enums/PointerPhase";
 import { IInput } from "../interface/IInput";
@@ -39,8 +33,6 @@
   _upList: DisorderedArray<PointerButton> = new DisorderedArray();
   /** @internal */
   _downList: DisorderedArray<PointerButton> = new DisorderedArray();
-  /** @internal */
-  _pointerEventPool: ReturnableObjectPool<PointerEventData> = new ReturnableObjectPool(PointerEventData);
 
   // @internal
   _target: EventTarget;
@@ -141,7 +133,6 @@
    * @internal
    */
   _firePointerScript(scenes: readonly Scene[]) {
-<<<<<<< HEAD
     const { _pointers: pointers } = this;
     for (let i = 0, n = pointers.length; i < n; i++) {
       const pointer = pointers[i];
@@ -172,43 +163,13 @@
               emitters.forEach((emitter) => {
                 emitter._processUp(pointer);
               });
-=======
-    const { _pointers: pointers, _canvas: canvas } = this;
-    for (let i = 0, n = pointers.length; i < n; i++) {
-      const pointer = pointers[i];
-      const { _events: events, position } = pointer;
-      pointer._firePointerDrag();
-      const rayCastEntity = this._pointerRayCast(
-        scenes,
-        position.x / canvas.width,
-        position.y / canvas.height,
-        pointer.hitResult
-      );
-      pointer._firePointerExitAndEnter(rayCastEntity);
-      const length = events.length;
-      if (length > 0) {
-        for (let i = 0; i < length; i++) {
-          const event = events[i];
-          switch (event.type) {
-            case "pointerdown":
-              pointer.phase = PointerPhase.Down;
-              pointer._firePointerDown(rayCastEntity);
-              break;
-            case "pointerup":
-              pointer.phase = PointerPhase.Up;
-              pointer._firePointerUpAndClick(rayCastEntity);
->>>>>>> 5279a74c
               break;
             case "pointerleave":
             case "pointercancel":
               pointer.phase = PointerPhase.Leave;
-<<<<<<< HEAD
               emitters.forEach((emitter) => {
                 emitter._processLeave(pointer);
               });
-=======
-              pointer._firePointerExitAndEnter(null);
->>>>>>> 5279a74c
               break;
           }
         }
@@ -303,86 +264,6 @@
     }
   }
 
-<<<<<<< HEAD
-=======
-  private _pointerRayCast(scenes: readonly Scene[], normalizedX: number, normalizedY: number, out: HitResult): Entity {
-    const { _tempRay: ray } = PointerManager;
-    const { _physicsInitialized: physicsInitialized } = this._engine;
-
-    for (let i = scenes.length - 1; i >= 0; i--) {
-      const scene = scenes[i];
-      if (!scene.isActive || scene.destroyed) {
-        continue;
-      }
-      const { _componentsManager: componentsManager } = scene;
-
-      /** Overlay Canvas */
-      let canvasElements = componentsManager._overlayCanvases._elements;
-      ray.origin.set(normalizedX * this._canvas.width, (1 - normalizedY) * this._canvas.height, 1);
-      ray.direction.set(0, 0, -1);
-      for (let j = canvasElements.length - 1; j >= 0; j--) {
-        if (canvasElements[j].rayCast(ray, out)) {
-          return out.entity;
-        }
-      }
-
-      const cameras = componentsManager._activeCameras._elements;
-      let scenePhysics = physicsInitialized ? scene.physics : null;
-      let hitPhysics = false;
-      for (let j = cameras.length - 1; j >= 0; j--) {
-        const camera = cameras[j];
-        if (camera.renderTarget) {
-          continue;
-        }
-        const { viewport } = camera;
-        const x = (normalizedX - viewport.x) / viewport.z;
-        const y = (normalizedY - viewport.y) / viewport.w;
-        if (x < 0 || y < 0 || x > 1 || y > 1) {
-          continue;
-        }
-        camera.viewportPointToRay(PointerManager._tempPoint.set(x, y), ray);
-
-        /** Physics */
-        let hitDistance = camera.farClipPlane;
-        if (scenePhysics?.raycast(ray, hitDistance, camera.cullingMask, out)) {
-          hitPhysics = true;
-          hitDistance = out.distance;
-        }
-
-        /** Other canvases */
-        const cameraPosition = camera.entity.transform.position;
-        /** Sort by rendering order */
-        const canvases = componentsManager._canvases;
-        canvasElements = canvases._elements;
-        for (let k = 0, n = canvases.length; k < n; k++) {
-          canvasElements[k]._updateSortDistance(cameraPosition);
-        }
-        canvases.sort((a, b) => a.sortOrder - b.sortOrder || a._sortDistance - b._sortDistance);
-        for (let k = 0, n = canvases.length; k < n; k++) {
-          canvasElements[k]._canvasIndex = k;
-        }
-        /** Post-rendering first detection */
-        for (let k = 0, n = canvases.length; k < n; k++) {
-          const canvas = canvasElements[k];
-          if (canvas.renderCamera !== camera) {
-            continue;
-          }
-          if (canvas.rayCast(ray, out, hitDistance)) {
-            return out.entity;
-          }
-        }
-        if (hitPhysics) {
-          return out.entity;
-        }
-        if (camera.clearFlags & CameraClearFlags.Color) {
-          return null;
-        }
-      }
-    }
-    return null;
-  }
-
->>>>>>> 5279a74c
   private _addEventListener(): void {
     const { _target: target, _onPointerEvent: onPointerEvent } = this;
     target.addEventListener("pointerdown", onPointerEvent);
