--- conflicted
+++ resolved
@@ -116,15 +116,6 @@
     lastIndex = pointers.length - 1;
     if (lastIndex >= 0) {
       const frameCount = this._engine.time.frameCount;
-<<<<<<< HEAD
-      const updatePointer = this._engine.physicsManager._initialized
-        ? this._updatePointerWithPhysics
-        : this._updatePointerWithoutPhysics;
-      for (let i = lastIndex; i >= 0; i--) {
-        const pointer = pointers[i];
-        pointer._upList.length = pointer._downList.length = 0;
-        updatePointer(frameCount, pointer, rect, clientWidth, clientHeight, width, height);
-=======
       const { left, top } = this._htmlCanvas.getBoundingClientRect();
       const { clientWidth, clientHeight } = this._htmlCanvas;
       const { width, height } = this._canvas;
@@ -135,7 +126,6 @@
         const pointer = pointers[i];
         pointer._upList.length = pointer._downList.length = 0;
         this._updatePointerInfo(frameCount, pointer, left, top, widthDPR, heightDPR);
->>>>>>> 5d7d8dc4
         this._buttons |= pointer.pressedButtons;
       }
     }
