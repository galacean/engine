import { Ray, Vector2 } from "@galacean/engine-math";
import { Canvas } from "../../Canvas";
import { DisorderedArray } from "../../DisorderedArray";
import { Engine } from "../../Engine";
import { Entity } from "../../Entity";
import { CameraClearFlags } from "../../enums/CameraClearFlags";
import { HitResult } from "../../physics";
import { PointerButton, _pointerDec2BinMap } from "../enums/PointerButton";
import { PointerPhase } from "../enums/PointerPhase";
import { IInput } from "../interface/IInput";
import { Pointer } from "./Pointer";
import { Scene } from "../../Scene";

/**
 * Pointer Manager.
 * @internal
 */
export class PointerManager implements IInput {
  private static _tempRay: Ray = new Ray();
  private static _tempPoint: Vector2 = new Vector2();
  private static _tempHitResult: HitResult = new HitResult();
  /** @internal */
  _pointers: Pointer[] = [];
  /** @internal */
  _multiPointerEnabled: boolean = true;
  /** @internal */
  _buttons: PointerButton = PointerButton.None;
  /** @internal */
  _upMap: number[] = [];
  /** @internal */
  _downMap: number[] = [];
  /** @internal */
  _upList: DisorderedArray<PointerButton> = new DisorderedArray();
  /** @internal */
  _downList: DisorderedArray<PointerButton> = new DisorderedArray();

  private _engine: Engine;
  private _canvas: Canvas;
  private _htmlCanvas: HTMLCanvasElement;
  private _nativeEvents: PointerEvent[] = [];
  private _pointerPool: Pointer[];
  private _hadListener: boolean = false;

  /**
   * Create a PointerManager.
   * @param engine - The current engine instance
   * @param htmlCanvas - HTMLCanvasElement
   */
  constructor(engine: Engine) {
    // @ts-ignore
    const htmlCanvas = engine._canvas._webCanvas;
    this._engine = engine;
    this._canvas = engine.canvas;
    this._htmlCanvas = htmlCanvas;
    this._onPointerEvent = this._onPointerEvent.bind(this);
    this._onFocus();
    // If there are no compatibility issues, navigator.maxTouchPoints should be used here
    this._pointerPool = new Array<Pointer>(11);
  }

  /**
   * @internal
   */
  _update(): void {
    const { _pointers: pointers, _nativeEvents: nativeEvents, _htmlCanvas: htmlCanvas } = this;
    const { width, height } = this._canvas;
    const { clientWidth, clientHeight } = htmlCanvas;
    const { left, top } = htmlCanvas.getBoundingClientRect();
    const widthDPR = width / clientWidth;
    const heightDPR = height / clientHeight;

    // Clean up the pointer released in the previous frame
    for (let i = pointers.length - 1; i >= 0; i--) {
      if (pointers[i].phase === PointerPhase.Leave) {
        pointers.splice(i, 1);
      }
    }

    // Generate the pointer received for this frame
    for (let i = 0, n = nativeEvents.length; i < n; i++) {
      const evt = nativeEvents[i];
      const { pointerId } = evt;
      let pointer = this._getPointerByID(pointerId);
      if (pointer) {
        pointer._events.push(evt);
      } else {
        const lastCount = pointers.length;
        if (lastCount === 0 || this._multiPointerEnabled) {
          const { _pointerPool: pointerPool } = this;
          // Get Pointer smallest index
          let i = 0;
          for (; i < lastCount; i++) {
            if (pointers[i].id > i) {
              break;
            }
          }
          pointer = pointerPool[i] ||= new Pointer(i);
          pointer._uniqueID = pointerId;
          pointer._events.push(evt);
          pointer.position.set((evt.clientX - left) * widthDPR, (evt.clientY - top) * heightDPR);
          pointers.splice(i, 0, pointer);
        }
      }
    }
    nativeEvents.length = 0;

    // Pointer handles its own events
    this._upList.length = this._downList.length = 0;
    this._buttons = PointerButton.None;
    const frameCount = this._engine.time.frameCount;
    for (let i = 0, n = pointers.length; i < n; i++) {
      const pointer = pointers[i];
      pointer._upList.length = pointer._downList.length = 0;
      this._updatePointerInfo(frameCount, pointer, left, top, widthDPR, heightDPR);
      this._buttons |= pointer.pressedButtons;
    }
  }

  /**
   * @internal
   */
  _firePointerScript(scenes: readonly Scene[]) {
    const { _pointers: pointers, _canvas: canvas } = this;
    for (let i = 0, n = pointers.length; i < n; i++) {
      const pointer = pointers[i];
      const { _events: events, position } = pointer;
      pointer._firePointerDrag();
      const rayCastEntity = this._pointerRayCast(scenes, position.x / canvas.width, position.y / canvas.height);
      pointer._firePointerExitAndEnter(rayCastEntity);
      const length = events.length;
      if (length > 0) {
        for (let i = 0; i < length; i++) {
          switch (events[i].type) {
            case "pointerdown":
              pointer.phase = PointerPhase.Down;
              pointer._firePointerDown(rayCastEntity);
              break;
            case "pointerup":
              pointer.phase = PointerPhase.Up;
              pointer._firePointerUpAndClick(rayCastEntity);
              break;
            case "pointerleave":
            case "pointercancel":
              pointer.phase = PointerPhase.Leave;
              pointer._firePointerExitAndEnter(null);
            default:
              break;
          }
        }
        events.length = 0;
      }
    }
  }

  /**
   * @internal
   */
  _onFocus(): void {
    if (!this._hadListener) {
      const { _htmlCanvas: htmlCanvas, _onPointerEvent: onPointerEvent } = this;
      htmlCanvas.addEventListener("pointerdown", onPointerEvent);
      htmlCanvas.addEventListener("pointerup", onPointerEvent);
      htmlCanvas.addEventListener("pointerleave", onPointerEvent);
      htmlCanvas.addEventListener("pointermove", onPointerEvent);
      htmlCanvas.addEventListener("pointercancel", onPointerEvent);
      this._hadListener = true;
    }
  }

  /**
   * @internal
   */
  _onBlur(): void {
    if (this._hadListener) {
      const { _htmlCanvas: htmlCanvas, _onPointerEvent: onPointerEvent } = this;
      htmlCanvas.removeEventListener("pointerdown", onPointerEvent);
      htmlCanvas.removeEventListener("pointerup", onPointerEvent);
      htmlCanvas.removeEventListener("pointerleave", onPointerEvent);
      htmlCanvas.removeEventListener("pointermove", onPointerEvent);
      htmlCanvas.removeEventListener("pointercancel", onPointerEvent);
      this._hadListener = false;
      this._pointers.length = 0;
      this._downList.length = 0;
      this._upList.length = 0;
    }
  }

  /**
   * @internal
   */
  _destroy(): void {
    // @ts-ignore
    if (this._hadListener) {
      const { _htmlCanvas: htmlCanvas, _onPointerEvent: onPointerEvent } = this;
      htmlCanvas.removeEventListener("pointerdown", onPointerEvent);
      htmlCanvas.removeEventListener("pointerup", onPointerEvent);
      htmlCanvas.removeEventListener("pointerleave", onPointerEvent);
      htmlCanvas.removeEventListener("pointermove", onPointerEvent);
      htmlCanvas.removeEventListener("pointercancel", onPointerEvent);
      this._hadListener = false;
    }
    this._pointerPool.length = 0;
    this._pointerPool = null;
    this._pointers.length = 0;
    this._pointers = null;
    this._downList.length = 0;
    this._downList = null;
    this._upList.length = 0;
    this._upList = null;
    this._nativeEvents.length = 0;
    this._nativeEvents = null;
    this._upMap.length = 0;
    this._upMap = null;
    this._downMap.length = 0;
    this._downMap = null;
    this._htmlCanvas = null;
    this._canvas = null;
    this._engine = null;
  }

  private _onPointerEvent(evt: PointerEvent) {
    evt.type === "pointerdown" && this._htmlCanvas.focus();
    this._nativeEvents.push(evt);
  }

  private _getPointerByID(pointerId: number): Pointer {
    const { _pointers: pointers } = this;
    for (let i = pointers.length - 1; i >= 0; i--) {
      if (pointers[i]._uniqueID === pointerId) {
        return pointers[i];
      }
    }
    return null;
  }

  private _updatePointerInfo(
    frameCount: number,
    pointer: Pointer,
    left: number,
    top: number,
    widthPixelRatio: number,
    heightPixelRatio: number
  ) {
    const { _events: events, position } = pointer;
    const length = events.length;
    if (length > 0) {
      const { _upList, _upMap, _downList, _downMap } = this;
      const latestEvent = events[length - 1];
      const currX = (latestEvent.clientX - left) * widthPixelRatio;
      const currY = (latestEvent.clientY - top) * heightPixelRatio;
      pointer.deltaPosition.set(currX - position.x, currY - position.y);
      position.set(currX, currY);
      for (let i = 0; i < length; i++) {
        const event = events[i];
        const { button } = event;
        pointer.button = _pointerDec2BinMap[button] || PointerButton.None;
        pointer.pressedButtons = event.buttons;
        switch (event.type) {
          case "pointerdown":
            _downList.add(button);
            _downMap[button] = frameCount;
            pointer._downList.add(button);
            pointer._downMap[button] = frameCount;
            pointer.phase = PointerPhase.Down;
            break;
          case "pointerup":
            _upList.add(button);
            _upMap[button] = frameCount;
            pointer._upList.add(button);
            pointer._upMap[button] = frameCount;
            pointer.phase = PointerPhase.Up;
            break;
          case "pointermove":
            pointer.phase = PointerPhase.Move;
            break;
          case "pointerleave":
          case "pointercancel":
            pointer.phase = PointerPhase.Leave;
          default:
            break;
        }
      }
      this._engine._physicsInitialized || (events.length = 0);
    } else {
      pointer.deltaPosition.set(0, 0);
      pointer.phase = PointerPhase.Stationary;
    }
  }

  private _pointerRayCast(scenes: readonly Scene[], normalizedX: number, normalizedY: number): Entity {
    const { _tempPoint: point, _tempRay: ray, _tempHitResult: hitResult } = PointerManager;
    for (let i = scenes.length - 1; i >= 0; i--) {
      const scene = scenes[i];
      if (scene.destroyed) {
        continue;
      }
      const { _activeCameras: cameras } = scene;
<<<<<<< HEAD
      for (let j = 0, n = cameras.length; j < n; j++) {
=======
      for (let j = cameras.length - 1; j >= 0; j--) {
>>>>>>> 16f8f2cd
        const camera = cameras[j];
        if (!camera.enabled || camera.renderTarget) {
          continue;
        }
        const { x: vpX, y: vpY, z: vpW, w: vpH } = camera.viewport;
        if (normalizedX >= vpX && normalizedY >= vpY && normalizedX - vpX <= vpW && normalizedY - vpY <= vpH) {
          point.set((normalizedX - vpX) / vpW, (normalizedY - vpY) / vpH);
          if (
            scene.physics.raycast(
              camera.viewportPointToRay(point, ray),
              Number.MAX_VALUE,
              camera.cullingMask,
              hitResult
            )
          ) {
            return hitResult.entity;
          } else if (camera.clearFlags & CameraClearFlags.Color) {
            return null;
          }
        }
      }
    }
    return null;
  }
}<|MERGE_RESOLUTION|>--- conflicted
+++ resolved
@@ -295,11 +295,7 @@
         continue;
       }
       const { _activeCameras: cameras } = scene;
-<<<<<<< HEAD
-      for (let j = 0, n = cameras.length; j < n; j++) {
-=======
       for (let j = cameras.length - 1; j >= 0; j--) {
->>>>>>> 16f8f2cd
         const camera = cameras[j];
         if (!camera.enabled || camera.renderTarget) {
           continue;
