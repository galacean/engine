--- conflicted
+++ resolved
@@ -2,18 +2,14 @@
 import { Engine } from "../../Engine";
 import { Scene } from "../../Scene";
 import { ClearableObjectPool } from "../../utils/ClearableObjectPool";
+import { DisorderedArray } from "../../utils/DisorderedArray";
 import { PointerButton, _pointerDec2BinMap } from "../enums/PointerButton";
 import { PointerPhase } from "../enums/PointerPhase";
 import { IInput } from "../interface/IInput";
-<<<<<<< HEAD
 import { Pointer, PointerEventType } from "./Pointer";
 import { PointerEventData } from "./PointerEventData";
 import { PointerPhysicsEventEmitter } from "./emitter/PointerPhysicsEventEmitter";
 import { PointerUIEventEmitter } from "./emitter/PointerUIEventEmitter";
-=======
-import { Pointer } from "./Pointer";
-import { DisorderedArray } from "../../utils/DisorderedArray";
->>>>>>> a7b36adb
 
 /**
  * Pointer Manager.
