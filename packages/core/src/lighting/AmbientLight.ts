import { Color, SphericalHarmonics3 } from "@oasis-engine/math";
import { Scene } from "../Scene";
import { Shader } from "../shader";
import { ShaderMacro } from "../shader/ShaderMacro";
import { ShaderProperty } from "../shader/ShaderProperty";
import { TextureCubeMap } from "../texture";
import { DiffuseMode } from "./enums/DiffuseMode";

/**
 * Ambient light.
 */
export class AmbientLight {
  private static _shMacro: ShaderMacro = Shader.getMacroByName("O3_USE_SH");
  private static _specularMacro: ShaderMacro = Shader.getMacroByName("O3_USE_SPECULAR_ENV");

  private static _diffuseColorProperty: ShaderProperty = Shader.getPropertyByName("u_envMapLight.diffuse");
  private static _diffuseSHProperty: ShaderProperty = Shader.getPropertyByName("u_env_sh");
  private static _diffuseIntensityProperty: ShaderProperty = Shader.getPropertyByName("u_envMapLight.diffuseIntensity");
  private static _specularTextureProperty: ShaderProperty = Shader.getPropertyByName("u_env_specularSampler");
  private static _specularIntensityProperty: ShaderProperty = Shader.getPropertyByName(
    "u_envMapLight.specularIntensity"
  );
  private static _mipLevelProperty: ShaderProperty = Shader.getPropertyByName("u_envMapLight.mipMapLevel");

  private _diffuseSphericalHarmonics: SphericalHarmonics3;
  private _diffuseSolidColor: Color = new Color(0.212, 0.227, 0.259);
  private _diffuseIntensity: number = 1.0;
  private _specularReflection: TextureCubeMap;
  private _specularIntensity: number = 1.0;
  private _diffuseMode: DiffuseMode = DiffuseMode.SolidColor;
  private _shArray: Float32Array = new Float32Array(27);
<<<<<<< HEAD
  private __scene: Scene;
=======
  private _scene: Scene;
>>>>>>> b33681f3

  /**
   * Diffuse mode of ambient light.
   */
  get diffuseMode(): DiffuseMode {
    return this._diffuseMode;
  }

  set diffuseMode(value: DiffuseMode) {
    this._diffuseMode = value;
    if (!this._scene) return;

    if (value === DiffuseMode.SphericalHarmonics) {
      this._scene.shaderData.enableMacro(AmbientLight._shMacro);
    } else {
      this._scene.shaderData.disableMacro(AmbientLight._shMacro);
    }
  }

  /**
   * Diffuse reflection solid color.
   * @remarks Effective when diffuse reflection mode is `DiffuseMode.SolidColor`.
   */
  get diffuseSolidColor(): Color {
    return this._diffuseSolidColor;
  }

  set diffuseSolidColor(value: Color) {
    if (value !== this._diffuseSolidColor) {
      value.cloneTo(this._diffuseSolidColor);
    }
  }

  /**
   * Diffuse reflection spherical harmonics 3.
   * @remarks Effective when diffuse reflection mode is `DiffuseMode.SphericalHarmonics`.
   */
  get diffuseSphericalHarmonics(): SphericalHarmonics3 {
    return this._diffuseSphericalHarmonics;
  }

  set diffuseSphericalHarmonics(value: SphericalHarmonics3) {
    this._diffuseSphericalHarmonics = value;
    if (!this._scene) return;

    if (value) {
      this._scene.shaderData.setFloatArray(AmbientLight._diffuseSHProperty, this._preComputeSH(value, this._shArray));
    }
  }

  /**
   * Diffuse reflection intensity.
   */
  get diffuseIntensity(): number {
    return this._diffuseIntensity;
  }

  set diffuseIntensity(value: number) {
    this._diffuseIntensity = value;
    if (!this._scene) return;

    this._scene.shaderData.setFloat(AmbientLight._diffuseIntensityProperty, value);
  }

  /**
   * Specular reflection texture.
   * @remarks This texture must be baked from @oasis-engine/baker
   */
  get specularTexture(): TextureCubeMap {
    return this._specularReflection;
  }

  set specularTexture(value: TextureCubeMap) {
    this._specularReflection = value;
    if (!this._scene) return;

    const shaderData = this._scene.shaderData;

    if (value) {
      shaderData.setTexture(AmbientLight._specularTextureProperty, value);
      shaderData.setFloat(AmbientLight._mipLevelProperty, this._specularReflection.mipmapCount - 1);
      shaderData.enableMacro(AmbientLight._specularMacro);
    } else {
      shaderData.disableMacro(AmbientLight._specularMacro);
    }
  }

  /**
   * Specular reflection intensity.
   */
  get specularIntensity(): number {
    return this._specularIntensity;
  }

  set specularIntensity(value: number) {
    this._specularIntensity = value;
    if (!this._scene) return;

    this._scene.shaderData.setFloat(AmbientLight._specularIntensityProperty, value);
  }

<<<<<<< HEAD
  /** @internal */
  get _scene() {
    return this.__scene;
  }

  /** @internal */
  set _scene(value: Scene) {
    this.__scene = value;
=======
  /**
   * @internal
   */
  _setScene(value: Scene) {
    this._scene = value;
>>>>>>> b33681f3
    if (!value) return;

    const { shaderData } = value;
    shaderData.setColor(AmbientLight._diffuseColorProperty, this._diffuseSolidColor);

    this.diffuseMode = this._diffuseMode;
    this.diffuseSphericalHarmonics = this._diffuseSphericalHarmonics;
    this.diffuseIntensity = this._diffuseIntensity;
    this.specularTexture = this._specularReflection;
    this.specularIntensity = this._specularIntensity;
  }

  private _preComputeSH(sh: SphericalHarmonics3, out: Float32Array): Float32Array {
    /**
     * Basis constants
     *
     * 0: 1/2 * Math.sqrt(1 / Math.PI)
     *
     * 1: -1/2 * Math.sqrt(3 / Math.PI)
     * 2: 1/2 * Math.sqrt(3 / Math.PI)
     * 3: -1/2 * Math.sqrt(3 / Math.PI)
     *
     * 4: 1/2 * Math.sqrt(15 / Math.PI)
     * 5: -1/2 * Math.sqrt(15 / Math.PI)
     * 6: 1/4 * Math.sqrt(5 / Math.PI)
     * 7: -1/2 * Math.sqrt(15 / Math.PI)
     * 8: 1/4 * Math.sqrt(15 / Math.PI)
     */

    /**
     * Convolution kernel
     *
     * 0: Math.PI
     * 1: (2 * Math.PI) / 3
     * 2: Math.PI / 4
     */

    const src = sh.coefficients;

    // l0
    out[0] = src[0] * 0.886227; // kernel0 * basis0 = 0.886227
    out[1] = src[1] * 0.886227;
    out[2] = src[2] * 0.886227;

    // l1
    out[3] = src[3] * -1.023327; // kernel1 * basis1 = -1.023327;
    out[4] = src[4] * -1.023327;
    out[5] = src[5] * -1.023327;
    out[6] = src[6] * 1.023327; // kernel1 * basis2 = 1.023327
    out[7] = src[7] * 1.023327;
    out[8] = src[8] * 1.023327;
    out[9] = src[9] * -1.023327; // kernel1 * basis3 = -1.023327
    out[10] = src[10] * -1.023327;
    out[11] = src[11] * -1.023327;

    // l2
    out[12] = src[12] * 0.858086; // kernel2 * basis4 = 0.858086
    out[13] = src[13] * 0.858086;
    out[14] = src[14] * 0.858086;
    out[15] = src[15] * -0.858086; // kernel2 * basis5 = -0.858086
    out[16] = src[16] * -0.858086;
    out[17] = src[17] * -0.858086;
    out[18] = src[18] * 0.247708; // kernel2 * basis6 = 0.247708
    out[19] = src[19] * 0.247708;
    out[20] = src[20] * 0.247708;
    out[21] = src[21] * -0.858086; // kernel2 * basis7 = -0.858086
    out[22] = src[22] * -0.858086;
    out[23] = src[23] * -0.858086;
    out[24] = src[24] * 0.429042; // kernel2 * basis8 = 0.429042
    out[25] = src[25] * 0.429042;
    out[26] = src[26] * 0.429042;

    return out;
  }
}<|MERGE_RESOLUTION|>--- conflicted
+++ resolved
@@ -29,11 +29,7 @@
   private _specularIntensity: number = 1.0;
   private _diffuseMode: DiffuseMode = DiffuseMode.SolidColor;
   private _shArray: Float32Array = new Float32Array(27);
-<<<<<<< HEAD
-  private __scene: Scene;
-=======
   private _scene: Scene;
->>>>>>> b33681f3
 
   /**
    * Diffuse mode of ambient light.
@@ -135,22 +131,11 @@
     this._scene.shaderData.setFloat(AmbientLight._specularIntensityProperty, value);
   }
 
-<<<<<<< HEAD
-  /** @internal */
-  get _scene() {
-    return this.__scene;
-  }
-
-  /** @internal */
-  set _scene(value: Scene) {
-    this.__scene = value;
-=======
   /**
    * @internal
    */
   _setScene(value: Scene) {
     this._scene = value;
->>>>>>> b33681f3
     if (!value) return;
 
     const { shaderData } = value;
