import { Matrix, Vector3 } from "@galacean/engine-math";
import { Shader, ShaderData } from "../shader";
import { ShaderProperty } from "../shader/ShaderProperty";
import { Light } from "./Light";

/**
 * Directional light.
 */
export class DirectLight extends Light {
<<<<<<< HEAD
  private static _colorProperty: ShaderProperty = ShaderProperty.getByName("u_directLightColor");
  private static _directionProperty: ShaderProperty = ShaderProperty.getByName("u_directLightDirection");
=======
  private static _cullingMaskProperty: ShaderProperty = Shader.getPropertyByName("u_directLightCullingMask");
  private static _colorProperty: ShaderProperty = Shader.getPropertyByName("u_directLightColor");
  private static _directionProperty: ShaderProperty = Shader.getPropertyByName("u_directLightDirection");
>>>>>>> 23244597

  private static _combinedData = {
    cullingMask: new Int32Array(Light._maxLight * 2),
    color: new Float32Array(Light._maxLight * 3),
    direction: new Float32Array(Light._maxLight * 3)
  };

  /**
   * @internal
   */
  static _updateShaderData(shaderData: ShaderData): void {
    const data = DirectLight._combinedData;

    shaderData.setIntArray(DirectLight._cullingMaskProperty, data.cullingMask);
    shaderData.setFloatArray(DirectLight._colorProperty, data.color);
    shaderData.setFloatArray(DirectLight._directionProperty, data.direction);
  }

  private _reverseDirection: Vector3 = new Vector3();

  /**
   * Get direction.
   */
  get direction(): Vector3 {
    return this.entity.transform.worldForward;
  }

  /**
   * Get the opposite direction of the directional light direction.
   */
  get reverseDirection(): Vector3 {
    Vector3.scale(this.direction, -1, this._reverseDirection);
    return this._reverseDirection;
  }

  /**
   * @internal
   * @override
   */
  get _shadowProjectionMatrix(): Matrix {
    throw "Unknown!";
  }

  /**
   * @internal
   */
  _appendData(lightIndex: number): void {
    const cullingMaskStart = lightIndex * 2;
    const colorStart = lightIndex * 3;
    const directionStart = lightIndex * 3;
    const lightColor = this._getLightColor();
    const direction = this.direction;

    const data = DirectLight._combinedData;

    const cullingMask = this.cullingMask;
    data.cullingMask[cullingMaskStart] = cullingMask & 65535;
    data.cullingMask[cullingMaskStart + 1] = (cullingMask >>> 16) & 65535;

    data.color[colorStart] = lightColor.r;
    data.color[colorStart + 1] = lightColor.g;
    data.color[colorStart + 2] = lightColor.b;
    data.direction[directionStart] = direction.x;
    data.direction[directionStart + 1] = direction.y;
    data.direction[directionStart + 2] = direction.z;
  }

  /**
   * Mount to the current Scene.
   * @internal
   * @override
   */
  _onEnable(): void {
    this.engine._lightManager._attachDirectLight(this);
  }

  /**
   * Unmount from the current Scene.
   * @internal
   * @override
   */
  _onDisable(): void {
    this.engine._lightManager._detachDirectLight(this);
  }
}<|MERGE_RESOLUTION|>--- conflicted
+++ resolved
@@ -7,14 +7,9 @@
  * Directional light.
  */
 export class DirectLight extends Light {
-<<<<<<< HEAD
-  private static _colorProperty: ShaderProperty = ShaderProperty.getByName("u_directLightColor");
-  private static _directionProperty: ShaderProperty = ShaderProperty.getByName("u_directLightDirection");
-=======
   private static _cullingMaskProperty: ShaderProperty = Shader.getPropertyByName("u_directLightCullingMask");
   private static _colorProperty: ShaderProperty = Shader.getPropertyByName("u_directLightColor");
   private static _directionProperty: ShaderProperty = Shader.getPropertyByName("u_directLightDirection");
->>>>>>> 23244597
 
   private static _combinedData = {
     cullingMask: new Int32Array(Light._maxLight * 2),
