import { Color, Matrix } from "@oasis-engine/math";
<<<<<<< HEAD
import { Component } from "../Component";
import { ignoreClone } from "../clone/CloneManager";
=======
import { ignoreClone } from "../clone/CloneManager";
import { Component } from "../Component";
>>>>>>> 6f113e93

/**
 * Light base class.
 */
export abstract class Light extends Component {
  /**
   * Each type of light source is at most 10, beyond which it will not take effect.
   * */
  protected static _maxLight: number = 10;

<<<<<<< HEAD
  /** Light Color */
  color: Color = new Color(1, 1, 1, 1);
  /** Light Intensity */
  intensity: number = 1;

  /** whether enable shadow */
  enableShadow: boolean = false;
  /** Shadow bias.*/
  shadowBias: number = 1;
  /** Shadow mapping normal-based bias. */
  shadowNormalBias: number = 0;
  /** Near plane value to use for shadow frustums. */
  shadowNearPlane: number = 0.1;
  /** Shadow intensity, the larger the value, the clearer and darker the shadow. */
  shadowStrength: number = 1.0;

  /** @internal */
  @ignoreClone
  _lightIndex: number = -1;

  private _viewMat: Matrix;
  private _inverseViewMat: Matrix;
=======
  /** Light Intensity */
  intensity: number = 1;

  /** whether enable shadow */
  enableShadow: boolean = false;
  /** Shadow bias.*/
  shadowBias: number = 1;
  /** Shadow mapping normal-based bias. */
  shadowNormalBias: number = 0;
  /** Near plane value to use for shadow frustums. */
  shadowNearPlane: number = 0.1;
  /** Shadow intensity, the larger the value, the clearer and darker the shadow. */
  shadowStrength: number = 1.0;

  /** @internal */
  @ignoreClone
  _lightIndex: number = -1;

  private _color: Color = new Color(1, 1, 1, 1);
  private _viewMat: Matrix;
  private _inverseViewMat: Matrix;
  private _lightColor: Color = new Color();

  /**
   * Light Color.
   */
  get color(): Color {
    return this._color;
  }

  set color(value: Color) {
    if (this._color !== value) {
      this._color.copyFrom(value);
    }
  }
>>>>>>> 6f113e93

  /**
   * View matrix.
   */
  get viewMatrix(): Matrix {
    if (!this._viewMat) this._viewMat = new Matrix();
    Matrix.invert(this.entity.transform.worldMatrix, this._viewMat);
    return this._viewMat;
  }

  /**
   * Inverse view matrix.
   */
  get inverseViewMatrix(): Matrix {
    if (!this._inverseViewMat) this._inverseViewMat = new Matrix();
    Matrix.invert(this.viewMatrix, this._inverseViewMat);
    return this._inverseViewMat;
  }

  /**
   * @internal
   */
  abstract get _shadowProjectionMatrix(): Matrix;
<<<<<<< HEAD
=======

  protected _getLightColor(): Color {
    this._lightColor.r = this.color.r * this.intensity;
    this._lightColor.g = this.color.g * this.intensity;
    this._lightColor.b = this.color.b * this.intensity;
    this._lightColor.a = this.color.a * this.intensity;
    return this._lightColor;
  }
>>>>>>> 6f113e93
}<|MERGE_RESOLUTION|>--- conflicted
+++ resolved
@@ -1,11 +1,6 @@
 import { Color, Matrix } from "@oasis-engine/math";
-<<<<<<< HEAD
-import { Component } from "../Component";
-import { ignoreClone } from "../clone/CloneManager";
-=======
 import { ignoreClone } from "../clone/CloneManager";
 import { Component } from "../Component";
->>>>>>> 6f113e93
 
 /**
  * Light base class.
@@ -16,30 +11,6 @@
    * */
   protected static _maxLight: number = 10;
 
-<<<<<<< HEAD
-  /** Light Color */
-  color: Color = new Color(1, 1, 1, 1);
-  /** Light Intensity */
-  intensity: number = 1;
-
-  /** whether enable shadow */
-  enableShadow: boolean = false;
-  /** Shadow bias.*/
-  shadowBias: number = 1;
-  /** Shadow mapping normal-based bias. */
-  shadowNormalBias: number = 0;
-  /** Near plane value to use for shadow frustums. */
-  shadowNearPlane: number = 0.1;
-  /** Shadow intensity, the larger the value, the clearer and darker the shadow. */
-  shadowStrength: number = 1.0;
-
-  /** @internal */
-  @ignoreClone
-  _lightIndex: number = -1;
-
-  private _viewMat: Matrix;
-  private _inverseViewMat: Matrix;
-=======
   /** Light Intensity */
   intensity: number = 1;
 
@@ -75,7 +46,6 @@
       this._color.copyFrom(value);
     }
   }
->>>>>>> 6f113e93
 
   /**
    * View matrix.
@@ -99,8 +69,6 @@
    * @internal
    */
   abstract get _shadowProjectionMatrix(): Matrix;
-<<<<<<< HEAD
-=======
 
   protected _getLightColor(): Color {
     this._lightColor.r = this.color.r * this.intensity;
@@ -109,5 +77,4 @@
     this._lightColor.a = this.color.a * this.intensity;
     return this._lightColor;
   }
->>>>>>> 6f113e93
 }