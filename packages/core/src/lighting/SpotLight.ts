--- conflicted
+++ resolved
@@ -1,8 +1,4 @@
-<<<<<<< HEAD
-import { Color, Matrix, Vector3 } from "@oasis-engine/math";
-=======
 import { Matrix, Vector3 } from "@oasis-engine/math";
->>>>>>> 6f113e93
 import { Shader, ShaderData } from "../shader";
 import { ShaderProperty } from "../shader/ShaderProperty";
 import { Light } from "./Light";
@@ -88,17 +84,6 @@
 
   /**
    * @internal
-   * @override
-   */
-  get _shadowProjectionMatrix(): Matrix {
-    const matrix = this._projectMatrix;
-    const fov = Math.min(Math.PI / 2, this.angle * 2 * Math.sqrt(2));
-    Matrix.perspective(fov, 1, this.shadowNearPlane, this.distance + this.shadowNearPlane, matrix);
-    return matrix;
-  }
-
-  /**
-   * @internal
    */
   _appendData(lightIndex: number): void {
     const colorStart = lightIndex * 3;
