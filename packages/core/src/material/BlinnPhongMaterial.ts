import { Color, Vector4 } from "@oasis-engine/math";
import { Engine } from "../Engine";
import { BlendFactor } from "../shader/enums/BlendFactor";
import { BlendOperation } from "../shader/enums/BlendOperation";
import { CullMode } from "../shader/enums/CullMode";
import { Shader } from "../shader/Shader";
import { Texture2D } from "../texture/Texture2D";
import { AlphaMode } from "./enums/AlphaMode";
import { RenderQueueType } from "./enums/RenderQueueType";
import { Material } from "./Material";

/**
 * Blinn-phong Material.
 */
export class BlinnPhongMaterial extends Material {
  private _emissiveColor: Color = new Color(0, 0, 0, 1);
  private _diffuseColor: Color = new Color(1, 1, 1, 1);
  private _specularColor: Color = new Color(1, 1, 1, 1);
  private _emissiveTexture: Texture2D;
  private _diffuseTexture: Texture2D;
  private _specularTexture: Texture2D;
  private _shininess: number = 16;
  private _tilingOffset: Vector4 = new Vector4(1, 1, 0, 0);

  private _alphaMode: AlphaMode = AlphaMode.Opaque;
  private _alphaCutoff: number = 0.5;
  private _doubleSided: boolean = false;

   /**
   * Tiling and offset of main textures.
   */
  get tilingOffset(): Vector4 {
    return this._tilingOffset;
  }

  set tilingOffset(value: Vector4) {
    this._tilingOffset = value;
    this.shaderData.setVector4("u_tilingOffset", value);
  }

  /**
   * Emissive color.
   */
  get emissiveColor(): Color {
    return this._emissiveColor;
  }

  set emissiveColor(value: Color) {
    this._emissiveColor = value;
    this.shaderData.setColor("u_emissiveColor", value);
  }

  /**
   * Emissive texture.
   */
  get emissiveTexture(): Texture2D {
    return this._emissiveTexture;
  }

  set emissiveTexture(value: Texture2D) {
    this._emissiveTexture = value;

    if (value) {
      this.shaderData.enableMacro("O3_EMISSIVE_TEXTURE");
      this.shaderData.setTexture("u_emissiveTexture", value);
    } else {
      this.shaderData.disableMacro("O3_EMISSIVE_TEXTURE");
    }
  }

  /**
   * Diffuse color.
   */
  get diffuseColor(): Color {
    return this._diffuseColor;
  }

  set diffuseColor(value: Color) {
    this._diffuseColor = value;
    this.shaderData.setColor("u_diffuseColor", value);
  }

  /**
   * Diffuse texture.
   */
  get diffuseTexture(): Texture2D {
    return this._diffuseTexture;
  }

  set diffuseTexture(value: Texture2D) {
    this._diffuseTexture = value;

    if (value) {
      this.shaderData.enableMacro("O3_DIFFUSE_TEXTURE");
      this.shaderData.setTexture("u_diffuseTexture", value);
    } else {
      this.shaderData.disableMacro("O3_DIFFUSE_TEXTURE");
    }
  }

  /**
   * Specular color.
   */
  get specularColor(): Color {
    return this._specularColor;
  }

  set specularColor(value: Color) {
    this._specularColor = value;
    this.shaderData.setColor("u_specularColor", value);
  }

  /**
   * Specular texture.
   */
  get specularTexture(): Texture2D {
    return this._specularTexture;
  }

  set specularTexture(value: Texture2D) {
    this._specularTexture = value;

    if (value) {
      this.shaderData.enableMacro("O3_SPECULAR_TEXTURE");
      this.shaderData.setTexture("u_specularTexture", value);
    } else {
      this.shaderData.disableMacro("O3_SPECULAR_TEXTURE");
    }
  }

  /**
   * Set the specular reflection coefficient, the larger the value, the more convergent the specular reflection effect.
   */
  get shininess(): number {
    return this._shininess;
  }

  set shininess(value: number) {
    this._shininess = value;
    this.shaderData.setFloat("u_shininess", value);
  }

  /**
   * Transparent mode.
   */
  get alphaMode(): AlphaMode {
    return this._alphaMode;
  }

  set alphaMode(v: AlphaMode) {
    const target = this.renderState.blendState.targetBlendState;
    const depthState = this.renderState.depthState;

    switch (v) {
      case AlphaMode.Opaque:
        {
          this.shaderData.disableMacro("ALPHA_CUTOFF");

          target.sourceColorBlendFactor = target.sourceAlphaBlendFactor = BlendFactor.One;
          target.destinationColorBlendFactor = target.destinationAlphaBlendFactor = BlendFactor.Zero;
          target.colorBlendOperation = target.alphaBlendOperation = BlendOperation.Add;
          depthState.writeEnabled = true;
          this.renderQueueType = RenderQueueType.Opaque;
        }
        break;
      case AlphaMode.Blend:
        {
          this.shaderData.disableMacro("ALPHA_CUTOFF");

          target.sourceColorBlendFactor = target.sourceAlphaBlendFactor = BlendFactor.SourceAlpha;
          target.destinationColorBlendFactor = target.destinationAlphaBlendFactor = BlendFactor.OneMinusSourceAlpha;
          target.colorBlendOperation = target.alphaBlendOperation = BlendOperation.Add;
          depthState.writeEnabled = false;
          this.renderQueueType = RenderQueueType.Transparent;
        }
        break;
      case AlphaMode.CutOff:
        {
          this.shaderData.enableMacro("ALPHA_CUTOFF");

          target.sourceColorBlendFactor = target.sourceAlphaBlendFactor = BlendFactor.One;
          target.destinationColorBlendFactor = target.destinationAlphaBlendFactor = BlendFactor.Zero;
          target.colorBlendOperation = target.alphaBlendOperation = BlendOperation.Add;
          depthState.writeEnabled = true;
          this.renderQueueType = RenderQueueType.AlphaTest;
        }
        break;
    }
  }

  /**
   * Alpha cutoff value.
   * @remarks fragments with alpha channel lower than cutoff value will be discarded.
   */
  get alphaCutoff(): number {
    return this._alphaCutoff;
  }

  set alphaCutoff(v: number) {
    this._alphaCutoff = v;
    this.shaderData.setFloat("u_alphaCutoff", v);
  }

  /**
   * Whether to render both sides.
   * @remarks Only the front side is rendered by default
   */
  get doubleSided(): boolean {
    return this._doubleSided;
  }

  set doubleSided(v: boolean) {
    if (v) {
      this.renderState.rasterState.cullMode = CullMode.Off;
    } else {
      this.renderState.rasterState.cullMode = CullMode.Back;
    }
  }

  constructor(engine: Engine) {
    super(engine, Shader.find("blinn-phong"));
    this.shaderData.enableMacro("O3_NEED_WORLDPOS");
    this.shaderData.enableMacro("O3_NEED_TILINGOFFSET");

    this.emissiveColor = this._emissiveColor;
    this.diffuseColor = this._diffuseColor;
    this.specularColor = this._specularColor;
    this.shininess = this._shininess;
<<<<<<< HEAD
    this.alphaCutoff = this._alphaCutoff;
=======
    this.tilingOffset = this._tilingOffset;
>>>>>>> b6780f0b
  }

  /**
   * @override
   */
  clone(): BlinnPhongMaterial {
    var dest: BlinnPhongMaterial = new BlinnPhongMaterial(this._engine);
    this.cloneTo(dest);
    return dest;
  }
}<|MERGE_RESOLUTION|>--- conflicted
+++ resolved
@@ -226,11 +226,8 @@
     this.diffuseColor = this._diffuseColor;
     this.specularColor = this._specularColor;
     this.shininess = this._shininess;
-<<<<<<< HEAD
     this.alphaCutoff = this._alphaCutoff;
-=======
     this.tilingOffset = this._tilingOffset;
->>>>>>> b6780f0b
   }
 
   /**
