import { Color, Vector4 } from "@oasis-engine/math";
import { Engine } from "../Engine";
import { BlendFactor } from "../shader/enums/BlendFactor";
import { BlendOperation } from "../shader/enums/BlendOperation";
import { CullMode } from "../shader/enums/CullMode";
import { Shader } from "../shader/Shader";
import { Texture2D } from "../texture/Texture2D";
import { AlphaMode } from "./enums/AlphaMode";
import { RenderQueueType } from "./enums/RenderQueueType";
import { Material } from "./Material";

/**
 * Blinn-phong Material.
 */
export class BlinnPhongMaterial extends Material {
  private _emissiveColor: Color = new Color(0, 0, 0, 1);
  private _diffuseColor: Color = new Color(1, 1, 1, 1);
  private _specularColor: Color = new Color(1, 1, 1, 1);
  private _emissiveTexture: Texture2D;
  private _diffuseTexture: Texture2D;
  private _specularTexture: Texture2D;
  private _normalTexture: Texture2D;
  private _normalIntensity: number = 1;
  private _shininess: number = 16;
  private _tilingOffset: Vector4 = new Vector4(1, 1, 0, 0);

  private _alphaMode: AlphaMode = AlphaMode.Opaque;
  private _doubleSided: boolean = false;

   /**
   * Tiling and offset of main textures.
   */
  get tilingOffset(): Vector4 {
    return this._tilingOffset;
  }

  set tilingOffset(value: Vector4) {
    this._tilingOffset = value;
    this.shaderData.setVector4("u_tilingOffset", value);
  }

  /**
   * Emissive color.
   */
  get emissiveColor(): Color {
    return this._emissiveColor;
  }

  set emissiveColor(value: Color) {
    this._emissiveColor = value;
    this.shaderData.setColor("u_emissiveColor", value);
  }

  /**
   * Emissive texture.
   */
  get emissiveTexture(): Texture2D {
    return this._emissiveTexture;
  }

  set emissiveTexture(value: Texture2D) {
    this._emissiveTexture = value;

    if (value) {
      this.shaderData.enableMacro("O3_EMISSIVE_TEXTURE");
      this.shaderData.setTexture("u_emissiveTexture", value);
    } else {
      this.shaderData.disableMacro("O3_EMISSIVE_TEXTURE");
    }
  }

  /**
   * Diffuse color.
   */
  get diffuseColor(): Color {
    return this._diffuseColor;
  }

  set diffuseColor(value: Color) {
    this._diffuseColor = value;
    this.shaderData.setColor("u_diffuseColor", value);
  }

  /**
   * Diffuse texture.
   */
  get diffuseTexture(): Texture2D {
    return this._diffuseTexture;
  }

  set diffuseTexture(value: Texture2D) {
    this._diffuseTexture = value;

    if (value) {
      this.shaderData.enableMacro("O3_DIFFUSE_TEXTURE");
      this.shaderData.setTexture("u_diffuseTexture", value);
    } else {
      this.shaderData.disableMacro("O3_DIFFUSE_TEXTURE");
    }
  }

  /**
   * Specular color.
   */
  get specularColor(): Color {
    return this._specularColor;
  }

  set specularColor(value: Color) {
    this._specularColor = value;
    this.shaderData.setColor("u_specularColor", value);
  }

  /**
   * Specular texture.
   */
  get specularTexture(): Texture2D {
    return this._specularTexture;
  }

  set specularTexture(value: Texture2D) {
    this._specularTexture = value;

    if (value) {
      this.shaderData.enableMacro("O3_SPECULAR_TEXTURE");
      this.shaderData.setTexture("u_specularTexture", value);
    } else {
      this.shaderData.disableMacro("O3_SPECULAR_TEXTURE");
    }
  }

  /**
   * Normal texture.
   */
  get normalTexture(): Texture2D {
    return this._normalTexture;
  }

  set normalTexture(value: Texture2D) {
    this._normalTexture = value;

    if (value) {
      this.shaderData.enableMacro("O3_NORMAL_TEXTURE");
      this.shaderData.setTexture("u_normalTexture", value);
    } else {
      this.shaderData.disableMacro("O3_NORMAL_TEXTURE");
    }
  }

  /**
   * Normal texture intensity.
   */
  get normalIntensity(): number {
    return this._normalIntensity;
  }

  set normalIntensity(value: number) {
    this._normalIntensity = value;
    this.shaderData.setFloat("u_normalIntensity", value);
  }

  /**
   * Set the specular reflection coefficient, the larger the value, the more convergent the specular reflection effect.
   */
  get shininess(): number {
    return this._shininess;
  }

  set shininess(value: number) {
    this._shininess = value;
    this.shaderData.setFloat("u_shininess", value);
  }

  /**
   * Transparent mode.
   */
  get alphaMode(): AlphaMode {
    return this._alphaMode;
  }

  set alphaMode(v: AlphaMode) {
    const target = this.renderState.blendState.targetBlendState;
    const depthState = this.renderState.depthState;

    switch (v) {
      case AlphaMode.Opaque:
      case AlphaMode.CutOff:
        {
          target.sourceColorBlendFactor = target.sourceAlphaBlendFactor = BlendFactor.One;
          target.destinationColorBlendFactor = target.destinationAlphaBlendFactor = BlendFactor.Zero;
          target.colorBlendOperation = target.alphaBlendOperation = BlendOperation.Add;
          depthState.writeEnabled = true;
          this.renderQueueType = RenderQueueType.Opaque;
        }
        break;
      case AlphaMode.Blend:
        {
          target.sourceColorBlendFactor = target.sourceAlphaBlendFactor = BlendFactor.SourceAlpha;
          target.destinationColorBlendFactor = target.destinationAlphaBlendFactor = BlendFactor.OneMinusSourceAlpha;
          target.colorBlendOperation = target.alphaBlendOperation = BlendOperation.Add;
          depthState.writeEnabled = false;
          this.renderQueueType = RenderQueueType.Transparent;
        }
        break;
    }
  }

  /**
   * Whether to render both sides.
   * @remarks Only the front side is rendered by default
   */
  get doubleSided(): boolean {
    return this._doubleSided;
  }

  set doubleSided(v: boolean) {
    if (v) {
      this.renderState.rasterState.cullMode = CullMode.Off;
    } else {
      this.renderState.rasterState.cullMode = CullMode.Back;
    }
  }

  constructor(engine: Engine) {
    super(engine, Shader.find("blinn-phong"));
    this.shaderData.enableMacro("O3_NEED_WORLDPOS");
    this.shaderData.enableMacro("O3_NEED_TILINGOFFSET");

    this.emissiveColor = this._emissiveColor;
    this.diffuseColor = this._diffuseColor;
    this.specularColor = this._specularColor;
    this.shininess = this._shininess;
<<<<<<< HEAD
    this.normalIntensity = this._normalIntensity;
=======
    this.tilingOffset = this._tilingOffset;
>>>>>>> b6780f0b
  }

  /**
   * @override
   */
  clone(): BlinnPhongMaterial {
    var dest: BlinnPhongMaterial = new BlinnPhongMaterial(this._engine);
    this.cloneTo(dest);
    return dest;
  }
}<|MERGE_RESOLUTION|>--- conflicted
+++ resolved
@@ -230,11 +230,8 @@
     this.diffuseColor = this._diffuseColor;
     this.specularColor = this._specularColor;
     this.shininess = this._shininess;
-<<<<<<< HEAD
     this.normalIntensity = this._normalIntensity;
-=======
     this.tilingOffset = this._tilingOffset;
->>>>>>> b6780f0b
   }
 
   /**
