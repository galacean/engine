import { Color, Vector4 } from "@oasis-engine/math";
import { Engine } from "../Engine";
import { Shader } from "../shader/Shader";
import { Texture2D } from "../texture/Texture2D";
import { BaseMaterial } from "./BaseMaterial";

/**
 * Blinn-phong Material.
 */
export class BlinnPhongMaterial extends BaseMaterial {
  private _baseColor: Color = new Color(1, 1, 1, 1);
  private _specularColor: Color = new Color(1, 1, 1, 1);
  private _emissiveColor: Color = new Color(0, 0, 0, 1);
  private _baseTexture: Texture2D;
  private _specularTexture: Texture2D;
<<<<<<< HEAD
  private _normalTexture: Texture2D;
  private _normalIntensity: number = 1;
=======
  private _emissiveTexture: Texture2D;
>>>>>>> 78d1685d
  private _shininess: number = 16;
  private _tilingOffset: Vector4 = new Vector4(1, 1, 0, 0);

  /**
   * Base color.
   */
  get baseColor(): Color {
    return this._baseColor;
  }

  set baseColor(value: Color) {
    if (value !== this._baseColor) {
      value.cloneTo(this._baseColor);
    }
  }

  /**
   * Base texture.
   */
  get baseTexture(): Texture2D {
    return this._baseTexture;
  }

  set baseTexture(value: Texture2D) {
    this._baseTexture = value;

    if (value) {
      this.shaderData.enableMacro("O3_DIFFUSE_TEXTURE");
      this.shaderData.setTexture("u_diffuseTexture", value);
    } else {
      this.shaderData.disableMacro("O3_DIFFUSE_TEXTURE");
    }
  }

  /**
   * Specular color.
   */
  get specularColor(): Color {
    return this._specularColor;
  }

  set specularColor(value: Color) {
    if (value !== this._specularColor) {
      value.cloneTo(this._specularColor);
    }
  }

  /**
   * Specular texture.
   */
  get specularTexture(): Texture2D {
    return this._specularTexture;
  }

  set specularTexture(value: Texture2D) {
    this._specularTexture = value;

    if (value) {
      this.shaderData.enableMacro("O3_SPECULAR_TEXTURE");
      this.shaderData.setTexture("u_specularTexture", value);
    } else {
      this.shaderData.disableMacro("O3_SPECULAR_TEXTURE");
    }
  }

  /**
<<<<<<< HEAD
   * Normal texture.
   */
  get normalTexture(): Texture2D {
    return this._normalTexture;
  }

  set normalTexture(value: Texture2D) {
    this._normalTexture = value;

    if (value) {
      this.shaderData.enableMacro("O3_NORMAL_TEXTURE");
      this.shaderData.setTexture("u_normalTexture", value);
    } else {
      this.shaderData.disableMacro("O3_NORMAL_TEXTURE");
    }
  }

  /**
   * Normal texture intensity.
   */
  get normalIntensity(): number {
    return this._normalIntensity;
  }

  set normalIntensity(value: number) {
    this._normalIntensity = value;
    this.shaderData.setFloat("u_normalIntensity", value);
=======
   * Emissive color.
   */
  get emissiveColor(): Color {
    return this._emissiveColor;
  }

  set emissiveColor(value: Color) {
    if (value !== this._emissiveColor) {
      value.cloneTo(this._emissiveColor);
    }
  }

  /**
   * Emissive texture.
   */
  get emissiveTexture(): Texture2D {
    return this._emissiveTexture;
  }

  set emissiveTexture(value: Texture2D) {
    this._emissiveTexture = value;

    if (value) {
      this.shaderData.enableMacro("O3_EMISSIVE_TEXTURE");
      this.shaderData.setTexture("u_emissiveTexture", value);
    } else {
      this.shaderData.disableMacro("O3_EMISSIVE_TEXTURE");
    }
>>>>>>> 78d1685d
  }

  /**
   * Set the specular reflection coefficient, the larger the value, the more convergent the specular reflection effect.
   */
  get shininess(): number {
    return this._shininess;
  }

  set shininess(value: number) {
    this._shininess = value;
    this.shaderData.setFloat("u_shininess", value);
  }

  /**
   * Tiling and offset of main textures.
   */
  get tilingOffset(): Vector4 {
    return this._tilingOffset;
  }

  set tilingOffset(value: Vector4) {
    if (value !== this._tilingOffset) {
      value.cloneTo(this._tilingOffset);
    }
  }

  constructor(engine: Engine) {
    super(engine, Shader.find("blinn-phong"));

    const shaderData = this.shaderData;

    shaderData.enableMacro("O3_NEED_WORLDPOS");
    shaderData.enableMacro("O3_NEED_TILINGOFFSET");

    shaderData.setColor("u_diffuseColor", this._baseColor);
    shaderData.setColor("u_specularColor", this._specularColor);
    shaderData.setColor("u_emissiveColor", this._emissiveColor);
    shaderData.setVector4("u_tilingOffset", this._tilingOffset);

    this.shininess = this._shininess;
<<<<<<< HEAD
    this.normalIntensity = this._normalIntensity;
    this.tilingOffset = this._tilingOffset;
=======
>>>>>>> 78d1685d
  }

  /**
   * @override
   */
  clone(): BlinnPhongMaterial {
    var dest: BlinnPhongMaterial = new BlinnPhongMaterial(this._engine);
    this.cloneTo(dest);
    return dest;
  }
}<|MERGE_RESOLUTION|>--- conflicted
+++ resolved
@@ -13,12 +13,9 @@
   private _emissiveColor: Color = new Color(0, 0, 0, 1);
   private _baseTexture: Texture2D;
   private _specularTexture: Texture2D;
-<<<<<<< HEAD
+  private _emissiveTexture: Texture2D;
   private _normalTexture: Texture2D;
   private _normalIntensity: number = 1;
-=======
-  private _emissiveTexture: Texture2D;
->>>>>>> 78d1685d
   private _shininess: number = 16;
   private _tilingOffset: Vector4 = new Vector4(1, 1, 0, 0);
 
@@ -85,35 +82,6 @@
   }
 
   /**
-<<<<<<< HEAD
-   * Normal texture.
-   */
-  get normalTexture(): Texture2D {
-    return this._normalTexture;
-  }
-
-  set normalTexture(value: Texture2D) {
-    this._normalTexture = value;
-
-    if (value) {
-      this.shaderData.enableMacro("O3_NORMAL_TEXTURE");
-      this.shaderData.setTexture("u_normalTexture", value);
-    } else {
-      this.shaderData.disableMacro("O3_NORMAL_TEXTURE");
-    }
-  }
-
-  /**
-   * Normal texture intensity.
-   */
-  get normalIntensity(): number {
-    return this._normalIntensity;
-  }
-
-  set normalIntensity(value: number) {
-    this._normalIntensity = value;
-    this.shaderData.setFloat("u_normalIntensity", value);
-=======
    * Emissive color.
    */
   get emissiveColor(): Color {
@@ -142,7 +110,36 @@
     } else {
       this.shaderData.disableMacro("O3_EMISSIVE_TEXTURE");
     }
->>>>>>> 78d1685d
+  }
+
+  /**
+   * Normal texture.
+   */
+  get normalTexture(): Texture2D {
+    return this._normalTexture;
+  }
+
+  set normalTexture(value: Texture2D) {
+    this._normalTexture = value;
+
+    if (value) {
+      this.shaderData.enableMacro("O3_NORMAL_TEXTURE");
+      this.shaderData.setTexture("u_normalTexture", value);
+    } else {
+      this.shaderData.disableMacro("O3_NORMAL_TEXTURE");
+    }
+  }
+
+  /**
+   * Normal texture intensity.
+   */
+  get normalIntensity(): number {
+    return this._normalIntensity;
+  }
+
+  set normalIntensity(value: number) {
+    this._normalIntensity = value;
+    this.shaderData.setFloat("u_normalIntensity", value);
   }
 
   /**
@@ -184,11 +181,7 @@
     shaderData.setVector4("u_tilingOffset", this._tilingOffset);
 
     this.shininess = this._shininess;
-<<<<<<< HEAD
     this.normalIntensity = this._normalIntensity;
-    this.tilingOffset = this._tilingOffset;
-=======
->>>>>>> 78d1685d
   }
 
   /**
