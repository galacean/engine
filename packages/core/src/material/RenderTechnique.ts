--- conflicted
+++ resolved
@@ -1,20 +1,14 @@
-import { Material } from "./Material";
-import { TechniqueStates, Attributes, Uniforms } from "./type";
 import { AssetObject } from "../asset/AssetObject";
-import { UniformSemantic, DataType } from "../base/Constant";
+import { DataType, UniformSemantic } from "../base/Constant";
 import { Logger } from "../base/Logger";
 import { Camera } from "../Camera";
+import { Primitive, VertexElement, VertexElementFormat } from "../graphic";
 import { ShaderFactory } from "../shaderlib/ShaderFactory";
-<<<<<<< HEAD
-import { Primitive } from "../graphic";
-=======
-import { Primitive } from "../primitive/Primitive";
-import { VertexElement, VertexElementFormat } from "../graphic";
->>>>>>> 346ef7d4
+import { Material } from "./Material";
+import { Attributes, TechniqueStates, Uniforms } from "./type";
 
 /**
  * 渲染单个对象所需的控制对象，作为 Material 的模块使用。对应 glTF 里面的 technique 对象
- * @class
  */
 export class RenderTechnique extends AssetObject {
   // 是否可用
@@ -231,12 +225,8 @@
     }
     if (attribNames.indexOf("COLOR_0") > -1) {
       _macros.push("O3_HAS_VERTEXCOLOR");
-<<<<<<< HEAD
-      if (primitive._vertexElementMap["COLOR_0"].size === 4) _macros.push("O3_HAS_VERTEXALPHA");
-=======
       if ((<VertexElement>primitive._vertexElementMap["COLOR_0"]).format === VertexElementFormat.Vector4)
         _macros.push("O3_HAS_VERTEXALPHA");
->>>>>>> 346ef7d4
     }
 
     // if (component.weights) {
