import { Color, Vector4 } from "@oasis-engine/math";
import { Engine } from "../Engine";
import { Shader } from "../shader/Shader";
import { Texture2D } from "../texture/Texture2D";
import { BaseMaterial } from "./BaseMaterial";

interface IColor {
  r: number;
  g: number;
  b: number;
  a: number;
}

/**
 * Unlit Material.
 */
export class UnlitMaterial extends BaseMaterial {
  /**
   * Base color.
   */
  get baseColor(): Color {
    return this.shaderData.getColor(UnlitMaterial._baseColorProp);
  }

  set baseColor(value: Color) {
    const baseColor = this.shaderData.getColor(UnlitMaterial._baseColorProp);
    if (value !== baseColor) {
<<<<<<< HEAD
      baseColor.setValue(value.r, value.g, value.b, value.a);
=======
      baseColor.copyFrom(value);
>>>>>>> 0e26e2ca
    }
  }

  /**
   * Base texture.
   */
  get baseTexture(): Texture2D {
    return <Texture2D>this.shaderData.getTexture(UnlitMaterial._baseTextureProp);
  }

  set baseTexture(value: Texture2D) {
    this.shaderData.setTexture(UnlitMaterial._baseTextureProp, value);
    if (value) {
      this.shaderData.enableMacro(UnlitMaterial._baseTextureMacro);
    } else {
      this.shaderData.disableMacro(UnlitMaterial._baseTextureMacro);
    }
  }

  /**
   * Tiling and offset of main textures.
   */
  get tilingOffset(): Vector4 {
    return this.shaderData.getVector4(UnlitMaterial._tilingOffsetProp);
  }

  set tilingOffset(value: Vector4) {
    const tilingOffset = this.shaderData.getVector4(UnlitMaterial._tilingOffsetProp);
    if (value !== tilingOffset) {
      tilingOffset.copyFrom(value);
    }
  }

  /**
   * Create a unlit material instance.
   * @param engine - Engine to which the material belongs
   */
  constructor(engine: Engine) {
    super(engine, Shader.find("unlit"));

    const shaderData = this.shaderData;

    shaderData.enableMacro("OMIT_NORMAL");
    shaderData.enableMacro("O3_NEED_TILINGOFFSET");

    shaderData.setColor(UnlitMaterial._baseColorProp, new Color(1, 1, 1, 1));
    shaderData.setVector4(UnlitMaterial._tilingOffsetProp, new Vector4(1, 1, 0, 0));
  }

  /**
   * @override
   */
  clone(): UnlitMaterial {
    const dest = new UnlitMaterial(this._engine);
    this.cloneTo(dest);
    return dest;
  }
}<|MERGE_RESOLUTION|>--- conflicted
+++ resolved
@@ -25,11 +25,7 @@
   set baseColor(value: Color) {
     const baseColor = this.shaderData.getColor(UnlitMaterial._baseColorProp);
     if (value !== baseColor) {
-<<<<<<< HEAD
-      baseColor.setValue(value.r, value.g, value.b, value.a);
-=======
       baseColor.copyFrom(value);
->>>>>>> 0e26e2ca
     }
   }
 
