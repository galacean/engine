import { BoundingBox } from "@galacean/engine-math";
import { Entity } from "../Entity";
import { RenderContext } from "../RenderPipeline/RenderContext";
import { Renderer, RendererUpdateFlags } from "../Renderer";
import { Logger } from "../base/Logger";
import { ignoreClone } from "../clone/CloneManager";
import { Mesh, MeshModifyFlags } from "../graphic/Mesh";
import { ShaderMacro } from "../shader/ShaderMacro";
import { RenderDataUsage } from "../RenderPipeline/enums/RenderDataUsage";

/**
 * MeshRenderer Component.
 */
export class MeshRenderer extends Renderer {
  private static _uvMacro = ShaderMacro.getByName("RENDERER_HAS_UV");
  private static _uv1Macro = ShaderMacro.getByName("RENDERER_HAS_UV1");
  private static _normalMacro = ShaderMacro.getByName("RENDERER_HAS_NORMAL");
  private static _tangentMacro = ShaderMacro.getByName("RENDERER_HAS_TANGENT");
  private static _enableVertexColorMacro = ShaderMacro.getByName("RENDERER_ENABLE_VERTEXCOLOR");

  private _enableVertexColor: boolean = false;

  /** @internal */
  @ignoreClone
  _mesh: Mesh;

  /**
   * Mesh assigned to the renderer.
   */
  get mesh(): Mesh {
    return this._mesh;
  }

  set mesh(value: Mesh) {
    if (this._mesh !== value) {
      this._setMesh(value);
    }
  }

  /**
   * Whether enable vertex color.
   */
  get enableVertexColor(): boolean {
    return this._enableVertexColor;
  }

  set enableVertexColor(value: boolean) {
    if (value !== this._enableVertexColor) {
      this._dirtyUpdateFlag |= MeshRendererUpdateFlags.VertexElementMacro;
      this._enableVertexColor = value;
    }
  }

  /**
   * @internal
   */
  constructor(entity: Entity) {
    super(entity);
    this._onMeshChanged = this._onMeshChanged.bind(this);
  }

  /**
   * @internal
   */
  protected override _onDestroy(): void {
    super._onDestroy();
    const mesh = this._mesh;
    if (mesh) {
      mesh.destroyed || mesh._addReferCount(-1);
      mesh._updateFlagManager.removeListener(this._onMeshChanged);
      this._mesh = null;
    }
  }

  /**
   * @internal
   */
  override _cloneTo(target: MeshRenderer, srcRoot: Entity, targetRoot: Entity): void {
    super._cloneTo(target, srcRoot, targetRoot);
    target.mesh = this._mesh;
  }

  /**
   * @internal
   */
  override _prepareRender(context: RenderContext): void {
    if (!this._mesh) {
      Logger.error("mesh is null.");
      return;
    }
    super._prepareRender(context);
  }

  /**
   * @internal
   */
  protected override _updateBounds(worldBounds: BoundingBox): void {
    const mesh = this._mesh;
    if (mesh) {
      const localBounds = mesh.bounds;
      const worldMatrix = this._entity.transform.worldMatrix;
      BoundingBox.transform(localBounds, worldMatrix, worldBounds);
    } else {
      worldBounds.min.set(0, 0, 0);
      worldBounds.max.set(0, 0, 0);
    }
  }

  /**
   * @internal
   */
  protected override _render(context: RenderContext): void {
    const mesh = this._mesh;
    if (this._dirtyUpdateFlag & MeshRendererUpdateFlags.VertexElementMacro) {
      const shaderData = this.shaderData;
      const vertexElements = mesh._primitive.vertexElements;

      shaderData.disableMacro(MeshRenderer._uvMacro);
      shaderData.disableMacro(MeshRenderer._uv1Macro);
      shaderData.disableMacro(MeshRenderer._normalMacro);
      shaderData.disableMacro(MeshRenderer._tangentMacro);
      shaderData.disableMacro(MeshRenderer._enableVertexColorMacro);

      for (let i = 0, n = vertexElements.length; i < n; i++) {
        switch (vertexElements[i].attribute) {
          case "TEXCOORD_0":
            shaderData.enableMacro(MeshRenderer._uvMacro);
            break;
          case "TEXCOORD_1":
            shaderData.enableMacro(MeshRenderer._uv1Macro);
            break;
          case "NORMAL":
            shaderData.enableMacro(MeshRenderer._normalMacro);
            break;
          case "TANGENT":
            shaderData.enableMacro(MeshRenderer._tangentMacro);
            break;
          case "COLOR_0":
            this._enableVertexColor && shaderData.enableMacro(MeshRenderer._enableVertexColorMacro);
            break;
        }
      }
      this._dirtyUpdateFlag &= ~MeshRendererUpdateFlags.VertexElementMacro;
    }

    const materials = this._materials;
    const subMeshes = mesh.subMeshes;
<<<<<<< HEAD
    const batcherManager = context.camera.engine._batcherManager;
    const meshRenderDataPool = this._engine._meshRenderDataPool;
=======
    const renderPipeline = context.camera._renderPipeline;
    const meshRenderDataPool = this._engine._renderDataPool;
>>>>>>> 5d7d8dc4
    for (let i = 0, n = subMeshes.length; i < n; i++) {
      const material = materials[i];
      if (!material) {
        continue;
      }

      const renderData = meshRenderDataPool.getFromPool();
<<<<<<< HEAD
      renderData.usage = RenderDataUsage.Mesh;
      renderData.set(this, material, mesh, subMeshes[i]);
      batcherManager.commitRenderData(context, renderData);
=======
      renderData.setX(this, material, mesh._primitive, subMeshes[i]);
      renderPipeline.pushRenderData(context, renderData);
>>>>>>> 5d7d8dc4
    }
  }

  private _setMesh(mesh: Mesh): void {
    const lastMesh = this._mesh;
    if (lastMesh) {
      lastMesh._addReferCount(-1);
      lastMesh._updateFlagManager.removeListener(this._onMeshChanged);
    }
    if (mesh) {
      mesh._addReferCount(1);
      mesh._updateFlagManager.addListener(this._onMeshChanged);
      this._dirtyUpdateFlag |= MeshRendererUpdateFlags.All;
    }
    this._mesh = mesh;
  }

  @ignoreClone
  private _onMeshChanged(type: MeshModifyFlags): void {
    type & MeshModifyFlags.Bounds && (this._dirtyUpdateFlag |= RendererUpdateFlags.WorldVolume);
    type & MeshModifyFlags.VertexElements && (this._dirtyUpdateFlag |= MeshRendererUpdateFlags.VertexElementMacro);
  }
}

/**
 * @remarks Extends `RendererUpdateFlag`.
 */
enum MeshRendererUpdateFlags {
  /** VertexElementMacro. */
  VertexElementMacro = 0x2,
  /** All. */
  All = 0x3
}<|MERGE_RESOLUTION|>--- conflicted
+++ resolved
@@ -145,13 +145,8 @@
 
     const materials = this._materials;
     const subMeshes = mesh.subMeshes;
-<<<<<<< HEAD
     const batcherManager = context.camera.engine._batcherManager;
-    const meshRenderDataPool = this._engine._meshRenderDataPool;
-=======
-    const renderPipeline = context.camera._renderPipeline;
     const meshRenderDataPool = this._engine._renderDataPool;
->>>>>>> 5d7d8dc4
     for (let i = 0, n = subMeshes.length; i < n; i++) {
       const material = materials[i];
       if (!material) {
@@ -159,14 +154,9 @@
       }
 
       const renderData = meshRenderDataPool.getFromPool();
-<<<<<<< HEAD
       renderData.usage = RenderDataUsage.Mesh;
-      renderData.set(this, material, mesh, subMeshes[i]);
+      renderData.setX(this, material, mesh._primitive, subMeshes[i]);
       batcherManager.commitRenderData(context, renderData);
-=======
-      renderData.setX(this, material, mesh._primitive, subMeshes[i]);
-      renderPipeline.pushRenderData(context, renderData);
->>>>>>> 5d7d8dc4
     }
   }
 
