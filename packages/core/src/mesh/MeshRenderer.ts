import { BoundingBox } from "@oasis-engine/math";
import { Logger } from "../base/Logger";
import { Camera } from "../Camera";
import { ignoreClone } from "../clone/CloneManager";
import { ICustomClone } from "../clone/ComponentCloner";
import { Entity } from "../Entity";
import { VertexElementFormat } from "../graphic/enums/VertexElementFormat";
import { Mesh } from "../graphic/Mesh";
import { Renderer } from "../Renderer";
import { RenderElement } from "../RenderPipeline/RenderElement";
import { Shader } from "../shader/Shader";
import { UpdateFlag } from "../UpdateFlag";

/**
 * MeshRenderer Component.
 */
export class MeshRenderer extends Renderer implements ICustomClone {
  private static _uvMacro = Shader.getMacroByName("O3_HAS_UV");
  private static _normalMacro = Shader.getMacroByName("O3_HAS_NORMAL");
  private static _tangentMacro = Shader.getMacroByName("O3_HAS_TANGENT");
  private static _vertexColorMacro = Shader.getMacroByName("O3_HAS_VERTEXCOLOR");
  private static _vertexAlphaMacro = Shader.getMacroByName("O3_HAS_VERTEXALPHA");

  @ignoreClone
  private _mesh: Mesh;
  @ignoreClone
  private _meshUpdateFlag: UpdateFlag;

  /**
   * @internal
   */
  constructor(entity: Entity) {
    super(entity);
  }

  /**
   * Mesh assigned to the renderer.
   */
  get mesh() {
    return this._mesh;
  }

  set mesh(mesh: Mesh) {
    const lastMesh = this._mesh;
    if (lastMesh !== mesh) {
      if (lastMesh) {
        lastMesh._addRefCount(-1);
        this._meshUpdateFlag.destroy();
      }
      if (mesh) {
        mesh._addRefCount(1);
        this._meshUpdateFlag = mesh.registerUpdateFlag();
      }
      this._mesh = mesh;
    }
  }

  /**
   * @internal
   */
  _render(camera: Camera): void {
    const mesh = this._mesh;
    if (mesh) {
      if (this._meshUpdateFlag.flag) {
        const shaderData = this.shaderData;
        const vertexElements = mesh._vertexElements;

        shaderData.disableMacro(MeshRenderer._uvMacro);
        shaderData.disableMacro(MeshRenderer._normalMacro);
        shaderData.disableMacro(MeshRenderer._tangentMacro);
        shaderData.disableMacro(MeshRenderer._vertexColorMacro);
        shaderData.disableMacro(MeshRenderer._vertexAlphaMacro);

        for (let i = 0, n = vertexElements.length; i < n; i++) {
          const { semantic, format } = vertexElements[i];
          switch (semantic) {
            case "TEXCOORD_0":
              shaderData.enableMacro(MeshRenderer._uvMacro);
              break;
            case "NORMAL":
              shaderData.enableMacro(MeshRenderer._normalMacro);
              break;
            case "TANGENT":
              shaderData.enableMacro(MeshRenderer._tangentMacro);
              break;
            case "COLOR_0":
              shaderData.enableMacro(MeshRenderer._vertexColorMacro);
              if (format === VertexElementFormat.Vector4) {
                shaderData.enableMacro(MeshRenderer._vertexAlphaMacro);
              }
              break;
          }
        }
        this._meshUpdateFlag.flag = false;
      }

      const subMeshes = mesh.subMeshes;
      const renderPipeline = camera._renderPipeline;
<<<<<<< HEAD
      for (let i = 0, n = subMeshes.length; i < n; i++) {
        const material = this._materials[i];
        if (material) {
          const element = RenderElement.getFromPool();
=======
      const renderElementPool = this._engine._renderElementPool;
      for (let i = 0, n = subMeshes.length; i < n; i++) {
        const material = this._materials[i];
        if (material) {
          const element = renderElementPool.getFromPool();
>>>>>>> 64883273
          element.setValue(this, mesh, subMeshes[i], material);
          renderPipeline.pushPrimitive(element);
        }
      }
    } else {
      Logger.error("mesh is null.");
    }
  }

  /**
   * @internal
   * @override
   */
  _onDestroy() {
    super._onDestroy();
    if (this._mesh) {
      this._mesh._addRefCount(-1);
      this._mesh = null;
    }
  }

  /**
   * @internal
   */
  _cloneTo(target: MeshRenderer): void {
    target.mesh = this._mesh;
  }

  /**
   * @override
   */
  protected _updateBounds(worldBounds: BoundingBox): void {
    const mesh = this._mesh;
    if (mesh) {
      const localBounds = mesh.bounds;
      const worldMatrix = this._entity.transform.worldMatrix;
      BoundingBox.transform(localBounds, worldMatrix, worldBounds);
    } else {
      worldBounds.min.setValue(0, 0, 0);
      worldBounds.max.setValue(0, 0, 0);
    }
  }
}<|MERGE_RESOLUTION|>--- conflicted
+++ resolved
@@ -96,18 +96,11 @@
 
       const subMeshes = mesh.subMeshes;
       const renderPipeline = camera._renderPipeline;
-<<<<<<< HEAD
-      for (let i = 0, n = subMeshes.length; i < n; i++) {
-        const material = this._materials[i];
-        if (material) {
-          const element = RenderElement.getFromPool();
-=======
       const renderElementPool = this._engine._renderElementPool;
       for (let i = 0, n = subMeshes.length; i < n; i++) {
         const material = this._materials[i];
         if (material) {
           const element = renderElementPool.getFromPool();
->>>>>>> 64883273
           element.setValue(this, mesh, subMeshes[i], material);
           renderPipeline.pushPrimitive(element);
         }
