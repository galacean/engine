--- conflicted
+++ resolved
@@ -85,18 +85,12 @@
    * @param engine - Engine to which the mesh belongs
    * @param name - Mesh name
    */
-<<<<<<< HEAD
-  constructor(engine: Engine, name?: string) {
-    super(engine);
-    this.name = name;
-=======
   getIndices(): Uint8Array | Uint16Array | Uint32Array {
     if (!this._accessible) {
       throw "Not allowed to access data while accessible is false.";
     }
 
     return this._indices;
->>>>>>> bbb854be
   }
 
   /**
