--- conflicted
+++ resolved
@@ -396,12 +396,9 @@
    * Get indices for the mesh.
    */
   getIndices(): Uint8Array | Uint16Array | Uint32Array {
-<<<<<<< HEAD
-=======
-    if (!this._accessible) {
-      throw "Not allowed to access data while accessible is false.";
-    }
->>>>>>> 5a30d500
+    if (!this._accessible) {
+      throw "Not allowed to access data while accessible is false.";
+    }
     return this._indices;
   }
 
@@ -518,11 +515,7 @@
    */
   _onDestroy(): void {
     super._onDestroy();
-<<<<<<< HEAD
-    this.clearBlendShapes();
-=======
     this._accessible && this._releaseCache();
->>>>>>> 5a30d500
   }
 
   private _updateVertexElements(): VertexElement[] {
@@ -924,10 +917,7 @@
     this._uv6 = null;
     this._uv7 = null;
     this._blendShapes = null;
-<<<<<<< HEAD
-=======
     this._blendShapeUpdateFlags = null;
->>>>>>> 5a30d500
   }
 }
 
