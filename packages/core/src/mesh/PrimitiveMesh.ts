--- conflicted
+++ resolved
@@ -480,14 +480,10 @@
    * Create a torus mesh.
    * @param engine - Engine
    * @param radius - Torus radius
-   * @param tubeRadius - Torus tube radius
+   * @param tube - Torus tube
    * @param radialSegments - Torus radial segments
    * @param tubularSegments - Torus tubular segments
-<<<<<<< HEAD
-   * @param arc - angle of Torus
-=======
    * @param arc - Angle of Torus
->>>>>>> fa6ba755
    * @param noLongerAccessible - No longer access the vertices of the mesh after creation
    * @returns Torus model mesh
    */
@@ -522,38 +518,6 @@
     const uvs: Vector2[] = new Array(vertexCount);
 
     arc = (arc / 180) * Math.PI;
-<<<<<<< HEAD
-
-    let offset = 0;
-
-    for (let j = 0; j <= radialSegments; j++) {
-      for (let i = 0; i <= tubularSegments; i++) {
-        const u = (i / tubularSegments) * arc;
-        const v = (j / radialSegments) * Math.PI * 2;
-        const cosV = Math.cos(v);
-        const sinV = Math.sin(v);
-        const cosU = Math.cos(u);
-        const sinU = Math.sin(u);
-
-        const position = new Vector3(
-          (radius + tubeRadius * cosV) * cosU,
-          (radius + tubeRadius * cosV) * sinU,
-          tubeRadius * sinV
-        );
-        positions[offset] = position;
-
-        const centerX = radius * cosU;
-        const centerY = radius * sinU;
-        normals[offset] = new Vector3(position.x - centerX, position.y - centerY, position.z).normalize();
-
-        uvs[offset++] = new Vector2(i / tubularSegments, j / radialSegments);
-      }
-    }
-
-    offset = 0;
-    for (let j = 1; j <= radialSegments; j++) {
-      for (let i = 1; i <= tubularSegments; i++) {
-=======
 
     let offset = 0;
 
@@ -687,29 +651,12 @@
     for (let i = 0; i < torsoRectangleCount; ++i) {
       const x = i % radialSegments;
       const y = (i * radialSegmentsReciprocal) | 0;
->>>>>>> fa6ba755
-
-        const a = (tubularSegments + 1) * j + i - 1;
-        const b = (tubularSegments + 1) * (j - 1) + i - 1;
-        const c = (tubularSegments + 1) * (j - 1) + i;
-        const d = (tubularSegments + 1) * j + i;
-
-<<<<<<< HEAD
-        indices[offset++] = a;
-        indices[offset++] = b;
-        indices[offset++] = d;
-
-        indices[offset++] = b;
-        indices[offset++] = c;
-        indices[offset++] = d;
-      }
-    }
-
-    const { bounds } = mesh;
-    const outerRadius = radius + tubeRadius;
-    bounds.min.setValue(-outerRadius, -outerRadius, -tubeRadius);
-    bounds.max.setValue(outerRadius, outerRadius, tubeRadius);
-=======
+
+      const a = y * radialCount + x;
+      const b = a + 1;
+      const c = a + radialCount;
+      const d = c + 1;
+
       indices[indicesOffset++] = b;
       indices[indicesOffset++] = c;
       indices[indicesOffset++] = a;
@@ -755,7 +702,6 @@
     const { bounds } = mesh;
     bounds.min.setValue(-radius, -halfHeight, -radius);
     bounds.max.setValue(radius, halfHeight, radius);
->>>>>>> fa6ba755
 
     PrimitiveMesh._initialize(mesh, positions, normals, uvs, indices, noLongerAccessible);
     return mesh;
