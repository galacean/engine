import { Vector3 } from "@galacean/engine-math";
import { Engine } from "../Engine";
import { GLCapabilityType } from "../base/Constant";
import { BufferBindFlag, BufferUsage, VertexElement, VertexElementFormat } from "../graphic";
import { Buffer } from "../graphic/Buffer";
import { ModelMesh } from "./ModelMesh";
import {
  CapsuleRestoreInfo,
  ConeRestoreInfo,
  CuboidRestoreInfo,
  CylinderRestoreInfo,
  PlaneRestoreInfo,
  PrimitiveMeshRestorer,
  SphereRestoreInfo,
  TorusRestoreInfo
} from "./PrimitiveMeshRestorer";
import { VertexAttribute } from "./enums/VertexAttribute";

/**
 * Used to generate common primitive meshes.
 */
export class PrimitiveMesh {
  private static _tempVec30: Vector3 = new Vector3();

  /**
   * Create a sphere mesh.
   * @param engine - Engine
   * @param radius - Sphere radius
   * @param step - Number of subdiv steps
   * @param noLongerAccessible - No longer access the vertices of the mesh after creation
   * @returns Sphere model mesh
   */
  static createSphere(
    engine: Engine,
    radius: number = 0.5,
    step: number = 18,
    noLongerAccessible: boolean = true
  ): ModelMesh {
    const sphereMesh = new ModelMesh(engine);
<<<<<<< HEAD
    PrimitiveMesh._setSphereData(sphereMesh, radius, step, noLongerAccessible, false);
    engine.resourceManager.addContentRestorer(
      new PrimitiveMeshRestorer(sphereMesh, new SphereRestoreInfo(radius, step, noLongerAccessible))
=======
    PrimitiveMesh._setSphereData(sphereMesh, radius, segments, noLongerAccessible, false);

    const vertexBuffer = sphereMesh.vertexBufferBindings[0].buffer;
    engine.resourceManager.addContentRestorer(
      new PrimitiveMeshRestorer(sphereMesh, new SphereRestoreInfo(radius, segments, vertexBuffer, noLongerAccessible))
>>>>>>> 1d15f561
    );
    return sphereMesh;
  }

  /**
   * Create a cuboid mesh.
   * @param engine - Engine
   * @param width - Cuboid width
   * @param height - Cuboid height
   * @param depth - Cuboid depth
   * @param noLongerAccessible - No longer access the vertices of the mesh after creation
   * @returns Cuboid model mesh
   */
  static createCuboid(
    engine: Engine,
    width: number = 1,
    height: number = 1,
    depth: number = 1,
    noLongerAccessible: boolean = true
  ): ModelMesh {
    const mesh = new ModelMesh(engine);
    PrimitiveMesh._setCuboidData(mesh, width, height, depth, noLongerAccessible, false);

    const vertexBuffer = mesh.vertexBufferBindings[0].buffer;
    engine.resourceManager.addContentRestorer(
      new PrimitiveMeshRestorer(mesh, new CuboidRestoreInfo(width, height, depth, vertexBuffer, noLongerAccessible))
    );
    return mesh;
  }

  /**
   * Create a plane mesh.
   * @param engine - Engine
   * @param width - Plane width
   * @param height - Plane height
   * @param horizontalSegments - Plane horizontal segments
   * @param verticalSegments - Plane vertical segments
   * @param noLongerAccessible - No longer access the vertices of the mesh after creation
   * @returns Plane model mesh
   */
  static createPlane(
    engine: Engine,
    width: number = 1,
    height: number = 1,
    horizontalSegments: number = 1,
    verticalSegments: number = 1,
    noLongerAccessible: boolean = true
  ): ModelMesh {
    const mesh = new ModelMesh(engine);
    PrimitiveMesh._setPlaneData(mesh, width, height, horizontalSegments, verticalSegments, noLongerAccessible, false);

    const vertexBuffer = mesh.vertexBufferBindings[0].buffer;
    engine.resourceManager.addContentRestorer(
      new PrimitiveMeshRestorer(
        mesh,
        new PlaneRestoreInfo(width, height, horizontalSegments, verticalSegments, vertexBuffer, noLongerAccessible)
      )
    );
    return mesh;
  }

  /**
   * Create a cylinder mesh.
   * @param engine - Engine
   * @param radiusTop - The radius of top cap
   * @param radiusBottom - The radius of bottom cap
   * @param height - The height of torso
   * @param radialSegments - Cylinder radial segments
   * @param heightSegments - Cylinder height segments
   * @param noLongerAccessible - No longer access the vertices of the mesh after creation
   * @returns Cylinder model mesh
   */
  static createCylinder(
    engine: Engine,
    radiusTop: number = 0.5,
    radiusBottom: number = 0.5,
    height: number = 2,
    radialSegments: number = 20,
    heightSegments: number = 1,
    noLongerAccessible: boolean = true
  ): ModelMesh {
    const mesh = new ModelMesh(engine);
    PrimitiveMesh._setCylinderData(
      mesh,
      radiusTop,
      radiusBottom,
      height,
      radialSegments,
      heightSegments,
      noLongerAccessible,
      false
    );

    const vertexBuffer = mesh.vertexBufferBindings[0].buffer;
    engine.resourceManager.addContentRestorer(
      new PrimitiveMeshRestorer(
        mesh,
        new CylinderRestoreInfo(
          radiusTop,
          radiusBottom,
          height,
          radialSegments,
          heightSegments,
          vertexBuffer,
          noLongerAccessible
        )
      )
    );
    return mesh;
  }

  /**
   * Create a torus mesh.
   * @param engine - Engine
   * @param radius - Torus radius
   * @param tubeRadius - Torus tube
   * @param radialSegments - Torus radial segments
   * @param tubularSegments - Torus tubular segments
   * @param arc - Central angle
   * @param noLongerAccessible - No longer access the vertices of the mesh after creation
   * @returns Torus model mesh
   */
  static createTorus(
    engine: Engine,
    radius: number = 0.5,
    tubeRadius: number = 0.1,
    radialSegments: number = 30,
    tubularSegments: number = 30,
    arc: number = 360,
    noLongerAccessible: boolean = true
  ): ModelMesh {
    const mesh = new ModelMesh(engine);
    PrimitiveMesh._setTorusData(
      mesh,
      radius,
      tubeRadius,
      radialSegments,
      tubularSegments,
      arc,
      noLongerAccessible,
      false
    );

    const vertexBuffer = mesh.vertexBufferBindings[0].buffer;
    engine.resourceManager.addContentRestorer(
      new PrimitiveMeshRestorer(
        mesh,
        new TorusRestoreInfo(radius, tubeRadius, radialSegments, tubularSegments, arc, vertexBuffer, noLongerAccessible)
      )
    );
    return mesh;
  }

  /**
   * Create a cone mesh.
   * @param engine - Engine
   * @param radius - The radius of cap
   * @param height - The height of torso
   * @param radialSegments - Cone radial segments
   * @param heightSegments - Cone height segments
   * @param noLongerAccessible - No longer access the vertices of the mesh after creation
   * @returns Cone model mesh
   */
  static createCone(
    engine: Engine,
    radius: number = 0.5,
    height: number = 2,
    radialSegments: number = 20,
    heightSegments: number = 1,
    noLongerAccessible: boolean = true
  ): ModelMesh {
    const mesh = new ModelMesh(engine);
    PrimitiveMesh._setConeData(mesh, radius, height, radialSegments, heightSegments, noLongerAccessible, false);

    const vertexBuffer = mesh.vertexBufferBindings[0].buffer;
    engine.resourceManager.addContentRestorer(
      new PrimitiveMeshRestorer(
        mesh,
        new ConeRestoreInfo(radius, height, radialSegments, heightSegments, vertexBuffer, noLongerAccessible)
      )
    );
    return mesh;
  }

  /**
   * Create a capsule mesh.
   * @param engine - Engine
   * @param radius - The radius of the two hemispherical ends
   * @param height - The height of the cylindrical part, measured between the centers of the hemispherical ends
   * @param radialSegments - Hemispherical end radial segments
   * @param heightSegments - Cylindrical part height segments
   * @param noLongerAccessible - No longer access the vertices of the mesh after creation
   * @returns Capsule model mesh
   */
  static createCapsule(
    engine: Engine,
    radius: number = 0.5,
    height: number = 2,
    radialSegments: number = 6,
    heightSegments: number = 1,
    noLongerAccessible: boolean = true
  ): ModelMesh {
    const mesh = new ModelMesh(engine);
    PrimitiveMesh._setCapsuleData(mesh, radius, height, radialSegments, heightSegments, noLongerAccessible, false);

    const vertexBuffer = mesh.vertexBufferBindings[0].buffer;
    engine.resourceManager.addContentRestorer(
      new PrimitiveMeshRestorer(
        mesh,
        new CapsuleRestoreInfo(radius, height, radialSegments, heightSegments, vertexBuffer, noLongerAccessible)
      )
    );
    return mesh;
  }

  /**
   * @internal
   */
  static _setSphereData(
    sphereMesh: ModelMesh,
    radius: number,
    step: number,
    noLongerAccessible: boolean,
    isRestoreMode: boolean,
    restoreVertexBuffer?: Buffer
  ): void {
    step = Math.max(1, Math.floor(step));

    const normals: Vector3[] = [];
    const uvs: Vector2[] = [];

<<<<<<< HEAD
    let { positions, maxAxisLength, cells } = PrimitiveMesh._subdivCatmullClark(step);
=======
    const vertexFloatCount = 8;
    const vertices = new Float32Array(vertexCount * vertexFloatCount);
>>>>>>> 1d15f561

    // get normals, uvs, and scale to radius
    for (let i = 0; i < positions.length; i++) {
      positions[i].scale(radius / maxAxisLength);

      normals[i] = new Vector3().copyFrom(positions[i]);
      normals[i].normalize();

<<<<<<< HEAD
      let theta = Math.atan2(normals[i].z, normals[i].x);
      let phi = Math.acos(normals[i].y);
      uvs[i] = new Vector2((Math.PI - theta) / (2 * Math.PI), phi / Math.PI);
=======
      let offset = i * vertexFloatCount;
      // Position
      vertices[offset++] = posX;
      vertices[offset++] = posY;
      vertices[offset++] = posZ;
      // Normal
      vertices[offset++] = posX;
      vertices[offset++] = posY;
      vertices[offset++] = posZ;
      // TexCoord
      vertices[offset++] = u;
      vertices[offset++] = v;
>>>>>>> 1d15f561
    }

    // get indices
    const vertexCount = positions.length;
    const indices = PrimitiveMesh._generateIndices(sphereMesh.engine, vertexCount, cells.length * 6);

    let offset = 0;
    for (let i = 0; i < cells.length; i++) {
      const cell = cells[i];

      indices[offset++] = cell[0];
      indices[offset++] = cell[1];
      indices[offset++] = cell[2];

      indices[offset++] = cell[0];
      indices[offset++] = cell[2];
      indices[offset++] = cell[3];
    }

    // solve texture seam problem due to vertex sharing
    PrimitiveMesh._computeFlippedVertex(positions, uvs, normals, indices);
    PrimitiveMesh._computePolesVertex(positions, uvs, normals, indices);

    if (!isRestoreMode) {
      const { bounds } = sphereMesh;
      bounds.min.set(-radius, -radius, -radius);
      bounds.max.set(radius, radius, radius);
    }

    PrimitiveMesh._initialize(sphereMesh, vertices, indices, noLongerAccessible, isRestoreMode, restoreVertexBuffer);
  }

  /**
   * @internal
   */
  static _subdivCatmullClark(step: number): {
    cells: number[][];
    positions: Vector3[];
    maxAxisLength: number;
  } {
    let cells = [
      [0, 1, 2, 3],
      [3, 2, 4, 5],
      [5, 4, 6, 7],
      [7, 0, 3, 5],
      [7, 6, 1, 0],
      [6, 4, 2, 1]
    ];
    let vertices = [
      new Vector3(-1, 1, 1),
      new Vector3(-1, -1, 1),
      new Vector3(1, -1, 1),
      new Vector3(1, 1, 1),
      new Vector3(1, -1, -1),
      new Vector3(1, 1, -1),
      new Vector3(-1, -1, -1),
      new Vector3(-1, 1, -1)
    ];
    let maxLength = 0;

    const tempVec0 = new Vector3();
    const tempVec1 = new Vector3();
    const tempVec2 = new Vector3();
    const tempVec3 = new Vector3();

    const getIndex = (vertex: Vector3): number => {
      const idx = vertices.findIndex((value) => Vector3.equals(value, vertex));
      return idx > -1 ? idx : vertices.push(vertex) - 1;
    };

    for (let i = 0; i < step; i++) {
      let points: Array<IPoint> = [];
      let edges: Array<IEdge> = [];
      let faces: Array<IFace> = [];

      // get cell faces
      for (let i = 0; i < cells.length; i++) {
        const cell = cells[i];

        faces[i] = {
          facePoint: new Vector3(),
          vertices: [],
          edges: []
        };

        // get cell points
        for (let j = 0; j < cell.length; j++) {
          const idx = cell[j];
          const vertex = vertices[idx];

          if (!points[idx]) {
            const point: IPoint = {
              position: vertex,
              newPosition: new Vector3(),
              facePoint: [],
              edgeMidPoint: []
            };
            points[idx] = point;
          }
          points[idx].facePoint.push(i);

          faces[i].vertices.push(idx);
          faces[i].facePoint.add(vertex);
        }

        // get cell face's facePoint
        faces[i].facePoint.scale(1 / cell.length);

        // get cell edges
        for (let j = 0; j < cell.length; j++) {
          const vertexIdxA = cell[j];
          const vertexIdxB = cell[(j + 1) % cell.length];
          const edgeIdxKey = [vertexIdxA, vertexIdxB].sort().toString();

          if (!edges[edgeIdxKey]) {
            const edge: IEdge = {
              midPoint: new Vector3(),
              edgePoint: new Vector3(),
              faces: []
            };

            Vector3.add(vertices[vertexIdxA], vertices[vertexIdxB], edge.midPoint);
            edge.midPoint.scale(0.5);

            points[vertexIdxA].edgeMidPoint.push(edgeIdxKey);
            points[vertexIdxB].edgeMidPoint.push(edgeIdxKey);

            edges[edgeIdxKey] = edge;
          }

          edges[edgeIdxKey].faces.push(i);
          faces[i].edges.push(edgeIdxKey);
        }
      }

      // get edges' edgePoint
      for (const key in edges) {
        const edge = edges[key];

        for (let j = 0; j < edge.faces.length; j++) {
          const curFace = faces[edge.faces[j]];
          edge.edgePoint.add(curFace.facePoint);
        }
        edge.edgePoint.scale(0.5);
        edge.edgePoint.add(edge.midPoint);
        edge.edgePoint.scale(0.5);
      }

      maxLength = 0;
      // get points' newPosition, and new Position's max length
      for (let i = 0; i < points.length; i++) {
        const curPoint = points[i];

        const n = curPoint.facePoint.length;
        const m1 = (n - 3) / n;
        const m2 = 1 / n;
        const m3 = 2 / n;

        tempVec1.copyFrom(curPoint.position);
        tempVec2.copyFrom(tempVec0);
        tempVec3.copyFrom(tempVec0);

        curPoint.facePoint.map((value) => {
          tempVec2.add(faces[value].facePoint);
        });
        tempVec2.scale(1 / curPoint.facePoint.length);

        curPoint.edgeMidPoint.map((value) => {
          tempVec3.add(edges[value].midPoint);
        });
        tempVec3.scale(1 / curPoint.edgeMidPoint.length);

        Vector3.add(tempVec1.scale(m1), tempVec2.scale(m2), curPoint.newPosition);
        Vector3.add(curPoint.newPosition, tempVec3.scale(m3), curPoint.newPosition);

        const radius = curPoint.newPosition.y;
        if (radius > maxLength) {
          maxLength = radius;
        }
      }

      // get updated cells and vertices

      (cells = []), (vertices = []);
      for (let i = 0; i < faces.length; i++) {
        const curFace = faces[i];

        for (let j = 0; j < curFace.vertices.length; j++) {
          const curPoint = curFace.vertices[j];

          const a = points[curPoint].newPosition;
          const b = edges[curFace.edges[j % 4]].edgePoint;
          const c = curFace.facePoint;
          const d = edges[curFace.edges[(j + 3) % 4]].edgePoint;

          const ia = getIndex(a);
          const ib = getIndex(b);
          const ic = getIndex(c);
          const id = getIndex(d);
          cells.push([ia, ib, ic, id]);
        }
      }
    }

    return { cells, positions: vertices, maxAxisLength: maxLength };
  }

  /**
   * @internal
   * Duplicate vertices whose uv normal is flipped and adjust their UV coordinates.
   */
  static _computeFlippedVertex(
    positions: Array<Vector3>,
    uvs: Array<Vector2>,
    normals: Array<Vector3>,
    indices: Uint16Array | Uint32Array
  ): void {
    const flippedVertex: Set<number> = new Set();
    const tempVec1 = new Vector3();
    const tempVec2 = new Vector3();
    const tempVec3 = new Vector3();
    const tempVec4 = new Vector3();
    const tempVec5 = new Vector3();

    for (let i = 0; i < indices.length / 3; i++) {
      const m1 = indices[i * 3];
      const m2 = indices[i * 3 + 1];
      const m3 = indices[i * 3 + 2];

      tempVec1.set(uvs[m1].x, uvs[m1].y, 0);
      tempVec2.set(uvs[m2].x, uvs[m2].y, 0);
      tempVec3.set(uvs[m3].x, uvs[m3].y, 0);

      // ab side of this triangle
      Vector3.subtract(tempVec2, tempVec1, tempVec4);
      // ac side of this triangle
      Vector3.subtract(tempVec3, tempVec1, tempVec5);
      // uv's normal of this triangle
      Vector3.cross(tempVec4, tempVec5, tempVec4);

      // direction reversed triangle
      if (tempVec4.z > 0) {
        for (let j = 0; j < 3; j++) {
          const e = indices[i * 3 + j];
          if (uvs[e].x === 0) {
            if (!flippedVertex[e]) {
              positions.push(positions[e]);
              uvs.push(new Vector2(uvs[e].x + 1, uvs[e].y));
              normals.push(normals[e]);

              flippedVertex[e] = positions.length - 1;
            }
            indices[i * 3 + j] = flippedVertex[e];
          }
        }
      }
    }
  }

  /**
   * @internal
   * Duplicate vertices at the poles and adjust their UV coordinates.
   */
  static _computePolesVertex(
    positions: Array<Vector3>,
    uvs: Array<Vector2>,
    normals: Array<Vector3>,
    indices: Uint16Array | Uint32Array
  ): void {
    const verticesAtPole = new Set();
    for (let i = 0; i < uvs.length; i++) {
      const uv = uvs[i];
      if (uv.y === 0 || uv.y === 1) {
        verticesAtPole.add(i);
      }
    }

    for (let i = 0; i < indices.length; i += 3) {
      for (let j = 0; j < 3; j++) {
        const index = indices[i + j];

        if (verticesAtPole.has(index)) {
          positions.push(positions[index]);
          normals.push(normals[index]);

          const uv = new Vector2();

          uv.x = (uvs[indices[i]].x + uvs[indices[i + 1]].x + uvs[indices[i + 2]].x - 0.5) / 2;
          uv.y = uvs[index].y;

          uvs.push(uv);

          // Update the index
          indices[i + j] = positions.length - 1;
        }
      }
    }
  }

  /**
   * @internal
   */
  static _setCuboidData(
    cuboidMesh: ModelMesh,
    width: number,
    height: number,
    depth: number,
    noLongerAccessible: boolean,
    isRestoreMode: boolean,
    restoreVertexBuffer?: Buffer
  ): void {
    const halfWidth = width / 2;
    const halfHeight = height / 2;
    const halfDepth = depth / 2;

    const vertexFloatCount = 8;
    const vertices = new Float32Array(24 * vertexFloatCount);

    // Up
    (vertices[0] = -halfWidth), (vertices[1] = halfHeight), (vertices[2] = -halfDepth);
    (vertices[6] = 0), (vertices[7] = 0);
    (vertices[8] = halfWidth), (vertices[9] = halfHeight), (vertices[10] = -halfDepth);
    (vertices[14] = 1), (vertices[15] = 0);
    (vertices[16] = halfWidth), (vertices[17] = halfHeight), (vertices[18] = halfDepth);
    (vertices[22] = 1), (vertices[23] = 1);
    (vertices[24] = -halfWidth), (vertices[25] = halfHeight), (vertices[26] = halfDepth);
    (vertices[30] = 0), (vertices[31] = 1);
    for (let i = 0; i < 4; i++) {
      let normalOffset = vertexFloatCount * i + 3;
      (vertices[normalOffset++] = 0), (vertices[normalOffset++] = 1), (vertices[normalOffset++] = 0);
    }

    // Down
    (vertices[32] = -halfWidth), (vertices[33] = -halfHeight), (vertices[34] = -halfDepth);
    (vertices[38] = 0), (vertices[39] = 1);
    (vertices[40] = halfWidth), (vertices[41] = -halfHeight), (vertices[42] = -halfDepth);
    (vertices[46] = 1), (vertices[47] = 1);
    (vertices[48] = halfWidth), (vertices[49] = -halfHeight), (vertices[50] = halfDepth);
    (vertices[54] = 1), (vertices[55] = 0);
    (vertices[56] = -halfWidth), (vertices[57] = -halfHeight), (vertices[58] = halfDepth);
    (vertices[62] = 0), (vertices[63] = 0);
    for (let i = 0; i < 4; i++) {
      let normalOffset = vertexFloatCount * i + 35;
      (vertices[normalOffset++] = 0), (vertices[normalOffset++] = -1), (vertices[normalOffset++] = 0);
    }

    // Left
    (vertices[64] = -halfWidth), (vertices[65] = halfHeight), (vertices[66] = -halfDepth);
    (vertices[70] = 0), (vertices[71] = 0);
    (vertices[72] = -halfWidth), (vertices[73] = halfHeight), (vertices[74] = halfDepth);
    (vertices[78] = 1), (vertices[79] = 0);
    (vertices[80] = -halfWidth), (vertices[81] = -halfHeight), (vertices[82] = halfDepth);
    (vertices[86] = 1), (vertices[87] = 1);
    (vertices[88] = -halfWidth), (vertices[89] = -halfHeight), (vertices[90] = -halfDepth);
    (vertices[94] = 0), (vertices[95] = 1);
    for (let i = 0; i < 4; i++) {
      let normalOffset = vertexFloatCount * i + 67;
      (vertices[normalOffset++] = -1), (vertices[normalOffset++] = 0), (vertices[normalOffset++] = 0);
    }

    // Right
    (vertices[96] = halfWidth), (vertices[97] = halfHeight), (vertices[98] = -halfDepth);
    (vertices[102] = 1), (vertices[103] = 0);
    (vertices[104] = halfWidth), (vertices[105] = halfHeight), (vertices[106] = halfDepth);
    (vertices[110] = 0), (vertices[111] = 0);
    (vertices[112] = halfWidth), (vertices[113] = -halfHeight), (vertices[114] = halfDepth);
    (vertices[118] = 0), (vertices[119] = 1);
    (vertices[120] = halfWidth), (vertices[121] = -halfHeight), (vertices[122] = -halfDepth);
    (vertices[126] = 1), (vertices[127] = 1);
    for (let i = 0; i < 4; i++) {
      let normalOffset = vertexFloatCount * i + 99;
      (vertices[normalOffset++] = 1), (vertices[normalOffset++] = 0), (vertices[normalOffset++] = 0);
    }

    // Front
    (vertices[128] = -halfWidth), (vertices[129] = halfHeight), (vertices[130] = halfDepth);
    (vertices[134] = 0), (vertices[135] = 0);
    (vertices[136] = halfWidth), (vertices[137] = halfHeight), (vertices[138] = halfDepth);
    (vertices[142] = 1), (vertices[143] = 0);
    (vertices[144] = halfWidth), (vertices[145] = -halfHeight), (vertices[146] = halfDepth);
    (vertices[150] = 1), (vertices[151] = 1);
    (vertices[152] = -halfWidth), (vertices[153] = -halfHeight), (vertices[154] = halfDepth);
    (vertices[158] = 0), (vertices[159] = 1);
    for (let i = 0; i < 4; i++) {
      let normalOffset = vertexFloatCount * i + 131;
      (vertices[normalOffset++] = 0), (vertices[normalOffset++] = 0), (vertices[normalOffset++] = 1);
    }

    // Back
    (vertices[160] = -halfWidth), (vertices[161] = halfHeight), (vertices[162] = -halfDepth);
    (vertices[166] = 1), (vertices[167] = 0);
    (vertices[168] = halfWidth), (vertices[169] = halfHeight), (vertices[170] = -halfDepth);
    (vertices[174] = 0), (vertices[175] = 0);
    (vertices[176] = halfWidth), (vertices[177] = -halfHeight), (vertices[178] = -halfDepth);
    (vertices[182] = 0), (vertices[183] = 1);
    (vertices[184] = -halfWidth), (vertices[185] = -halfHeight), (vertices[186] = -halfDepth);
    (vertices[190] = 1), (vertices[191] = 1);
    for (let i = 0; i < 4; i++) {
      let normalOffset = vertexFloatCount * i + 163;
      (vertices[normalOffset++] = 0), (vertices[normalOffset++] = 0), (vertices[normalOffset++] = -1);
    }

    const indices = new Uint16Array(36);

    // prettier-ignore
    // Up
    indices[0] = 0, indices[1] = 2, indices[2] = 1, indices[3] = 2, indices[4] = 0, indices[5] = 3,
    // Down
    indices[6] = 4, indices[7] = 6, indices[8] = 7, indices[9] = 6, indices[10] = 4, indices[11] = 5,
    // Left
    indices[12] = 8, indices[13] = 10, indices[14] = 9, indices[15] = 10, indices[16] = 8, indices[17] = 11,
    // Right
    indices[18] = 12, indices[19] = 14, indices[20] = 15, indices[21] = 14, indices[22] = 12, indices[23] = 13,
    // Front
    indices[24] = 16, indices[25] = 18, indices[26] = 17, indices[27] = 18, indices[28] = 16, indices[29] = 19,
    // Back
    indices[30] = 20, indices[31] = 22, indices[32] = 23, indices[33] = 22, indices[34] = 20, indices[35] = 21;

    if (!isRestoreMode) {
      const { bounds } = cuboidMesh;
      bounds.min.set(-halfWidth, -halfHeight, -halfDepth);
      bounds.max.set(halfWidth, halfHeight, halfDepth);
    }
    PrimitiveMesh._initialize(cuboidMesh, vertices, indices, noLongerAccessible, isRestoreMode, restoreVertexBuffer);
  }

  /**
   * @internal
   */
  static _setPlaneData(
    planeMesh: ModelMesh,
    width: number,
    height: number,
    horizontalSegments: number,
    verticalSegments: number,
    noLongerAccessible: boolean,
    isRestoreMode: boolean,
    restoreVertexBuffer?: Buffer
  ): void {
    horizontalSegments = Math.max(1, Math.floor(horizontalSegments));
    verticalSegments = Math.max(1, Math.floor(verticalSegments));

    const horizontalCount = horizontalSegments + 1;
    const verticalCount = verticalSegments + 1;
    const halfWidth = width / 2;
    const halfHeight = height / 2;
    const gridWidth = width / horizontalSegments;
    const gridHeight = height / verticalSegments;
    const vertexCount = horizontalCount * verticalCount;
    const rectangleCount = verticalSegments * horizontalSegments;
    const indices = PrimitiveMesh._generateIndices(planeMesh.engine, vertexCount, rectangleCount * 6);
    const horizontalCountReciprocal = 1.0 / horizontalCount;
    const horizontalSegmentsReciprocal = 1.0 / horizontalSegments;
    const verticalSegmentsReciprocal = 1.0 / verticalSegments;

    const vertexFloatCount = 8;
    const vertices = new Float32Array(vertexCount * vertexFloatCount);

    for (let i = 0; i < vertexCount; ++i) {
      const x = i % horizontalCount;
      const z = (i * horizontalCountReciprocal) | 0;

      let offset = i * vertexFloatCount;
      // Position
      vertices[offset++] = x * gridWidth - halfWidth;
      vertices[offset++] = 0;
      vertices[offset++] = z * gridHeight - halfHeight;
      // Normal
      vertices[offset++] = 0;
      vertices[offset++] = 1;
      vertices[offset++] = 0;
      // TexCoord
      vertices[offset++] = x * horizontalSegmentsReciprocal;
      vertices[offset++] = z * verticalSegmentsReciprocal;
    }

    let offset = 0;
    for (let i = 0; i < rectangleCount; ++i) {
      const x = i % horizontalSegments;
      const y = (i * horizontalSegmentsReciprocal) | 0;

      const a = y * horizontalCount + x;
      const b = a + 1;
      const c = a + horizontalCount;
      const d = c + 1;

      indices[offset++] = a;
      indices[offset++] = c;
      indices[offset++] = b;
      indices[offset++] = c;
      indices[offset++] = d;
      indices[offset++] = b;
    }

    if (!isRestoreMode) {
      const { bounds } = planeMesh;
      bounds.min.set(-halfWidth, 0, -halfHeight);
      bounds.max.set(halfWidth, 0, halfHeight);
    }

    PrimitiveMesh._initialize(planeMesh, vertices, indices, noLongerAccessible, isRestoreMode, restoreVertexBuffer);
  }

  static _setCylinderData(
    cylinderMesh: ModelMesh,
    radiusTop: number = 0.5,
    radiusBottom: number = 0.5,
    height: number = 2,
    radialSegments: number = 20,
    heightSegments: number = 1,
    noLongerAccessible: boolean,
    isRestoreMode: boolean,
    restoreVertexBuffer?: Buffer
  ): void {
    radialSegments = Math.floor(radialSegments);
    heightSegments = Math.floor(heightSegments);

    const radialCount = radialSegments + 1;
    const verticalCount = heightSegments + 1;
    const halfHeight = height * 0.5;
    const unitHeight = height / heightSegments;
    const torsoVertexCount = radialCount * verticalCount;
    const torsoRectangleCount = radialSegments * heightSegments;
    const capTriangleCount = radialSegments * 2;
    const totalVertexCount = torsoVertexCount + 2 + capTriangleCount;
    const indices = PrimitiveMesh._generateIndices(
      cylinderMesh.engine,
      totalVertexCount,
      torsoRectangleCount * 6 + capTriangleCount * 3
    );
    const radialCountReciprocal = 1.0 / radialCount;
    const radialSegmentsReciprocal = 1.0 / radialSegments;
    const heightSegmentsReciprocal = 1.0 / heightSegments;

    const vertexFloatCount = 8;
    const vertices = new Float32Array(totalVertexCount * vertexFloatCount);

    let indicesOffset = 0;

    // Create torso
    const thetaStart = Math.PI;
    const thetaRange = Math.PI * 2;
    const radiusDiff = radiusBottom - radiusTop;
    const slope = radiusDiff / height;
    const radiusSlope = radiusDiff / heightSegments;

    for (let i = 0; i < torsoVertexCount; ++i) {
      const x = i % radialCount;
      const y = (i * radialCountReciprocal) | 0;
      const u = x * radialSegmentsReciprocal;
      const v = y * heightSegmentsReciprocal;
      const theta = thetaStart + u * thetaRange;
      const sinTheta = Math.sin(theta);
      const cosTheta = Math.cos(theta);
      const radius = radiusBottom - y * radiusSlope;

      let posX = radius * sinTheta;
      let posY = y * unitHeight - halfHeight;
      let posZ = radius * cosTheta;

      let offset = i * vertexFloatCount;
      // Position
      vertices[offset++] = posX;
      vertices[offset++] = posY;
      vertices[offset++] = posZ;
      // Normal
      vertices[offset++] = sinTheta;
      vertices[offset++] = slope;
      vertices[offset++] = cosTheta;
      // TexCoord
      vertices[offset++] = u;
      vertices[offset++] = 1 - v;
    }

    for (let i = 0; i < torsoRectangleCount; ++i) {
      const x = i % radialSegments;
      const y = (i * radialSegmentsReciprocal) | 0;

      const a = y * radialCount + x;
      const b = a + 1;
      const c = a + radialCount;
      const d = c + 1;

      indices[indicesOffset++] = b;
      indices[indicesOffset++] = c;
      indices[indicesOffset++] = a;
      indices[indicesOffset++] = b;
      indices[indicesOffset++] = d;
      indices[indicesOffset++] = c;
    }

    let offset = torsoVertexCount * vertexFloatCount;
    // Bottom position
    vertices[offset++] = 0;
    vertices[offset++] = -halfHeight;
    vertices[offset++] = 0;
    // Bottom normal
    vertices[offset++] = 0;
    vertices[offset++] = -1;
    vertices[offset++] = 0;
    // Bottom texCoord
    vertices[offset++] = 0.5;
    vertices[offset++] = 0.5;

    // Top position
    vertices[offset++] = 0;
    vertices[offset++] = halfHeight;
    vertices[offset++] = 0;
    // Top normal
    vertices[offset++] = 0;
    vertices[offset++] = 1;
    vertices[offset++] = 0;
    // Top texCoord
    vertices[offset++] = 0.5;
    vertices[offset++] = 0.5;

    // Add cap vertices
    offset = (torsoVertexCount + 2) * vertexFloatCount;

    const diameterTopReciprocal = 1.0 / (radiusTop * 2);
    const diameterBottomReciprocal = 1.0 / (radiusBottom * 2);
    const positionStride = radialCount * heightSegments;
    for (let i = 0; i < radialSegments; ++i) {
      const curPosBottomOffset = i * vertexFloatCount;
      let curPosX = vertices[curPosBottomOffset];
      let curPosZ = vertices[curPosBottomOffset + 2];

      // Bottom position
      vertices[offset++] = curPosX;
      vertices[offset++] = -halfHeight;
      vertices[offset++] = curPosZ;
      // Bottom normal
      vertices[offset++] = 0;
      vertices[offset++] = -1;
      vertices[offset++] = 0;
      // Bottom texcoord
      vertices[offset++] = curPosX * diameterBottomReciprocal + 0.5;
      vertices[offset++] = 0.5 - curPosZ * diameterBottomReciprocal;

      const curPosTopOffset = (i + positionStride) * vertexFloatCount;
      curPosX = vertices[curPosTopOffset];
      curPosZ = vertices[curPosTopOffset + 2];

      // Top position
      vertices[offset++] = curPosX;
      vertices[offset++] = halfHeight;
      vertices[offset++] = curPosZ;
      // Top normal
      vertices[offset++] = 0;
      vertices[offset++] = 1;
      vertices[offset++] = 0;
      // Top texcoord
      vertices[offset++] = curPosX * diameterTopReciprocal + 0.5;
      vertices[offset++] = 0.5 - curPosZ * diameterTopReciprocal;
    }

    // Add cap indices
    const topCapIndex = torsoVertexCount + 1;
    const bottomIndiceIndex = torsoVertexCount + 2;
    const topIndiceIndex = bottomIndiceIndex + 1;
    for (let i = 0; i < radialSegments; ++i) {
      const firstStride = i * 2;
      const secondStride = i === radialSegments - 1 ? 0 : firstStride + 2;

      // Bottom
      indices[indicesOffset++] = torsoVertexCount;
      indices[indicesOffset++] = bottomIndiceIndex + secondStride;
      indices[indicesOffset++] = bottomIndiceIndex + firstStride;

      // Top
      indices[indicesOffset++] = topCapIndex;
      indices[indicesOffset++] = topIndiceIndex + firstStride;
      indices[indicesOffset++] = topIndiceIndex + secondStride;
    }

    if (!isRestoreMode) {
      const { bounds } = cylinderMesh;
      const radiusMax = Math.max(radiusTop, radiusBottom);
      bounds.min.set(-radiusMax, -halfHeight, -radiusMax);
      bounds.max.set(radiusMax, halfHeight, radiusMax);
    }
    PrimitiveMesh._initialize(cylinderMesh, vertices, indices, noLongerAccessible, isRestoreMode, restoreVertexBuffer);
  }

  /**
   * @internal
   */
  static _setTorusData(
    torusMesh: ModelMesh,
    radius: number,
    tubeRadius: number,
    radialSegments: number,
    tubularSegments: number,
    arc: number,
    noLongerAccessible: boolean,
    isRestoreMode: boolean,
    restoreVertexBuffer?: Buffer
  ): void {
    radialSegments = Math.floor(radialSegments);
    tubularSegments = Math.floor(tubularSegments);

    const vertexCount = (radialSegments + 1) * (tubularSegments + 1);
    const rectangleCount = radialSegments * tubularSegments;
    const indices = PrimitiveMesh._generateIndices(torusMesh.engine, vertexCount, rectangleCount * 6);

    const vertexFloatCount = 8;
    const vertices = new Float32Array(vertexCount * vertexFloatCount);

    arc = (arc / 180) * Math.PI;

    let offset = 0;

    const normal = PrimitiveMesh._tempVec30;
    for (let i = 0; i <= radialSegments; i++) {
      for (let j = 0; j <= tubularSegments; j++) {
        const u = (j / tubularSegments) * arc;
        const v = (i / radialSegments) * Math.PI * 2;
        const cosV = Math.cos(v);
        const sinV = Math.sin(v);
        const cosU = Math.cos(u);
        const sinU = Math.sin(u);

        // Position
        const positionX = (radius + tubeRadius * cosV) * cosU;
        const positionY = (radius + tubeRadius * cosV) * sinU;
        const positionZ = tubeRadius * sinV;
        vertices[offset++] = positionX;
        vertices[offset++] = positionY;
        vertices[offset++] = positionZ;

        // Normal
        const centerX = radius * cosU;
        const centerY = radius * sinU;
        normal.set(positionX - centerX, positionY - centerY, positionZ).normalize();
        vertices[offset++] = normal.x;
        vertices[offset++] = normal.y;
        vertices[offset++] = normal.z;

        // UV
        vertices[offset++] = j / tubularSegments;
        vertices[offset++] = i / radialSegments;
      }
    }

    offset = 0;
    for (let i = 1; i <= radialSegments; i++) {
      for (let j = 1; j <= tubularSegments; j++) {
        const a = (tubularSegments + 1) * i + j - 1;
        const b = (tubularSegments + 1) * (i - 1) + j - 1;
        const c = (tubularSegments + 1) * (i - 1) + j;
        const d = (tubularSegments + 1) * i + j;

        indices[offset++] = a;
        indices[offset++] = b;
        indices[offset++] = d;

        indices[offset++] = b;
        indices[offset++] = c;
        indices[offset++] = d;
      }
    }

    if (!isRestoreMode) {
      const { bounds } = torusMesh;
      const outerRadius = radius + tubeRadius;
      bounds.min.set(-outerRadius, -outerRadius, -tubeRadius);
      bounds.max.set(outerRadius, outerRadius, tubeRadius);
    }

    PrimitiveMesh._initialize(torusMesh, vertices, indices, noLongerAccessible, isRestoreMode, restoreVertexBuffer);
  }

  /**
   * @internal
   */
  static _setConeData(
    coneMesh: ModelMesh,
    radius: number,
    height: number,
    radialSegments: number,
    heightSegments: number,
    noLongerAccessible: boolean,
    isRestoreMode: boolean,
    restoreVertexBuffer?: Buffer
  ): void {
    radialSegments = Math.floor(radialSegments);
    heightSegments = Math.floor(heightSegments);

    const radialCount = radialSegments + 1;
    const verticalCount = heightSegments + 1;
    const halfHeight = height * 0.5;
    const unitHeight = height / heightSegments;
    const torsoVertexCount = radialCount * verticalCount;
    const torsoRectangleCount = radialSegments * heightSegments;
    const totalVertexCount = torsoVertexCount + 1 + radialSegments;
    const indices = PrimitiveMesh._generateIndices(
      coneMesh.engine,
      totalVertexCount,
      torsoRectangleCount * 6 + radialSegments * 3
    );
    const radialCountReciprocal = 1.0 / radialCount;
    const radialSegmentsReciprocal = 1.0 / radialSegments;
    const heightSegmentsReciprocal = 1.0 / heightSegments;

    const vertexFloatCount = 8;
    const vertices = new Float32Array(totalVertexCount * 8);

    let indicesOffset = 0;

    // Create torso
    const thetaStart = Math.PI;
    const thetaRange = Math.PI * 2;
    const slope = radius / height;

    for (let i = 0; i < torsoVertexCount; ++i) {
      const x = i % radialCount;
      const y = (i * radialCountReciprocal) | 0;
      const u = x * radialSegmentsReciprocal;
      const v = y * heightSegmentsReciprocal;
      const theta = thetaStart + u * thetaRange;
      const sinTheta = Math.sin(theta);
      const cosTheta = Math.cos(theta);
      const curRadius = radius - y * radius;

      let posX = curRadius * sinTheta;
      let posY = y * unitHeight - halfHeight;
      let posZ = curRadius * cosTheta;

      let offset = i * vertexFloatCount;
      // Position
      vertices[offset++] = posX;
      vertices[offset++] = posY;
      vertices[offset++] = posZ;
      // Normal
      vertices[offset++] = sinTheta;
      vertices[offset++] = slope;
      vertices[offset++] = cosTheta;
      // Texcoord
      vertices[offset++] = u;
      vertices[offset++] = 1 - v;
    }

    for (let i = 0; i < torsoRectangleCount; ++i) {
      const x = i % radialSegments;
      const y = (i * radialSegmentsReciprocal) | 0;

      const a = y * radialCount + x;
      const b = a + 1;
      const c = a + radialCount;
      const d = c + 1;

      indices[indicesOffset++] = b;
      indices[indicesOffset++] = c;
      indices[indicesOffset++] = a;
      indices[indicesOffset++] = b;
      indices[indicesOffset++] = d;
      indices[indicesOffset++] = c;
    }

    let offset = torsoVertexCount * vertexFloatCount;
    // Bottom position
    vertices[offset++] = 0;
    vertices[offset++] = -halfHeight;
    vertices[offset++] = 0;
    // Bottom normal
    vertices[offset++] = 0;
    vertices[offset++] = -1;
    vertices[offset++] = 0;
    // Bottom texcoord
    vertices[offset++] = 0.5;
    vertices[offset++] = 0.5;

    // Add bottom cap vertices
    offset = (torsoVertexCount + 1) * vertexFloatCount;
    const diameterBottomReciprocal = 1.0 / (radius * 2);
    for (let i = 0; i < radialSegments; ++i) {
      let curPosX = vertices[i * vertexFloatCount];
      let curPosZ = vertices[i * vertexFloatCount + 2];

      // Bottom position
      vertices[offset++] = curPosX;
      vertices[offset++] = -halfHeight;
      vertices[offset++] = curPosZ;
      // Bottom normal
      vertices[offset++] = 0;
      vertices[offset++] = -1;
      vertices[offset++] = 0;
      // Bottom texcoord
      vertices[offset++] = curPosX * diameterBottomReciprocal + 0.5;
      vertices[offset++] = 0.5 - curPosZ * diameterBottomReciprocal;
    }

    const bottomIndiceIndex = torsoVertexCount + 1;
    for (let i = 0; i < radialSegments; ++i) {
      const firstStride = i;
      const secondStride = i === radialSegments - 1 ? 0 : firstStride + 1;

      // Bottom
      indices[indicesOffset++] = torsoVertexCount;
      indices[indicesOffset++] = bottomIndiceIndex + secondStride;
      indices[indicesOffset++] = bottomIndiceIndex + firstStride;
    }

    if (!isRestoreMode) {
      const { bounds } = coneMesh;
      bounds.min.set(-radius, -halfHeight, -radius);
      bounds.max.set(radius, halfHeight, radius);
    }

    PrimitiveMesh._initialize(coneMesh, vertices, indices, noLongerAccessible, isRestoreMode, restoreVertexBuffer);
  }

  static _setCapsuleData(
    capsuleMesh: ModelMesh,
    radius: number,
    height: number,
    radialSegments: number,
    heightSegments: number,
    noLongerAccessible: boolean,
    isRestoreMode: boolean,
    restoreVertexBuffer?: Buffer
  ): void {
    radialSegments = Math.max(2, Math.floor(radialSegments));
    heightSegments = Math.floor(heightSegments);

    const radialCount = radialSegments + 1;
    const verticalCount = heightSegments + 1;
    const halfHeight = height * 0.5;
    const unitHeight = height / heightSegments;
    const torsoVertexCount = radialCount * verticalCount;
    const torsoRectangleCount = radialSegments * heightSegments;

    const capVertexCount = radialCount * radialCount;
    const capRectangleCount = radialSegments * radialSegments;

    const totalVertexCount = torsoVertexCount + 2 * capVertexCount;
    const indices = PrimitiveMesh._generateIndices(
      capsuleMesh.engine,
      totalVertexCount,
      (torsoRectangleCount + 2 * capRectangleCount) * 6
    );

    const radialCountReciprocal = 1.0 / radialCount;
    const radialSegmentsReciprocal = 1.0 / radialSegments;
    const heightSegmentsReciprocal = 1.0 / heightSegments;

    const thetaStart = Math.PI;
    const thetaRange = Math.PI * 2;

    const vertexFloatCount = 8;
    const vertices = new Float32Array(totalVertexCount * vertexFloatCount);

    let indicesOffset = 0;

    // create torso
    for (let i = 0; i < torsoVertexCount; ++i) {
      const x = i % radialCount;
      const y = (i * radialCountReciprocal) | 0;
      const u = x * radialSegmentsReciprocal;
      const v = y * heightSegmentsReciprocal;
      const theta = thetaStart + u * thetaRange;
      const sinTheta = Math.sin(theta);
      const cosTheta = Math.cos(theta);

      let offset = i * vertexFloatCount;

      // position
      vertices[offset++] = radius * sinTheta;
      vertices[offset++] = y * unitHeight - halfHeight;
      vertices[offset++] = radius * cosTheta;

      // Normal
      vertices[offset++] = sinTheta;
      vertices[offset++] = 0;
      vertices[offset++] = cosTheta;

      // Texcoord
      vertices[offset++] = u;
      vertices[offset++] = 1 - v;
    }

    for (let i = 0; i < torsoRectangleCount; ++i) {
      const x = i % radialSegments;
      const y = (i * radialSegmentsReciprocal) | 0;

      const a = y * radialCount + x;
      const b = a + 1;
      const c = a + radialCount;
      const d = c + 1;

      indices[indicesOffset++] = b;
      indices[indicesOffset++] = c;
      indices[indicesOffset++] = a;
      indices[indicesOffset++] = b;
      indices[indicesOffset++] = d;
      indices[indicesOffset++] = c;
    }

    PrimitiveMesh._createCapsuleCap(
      radius,
      height,
      radialSegments,
      thetaRange,
      torsoVertexCount,
      1,
      vertices,
      indices,
      indicesOffset
    );

    PrimitiveMesh._createCapsuleCap(
      radius,
      height,
      radialSegments,
      -thetaRange,
      torsoVertexCount + capVertexCount,
      -1,
      vertices,
      indices,
      indicesOffset + 6 * capRectangleCount
    );

    if (!isRestoreMode) {
      const { bounds } = capsuleMesh;
      bounds.min.set(-radius, -radius - halfHeight, -radius);
      bounds.max.set(radius, radius + halfHeight, radius);
    }

    PrimitiveMesh._initialize(capsuleMesh, vertices, indices, noLongerAccessible, isRestoreMode, restoreVertexBuffer);
  }

  private static _initialize(
    mesh: ModelMesh,
    vertices: Float32Array,
    indices: Uint16Array | Uint32Array,
    noLongerAccessible: boolean,
    isRestoreMode: boolean,
    restoreVertexBuffer?: Buffer
  ) {
    if (isRestoreMode) {
      restoreVertexBuffer.setData(vertices);
      mesh.setIndices(indices);
      mesh.uploadData(noLongerAccessible);
    } else {
      const vertexElements = [
        new VertexElement(VertexAttribute.Position, 0, VertexElementFormat.Vector3, 0),
        new VertexElement(VertexAttribute.Normal, 12, VertexElementFormat.Vector3, 0),
        new VertexElement(VertexAttribute.UV, 24, VertexElementFormat.Vector2, 0)
      ];
      mesh.setVertexElements(vertexElements);

      const vertexBuffer = new Buffer(mesh.engine, BufferBindFlag.VertexBuffer, vertices, BufferUsage.Static, true);
      mesh.setVertexBufferBinding(vertexBuffer, 32, 0);

      mesh.setIndices(indices);
      mesh.calculateTangents();

      mesh.uploadData(noLongerAccessible);

      mesh.addSubMesh(0, indices.length);
    }
  }

  private static _generateIndices(engine: Engine, vertexCount: number, indexCount: number): Uint16Array | Uint32Array {
    let indices: Uint16Array | Uint32Array = null;
    if (vertexCount > 65535) {
      if (engine._hardwareRenderer.canIUse(GLCapabilityType.elementIndexUint)) {
        indices = new Uint32Array(indexCount);
      } else {
        throw Error("The vertex count is over limit.");
      }
    } else {
      indices = new Uint16Array(indexCount);
    }
    return indices;
  }

  private static _createCapsuleCap(
    radius: number,
    height: number,
    radialSegments: number,
    capAlphaRange: number,
    offset: number,
    posIndex: number,
    vertices: Float32Array,
    indices: Uint16Array | Uint32Array,
    indicesOffset: number
  ) {
    const radialCount = radialSegments + 1;
    const halfHeight = height * 0.5 * posIndex;
    const capVertexCount = radialCount * radialCount;
    const capRectangleCount = radialSegments * radialSegments;
    const radialCountReciprocal = 1.0 / radialCount;
    const radialSegmentsReciprocal = 1.0 / radialSegments;
    const vertexFloatCount = 8;

    for (let i = 0; i < capVertexCount; ++i) {
      const x = i % radialCount;
      const y = (i * radialCountReciprocal) | 0;
      const u = x * radialSegmentsReciprocal;
      const v = y * radialSegmentsReciprocal;
      const alphaDelta = u * capAlphaRange;
      const thetaDelta = (v * Math.PI) / 2;
      const sinTheta = Math.sin(thetaDelta);

      const posX = -radius * Math.cos(alphaDelta) * sinTheta;
      const posY = radius * Math.cos(thetaDelta) * posIndex + halfHeight;
      const posZ = radius * Math.sin(alphaDelta) * sinTheta;

      let index = (i + offset) * vertexFloatCount;
      // Position
      vertices[index++] = posX;
      vertices[index++] = posY;
      vertices[index++] = posZ;

      // Normal
      vertices[index++] = posX;
      vertices[index++] = posY - halfHeight;
      vertices[index++] = posZ;

      // Texcoord
      vertices[index++] = u;
      vertices[index++] = v;
    }

    for (let i = 0; i < capRectangleCount; ++i) {
      const x = i % radialSegments;
      const y = (i * radialSegmentsReciprocal) | 0;

      const a = y * radialCount + x + offset;
      const b = a + 1;
      const c = a + radialCount;
      const d = c + 1;

      indices[indicesOffset++] = b;
      indices[indicesOffset++] = a;
      indices[indicesOffset++] = d;
      indices[indicesOffset++] = a;
      indices[indicesOffset++] = c;
      indices[indicesOffset++] = d;
    }
  }
}

interface IEdge {
  midPoint: Vector3;
  edgePoint: Vector3;
  faces: Array<number>;
}

interface IPoint {
  position: Vector3;
  newPosition: Vector3;
  facePoint: Array<number>;
  edgeMidPoint: Array<string>;
}

interface IFace {
  facePoint: Vector3;
  vertices: Array<number>;
  edges: Array<string>;
}<|MERGE_RESOLUTION|>--- conflicted
+++ resolved
@@ -1,4 +1,4 @@
-import { Vector3 } from "@galacean/engine-math";
+import { Vector2, Vector3 } from "@galacean/engine-math";
 import { Engine } from "../Engine";
 import { GLCapabilityType } from "../base/Constant";
 import { BufferBindFlag, BufferUsage, VertexElement, VertexElementFormat } from "../graphic";
@@ -32,22 +32,16 @@
    */
   static createSphere(
     engine: Engine,
-    radius: number = 0.5,
-    step: number = 18,
+    radius: number = 1,
+    step: number = 3,
     noLongerAccessible: boolean = true
   ): ModelMesh {
     const sphereMesh = new ModelMesh(engine);
-<<<<<<< HEAD
     PrimitiveMesh._setSphereData(sphereMesh, radius, step, noLongerAccessible, false);
-    engine.resourceManager.addContentRestorer(
-      new PrimitiveMeshRestorer(sphereMesh, new SphereRestoreInfo(radius, step, noLongerAccessible))
-=======
-    PrimitiveMesh._setSphereData(sphereMesh, radius, segments, noLongerAccessible, false);
 
     const vertexBuffer = sphereMesh.vertexBufferBindings[0].buffer;
     engine.resourceManager.addContentRestorer(
-      new PrimitiveMeshRestorer(sphereMesh, new SphereRestoreInfo(radius, segments, vertexBuffer, noLongerAccessible))
->>>>>>> 1d15f561
+      new PrimitiveMeshRestorer(sphereMesh, new SphereRestoreInfo(radius, step, vertexBuffer, noLongerAccessible))
     );
     return sphereMesh;
   }
@@ -279,12 +273,7 @@
     const normals: Vector3[] = [];
     const uvs: Vector2[] = [];
 
-<<<<<<< HEAD
     let { positions, maxAxisLength, cells } = PrimitiveMesh._subdivCatmullClark(step);
-=======
-    const vertexFloatCount = 8;
-    const vertices = new Float32Array(vertexCount * vertexFloatCount);
->>>>>>> 1d15f561
 
     // get normals, uvs, and scale to radius
     for (let i = 0; i < positions.length; i++) {
@@ -293,29 +282,13 @@
       normals[i] = new Vector3().copyFrom(positions[i]);
       normals[i].normalize();
 
-<<<<<<< HEAD
       let theta = Math.atan2(normals[i].z, normals[i].x);
       let phi = Math.acos(normals[i].y);
       uvs[i] = new Vector2((Math.PI - theta) / (2 * Math.PI), phi / Math.PI);
-=======
-      let offset = i * vertexFloatCount;
-      // Position
-      vertices[offset++] = posX;
-      vertices[offset++] = posY;
-      vertices[offset++] = posZ;
-      // Normal
-      vertices[offset++] = posX;
-      vertices[offset++] = posY;
-      vertices[offset++] = posZ;
-      // TexCoord
-      vertices[offset++] = u;
-      vertices[offset++] = v;
->>>>>>> 1d15f561
     }
 
     // get indices
-    const vertexCount = positions.length;
-    const indices = PrimitiveMesh._generateIndices(sphereMesh.engine, vertexCount, cells.length * 6);
+    const indices = PrimitiveMesh._generateIndices(sphereMesh.engine, positions.length, cells.length * 6);
 
     let offset = 0;
     for (let i = 0; i < cells.length; i++) {
@@ -338,6 +311,13 @@
       const { bounds } = sphereMesh;
       bounds.min.set(-radius, -radius, -radius);
       bounds.max.set(radius, radius, radius);
+    }
+
+    const vertices = new Float32Array(3 * positions.length);
+    for (let i = 0; i < positions.length; i++) {
+      vertices[i * 3] = positions[i].x;
+      vertices[i * 3 + 1] = positions[i].y;
+      vertices[i * 3 + 2] = positions[i].z;
     }
 
     PrimitiveMesh._initialize(sphereMesh, vertices, indices, noLongerAccessible, isRestoreMode, restoreVertexBuffer);
