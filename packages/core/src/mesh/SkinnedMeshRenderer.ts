--- conflicted
+++ resolved
@@ -120,7 +120,7 @@
    * @internal
    */
   override _updateTransformShaderData(context: RenderContext, onlyMVP: boolean, batched: boolean): void {
-    const worldMatrix = (this.skin?.rootBone ?? this.entity).transform.worldMatrix;
+    const worldMatrix = this._transform.worldMatrix;
     if (onlyMVP) {
       this._updateProjectionRelatedShaderData(context, worldMatrix, batched);
     } else {
@@ -128,7 +128,6 @@
     }
   }
 
-<<<<<<< HEAD
   /**
    * @internal
    */
@@ -147,11 +146,6 @@
    */
   override _cloneTo(target: SkinnedMeshRenderer, srcRoot: Entity, targetRoot: Entity): void {
     super._cloneTo(target, srcRoot, targetRoot);
-=======
-  override _updateShaderData(context: RenderContext, onlyMVP: boolean): void {
-    const { entity, skin } = this;
-    const worldMatrix = this._transform.worldMatrix;
->>>>>>> 07970c9e
 
     if (this.skin) {
       target._applySkin(null, target.skin);
