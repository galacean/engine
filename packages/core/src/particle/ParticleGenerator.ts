--- conflicted
+++ resolved
@@ -734,19 +734,11 @@
     // Color
     const startColor = ParticleGenerator._tempColor0;
     main.startColor.evaluate(undefined, main._startColorRand.random(), startColor);
-
-<<<<<<< HEAD
+    startColor.toLinear(startColor);
     startColor.copyToArray(instanceVertices, offset + 8);
 
     const duration = this.main.duration;
     const normalizedEmitAge = (playTime % duration) / duration;
-=======
-    startColor.toLinear(startColor);
-    instanceVertices[offset + 8] = startColor.r;
-    instanceVertices[offset + 9] = startColor.g;
-    instanceVertices[offset + 10] = startColor.b;
-    instanceVertices[offset + 11] = startColor.a;
->>>>>>> 5f3d3001
 
     // Start size
     const startSizeRand = main._startSizeRand;
