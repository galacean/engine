--- conflicted
+++ resolved
@@ -11,13 +11,8 @@
 import { Shader, CullMode } from "../shader";
 import { Texture } from "../texture";
 import { MeshRenderer } from "../mesh/MeshRenderer";
-<<<<<<< HEAD
-import { Mesh } from "../graphic/Mesh";
-import { GLCapabilityType } from "../base/Constant";
-=======
 import { GLCapabilityType } from "../base/Constant";
 import { BufferMesh } from "../mesh/BufferMesh";
->>>>>>> 21bb632a
 
 enum DirtyFlagType {
   Position = 0x1,
@@ -516,13 +511,6 @@
     const target = blendState.targetBlendState;
 
     if (value === ParticleRendererBlendMode.Transparent) {
-<<<<<<< HEAD
-      target.sourceColorBlendFactor = target.sourceAlphaBlendFactor = BlendFactor.SourceAlpha;
-      target.destinationColorBlendFactor = target.destinationAlphaBlendFactor = BlendFactor.OneMinusSourceAlpha;
-    } else if (value === ParticleRendererBlendMode.Additive) {
-      target.sourceColorBlendFactor = target.sourceAlphaBlendFactor = BlendFactor.SourceAlpha;
-      target.destinationColorBlendFactor = target.destinationAlphaBlendFactor = BlendFactor.One;
-=======
       target.enabled = true;
       target.sourceColorBlendFactor = BlendFactor.SourceAlpha;
       target.destinationColorBlendFactor = BlendFactor.OneMinusSourceAlpha;
@@ -534,7 +522,6 @@
       target.destinationColorBlendFactor = BlendFactor.One;
       target.sourceAlphaBlendFactor = BlendFactor.One;
       target.destinationAlphaBlendFactor = BlendFactor.OneMinusSourceAlpha;
->>>>>>> 21bb632a
     }
 
     this._blendMode = value;
@@ -614,13 +601,8 @@
     return material;
   }
 
-<<<<<<< HEAD
-  private _createMesh(): Mesh {
-    const mesh = new Mesh(this._entity.engine, "particleMesh");
-=======
   private _createMesh(): BufferMesh {
     const mesh = new BufferMesh(this._entity.engine, "particleMesh");
->>>>>>> 21bb632a
     const vertexStride = 96;
     const vertexCount = this._maxCount * 4;
     const vertexFloatCount = vertexCount * vertexStride;
@@ -628,11 +610,7 @@
     let indices: Uint16Array | Uint32Array = null;
     let useUint32: boolean = false;
     if (vertexCount > ParticleRenderer._uint16VertexLimit) {
-<<<<<<< HEAD
-      if (this.engine.renderhardware.canIUse(GLCapabilityType.elementIndexUint)) {
-=======
       if (this.engine._hardwareRenderer.canIUse(GLCapabilityType.elementIndexUint)) {
->>>>>>> 21bb632a
         useUint32 = true;
         indices = new Uint32Array(6 * this._maxCount);
       } else {
