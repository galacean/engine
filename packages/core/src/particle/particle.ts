import { MathUtil, Vector3 } from "@alipay/o3-math";
import {
  DrawMode,
  BlendFunc,
  BufferUsage,
  DataType,
  RenderState,
<<<<<<< HEAD
  TextureWrapMode,
  UniformSemantic,
  MaterialType
=======
  UniformSemantic
>>>>>>> ea451817
} from "../base/Constant";
import { GeometryRenderer, BufferGeometry, IndexBuffer, VertexBuffer, InterleavedBuffer } from "../geometry";
import { BufferAttribute } from "../primitive/type";
import { Material } from "../material/Material";
import { RenderTechnique } from "../material/RenderTechnique";
import { TextureWrapMode } from "../texture/enums";

/**
 * GPU粒子系统渲染类
 * @extends GeometryRenderer
 */
export class GPUParticleSystem extends GeometryRenderer {
  private _time: number;
  private _isInit: boolean;
  private _isStart: boolean;
  public maxCount: number;
  public options: {};
  public getOptions: any;
  public rotateToVelocity: boolean;
  public blendFunc: number[];
  public blendFuncSeparate: number[];
  public useOriginColor: boolean;
  public fragmentShader: string;
  public vertexShader: string;
  public particleTex;
  public fadeIn: boolean;
  public fadeOut: boolean;
  public particleMaskTex;
  public isScaleByLifetime: boolean;
  public scaleFactor: number;
  public spriteSheet: any[];
  public is2d: boolean;
  public interleaved: boolean;

  /**
   * @constructor
   * @param {Entity} entity 节点对象
   */
  constructor(entity) {
    super(entity);
    this._time = 0; // 渲染时间，单位秒
    this._isInit = false; // 是否完成初始化
    this._isStart = false; // 是否开始粒子动画
  }

  /**
   * 粒子发射参数
   * @typedef {Object} ParticleParam
   * @property {Vector3} position 位置，默认[0, 0, 0]
   * @property {Vector3} velocity 速度，默认[0, 0, 0]
   * @property {Vector3} acceleration 加速度，默认[0, 0, 0]
   * @property {Vector3} color  颜色，默认[1, 1, 1]，范围 0 ~ 1
   * @property {number} size  大小，默认 10，范围  >0
   * @property {number} startAngle  初始旋转角度，默认0，范围 0 ~ 2*PI
   * @property {number} rotateRate  自转旋转角速率，默认0
   * @property {number} lifetime  生命周期，默认5，范围  >0
   * @property {number} alpha 透明度，默认1，范围 0 ~ 1
   * @property {Vector3} positionRandomness  位置随机因子，默认[0,0,0]，范围  >0
   * @property {Array} positionArray  固定位置数组
   * @property {Vector3} velocityRandomness  速度随机因子，默认[0, 0, 0]，范围  >0
   * @property {Vector3} accelerationRandomness  加速度随机因子，默认[0, 0, 0]，范围  >0
   * @property {number} colorRandomness  颜色随机因子，默认0，范围  0 ~ 1
   * @property {number} sizeRandomness  大小随机因子，默认0，范围  0 ~ 1
   * @property {number} alphaRandomness  透明度随机因子，默认0，范围 0 ~ 1
   * @property {number} startAngleRandomness  初始旋转角度随机因子，默认0，范围 0 ~ 1
   * @property {number} rotateRateRandomness  自转旋转角速率随机因子，默认0，范围   >0
   * @property {number} startTimeRandomness  每个粒子出现的时间点随机因子，单位秒   >0
   */

  /**
   * 初始化
   * @param {ParticleProps} props 初始化参数
   * @param {number} [ParticleProps.maxCount = 1000] 最大粒子数
   * @param {boolean} [ParticleProps.once = false] 是否只发射一帧, 默认
   * @param {ParticleParam} [ParticleProps.options] 发射参数
   * @param {Function} [ParticleProps.getOptions] 获取更新参数（每帧回调）
   * @param {boolean} [ParticleProps.rotateToVelocity] 是否跟随粒子运动速度的方向。
   * @param {Array} [ParticleProps.blendFunc] webgl 混合因子，默认透明度混合 [SRC_ALPHA, ONE_MINUS_SRC_ALPHA]
   * @param {Array} [ParticleProps.blendFuncSeparate] webgl 混合因子alpha通道分离，优先级高于blendFunc，如无指定使用blendFunc
   * @param {boolean} [ParticleProps.useOriginColor = true] 是否使用图片原色: true(使用图片原色)、 false(图片原色混合生成的颜色)
   * @param {string} [ParticleProps.fragmentShader] 自定义片元着色器
   * @param {string} [ParticleProps.vertexShader] 自定义定点着色器
   * @param {Texture} [ParticleProps.texture] 粒子贴图
   * @param {Texture} [ParticleProps.maskTexture] 粒子遮罩贴图
   * @param {boolean} [ParticleProps.isScaleByLifetime = false] 是否随生命周期缩小至消失
   * @param {boolean} [ParticleProps.fadeIn = false] 是否添加淡入效果
   * @param {boolean} [ParticleProps.fadeOut = false] 是否添加淡出效果
   * @param {number} [ParticleProps.scaleFactor = 1] 粒子随时间scale参数
   * @param {Array} [ParticleProps.spriteSheet] 雪碧图数据
   * @param {boolean} [ParticleProps.is2d] 是否是2D旋转
   */

  initialize(props) {
    this.maxCount = props.maxCount !== undefined ? props.maxCount : 1000;
    this.once = props.once || false;
    this.options = props.options || {};
    this.getOptions = props.getOptions;
    this.rotateToVelocity = props.rotateToVelocity || false;
    if (props.blendFuncSeparate) {
      this.blendFuncSeparate = props.blendFuncSeparate;
    }
    this.blendFunc = props.blendFunc || [BlendFunc.SRC_ALPHA, BlendFunc.ONE_MINUS_SRC_ALPHA];
    this.useOriginColor = props.useOriginColor !== undefined ? props.useOriginColor : true;
    this.fragmentShader = props.fragmentShader || null;
    this.vertexShader = props.vertexShader || null;
    this.particleTex = props.texture || null;
    this.fadeIn = props.fadeIn || false;
    this.fadeOut = props.fadeOut === undefined ? true : props.fadeOut;
    this.particleMaskTex = props.maskTexture || null;
    this.isScaleByLifetime = props.isScaleByLifetime || false;
    this.scaleFactor = props.scaleFactor || 1;
    this.spriteSheet = props.spriteSheet || null;
    this.is2d = props.is2d === undefined ? true : props.is2d;
    this.interleaved = props.spriteSheet || true;

    this.setMaterial();

    /** @private */
    this.geometry = this._createGeometry();

    this._isInit = true;

    const options = this.getOptions ? this.getOptions(this._time) : this.options;

    for (let x = 0; x < this.maxCount; x++) {
      this._spawnParticle(options, x);
    }

    return this;
  }

  /**
   * 更新参数
   * @param {number} deltaTime 帧间隔时间
   * @private
   */
  update(deltaTime) {
    if (!this._isInit || !this._isStart) {
      return;
    }

    this._time += deltaTime / 1000;
    this._material.setValue("uTime", this._time);
  }

  /**
   * 设置粒子发射参数
   * @param {ParticleParam} options 发射参数
   */
  setOptions(options) {
    if (options !== undefined) {
      this.options = { ...this.options, ...options };
    }

    return this;
  }

  /**
   * 激活发射模块，重新开始发射 */
  start() {
    this._isStart = true;
    this._time = 0;
    this._material.setValue("uActive", 1.0);
  }

  /**
   * 停止发射
   */
  stop() {
    this._material.setValue("uActive", 0.0);
  }

  /**
   * 销毁资源
   * @private
   */
  destroy() {
    super.destroy();
    this.options = null;
    if (this.particleTex) {
      this.particleTex = null;
    }
    if (this.particleMaskTex) {
      this.particleMaskTex = null;
    }
  }

  /**
   * 创建材质
   * @private
   */
  setMaterial() {
    const technique = this._createTechnique();
    const material = new Material("particleMaterial");
    material.technique = technique;
    material.renderType = MaterialType.TRANSPARENT;

    material.setValue("uOnce", this.once ? 1.0 : 0.0);

    if (this.particleTex) {
      this.particleTex.wrapModeU = this.particleTex.wrapModeV = TextureWrapMode.Clamp;
      material.setValue("particleTex", this.particleTex);
    }
    if (this.particleMaskTex) {
      this.particleMaskTex.wrapModeU = this.particleTex.wrapModeV = TextureWrapMode.Clamp;
      material.setValue("particleMaskTex", this.particleMaskTex);
    }
    super.setMaterial(material);

    this._material = material;
  }

  /**
   * 创建 Technique
   * @private
   */
  _createTechnique() {
    const cfg = {
      attributes: {
        positionStart: {
          name: "positionStart",
          semantic: "POSITIONSTART",
          type: DataType.FLOAT_VEC3
        },
        color: {
          name: "color",
          semantic: "COLOR",
          type: DataType.FLOAT_VEC3
        },
        alpha: {
          name: "alpha",
          semantic: "ALPHA",
          type: DataType.FLOAT
        },
        acceleration: {
          name: "acceleration",
          semantic: "ACCELERATION",
          type: DataType.FLOAT_VEC3
        },
        velocity: {
          name: "velocity",
          semantic: "VELOCITY",
          type: DataType.FLOAT_VEC3
        },
        startAngle: {
          name: "startAngle",
          semantic: "STARTANGLE",
          type: DataType.FLOAT
        },
        lifeTime: {
          name: "lifeTime",
          semantic: "LIFETIME",
          type: DataType.FLOAT
        },
        startTime: {
          name: "startTime",
          semantic: "STARTTIME",
          type: DataType.FLOAT
        },
        size: {
          name: "size",
          semantic: "SIZE",
          type: DataType.FLOAT
        },
        rotateRate: {
          name: "rotateRate",
          semantic: "ROTATERATE",
          type: DataType.FLOAT
        },
        scaleFactor: {
          name: "scaleFactor",
          semantic: "SCALEFACTOR",
          type: DataType.FLOAT
        },
        uv: {
          name: "uv",
          semantic: "UV",
          type: DataType.FLOAT_VEC3
        },
        normalizedUv: {
          name: "normalizedUv",
          semantic: "NORMALIZED_UV",
          type: DataType.FLOAT_VEC2
        }
      },
      uniforms: {
        uOnce: {
          name: "uOnce",
          type: DataType.FLOAT
        },
        uActive: {
          name: "uActive",
          type: DataType.FLOAT
        },
        uTime: {
          name: "uTime",
          type: DataType.FLOAT
        },
        matModelViewProjection: {
          name: "matModelViewProjection",
          semantic: UniformSemantic.MODELVIEWPROJECTION,
          type: DataType.FLOAT_MAT4
        },
        matModelView: {
          name: "matModelView",
          semantic: UniformSemantic.MODELVIEW,
          type: DataType.FLOAT_MAT4
        }
      } as any,
      states: {
        enable: [RenderState.BLEND],
        functions: {
          // blendFunc: this.blendFunc,
          // todo question
          depthMask: [false]
        } as any
      }
    };

    if (this.is2d) {
      cfg.uniforms.matViewInverse = {
        name: "matViewInverse",
        semantic: UniformSemantic.VIEWINVERSE,
        type: DataType.FLOAT_MAT4
      };

      cfg.uniforms.matProjection = {
        name: "matProjection",
        semantic: UniformSemantic.PROJECTION,
        type: DataType.FLOAT_MAT4
      };

      cfg.uniforms.matView = {
        name: "matView",
        semantic: UniformSemantic.VIEW,
        type: DataType.FLOAT_MAT4
      };

      cfg.uniforms.matWorld = {
        name: "matWorld",
        semantic: UniformSemantic.MODEL,
        type: DataType.FLOAT_MAT4
      };
    } else {
      // @ts-ignore
      cfg.states.disable = [RenderState.CULL_FACE];
    }

    if (this.blendFuncSeparate) {
      // @ts-ignore
      cfg.states.functions.blendFuncSeparate = this.blendFuncSeparate;
    } else {
      // @ts-ignore
      cfg.states.functions.blendFunc = this.blendFunc;
    }
    if (this.particleTex) {
      cfg.uniforms.particleTex = {
        name: "particleTex",
        type: DataType.SAMPLER_2D
      };
    }
    if (this.particleMaskTex) {
      cfg.uniforms.particleMaskTex = {
        name: "particleMaskTex",
        type: DataType.SAMPLER_2D
      };
    }

    const tech = new RenderTechnique("particleTech");
    tech.isValid = true;
    tech.uniforms = cfg.uniforms;
    tech.attributes = cfg.attributes;
    tech.states = cfg.states;
    tech.vertexShader = this._createVertexShader();
    tech.fragmentShader = this._createFragmentShader();

    return tech;
  }

  /**
   * 创建几何体
   * @private
   */
  _createGeometry() {
    const geometry = new BufferGeometry("particleGeometry");
    geometry.mode = DrawMode.TRIANGLES;
    const FLOAT = DataType.FLOAT;

    var indices = new Uint16Array(6 * this.maxCount);

    var idx = 0;

    for (var i = 0; i < this.maxCount; ++i) {
      // 两个三角面
      var startIndex = i * 4;
      indices[idx++] = startIndex + 0;
      indices[idx++] = startIndex + 1;
      indices[idx++] = startIndex + 2;
      indices[idx++] = startIndex + 0;
      indices[idx++] = startIndex + 2;
      indices[idx++] = startIndex + 3;
    }

    const positionStart = new BufferAttribute({
      semantic: "POSITIONSTART",
      size: 3,
      type: FLOAT,
      normalized: false,
      usage: BufferUsage.DYNAMIC_DRAW
    });
    const velocity = new BufferAttribute({
      semantic: "VELOCITY",
      size: 3,
      type: FLOAT,
      normalized: false,
      usage: BufferUsage.DYNAMIC_DRAW
    });
    const acceleration = new BufferAttribute({
      semantic: "ACCELERATION",
      size: 3,
      type: FLOAT,
      normalized: false,
      usage: BufferUsage.DYNAMIC_DRAW
    });
    const color = new BufferAttribute({
      semantic: "COLOR",
      size: 3,
      type: FLOAT,
      normalized: false,
      usage: BufferUsage.DYNAMIC_DRAW
    });
    const alpha = new BufferAttribute({
      semantic: "ALPHA",
      size: 3,
      type: FLOAT,
      normalized: false,
      usage: BufferUsage.DYNAMIC_DRAW
    });
    const size = new BufferAttribute({
      semantic: "SIZE",
      size: 3,
      type: FLOAT,
      normalized: false,
      usage: BufferUsage.DYNAMIC_DRAW
    });
    const rotaterate = new BufferAttribute({
      semantic: "ROTATERATE",
      size: 3,
      type: FLOAT,
      normalized: false,
      usage: BufferUsage.DYNAMIC_DRAW
    });
    const startTime = new BufferAttribute({
      semantic: "STARTTIME",
      size: 3,
      type: FLOAT,
      normalized: false,
      usage: BufferUsage.DYNAMIC_DRAW
    });
    const lifetime = new BufferAttribute({
      semantic: "LIFETIME",
      size: 3,
      type: FLOAT,
      normalized: false,
      usage: BufferUsage.DYNAMIC_DRAW
    });
    const startAngle = new BufferAttribute({
      semantic: "STARTANGLE",
      size: 3,
      type: FLOAT,
      normalized: false,
      usage: BufferUsage.DYNAMIC_DRAW
    });
    const scaleFactor = new BufferAttribute({
      semantic: "SCALEFACTOR",
      size: 3,
      type: FLOAT,
      normalized: false,
      usage: BufferUsage.DYNAMIC_DRAW
    });
    const uv = new BufferAttribute({
      semantic: "UV",
      size: 3,
      type: FLOAT,
      normalized: false,
      usage: BufferUsage.DYNAMIC_DRAW
    });
    const normalizedUv = new BufferAttribute({
      semantic: "NORMALIZED_UV",
      size: 3,
      type: FLOAT,
      normalized: false,
      usage: BufferUsage.DYNAMIC_DRAW
    });

    let buffer;
    const attributes = [
      positionStart,
      velocity,
      acceleration,
      color,
      alpha,
      size,
      rotaterate,
      startTime,
      lifetime,
      startAngle,
      scaleFactor,
      uv,
      normalizedUv
    ];
    if (this.interleaved) {
      buffer = new InterleavedBuffer(attributes, this.maxCount * 4);
    } else {
      buffer = new VertexBuffer(attributes, this.maxCount * 4);
    }
    geometry.addVertexBufferParam(buffer);

    const indexBuffer = new IndexBuffer(indices.length);
    geometry.addIndexBufferParam(indexBuffer);
    geometry.setIndexBufferData(indices);

    return geometry;
  }

  /**
   * 粒子发射
   * @param {Options} options
   * @private
   */
  _spawnParticle(options, i) {
    const position: Vector3 = options.position !== undefined ? options.position.clone() : new Vector3();
    const positionRandomness: Vector3 =
      options.positionRandomness !== undefined ? options.positionRandomness.clone() : new Vector3();
    const positionArray = options.positionArray;
    const velocity: Vector3 = options.velocity !== undefined ? options.velocity.clone() : new Vector3();
    const velocityRandomness: Vector3 =
      options.velocityRandomness !== undefined ? options.velocityRandomness.clone() : new Vector3();
    const color: Vector3 = options.color !== undefined ? options.color.clone() : new Vector3(1, 1, 1);
    const colorRandomness = options.colorRandomness !== undefined ? options.colorRandomness : 1;
    const alpha = options.alpha !== undefined ? options.alpha : 1;
    const alphaRandomness = options.alphaRandomness !== undefined ? options.alphaRandomness : 0;
    const lifetime = options.lifetime !== undefined ? options.lifetime : 5;
    let size = options.size !== undefined ? options.size : 1;
    const sizeRandomness = options.sizeRandomness !== undefined ? options.sizeRandomness : 0;
    const smoothPosition = options.smoothPosition !== undefined ? options.smoothPosition : false;
    const startTimeRandomness = options.startTimeRandomness !== undefined ? options.startTimeRandomness : 0;

    const acceleration: Vector3 = options.acceleration !== undefined ? options.acceleration.clone() : new Vector3();
    const accelerationRandomness: Vector3 =
      options.accelerationRandomness !== undefined ? options.accelerationRandomness.clone() : new Vector3();
    const startAngle = options.startAngle !== undefined ? options.startAngle : 0;
    const startAngleRandomness = options.startAngleRandomness !== undefined ? options.startAngleRandomness : 0;
    const rotateRate = options.rotateRate !== undefined ? options.rotateRate : 0;
    const rotateRateRandomness = options.rotateRateRandomness !== undefined ? options.rotateRateRandomness : 0;
    const scaleFactor = options.scaleFactor !== undefined ? options.scaleFactor : 1;

    let x = position.x;
    let y = position.y;
    let z = position.z;

    if (positionArray) {
      if (positionArray.length !== this.maxCount) {
        throw Error("The length of positionArray must be equal to maxCount.");
      }

      x += positionArray[i].x;
      y += positionArray[i].y;
      z += positionArray[i].z;
    } else {
      x += this._getRandom() * positionRandomness.x;
      y += this._getRandom() * positionRandomness.y;
      z += this._getRandom() * positionRandomness.z;
    }

    if (smoothPosition === true) {
      x += -(velocity.x * this._getRandom());
      y += -(velocity.y * this._getRandom());
      z += -(velocity.z * this._getRandom());
    }

    const velX = velocity.x + this._getRandom() * velocityRandomness.x;
    const velY = velocity.y + this._getRandom() * velocityRandomness.y;
    const velZ = velocity.z + this._getRandom() * velocityRandomness.z;

    const accX = acceleration.x + this._getRandom() * accelerationRandomness.x;
    const accY = acceleration.y + this._getRandom() * accelerationRandomness.y;
    const accZ = acceleration.z + this._getRandom() * accelerationRandomness.z;

    color.x = MathUtil.clamp(color.x + this._getRandom() * colorRandomness, 0, 1);
    color.y = MathUtil.clamp(color.y + this._getRandom() * colorRandomness, 0, 1);
    color.z = MathUtil.clamp(color.z + this._getRandom() * colorRandomness, 0, 1);
    size = Math.max(size + this._getRandom() * sizeRandomness * size * 2, 0);
    const lifeTime = [lifetime + this._getRandom() * lifetime];
    const sa = [startAngle + this._getRandom() * Math.PI * startAngleRandomness * 2];
    const rr = [rotateRate + this._getRandom() * rotateRateRandomness];
    const particleAlpha = MathUtil.clamp(alpha + this._getRandom() * alphaRandomness, 0, 1);
    const startTime = [Math.random() * startTimeRandomness];

    for (let j = 0; j < 4; j++) {
      const k = i * 4 + j;

      this.geometry.setVertexBufferDataByIndex("POSITIONSTART", k, [x, y, z]);
      this.geometry.setVertexBufferDataByIndex("STARTTIME", k, startTime);

      this.geometry.setVertexBufferDataByIndex("VELOCITY", k, [velX, velY, velZ]);

      this.geometry.setVertexBufferDataByIndex("ACCELERATION", k, [accX, accY, accZ]);

      this.geometry.setVertexBufferDataByIndex("COLOR", k, [color[0], color[1], color[2]]);

      this.geometry.setVertexBufferDataByIndex("SIZE", k, [size]);
      this.geometry.setVertexBufferDataByIndex("LIFETIME", k, lifeTime);

      this.geometry.setVertexBufferDataByIndex("STARTANGLE", k, sa);
      this.geometry.setVertexBufferDataByIndex("ROTATERATE", k, rr);
      this.geometry.setVertexBufferDataByIndex("SCALEFACTOR", k, [scaleFactor]);

      this.geometry.setVertexBufferDataByIndex("ALPHA", k, [particleAlpha]);

      this._setUvs(i, j, k);
    }
  }

  /**
   * 设置每个粒子的uv
   * @param i {number} 第i个粒子
   * @param j {number} 单个粒子四个顶点中的第j个
   * @param k {number} 所有粒子顶点中的第k个
   */
  private _setUvs(i: number, j: number, k: number) {
    const { spriteSheet } = this;
    const { particleTex } = this;
    let rects;
    const normalizedRects: any[] = [
      [-0.5, -0.5],
      [0.5, -0.5],
      [0.5, 0.5],
      [-0.5, 0.5]
    ];
    if (particleTex) {
      const width = particleTex.image ? particleTex.image.width : particleTex.width;
      const height = particleTex.image ? particleTex.image.height : particleTex.height;

      if (spriteSheet) {
        const { x, y, w, h } = spriteSheet[i % spriteSheet.length];

        const u = x / width;
        const v = y / height;
        const p = u + w / width;
        const q = v + h / height;

        rects = [
          [u, q, h / w], // left bottom
          [p, q, h / w], // right bottom
          [p, v, h / w], // right top
          [u, v, h / w] // left top
        ];
      } else {
        rects = [
          [0, 0, height / width],
          [1, 0, height / width],
          [1, 1, height / width],
          [0, 1, height / width]
        ];
      }
    } else {
      rects = [
        [0, 0, 1],
        [1, 0, 1],
        [1, 1, 1],
        [0, 1, 1]
      ];
    }
    this.geometry.setVertexBufferDataByIndex("UV", k, rects[j]);
    this.geometry.setVertexBufferDataByIndex("NORMALIZED_UV", k, normalizedRects[j]);
  }

  /**
   * 获取随机数
   * @returns {number}
   * @private
   */
  _getRandom() {
    return Math.random() - 0.5;
  }

  /**
   * 获取着色器代码
   * @returns {string}
   * @private
   */
  _getShader() {
    return {
      vertexShader: `
        precision highp float;
        precision highp int;

        attribute float lifeTime;
        attribute float startTime;
        attribute float size;
        attribute float rotateRate;
        attribute vec3 velocity;
        attribute vec3 acceleration;
        attribute vec3 positionStart;
        attribute vec3 color;
        attribute float alpha;
        attribute float startAngle;
        attribute float scaleFactor;
        attribute vec3 uv;
        attribute vec2 normalizedUv;
        
        uniform float uTime;
        uniform float uOnce;
        uniform float uActive;
        uniform mat4 matModelViewProjection;
        uniform mat4 matModelView;
        uniform mat4 matViewInverse;
        uniform mat4 matView;
        uniform mat4 matProjection;
        uniform mat4 matWorld;

        varying vec3 v_color;
        varying float v_alpha;
        varying float lifeLeft;
        varying mat2 vTextureMat;
        varying vec2 v_uv;

        mat2 rotation2d(float angle) {
          float s = sin(angle);
          float c = cos(angle);
        
          return mat2(
            c, -s,
            s, c
          );
        }

        void main()
        {
          v_color = color;
          v_uv = uv.xy;
          v_alpha = alpha;
          
          // float deltaTime = max(mod(uTime, lifeTime), 0.0);
          // 真实的生命周期
          float life = lifeTime + startTime;
          // 当前已过去的时间
          float deltaTime = max(mod(uTime, life) - startTime, 0.0);

          bool isDying = false;

          if (uOnce == 1.0 || uActive == 0.0) {
            isDying = true;
          }

          if ((isDying && uTime > life)) {
            deltaTime = life;
          }

          // 没出生就代表死亡，否则没出生就显示了
          if (deltaTime == 0.0) {
            deltaTime = life;
          }

          lifeLeft = 1.0 - deltaTime / lifeTime;
          float scale = size;
          vec3 position = positionStart + (velocity + acceleration * deltaTime * 0.5) * deltaTime;
      `,
      postionShader: `
        gl_Position = matModelViewProjection * vec4(position, 1.0 );
      `,
      sizeVertexShader: `
          scale *= pow(scaleFactor, deltaTime);
      `,
      isScaleByLifetimeVertexShader: `
          scale *= lifeLeft;
      `,
      rotateToVelocityVertexShader: `
        vec3 v = velocity + acceleration * deltaTime;
        float angle = atan(v.z, v.x) * 2.0;
        float s = sin(angle);
        float c = cos(angle);
      `,
      rotationVertexShader: `
        float deltaAngle = deltaTime * rotateRate;
        float angle = startAngle + deltaAngle;
        float s = sin(angle);
        float c = cos(angle);

      `,
      rotation2dShader: `
        vec2 rotatedPoint = rotation2d(angle) * vec2(normalizedUv.x, normalizedUv.y * uv.z);

        vec3 basisX = matViewInverse[0].xyz;
        vec3 basisZ = matViewInverse[1].xyz;

        vec3 localPosition = vec3(basisX * rotatedPoint.x + 
                    basisZ * rotatedPoint.y) * scale + position;

        gl_Position = matProjection * matView * vec4(localPosition + matWorld[3].xyz, 1.);
      `,
      rotation3dShader: `
        vec4 rotatedPoint = vec4((normalizedUv.x * c + normalizedUv.y * uv.z * s) * scale , 0., 
                                 (normalizedUv.x * s - normalizedUv.y * uv.z * c) * scale, 1.);
      
        vec4 orientation = vec4(0, 0, 0, 1);
        vec4 q2 = orientation + orientation;
        vec4 qx = orientation.xxxw * q2.xyzx;
        vec4 qy = orientation.xyyw * q2.xyzy;
        vec4 qz = orientation.xxzw * q2.xxzz;
      
        mat4 localMatrix = mat4(
            (1.0 - qy.y) - qz.z, 
            qx.y + qz.w, 
            qx.z - qy.w,
            0,
      
            qx.y - qz.w, 
            (1.0 - qx.x) - qz.z, 
            qy.z + qx.w,
            0,
      
            qx.z + qy.w, 
            qy.z - qx.w, 
            (1.0 - qx.x) - qy.y,
            0,
      
            position.x, position.y, position.z, 1);

        rotatedPoint = localMatrix * rotatedPoint;

        gl_Position = matModelViewProjection * rotatedPoint;
      `,

      fragmentShader: `
        precision mediump float;
        precision mediump int;

        varying vec3 v_color;
        varying float v_alpha;
        varying float lifeLeft;
        varying vec2 v_uv;
        uniform sampler2D particleTex;
        uniform sampler2D particleMaskTex;

        void main()
        {
          float alphaFactor = 1.0;
      `,
      fadeInFragmentShader: `
        float fadeInFactor = step(0.5, lifeLeft);
        alphaFactor = 2.0 * fadeInFactor * (1.0 - lifeLeft) + (1.0 - fadeInFactor);
      `,
      fadeOutFragmentShader: `
        float fadeOutFactor = step(0.5, lifeLeft);
        alphaFactor = alphaFactor * 2.0 * (1.0 - fadeOutFactor) * lifeLeft + alphaFactor * fadeOutFactor;
      `,
      noImgFragmentShader: ` 
        gl_FragColor = vec4( v_color, alphaFactor * v_alpha);
      `,
      imgFragmentShader: `
        vec4 tex = texture2D(particleTex, v_uv);
      `,
      originColorFragmentShader: `
        gl_FragColor = vec4(tex.rgb, alphaFactor * tex.a * v_alpha);
      `,
      createColorFragmentShader: `
        gl_FragColor = vec4(v_color * tex.rgb, alphaFactor * tex.a * v_alpha);
      `,
      createColorWithMaskFragmentShader: `
        vec4 maskTex = texture2D( particleMaskTex, v_uv);
        gl_FragColor = vec4(v_color * tex.rgb + maskTex.a, alphaFactor * tex.a * v_alpha);
      `
    };
  }

  /**
   * 创建顶点着色器
   * @returns {string}
   * @private
   */
  _createVertexShader() {
    const shader = this._getShader();

    let vertexShader = "";
    if (this.vertexShader) {
      vertexShader = this.vertexShader;
    } else {
      vertexShader = shader.vertexShader;
      if (this.isScaleByLifetime) {
        vertexShader += shader.isScaleByLifetimeVertexShader;
      } else {
        vertexShader += shader.sizeVertexShader;
      }

      if (this.rotateToVelocity) {
        vertexShader += shader.rotateToVelocityVertexShader;
      } else {
        vertexShader += shader.rotationVertexShader;
      }

      // 2D 和 3D 的旋转算法不同
      if (this.is2d) {
        vertexShader += shader.rotation2dShader;
      } else {
        vertexShader += shader.rotation3dShader;
      }

      vertexShader += "}";
    }
    return vertexShader;
  }

  /**
   * 创建片元着色器
   * @returns {string}
   * @private
   */
  _createFragmentShader() {
    const shader = this._getShader();

    let fragmentShader = "";
    if (this.fragmentShader) {
      fragmentShader = this.fragmentShader;
    } else {
      fragmentShader = shader.fragmentShader;
      if (this.fadeIn) {
        fragmentShader += shader.fadeInFragmentShader;
      }

      if (this.fadeOut) {
        fragmentShader += shader.fadeOutFragmentShader;
      }

      if (!this.particleTex) {
        fragmentShader += shader.noImgFragmentShader;
      } else {
        fragmentShader += shader.imgFragmentShader;
        if (this.useOriginColor) {
          fragmentShader += shader.originColorFragmentShader;
        } else {
          if (this.particleMaskTex) {
            fragmentShader += shader.createColorWithMaskFragmentShader;
          } else {
            fragmentShader += shader.createColorFragmentShader;
          }
        }
      }
      fragmentShader += "}";
    }
    return fragmentShader;
  }
}<|MERGE_RESOLUTION|>--- conflicted
+++ resolved
@@ -5,13 +5,8 @@
   BufferUsage,
   DataType,
   RenderState,
-<<<<<<< HEAD
-  TextureWrapMode,
   UniformSemantic,
   MaterialType
-=======
-  UniformSemantic
->>>>>>> ea451817
 } from "../base/Constant";
 import { GeometryRenderer, BufferGeometry, IndexBuffer, VertexBuffer, InterleavedBuffer } from "../geometry";
 import { BufferAttribute } from "../primitive/type";
