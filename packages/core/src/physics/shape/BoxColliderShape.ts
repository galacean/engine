import { IBoxColliderShape } from "@galacean/engine-design";
import { Vector3 } from "@galacean/engine-math";
<<<<<<< HEAD
import { ignoreClone } from "../../clone/CloneManager";
import { PhysicsScene } from "../PhysicsScene";
import { ColliderShape } from "./ColliderShape";
=======
import { PhysicsScene } from "../PhysicsScene";
import { deepClone, ignoreClone } from "../../clone/CloneManager";
>>>>>>> 41a673d1

/**
 * Physical collider shape for box.
 */
export class BoxColliderShape extends ColliderShape {
  @deepClone
  private _size: Vector3 = new Vector3(1, 1, 1);

  /**
   * Size of box shape.
   */
  get size(): Vector3 {
    return this._size;
  }

  set size(value: Vector3) {
    if (this._size !== value) {
      this._size.copyFrom(value);
    }
  }

  constructor() {
    super();
    this._nativeShape = PhysicsScene._nativePhysics.createBoxColliderShape(
      this._id,
      this._size,
      this._material._nativeMaterial
    );

    //@ts-ignore
    this._size._onValueChanged = this._setSize.bind(this);
  }

  protected override _syncNative(): void {
    super._syncNative();
    this._setSize();
  }

  @ignoreClone
  private _setSize(): void {
    (<IBoxColliderShape>this._nativeShape).setSize(this._size);
  }
}<|MERGE_RESOLUTION|>--- conflicted
+++ resolved
@@ -1,13 +1,8 @@
 import { IBoxColliderShape } from "@galacean/engine-design";
 import { Vector3 } from "@galacean/engine-math";
-<<<<<<< HEAD
-import { ignoreClone } from "../../clone/CloneManager";
+import { deepClone, ignoreClone } from "../../clone/CloneManager";
 import { PhysicsScene } from "../PhysicsScene";
 import { ColliderShape } from "./ColliderShape";
-=======
-import { PhysicsScene } from "../PhysicsScene";
-import { deepClone, ignoreClone } from "../../clone/CloneManager";
->>>>>>> 41a673d1
 
 /**
  * Physical collider shape for box.
