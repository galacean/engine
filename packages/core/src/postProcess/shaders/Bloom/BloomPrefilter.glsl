--- conflicted
+++ resolved
@@ -51,14 +51,6 @@
     // Clamp colors to positive once in prefilter. Encode can have a sqrt, and sqrt(-x) == NaN. Up/Downsample passes would then spread the NaN.
     color = max(color, 0.0);
 
-<<<<<<< HEAD
-    gl_FragColor = vec4(color, samplerColor.a);
-=======
     // Bloom is addtive blend mode, we should set alpha 0 to avoid browser background color dark when canvas alpha and premultiplyAlpha is true
     gl_FragColor = vec4(color, 0.0);
-    
-    #ifndef ENGINE_IS_COLORSPACE_GAMMA
-      gl_FragColor = linearToGamma(gl_FragColor);
-    #endif
->>>>>>> 5c732088
 }