import { TextureCubeFace } from "../texture";
import { IPlatformTexture } from "./IPlatformTexture";

/**
 * Rendering color texture interface specification.
 */
export interface IPlatformRenderColorTexture extends IPlatformTexture {
  /**
   * Get the pixel color buffer according to the specified cube face and area.
   * @param face - You can choose which cube face to read if it's cube texture
   * @param x - X coordinate of area start
   * @param y - Y coordinate of area start
   * @param width - Area width
   * @param height - Area height
   * @param mipLevel - Set mip level the data want to get from
   * @param out - Color buffer
   * @param mipLevel - Set mip level the data want to get from
   */
  getPixelBuffer(
    face: TextureCubeFace | null,
    x: number,
    y: number,
    width: number,
    height: number,
<<<<<<< HEAD
    out: ArrayBufferView,
    mipLevel: number
=======
    mipLevel: number,
    out: ArrayBufferView
>>>>>>> 849c1e38
  ): void;
}<|MERGE_RESOLUTION|>--- conflicted
+++ resolved
@@ -14,7 +14,6 @@
    * @param height - Area height
    * @param mipLevel - Set mip level the data want to get from
    * @param out - Color buffer
-   * @param mipLevel - Set mip level the data want to get from
    */
   getPixelBuffer(
     face: TextureCubeFace | null,
@@ -22,12 +21,7 @@
     y: number,
     width: number,
     height: number,
-<<<<<<< HEAD
-    out: ArrayBufferView,
-    mipLevel: number
-=======
     mipLevel: number,
     out: ArrayBufferView
->>>>>>> 849c1e38
   ): void;
 }