import { IPlatformTexture } from "./IPlatformTexture";

/**
 * 2D texture interface specification.
 */
export interface IPlatformTexture2D extends IPlatformTexture {
  /**
   * Setting pixels data through color buffer data, designated area and texture mipmapping level,it's also applicable to compressed formats.
   * @remarks If it is the WebGL1.0 platform and the texture format is compressed, the first upload must be filled with textures.
   * @param colorBuffer - Color buffer data
   * @param mipLevel - Texture mipmapping level
   * @param x - X coordinate of area start
   * @param y - Y coordinate of area start
   * @param width - Data width. if it's empty, width is the width corresponding to mipLevel minus x , width corresponding to mipLevel is Math.max(1, this.width >> mipLevel)
   * @param height - Data height. if it's empty, height is the height corresponding to mipLevel minus y , height corresponding to mipLevel is Math.max(1, this.height >> mipLevel)
   */
  setPixelBuffer(
    colorBuffer: ArrayBufferView,
    mipLevel?: number,
    x?: number,
    y?: number,
    width?: number,
    height?: number
  ): void;

  /**
   * Setting pixels data through TexImageSource, designated area and texture mipmapping level.
   * @param imageSource - The source of texture
   * @param mipLevel - Texture mipmapping level
   * @param flipY - Whether to flip the Y axis
   * @param premultiplyAlpha - Whether to premultiply the transparent channel
   * @param x - X coordinate of area start
   * @param y - Y coordinate of area start
   */
  setImageSource(
    imageSource: TexImageSource,
    mipLevel?: number,
    flipY?: boolean,
    premultiplyAlpha?: boolean,
    x?: number,
    y?: number
  ): void;

  /**
   * Get the pixel color buffer according to the specified area.
   * @param x - X coordinate of area start
   * @param y - Y coordinate of area start
   * @param width - Area width
   * @param height - Area height
   * @param mipLevel - Set mip level the data want to get from
   * @param out - Color buffer
   * @param mipLevel - Set mip level the data want to get from
   */
<<<<<<< HEAD
  getPixelBuffer(x: number, y: number, width: number, height: number, out: ArrayBufferView, mipLevel: number): void;
=======
  getPixelBuffer(x: number, y: number, width: number, height: number, mipLevel: number, out: ArrayBufferView): void;
>>>>>>> 849c1e38
}<|MERGE_RESOLUTION|>--- conflicted
+++ resolved
@@ -49,11 +49,6 @@
    * @param height - Area height
    * @param mipLevel - Set mip level the data want to get from
    * @param out - Color buffer
-   * @param mipLevel - Set mip level the data want to get from
    */
-<<<<<<< HEAD
-  getPixelBuffer(x: number, y: number, width: number, height: number, out: ArrayBufferView, mipLevel: number): void;
-=======
   getPixelBuffer(x: number, y: number, width: number, height: number, mipLevel: number, out: ArrayBufferView): void;
->>>>>>> 849c1e38
 }