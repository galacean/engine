--- conflicted
+++ resolved
@@ -55,7 +55,6 @@
    * @param height - Area height
    * @param mipLevel - Set mip level the data want to get from
    * @param out - Color buffer
-   * @param mipLevel - Set mip level the data want to get from
    */
   getPixelBuffer(
     face: TextureCubeFace,
@@ -63,12 +62,7 @@
     y: number,
     width: number,
     height: number,
-<<<<<<< HEAD
-    out: ArrayBufferView,
-    mipLevel: number
-=======
     mipLevel: number,
     out: ArrayBufferView
->>>>>>> 849c1e38
   ): void;
 }