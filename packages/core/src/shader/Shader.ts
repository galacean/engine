import { IShaderLab } from "@galacean/engine-design";
import { Color } from "@galacean/engine-math";
import { Engine } from "../Engine";
import { ShaderMacro } from "./ShaderMacro";
import { ShaderMacroCollection } from "./ShaderMacroCollection";
import { ShaderPass } from "./ShaderPass";
import { ShaderProperty } from "./ShaderProperty";
import { SubShader } from "./SubShader";
import { BlendFactor } from "./enums/BlendFactor";
import { BlendOperation } from "./enums/BlendOperation";
import { ColorWriteMask } from "./enums/ColorWriteMask";
import { CompareFunction } from "./enums/CompareFunction";
import { CullMode } from "./enums/CullMode";
import { RenderQueueType } from "./enums/RenderQueueType";
import { RenderStateElementKey } from "./enums/RenderStateElementKey";
import { StencilOperation } from "./enums/StencilOperation";
import { RenderState } from "./state/RenderState";

/**
 * Shader for rendering.
 */
export class Shader {
  /** @internal */
  static readonly _compileMacros: ShaderMacroCollection = new ShaderMacroCollection();

  /** @internal */
  static _shaderLab?: IShaderLab;

  private static _shaderMap: Record<string, Shader> = Object.create(null);

  /**
   * Create a shader by source code.
   *
   * @remarks
   *
   * ShaderLab must be enabled first as follows:
   * ```ts
   * // Import shaderLab
   * import { ShaderLab } from "@galacean/engine-shader-lab";
   * // Create engine with shaderLab
   * const engine = await WebGLEngine.create({ canvas: "canvas", shader: new ShaderLab() });
   * ...
   * ```
   *
   * @param shaderSource - shader code
   * @returns Shader
   *
   * @throws
   * Throw string exception if shaderLab has not been enabled properly.
   */
  static create(shaderSource: string): Shader;

  /**
   * Create a shader.
   * @param name - Name of the shader
   * @param vertexSource - Vertex source code
   * @param fragmentSource - Fragment source code
   * @returns Shader
   */
  static create(name: string, vertexSource: string, fragmentSource: string): Shader;

  /**
   * Create a shader.
   * @param name - Name of the shader
   * @param shaderPasses - Shader passes
   * @returns Shader
   */
  static create(name: string, shaderPasses: ShaderPass[]): Shader;

  /**
   * Create a shader.
   * @param name - Name of the shader
   * @param subShaders - Sub shaders
   * @returns Shader
   */
  static create(name: string, subShaders: SubShader[]): Shader;

  static create(
    nameOrShaderSource: string,
    vertexSourceOrShaderPassesOrSubShaders?: SubShader[] | ShaderPass[] | string,
    fragmentSource?: string
  ): Shader {
    let shader: Shader;
    const shaderMap = Shader._shaderMap;

    if (!vertexSourceOrShaderPassesOrSubShaders) {
      if (!Shader._shaderLab) {
        throw "ShaderLab has not been set up yet.";
      }

      const shaderInfo = Shader._shaderLab.parseShader(nameOrShaderSource);
      if (shaderMap[shaderInfo.name]) {
<<<<<<< HEAD
        throw `Shader named "${nameOrShaderSource}" already exists.`;
=======
        throw `Shader named "${shaderInfo.name}" already exists.`;
>>>>>>> aedd4fea
      }
      const subShaderList = shaderInfo.subShaders.map((subShaderInfo) => {
        const passList = subShaderInfo.passes.map((passInfo) => {
          if (typeof passInfo === "string") {
            // Use pass reference
            const paths = passInfo.split("/");
            return Shader.find(paths[0])
              ?.subShaders.find((subShader) => subShader.name === paths[1])
              ?.passes.find((pass) => pass.name === paths[2]);
          }

          const shaderPass = new ShaderPass(
            passInfo.name,
            passInfo.vertexSource,
            passInfo.fragmentSource,
            passInfo.tags
          );
          const renderStates = passInfo.renderStates;
          const renderState = new RenderState();
          shaderPass._renderState = renderState;

          // Parse const render state
          const constRenderStateInfo = renderStates[0];
          for (let k in constRenderStateInfo) {
            Shader._applyConstRenderStates(renderState, <RenderStateElementKey>parseInt(k), constRenderStateInfo[k]);
          }

          // Parse variable render state
          const variableRenderStateInfo = renderStates[1];
          const renderStateDataMap = {} as Record<number, ShaderProperty>;
          for (let k in variableRenderStateInfo) {
            renderStateDataMap[k] = ShaderProperty.getByName(variableRenderStateInfo[k]);
          }
          shaderPass._renderStateDataMap = renderStateDataMap;
          return shaderPass;
        });
        return new SubShader(shaderInfo.name, passList, subShaderInfo.tags);
      });

      shader = new Shader(shaderInfo.name, subShaderList);
      shaderMap[shaderInfo.name] = shader;
      return shader;
    } else {
      if (shaderMap[nameOrShaderSource]) {
        throw `Shader named "${nameOrShaderSource}" already exists.`;
      }
      if (typeof vertexSourceOrShaderPassesOrSubShaders === "string") {
        const shaderPass = new ShaderPass(vertexSourceOrShaderPassesOrSubShaders, fragmentSource);
        shader = new Shader(nameOrShaderSource, [new SubShader("Default", [shaderPass])]);
      } else {
        if (vertexSourceOrShaderPassesOrSubShaders.length > 0) {
          if (vertexSourceOrShaderPassesOrSubShaders[0].constructor === ShaderPass) {
            shader = new Shader(nameOrShaderSource, [
              new SubShader("Default", <ShaderPass[]>vertexSourceOrShaderPassesOrSubShaders)
            ]);
          } else {
            shader = new Shader(nameOrShaderSource, <SubShader[]>vertexSourceOrShaderPassesOrSubShaders.slice());
          }
        } else {
          throw "SubShader or ShaderPass count must large than 0.";
        }
      }
    }

    shaderMap[nameOrShaderSource] = shader;
    return shader;
  }

  /**
   * Find a shader by name.
   * @param name - Name of the shader
   */
  static find(name: string): Shader {
    return Shader._shaderMap[name];
  }

  private _subShaders: SubShader[];

  /**
   * Sub shaders of the shader.
   */
  get subShaders(): ReadonlyArray<SubShader> {
    return this._subShaders;
  }

  private constructor(
    public readonly name: string,
    subShaders: SubShader[]
  ) {
    this.name = name;
    this._subShaders = subShaders;
  }

  /**
   * Compile shader variant by macro name list.
   *
   * @remarks
   * Usually a shader contains some macros,any combination of macros is called shader variant.
   *
   * @param engine - Engine to which the shader variant belongs
   * @param macros - Macro name list
   * @returns Is the compiled shader variant valid
   */
  compileVariant(engine: Engine, macros: string[]): boolean {
    const compileMacros = Shader._compileMacros;
    compileMacros.clear();
    for (let i = 0, n = macros.length; i < n; i++) {
      compileMacros.enable(ShaderMacro.getByName(macros[i]));
    }

    const subShaders = this._subShaders;
    for (let i = 0, n = subShaders.length; i < n; i++) {
      let isValid: boolean;
      const { passes } = subShaders[i];
      for (let j = 0, m = passes.length; j < m; j++) {
        if (isValid === undefined) {
          isValid = passes[j]._getShaderProgram(engine, compileMacros).isValid;
        } else {
          isValid &&= passes[j]._getShaderProgram(engine, compileMacros).isValid;
        }
      }
      if (isValid) return true;
    }
    return false;
  }

  private static _applyConstRenderStates(
    renderState: RenderState,
    key: RenderStateElementKey,
    value: boolean | string | number | Color
  ): void {
    switch (key) {
      case RenderStateElementKey.BlendStateEnabled0:
        renderState.blendState.targetBlendState.enabled = <boolean>value;
        break;
      case RenderStateElementKey.BlendStateColorBlendOperation0:
        renderState.blendState.targetBlendState.colorBlendOperation = <BlendOperation>value;
        break;
      case RenderStateElementKey.BlendStateAlphaBlendOperation0:
        renderState.blendState.targetBlendState.alphaBlendOperation = <BlendOperation>value;
        break;
      case RenderStateElementKey.BlendStateSourceColorBlendFactor0:
        renderState.blendState.targetBlendState.sourceColorBlendFactor = <BlendFactor>value;
        break;
      case RenderStateElementKey.BlendStateDestinationColorBlendFactor0:
        renderState.blendState.targetBlendState.destinationColorBlendFactor = <BlendFactor>value;
        break;
      case RenderStateElementKey.BlendStateSourceAlphaBlendFactor0:
        renderState.blendState.targetBlendState.sourceAlphaBlendFactor = <BlendFactor>value;
        break;
      case RenderStateElementKey.BlendStateDestinationAlphaBlendFactor0:
        renderState.blendState.targetBlendState.destinationAlphaBlendFactor = <BlendFactor>value;
        break;
      case RenderStateElementKey.BlendStateColorWriteMask0:
        renderState.blendState.targetBlendState.colorWriteMask = <ColorWriteMask>value;
        break;
      case RenderStateElementKey.DepthStateEnabled:
        renderState.depthState.enabled = <boolean>value;
        break;
      case RenderStateElementKey.DepthStateWriteEnabled:
        renderState.depthState.writeEnabled = <boolean>value;
        break;
      case RenderStateElementKey.DepthStateCompareFunction:
        renderState.depthState.compareFunction = <CompareFunction>value;
        break;
      case RenderStateElementKey.StencilStateEnabled:
        renderState.stencilState.enabled = <boolean>value;
        break;
      case RenderStateElementKey.StencilStateReferenceValue:
        renderState.stencilState.referenceValue = <number>value;
        break;
      case RenderStateElementKey.StencilStateMask:
        renderState.stencilState.mask = <number>value;
        break;
      case RenderStateElementKey.StencilStateWriteMask:
        renderState.stencilState.writeMask = <number>value;
        break;
      case RenderStateElementKey.StencilStateCompareFunctionFront:
        renderState.stencilState.compareFunctionFront = <CompareFunction>value;
        break;
      case RenderStateElementKey.StencilStateCompareFunctionBack:
        renderState.stencilState.compareFunctionBack = <CompareFunction>value;
        break;
      case RenderStateElementKey.StencilStatePassOperationFront:
        renderState.stencilState.passOperationFront = <StencilOperation>value;
        break;
      case RenderStateElementKey.StencilStatePassOperationBack:
        renderState.stencilState.passOperationBack = <StencilOperation>value;
        break;
      case RenderStateElementKey.StencilStateFailOperationFront:
        renderState.stencilState.failOperationFront = <StencilOperation>value;
        break;
      case RenderStateElementKey.StencilStateFailOperationBack:
        renderState.stencilState.failOperationBack = <StencilOperation>value;
        break;
      case RenderStateElementKey.StencilStateZFailOperationFront:
        renderState.stencilState.zFailOperationFront = <StencilOperation>value;
        break;
      case RenderStateElementKey.StencilStateZFailOperationBack:
        renderState.stencilState.zFailOperationBack = <StencilOperation>value;
        break;
      case RenderStateElementKey.RasterStateCullMode:
        renderState.rasterState.cullMode = <CullMode>value;
        break;
      case RenderStateElementKey.RasterStateDepthBias:
        renderState.rasterState.depthBias = <number>value;
        break;
      case RenderStateElementKey.RasterStateSlopeScaledDepthBias:
        renderState.rasterState.slopeScaledDepthBias = <number>value;
        break;
      case RenderStateElementKey.RenderQueueType:
        renderState.renderQueueType = <RenderQueueType>value;
        break;
    }
  }

  /**
   * @deprecated Please use `ShaderMacro.getByName` instead
   *
   * Get shader macro by name.
   * @param name - Name of the shader macro
   * @returns Shader macro
   */
  static getMacroByName(name: string): ShaderMacro;

  /**
   * @deprecated Please use `ShaderMacro.getByName` instead
   *
   * Get shader macro by name.
   * @param name - Name of the shader macro
   * @param value - Value of the shader macro
   * @returns Shader macro
   */
  static getMacroByName(name: string, value: string): ShaderMacro;

  static getMacroByName(name: string, value?: string): ShaderMacro {
    return ShaderMacro.getByName(name, value);
  }

  /**
   * @deprecated Please use `ShaderProperty.getByName` instead
   *
   * Get shader property by name.
   * @param name - Name of the shader property
   * @returns Shader property
   */
  static getPropertyByName(name: string): ShaderProperty {
    return ShaderProperty.getByName(name);
  }
}<|MERGE_RESOLUTION|>--- conflicted
+++ resolved
@@ -90,11 +90,7 @@
 
       const shaderInfo = Shader._shaderLab.parseShader(nameOrShaderSource);
       if (shaderMap[shaderInfo.name]) {
-<<<<<<< HEAD
-        throw `Shader named "${nameOrShaderSource}" already exists.`;
-=======
         throw `Shader named "${shaderInfo.name}" already exists.`;
->>>>>>> aedd4fea
       }
       const subShaderList = shaderInfo.subShaders.map((subShaderInfo) => {
         const passList = subShaderInfo.passes.map((passInfo) => {
