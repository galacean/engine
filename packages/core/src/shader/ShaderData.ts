import { IClone } from "@oasis-engine/design";
import { Color, Matrix, Vector2, Vector3, Vector4 } from "@oasis-engine/math";
import { IRefObject } from "../asset/IRefObject";
import { CloneManager } from "../clone/CloneManager";
import { Texture } from "../texture/Texture";
import { ShaderDataGroup } from "./enums/ShaderDataGroup";
import { ShaderPropertyType } from "./enums/ShaderPropertyType";
import { Shader } from "./Shader";
import { ShaderMacro } from "./ShaderMacro";
import { ShaderMacroCollection } from "./ShaderMacroCollection";
import { ShaderProperty } from "./ShaderProperty";

/**
 * Shader data collection,Correspondence includes shader properties data and macros data.
 */
export class ShaderData implements IRefObject, IClone {
  /** @internal */
  _group: ShaderDataGroup;
  /** @internal */
  _propertyValueMap: Record<number, ShaderPropertyValueType> = Object.create(null);
  /** @internal */
  _macroCollection: ShaderMacroCollection = new ShaderMacroCollection();

  private _macroMap: Record<number, ShaderMacro> = Object.create(null);
  private _refCount: number = 0;

  /**
   * @internal
   */
  constructor(group: ShaderDataGroup) {
    this._group = group;
  }

  /**
   * Get float by shader property name.
   * @param propertyName - Shader property name
   * @returns Float
   */
  getFloat(propertyName: string): number;

  /**
   * Get float by shader property.
   * @param property - Shader property, use `Shader.getPropertyByName` to get
   * @returns Float
   */
  getFloat(property: ShaderProperty): number;

  getFloat(property: string | ShaderProperty): number {
    return this.getPropertyValue(property);
  }

  /**
   * Set float by shader property name.
   * @remarks Corresponding float shader property type.
   * @param propertyName - Shader property name
   * @param value - Float
   */
  setFloat(propertyName: string, value: number): void;

  /**
   * Set float by shader property.
   * @remarks Corresponding float shader property type.
   * @param property - Shader property, use `Shader.getPropertyByName` to get
   * @param value - Float
   */
  setFloat(property: ShaderProperty, value: number): void;

  setFloat(property: string | ShaderProperty, value: number): void {
    this._setPropertyValue(property, ShaderPropertyType.Float, value);
  }

  /**
   * Get int by shader property name.
   * @param propertyName - Shader property name
   * @returns Int
   */
  getInt(propertyName: string): number;

  /**
   * Get int by shader property.
   * @param property - Shader property, use `Shader.getPropertyByName` to get
   * @returns Int
   */
  getInt(property: ShaderProperty): number;

  getInt(property: string | ShaderProperty): number {
    return this.getPropertyValue(property);
  }

  /**
   * Set int by shader property name.
   * @remarks Correspondence includes int and bool shader property type.
   * @param propertyName - Shader property name
   * @param value - Int
   */
  setInt(propertyName: string, value: number): void;

  /**
   * Set int by shader property.
   * @remarks Correspondence includes int and bool shader property type.
   * @param property - Shader property, use `Shader.getPropertyByName` to get
   * @param value - Int
   */
  setInt(property: ShaderProperty, value: number): void;

  setInt(property: string | ShaderProperty, value: number): void {
    this._setPropertyValue(property, ShaderPropertyType.Int, value);
  }

  /**
   * Get float array by shader property name.
   * @param propertyName - Shader property name
   * @returns Float array
   */
  getFloatArray(propertyName: string): Float32Array;

  /**
   * Get float array by shader property.
   * @param property - Shader property, use `Shader.getPropertyByName` to get
   * @returns Float array
   */
  getFloatArray(property: ShaderProperty): Float32Array;

  getFloatArray(property: string | ShaderProperty): Float32Array {
    return this.getPropertyValue(property);
  }

  /**
   * Set float array by shader property name.
   * @remarks Correspondence includes float array、vec2 array、vec3 array、vec4 array and matrix array shader property type.
   * @param propertyName - Shader property name
   * @param value - Float array
   */
  setFloatArray(propertyName: string, value: Float32Array): void;

  /**
   * Set float array by shader property.
   * @remarks Correspondence includes float array、vec2 array、vec3 array、vec4 array and matrix array shader property type.
   * @param property - Shader property, use `Shader.getPropertyByName` to get
   * @param value - Float array
   */
  setFloatArray(property: ShaderProperty, value: Float32Array): void;

  setFloatArray(property: string | ShaderProperty, value: Float32Array): void {
    this._setPropertyValue(property, ShaderPropertyType.FloatArray, value);
  }

  /**
   * Get int array by shader property name.
   * @param propertyName - Shader property name
   * @returns Int Array
   */
  getIntArray(propertyName: string): Int32Array;

  /**
   * Get int array by shader property.
   * @param property - Shader property, use `Shader.getPropertyByName` to get
   * @returns Int Array
   */
  getIntArray(property: ShaderProperty): Int32Array;

  getIntArray(property: string | ShaderProperty): Int32Array {
    return this.getPropertyValue(property);
  }

  /**
   * Set int array by shader property name.
   * @remarks Correspondence includes bool array、int array、bvec2 array、bvec3 array、bvec4 array、ivec2 array、ivec3 array and ivec4 array shader property type.
   * @param propertyName - Shader property name
   * @param value - Int Array
   */
  setIntArray(propertyName: string, value: Int32Array): void;

  /**
   * Set int array by shader property.
   * @remarks Correspondence includes bool array、int array、bvec2 array、bvec3 array、bvec4 array、ivec2 array、ivec3 array and ivec4 array shader property type.
   * @param property - Shader property, use `Shader.getPropertyByName` to get
   * @param value - Int Array
   */
  setIntArray(property: ShaderProperty, value: Int32Array): void;

  setIntArray(property: string | ShaderProperty, value: Int32Array): void {
    this._setPropertyValue(property, ShaderPropertyType.IntArray, value);
  }

  /**
   * Get two-dimensional from shader property name.
   * @param propertyName - Shader property name
   * @returns Two-dimensional vector
   */
  getVector2(propertyName: string): Vector2;

  /**
   * Get two-dimensional from shader property.
   * @param property - Shader property, use `Shader.getPropertyByName` to get
   * @returns Two-dimensional vector
   */
  getVector2(property: ShaderProperty): Vector2;

  getVector2(property: string | ShaderProperty): Vector2 {
    return this.getPropertyValue(property);
  }

  /**
   * Set two-dimensional vector from shader property name.
   * @remarks Correspondence includes vec2、ivec2 and bvec2 shader property type.
   * @param property - Shader property name
   * @param value - Two-dimensional vector
   */
  setVector2(property: string, value: Vector2): void;

  /**
   * Set two-dimensional vector from shader property.
   * @remarks Correspondence includes vec2、ivec2 and bvec2 shader property type.
   * @param property - Shader property, use `Shader.getPropertyByName` to get
   * @param value - Two-dimensional vector
   */
  setVector2(property: ShaderProperty, value: Vector2): void;

  setVector2(property: string | ShaderProperty, value: Vector2): void {
    this._setPropertyValue(property, ShaderPropertyType.Vector2, value);
  }

  /**
   * Get vector3 by shader property name.
   * @param propertyName - Shader property name
   * @returns Three-dimensional vector
   */
  getVector3(propertyName: string): Vector3;

  /**
   * Get vector3 by shader property.
   * @param property - Shader property, use `Shader.getPropertyByName` to get
   * @returns Three-dimensional vector
   */
  getVector3(property: ShaderProperty): Vector3;

  getVector3(property: string | ShaderProperty): Vector3 {
    return this.getPropertyValue(property);
  }

  /**
   * Set three dimensional vector by shader property name.
   * @remarks Correspondence includes vec3、ivec3 and bvec3 shader property type.
   * @param property - Shader property name
   * @param value - Three-dimensional vector
   */
  setVector3(property: string, value: Vector3): void;

  /**
   * Set three dimensional vector by shader property.
   * @remarks Correspondence includes vec3、ivec3 and bvec3 shader property type.
   * @param property - Shader property, use `Shader.getPropertyByName` to get
   * @param value - Three-dimensional vector
   */
  setVector3(property: ShaderProperty, value: Vector3): void;

  setVector3(property: string | ShaderProperty, value: Vector3): void {
    this._setPropertyValue(property, ShaderPropertyType.Vector3, value);
  }

  /**
   * Get vector4 by shader property name.
   * @param propertyName - Shader property name
   * @returns Four-dimensional vector
   */
  getVector4(propertyName: string): Vector4;

  /**
   * Get vector4 by shader property.
   * @param property - Shader property, use `Shader.getPropertyByName` to get
   * @returns Four-dimensional vector
   */
  getVector4(property: ShaderProperty): Vector4;

  getVector4(property: string | ShaderProperty): Vector4 {
    return this.getPropertyValue(property);
  }

  /**
   * Set four-dimensional vector by shader property name.
   * @remarks Correspondence includes vec4、ivec4 and bvec4 shader property type.
   * @param property - Shader property name
   * @param value - Four-dimensional vector
   */
  setVector4(property: string, value: Vector4): void;

  /**
   * Set four-dimensional vector by shader property.
   * @remarks Correspondence includes vec4、ivec4 and bvec4 shader property type.
   * @param property - Shader property, use `Shader.getPropertyByName` to get
   * @param value - Four-dimensional vector
   */
  setVector4(property: ShaderProperty, value: Vector4): void;

  setVector4(property: string | ShaderProperty, value: Vector4): void {
    this._setPropertyValue(property, ShaderPropertyType.Vector4, value);
  }

  /**
   * Get matrix by shader property name.
   * @param propertyName - Shader property name
   * @returns Matrix
   */
  getMatrix(propertyName: string): Matrix;

  /**
   * Get matrix by shader property.
   * @param property - Shader property, use `Shader.getPropertyByName` to get
   * @returns Matrix
   */
  getMatrix(property: ShaderProperty): Matrix;

  getMatrix(property: string | ShaderProperty): Matrix {
    return this.getPropertyValue(property);
  }

  /**
   * Set matrix by shader property name.
   * @remarks Correspondence includes matrix shader property type.
   * @param propertyName - Shader property name
   * @param value - Matrix
   */
  setMatrix(propertyName: string, value: Matrix);

  /**
   * Set matrix by shader property.
   * @remarks Correspondence includes matrix shader property type.
   * @param property - Shader property, use `Shader.getPropertyByName` to get
   * @param value - Matrix
   */
  setMatrix(property: ShaderProperty, value: Matrix);

  setMatrix(property: string | ShaderProperty, value: Matrix): void {
    this._setPropertyValue(property, ShaderPropertyType.Matrix, value);
  }

  /**
   * Get color by shader property name.
   * @param propertyName - Shader property name
   * @returns Color
   */
  getColor(propertyName: string): Color;

  /**
   * Get color by shader property.
   * @param property - Shader property, use `Shader.getPropertyByName` to get
   * @returns Color
   */
  getColor(property: ShaderProperty): Color;

  getColor(property: string | ShaderProperty): Color {
    return this.getPropertyValue(property);
  }

  /**
   * Set color by shader property name.
   * @remarks Correspondence includes vec4 shader property type.
   * @param propertyName - Shader property name
   * @param value - Color
   */
  setColor(propertyName: string, value: Color): void;

  /**
   * Set color by shader property.
   * @remarks Correspondence includes vec4 shader property type.
   * @param property - Shader property, use `Shader.getPropertyByName` to get
   * @param value - Color
   */
  setColor(property: ShaderProperty, value: Color): void;

  setColor(property: string | ShaderProperty, value: Color): void {
    this._setPropertyValue(property, ShaderPropertyType.Color, value);
  }

  /**
   * Get texture by shader property name.
   * @param propertyName - Shader property name
   * @returns Texture
   */
  getTexture(propertyName: string): Texture;

  /**
   * Get texture by shader property.
   * @param property - Shader property, use `Shader.getPropertyByName` to get
   * @returns Texture
   */
  getTexture(property: ShaderProperty): Texture;

  getTexture(property: string | ShaderProperty): Texture {
    return this.getPropertyValue(property);
  }

  /**
   * Set texture by shader property name.
   * @param propertyName - Shader property name
   * @param value - Texture
   */
  setTexture(propertyName: string, value: Texture): void;

  /**
   * Set texture by shader property.
   * @param property - Shader property, use `Shader.getPropertyByName` to get
   * @param value - Texture
   */
  setTexture(property: ShaderProperty, value: Texture): void;

  setTexture(property: string | ShaderProperty, value: Texture): void {
    if (this._getRefCount() > 0) {
      const lastValue = this.getPropertyValue<Texture>(property);
      lastValue && lastValue._addRefCount(-1);
      value && value._addRefCount(1);
    }
    this._setPropertyValue(property, ShaderPropertyType.Texture, value);
  }

  /**
   * Get texture array by shader property name.
   * @param propertyName - Shader property name
   * @returns Texture array
   */
  getTextureArray(propertyName: string): Texture[];

  /**
   * Get texture array by shader property.
   * @param property - Shader property, use `Shader.getPropertyByName` to get
   * @returns Texture array
   */
  getTextureArray(property: ShaderProperty): Texture[];

  getTextureArray(property: string | ShaderProperty): Texture[] {
    return this.getPropertyValue(property);
  }

  /**
   * Set texture array by shader property name.
   * @param propertyName - Shader property name
   * @param value - Texture array
   */
  setTextureArray(propertyName: string, value: Texture[]): void;

  /**
   * Set texture array by shader property.
   * @param property - Shader property, use `Shader.getPropertyByName` to get
   * @param value - Texture array
   */
  setTextureArray(property: ShaderProperty, value: Texture[]): void;

  setTextureArray(property: string | ShaderProperty, value: Texture[]): void {
    if (this._getRefCount() > 0) {
      const lastValue = this.getPropertyValue<Texture[]>(property);
      if (lastValue) {
        for (let i = 0, n = lastValue.length; i < n; i++) {
          lastValue[i]._addRefCount(-1);
        }
      }
      if (value) {
        for (let i = 0, n = value.length; i < n; i++) {
          value[i]._addRefCount(1);
        }
      }
    }
    this._setPropertyValue(property, ShaderPropertyType.TextureArray, value);
  }

  /**
   * Get shader property value set on this shaderData.
   * @param property - Shader property
   * @returns Property value
   */
  getPropertyValue<T extends ShaderPropertyValueType>(property: string | ShaderProperty): T {
    if (typeof property === "string") {
      property = Shader.getPropertyByName(property);
    }
    return this._propertyValueMap[property._uniqueId] as T;
  }

  /**
   * Enable macro with name.
   * @param macroName - Macro name
   */
  enableMacro(macroName: string): void;

  /**
   * Enable macro with name and value.
   * @remarks Name and value will combine, it's equal the macro of "name value".
   * @param name - Macro name
   * @param value - Macro value
   */
  enableMacro(name: string, value: string): void;

  /**
   * Enable macro with shaderMacro.
   * @param macro - Shader macro
   */
  enableMacro(macro: ShaderMacro): void;

  enableMacro(macro: string | ShaderMacro, value?: string): void {
    if (typeof macro === "string") {
      macro = Shader.getMacroByName(macro, value);
    }
    const nameID = macro._nameId;
    const lastMacro = this._macroMap[nameID];
    if (lastMacro !== macro) {
      const macroCollection = this._macroCollection;
      lastMacro && macroCollection.disable(lastMacro);
      macroCollection.enable(macro);
      this._macroMap[nameID] = macro;
    }
  }

  /**
   * Disable macro.
   * @param macroName - Macro name
   */
  disableMacro(macroName: string): void;

  /**
   * Disable macro.
   * @param macro - Shader macro
   */
  disableMacro(macro: ShaderMacro): void;

  disableMacro(macro: string | ShaderMacro): void {
    let nameID: number;
    if (typeof macro === "string") {
      nameID = ShaderMacro._macroNameIdMap[macro];
      if (nameID === undefined) {
        return;
      }
    } else {
      nameID = macro._nameId;
    }

    const currentMacro = this._macroMap[nameID];
    if (currentMacro) {
      this._macroCollection.disable(currentMacro);
      delete this._macroMap[nameID];
    }
  }

  /**
   * Get shader macro array that are currently enabled for ShaderData.
   */
  getMacros(): ShaderMacro[];
  /**
   * Get shader macro array that are currently enabled for ShaderData.
   * @param out - Shader macro array
   */
  getMacros(out: ShaderMacro[]): void;

  getMacros(out?: ShaderMacro[]): ShaderMacro[] | void {
    if (out) {
      const macroMap = this._macroMap;
      out.length = 0;
      for (var key in macroMap) {
        out.push(macroMap[key]);
      }
    } else {
      return Object.values(this._macroMap);
    }
  }

  /**
   * Get all shader properties that have been set on this shaderData
   * @returns  All shader properties
   */
  getProperties(): ShaderProperty[];

  /**
   * Get all shader properties that have been set on this shaderData
   * @param out - All shader properties
   */
  getProperties(out: ShaderProperty[]): void;

  getProperties(out?: ShaderProperty[]): void | ShaderProperty[] {
    let properties: ShaderProperty[];
    if (out) {
      out.length = 0;
      properties = out;
    } else {
      properties = [];
    }

    const propertyValueMap = this._propertyValueMap;
    const propertyIdMap = Shader._propertyIdMap;
    for (let key in propertyValueMap) {
      properties.push(propertyIdMap[key]);
    }

    if (!out) {
      return properties;
    }
  }

  clone(): ShaderData {
    const shaderData = new ShaderData(this._group);
    this.cloneTo(shaderData);
    return shaderData;
  }

  cloneTo(target: ShaderData): void {
    CloneManager.deepCloneObject(this._macroCollection, target._macroCollection);
    Object.assign(target._macroMap, this._macroMap);

    const propertyValueMap = this._propertyValueMap;
    const targetPropertyValueMap = target._propertyValueMap;
    const keys = Object.keys(propertyValueMap);
    for (let i = 0, n = keys.length; i < n; i++) {
      const k = keys[i];
<<<<<<< HEAD
      const property: ShaderPropertyValueType = propertyValueMap[k];
=======
      const property = <ShaderPropertyValueType>properties[k];
>>>>>>> f34d3ace
      if (property != null) {
        if (typeof property === "number") {
          targetPropertyValueMap[k] = property;
        } else if (property instanceof Texture) {
          targetPropertyValueMap[k] = property;
        } else if (property instanceof Array || property instanceof Float32Array || property instanceof Int32Array) {
          targetPropertyValueMap[k] = property.slice();
        } else {
          const targetProperty = targetPropertyValueMap[k];
          if (targetProperty) {
            targetProperty.copyFrom(property);
          } else {
            targetPropertyValueMap[k] = property.clone();
          }
        }
      } else {
        targetPropertyValueMap[k] = property;
      }
    }
  }

  /**
   * @internal
   */
  _setPropertyValue<T extends ShaderPropertyValueType>(
    property: string | ShaderProperty,
    type: ShaderPropertyType,
    value: T
  ): void {
    if (typeof property === "string") {
      property = Shader.getPropertyByName(property);
    }

    if (property._group !== this._group) {
      if (property._group === undefined) {
        property._group = this._group;
      } else {
        throw `Shader property ${property.name} has been used as ${ShaderDataGroup[property._group]} group.`;
      }
    }

    if (property._type !== type) {
      if (property._type === undefined) {
        property._type = type;
      } else {
        throw `Shader property ${property.name} has been used as ${ShaderPropertyType[property._type]} type.`;
      }
    }

    this._propertyValueMap[property._uniqueId] = value;
  }

  /**
   * @internal
   */
  _getRefCount(): number {
    return this._refCount;
  }

  /**
   * @internal
   */
  _addRefCount(value: number): void {
    this._refCount += value;
    const properties = this._propertyValueMap;
    for (const k in properties) {
      const property = properties[k];
      // @todo: Separate array to speed performance.
      if (property && property instanceof Texture) {
        property._addRefCount(value);
      }
    }
  }
}

export type ShaderPropertyValueType =
  | number
  | Vector2
  | Vector3
  | Vector4
  | Color
  | Matrix
  | Texture
  | Texture[]
  | Int32Array
  | Float32Array;<|MERGE_RESOLUTION|>--- conflicted
+++ resolved
@@ -608,11 +608,7 @@
     const keys = Object.keys(propertyValueMap);
     for (let i = 0, n = keys.length; i < n; i++) {
       const k = keys[i];
-<<<<<<< HEAD
-      const property: ShaderPropertyValueType = propertyValueMap[k];
-=======
       const property = <ShaderPropertyValueType>properties[k];
->>>>>>> f34d3ace
       if (property != null) {
         if (typeof property === "number") {
           targetPropertyValueMap[k] = property;
