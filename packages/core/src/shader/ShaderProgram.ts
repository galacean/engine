--- conflicted
+++ resolved
@@ -421,13 +421,6 @@
               defaultTexture = this._engine._depthTexture2D;
               shaderUniform.textureUseComporeMode = true;
               break;
-<<<<<<< HEAD
-            case (<WebGL2RenderingContext>gl).SAMPLER_2D_SHADOW:
-              defaultTexture = this._engine._whiteTexture2D;
-              shaderUniform.textureUseComporeMode = true;
-              break;
-=======
->>>>>>> 281e9b81
           }
 
           isTexture = true;
