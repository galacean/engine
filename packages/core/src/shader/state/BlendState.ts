import { Color } from "@galacean/engine-math";
import { GLCapabilityType } from "../../base/Constant";
import { IHardwareRenderer } from "../../renderingHardwareInterface/IHardwareRenderer";
import { ShaderData } from "../ShaderData";
import { ShaderProperty } from "../ShaderProperty";
import { BlendFactor } from "../enums/BlendFactor";
import { BlendOperation } from "../enums/BlendOperation";
import { ColorWriteMask } from "../enums/ColorWriteMask";
<<<<<<< HEAD
import { RenderStateDataKey } from "../enums/RenderStateElementKey";
=======
import { RenderStateElementKey } from "../enums/RenderStateElementKey";
>>>>>>> f8ff243a
import { RenderState } from "./RenderState";
import { RenderTargetBlendState } from "./RenderTargetBlendState";

/**
 * Blend state.
 */
export class BlendState {
  private static _getGLBlendFactor(rhi: IHardwareRenderer, blendFactor: BlendFactor): number {
    const gl = rhi.gl;

    switch (blendFactor) {
      case BlendFactor.Zero:
        return gl.ZERO;
      case BlendFactor.One:
        return gl.ONE;
      case BlendFactor.SourceColor:
        return gl.SRC_COLOR;
      case BlendFactor.OneMinusSourceColor:
        return gl.ONE_MINUS_SRC_COLOR;
      case BlendFactor.DestinationColor:
        return gl.DST_COLOR;
      case BlendFactor.OneMinusDestinationColor:
        return gl.ONE_MINUS_DST_COLOR;
      case BlendFactor.SourceAlpha:
        return gl.SRC_ALPHA;
      case BlendFactor.OneMinusSourceAlpha:
        return gl.ONE_MINUS_SRC_ALPHA;
      case BlendFactor.DestinationAlpha:
        return gl.DST_ALPHA;
      case BlendFactor.OneMinusDestinationAlpha:
        return gl.ONE_MINUS_DST_ALPHA;
      case BlendFactor.SourceAlphaSaturate:
        return gl.SRC_ALPHA_SATURATE;
      case BlendFactor.BlendColor:
        return gl.CONSTANT_COLOR;
      case BlendFactor.OneMinusBlendColor:
        return gl.ONE_MINUS_CONSTANT_COLOR;
    }
  }

  private static _getGLBlendOperation(rhi: IHardwareRenderer, blendOperation: BlendOperation): number {
    const gl = rhi.gl;

    switch (blendOperation) {
      case BlendOperation.Add:
        return gl.FUNC_ADD;
      case BlendOperation.Subtract:
        return gl.FUNC_SUBTRACT;
      case BlendOperation.ReverseSubtract:
        return gl.FUNC_REVERSE_SUBTRACT;
      case BlendOperation.Min:
        if (!rhi.canIUse(GLCapabilityType.blendMinMax)) {
          throw new Error("BlendOperation.Min is not supported in this context");
        }
        return gl.MIN; // in webgl1.0 is an extension
      case BlendOperation.Max:
        if (!rhi.canIUse(GLCapabilityType.blendMinMax)) {
          throw new Error("BlendOperation.Max is not supported in this context");
        }
        return gl.MAX; // in webgl1.0 is an extension
    }
  }

  /** The blend state of the render target. */
  readonly targetBlendState: RenderTargetBlendState = new RenderTargetBlendState();
  /** Constant blend color. */
  readonly blendColor: Color = new Color(0, 0, 0, 0);
  /** Whether to use (Alpha-to-Coverage) technology. */
  alphaToCoverage: boolean = false;

  /**
   * @internal
   */
  _applyShaderDataValue(renderStateDataMap: Record<number, ShaderProperty>, shaderData: ShaderData): void {
    const blendState = this.targetBlendState;

<<<<<<< HEAD
    const enable0Property = renderStateDataMap[RenderStateDataKey.BlendStateEnabled0];
=======
    const enable0Property = renderStateDataMap[RenderStateElementKey.BlendStateEnabled0];
>>>>>>> f8ff243a
    if (enable0Property !== undefined) {
      const enabled = shaderData.getFloat(enable0Property);
      blendState.enabled = enabled !== undefined ? !!enabled : false;
    }

<<<<<<< HEAD
    const colorBlendOperation0Property = renderStateDataMap[RenderStateDataKey.BlendStateColorBlendOperation0];
=======
    const colorBlendOperation0Property = renderStateDataMap[RenderStateElementKey.BlendStateColorBlendOperation0];
>>>>>>> f8ff243a
    if (colorBlendOperation0Property !== undefined) {
      blendState.colorBlendOperation = shaderData.getFloat(colorBlendOperation0Property) ?? BlendOperation.Add;
    }

<<<<<<< HEAD
    const alphaBlendOperation0Property = renderStateDataMap[RenderStateDataKey.BlendStateAlphaBlendOperation0];
=======
    const alphaBlendOperation0Property = renderStateDataMap[RenderStateElementKey.BlendStateAlphaBlendOperation0];
>>>>>>> f8ff243a
    if (alphaBlendOperation0Property !== undefined) {
      blendState.alphaBlendOperation = shaderData.getFloat(alphaBlendOperation0Property) ?? BlendOperation.Add;
    }

<<<<<<< HEAD
    const sourceColorBlendFactor0Property = renderStateDataMap[RenderStateDataKey.BlendStateSourceColorBlendFactor0];
=======
    const sourceColorBlendFactor0Property = renderStateDataMap[RenderStateElementKey.BlendStateSourceColorBlendFactor0];
>>>>>>> f8ff243a
    if (sourceColorBlendFactor0Property !== undefined) {
      blendState.sourceColorBlendFactor = shaderData.getFloat(sourceColorBlendFactor0Property) ?? BlendFactor.One;
    }

<<<<<<< HEAD
    const sourceAlphaBlendFactor0Property = renderStateDataMap[RenderStateDataKey.BlendStateSourceAlphaBlendFactor0];
=======
    const sourceAlphaBlendFactor0Property = renderStateDataMap[RenderStateElementKey.BlendStateSourceAlphaBlendFactor0];
>>>>>>> f8ff243a
    if (sourceAlphaBlendFactor0Property !== undefined) {
      blendState.sourceAlphaBlendFactor = shaderData.getFloat(sourceAlphaBlendFactor0Property) ?? BlendFactor.One;
    }

    const destinationColorBlendFactor0Property =
<<<<<<< HEAD
      renderStateDataMap[RenderStateDataKey.BlendStateDestinationColorBlendFactor0];
=======
      renderStateDataMap[RenderStateElementKey.BlendStateDestinationColorBlendFactor0];
>>>>>>> f8ff243a
    if (destinationColorBlendFactor0Property !== undefined) {
      blendState.destinationColorBlendFactor =
        shaderData.getFloat(destinationColorBlendFactor0Property) ?? BlendFactor.Zero;
    }

    const destinationAlphaBlendFactor0Property =
<<<<<<< HEAD
      renderStateDataMap[RenderStateDataKey.BlendStateDestinationAlphaBlendFactor0];
=======
      renderStateDataMap[RenderStateElementKey.BlendStateDestinationAlphaBlendFactor0];
>>>>>>> f8ff243a
    if (destinationAlphaBlendFactor0Property !== undefined) {
      blendState.destinationAlphaBlendFactor =
        shaderData.getFloat(destinationAlphaBlendFactor0Property) ?? BlendFactor.Zero;
    }

<<<<<<< HEAD
    const colorWriteMask0Property = renderStateDataMap[RenderStateDataKey.BlendStateColorWriteMask0];
=======
    const colorWriteMask0Property = renderStateDataMap[RenderStateElementKey.BlendStateColorWriteMask0];
>>>>>>> f8ff243a
    if (colorWriteMask0Property !== undefined) {
      blendState.colorWriteMask = shaderData.getFloat(colorWriteMask0Property) ?? ColorWriteMask.All;
    }

<<<<<<< HEAD
    const blendColorProperty = renderStateDataMap[RenderStateDataKey.BlendStateBlendColor];
=======
    const blendColorProperty = renderStateDataMap[RenderStateElementKey.BlendStateBlendColor];
>>>>>>> f8ff243a
    if (blendColorProperty !== undefined) {
      const blendColor = shaderData.getColor(blendColorProperty);
      blendColor !== undefined && this.blendColor.copyFrom(blendColor);
    }

<<<<<<< HEAD
    const alphaToCoverageProperty = renderStateDataMap[RenderStateDataKey.BlendStateAlphaToCoverage];
=======
    const alphaToCoverageProperty = renderStateDataMap[RenderStateElementKey.BlendStateAlphaToCoverage];
>>>>>>> f8ff243a
    if (alphaToCoverageProperty !== undefined) {
      const alphaToCoverage = shaderData.getFloat(alphaToCoverageProperty);
      this.alphaToCoverage = alphaToCoverage !== undefined ? !!alphaToCoverage : false;
    }
  }

  /**
   * @internal
   * Apply the current blend state by comparing with the last blend state.
   */
  _apply(hardwareRenderer: IHardwareRenderer, lastRenderState: RenderState): void {
    this._platformApply(hardwareRenderer, lastRenderState.blendState);
  }

  private _platformApply(rhi: IHardwareRenderer, lastState: BlendState): void {
    const gl = <WebGLRenderingContext>rhi.gl;
    const lastTargetBlendState = lastState.targetBlendState;

    const {
      enabled,
      colorBlendOperation,
      alphaBlendOperation,
      sourceColorBlendFactor,
      destinationColorBlendFactor,
      sourceAlphaBlendFactor,
      destinationAlphaBlendFactor,
      colorWriteMask
    } = this.targetBlendState;

    if (enabled !== lastTargetBlendState.enabled) {
      if (enabled) {
        gl.enable(gl.BLEND);
      } else {
        gl.disable(gl.BLEND);
      }
      lastTargetBlendState.enabled = enabled;
    }

    if (enabled) {
      // apply blend factor.
      if (
        sourceColorBlendFactor !== lastTargetBlendState.sourceColorBlendFactor ||
        destinationColorBlendFactor !== lastTargetBlendState.destinationColorBlendFactor ||
        sourceAlphaBlendFactor !== lastTargetBlendState.sourceAlphaBlendFactor ||
        destinationAlphaBlendFactor !== lastTargetBlendState.destinationAlphaBlendFactor
      ) {
        gl.blendFuncSeparate(
          BlendState._getGLBlendFactor(rhi, sourceColorBlendFactor),
          BlendState._getGLBlendFactor(rhi, destinationColorBlendFactor),
          BlendState._getGLBlendFactor(rhi, sourceAlphaBlendFactor),
          BlendState._getGLBlendFactor(rhi, destinationAlphaBlendFactor)
        );
        lastTargetBlendState.sourceColorBlendFactor = sourceColorBlendFactor;
        lastTargetBlendState.destinationColorBlendFactor = destinationColorBlendFactor;
        lastTargetBlendState.sourceAlphaBlendFactor = sourceAlphaBlendFactor;
        lastTargetBlendState.destinationAlphaBlendFactor = destinationAlphaBlendFactor;
      }

      // apply blend operation.
      if (
        colorBlendOperation !== lastTargetBlendState.colorBlendOperation ||
        alphaBlendOperation !== lastTargetBlendState.alphaBlendOperation
      ) {
        gl.blendEquationSeparate(
          BlendState._getGLBlendOperation(rhi, colorBlendOperation),
          BlendState._getGLBlendOperation(rhi, alphaBlendOperation)
        );
        lastTargetBlendState.colorBlendOperation = colorBlendOperation;
        lastTargetBlendState.alphaBlendOperation = alphaBlendOperation;
      }

      // apply blend color.
      const blendColor = this.blendColor;
      if (!Color.equals(lastState.blendColor, blendColor)) {
        gl.blendColor(blendColor.r, blendColor.g, blendColor.b, blendColor.a);
        lastState.blendColor.copyFrom(blendColor);
      }
    }

    // apply color mask.
    if (colorWriteMask !== lastTargetBlendState.colorWriteMask) {
      gl.colorMask(
        (colorWriteMask & ColorWriteMask.Red) !== 0,
        (colorWriteMask & ColorWriteMask.Green) !== 0,
        (colorWriteMask & ColorWriteMask.Blue) !== 0,
        (colorWriteMask & ColorWriteMask.Alpha) !== 0
      );
      lastTargetBlendState.colorWriteMask = colorWriteMask;
    }

    // apply alpha to coverage.
    const alphaToCoverage = this.alphaToCoverage;
    if (alphaToCoverage !== lastState.alphaToCoverage) {
      if (alphaToCoverage) {
        gl.enable(gl.SAMPLE_ALPHA_TO_COVERAGE);
      } else {
        gl.disable(gl.SAMPLE_ALPHA_TO_COVERAGE);
      }
      lastState.alphaToCoverage = alphaToCoverage;
    }
  }
}<|MERGE_RESOLUTION|>--- conflicted
+++ resolved
@@ -6,11 +6,7 @@
 import { BlendFactor } from "../enums/BlendFactor";
 import { BlendOperation } from "../enums/BlendOperation";
 import { ColorWriteMask } from "../enums/ColorWriteMask";
-<<<<<<< HEAD
-import { RenderStateDataKey } from "../enums/RenderStateElementKey";
-=======
 import { RenderStateElementKey } from "../enums/RenderStateElementKey";
->>>>>>> f8ff243a
 import { RenderState } from "./RenderState";
 import { RenderTargetBlendState } from "./RenderTargetBlendState";
 
@@ -87,98 +83,58 @@
   _applyShaderDataValue(renderStateDataMap: Record<number, ShaderProperty>, shaderData: ShaderData): void {
     const blendState = this.targetBlendState;
 
-<<<<<<< HEAD
-    const enable0Property = renderStateDataMap[RenderStateDataKey.BlendStateEnabled0];
-=======
     const enable0Property = renderStateDataMap[RenderStateElementKey.BlendStateEnabled0];
->>>>>>> f8ff243a
     if (enable0Property !== undefined) {
       const enabled = shaderData.getFloat(enable0Property);
       blendState.enabled = enabled !== undefined ? !!enabled : false;
     }
 
-<<<<<<< HEAD
-    const colorBlendOperation0Property = renderStateDataMap[RenderStateDataKey.BlendStateColorBlendOperation0];
-=======
     const colorBlendOperation0Property = renderStateDataMap[RenderStateElementKey.BlendStateColorBlendOperation0];
->>>>>>> f8ff243a
     if (colorBlendOperation0Property !== undefined) {
       blendState.colorBlendOperation = shaderData.getFloat(colorBlendOperation0Property) ?? BlendOperation.Add;
     }
 
-<<<<<<< HEAD
-    const alphaBlendOperation0Property = renderStateDataMap[RenderStateDataKey.BlendStateAlphaBlendOperation0];
-=======
     const alphaBlendOperation0Property = renderStateDataMap[RenderStateElementKey.BlendStateAlphaBlendOperation0];
->>>>>>> f8ff243a
     if (alphaBlendOperation0Property !== undefined) {
       blendState.alphaBlendOperation = shaderData.getFloat(alphaBlendOperation0Property) ?? BlendOperation.Add;
     }
 
-<<<<<<< HEAD
-    const sourceColorBlendFactor0Property = renderStateDataMap[RenderStateDataKey.BlendStateSourceColorBlendFactor0];
-=======
     const sourceColorBlendFactor0Property = renderStateDataMap[RenderStateElementKey.BlendStateSourceColorBlendFactor0];
->>>>>>> f8ff243a
     if (sourceColorBlendFactor0Property !== undefined) {
       blendState.sourceColorBlendFactor = shaderData.getFloat(sourceColorBlendFactor0Property) ?? BlendFactor.One;
     }
 
-<<<<<<< HEAD
-    const sourceAlphaBlendFactor0Property = renderStateDataMap[RenderStateDataKey.BlendStateSourceAlphaBlendFactor0];
-=======
     const sourceAlphaBlendFactor0Property = renderStateDataMap[RenderStateElementKey.BlendStateSourceAlphaBlendFactor0];
->>>>>>> f8ff243a
     if (sourceAlphaBlendFactor0Property !== undefined) {
       blendState.sourceAlphaBlendFactor = shaderData.getFloat(sourceAlphaBlendFactor0Property) ?? BlendFactor.One;
     }
 
     const destinationColorBlendFactor0Property =
-<<<<<<< HEAD
-      renderStateDataMap[RenderStateDataKey.BlendStateDestinationColorBlendFactor0];
-=======
       renderStateDataMap[RenderStateElementKey.BlendStateDestinationColorBlendFactor0];
->>>>>>> f8ff243a
     if (destinationColorBlendFactor0Property !== undefined) {
       blendState.destinationColorBlendFactor =
         shaderData.getFloat(destinationColorBlendFactor0Property) ?? BlendFactor.Zero;
     }
 
     const destinationAlphaBlendFactor0Property =
-<<<<<<< HEAD
-      renderStateDataMap[RenderStateDataKey.BlendStateDestinationAlphaBlendFactor0];
-=======
       renderStateDataMap[RenderStateElementKey.BlendStateDestinationAlphaBlendFactor0];
->>>>>>> f8ff243a
     if (destinationAlphaBlendFactor0Property !== undefined) {
       blendState.destinationAlphaBlendFactor =
         shaderData.getFloat(destinationAlphaBlendFactor0Property) ?? BlendFactor.Zero;
     }
 
-<<<<<<< HEAD
-    const colorWriteMask0Property = renderStateDataMap[RenderStateDataKey.BlendStateColorWriteMask0];
-=======
     const colorWriteMask0Property = renderStateDataMap[RenderStateElementKey.BlendStateColorWriteMask0];
->>>>>>> f8ff243a
     if (colorWriteMask0Property !== undefined) {
       blendState.colorWriteMask = shaderData.getFloat(colorWriteMask0Property) ?? ColorWriteMask.All;
     }
 
-<<<<<<< HEAD
-    const blendColorProperty = renderStateDataMap[RenderStateDataKey.BlendStateBlendColor];
-=======
     const blendColorProperty = renderStateDataMap[RenderStateElementKey.BlendStateBlendColor];
->>>>>>> f8ff243a
     if (blendColorProperty !== undefined) {
       const blendColor = shaderData.getColor(blendColorProperty);
       blendColor !== undefined && this.blendColor.copyFrom(blendColor);
     }
 
-<<<<<<< HEAD
-    const alphaToCoverageProperty = renderStateDataMap[RenderStateDataKey.BlendStateAlphaToCoverage];
-=======
     const alphaToCoverageProperty = renderStateDataMap[RenderStateElementKey.BlendStateAlphaToCoverage];
->>>>>>> f8ff243a
     if (alphaToCoverageProperty !== undefined) {
       const alphaToCoverage = shaderData.getFloat(alphaToCoverageProperty);
       this.alphaToCoverage = alphaToCoverage !== undefined ? !!alphaToCoverage : false;
