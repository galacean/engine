--- conflicted
+++ resolved
@@ -2,11 +2,7 @@
 import { ShaderData } from "../ShaderData";
 import { ShaderProperty } from "../ShaderProperty";
 import { CompareFunction } from "../enums/CompareFunction";
-<<<<<<< HEAD
-import { RenderStateDataKey } from "../enums/RenderStateElementKey";
-=======
 import { RenderStateElementKey } from "../enums/RenderStateElementKey";
->>>>>>> f8ff243a
 import { RenderState } from "./RenderState";
 
 /**
@@ -47,31 +43,19 @@
    * @internal
    */
   _applyShaderDataValue(renderStateDataMap: Record<number, ShaderProperty>, shaderData: ShaderData): void {
-<<<<<<< HEAD
-    const enableProperty = renderStateDataMap[RenderStateDataKey.DepthStateEnabled];
-=======
     const enableProperty = renderStateDataMap[RenderStateElementKey.DepthStateEnabled];
->>>>>>> f8ff243a
     if (enableProperty !== undefined) {
       const enabled = shaderData.getFloat(enableProperty);
       this.enabled = enabled !== undefined ? !!enabled : false;
     }
 
-<<<<<<< HEAD
-    const writeEnabledProperty = renderStateDataMap[RenderStateDataKey.DepthStateWriteEnabled];
-=======
     const writeEnabledProperty = renderStateDataMap[RenderStateElementKey.DepthStateWriteEnabled];
->>>>>>> f8ff243a
     if (writeEnabledProperty !== undefined) {
       const writeEnabled = shaderData.getFloat(writeEnabledProperty);
       this.writeEnabled = writeEnabled !== undefined ? !!writeEnabled : false;
     }
 
-<<<<<<< HEAD
-    const compareFunctionProperty = renderStateDataMap[RenderStateDataKey.DepthStateCompareFunction];
-=======
     const compareFunctionProperty = renderStateDataMap[RenderStateElementKey.DepthStateCompareFunction];
->>>>>>> f8ff243a
     if (compareFunctionProperty !== undefined) {
       this.compareFunction = shaderData.getFloat(compareFunctionProperty) ?? CompareFunction.Less;
     }
