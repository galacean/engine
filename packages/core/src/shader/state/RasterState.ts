--- conflicted
+++ resolved
@@ -2,11 +2,7 @@
 import { ShaderData } from "../ShaderData";
 import { ShaderProperty } from "../ShaderProperty";
 import { CullMode } from "../enums/CullMode";
-<<<<<<< HEAD
-import { RenderStateDataKey } from "../enums/RenderStateElementKey";
-=======
 import { RenderStateElementKey } from "../enums/RenderStateElementKey";
->>>>>>> f8ff243a
 import { RenderState } from "./RenderState";
 
 /**
@@ -29,29 +25,17 @@
    * @internal
    */
   _applyShaderDataValue(renderStateDataMap: Record<number, ShaderProperty>, shaderData: ShaderData): void {
-<<<<<<< HEAD
-    const cullModeProperty = renderStateDataMap[RenderStateDataKey.RasterStateCullMode];
-=======
     const cullModeProperty = renderStateDataMap[RenderStateElementKey.RasterStateCullMode];
->>>>>>> f8ff243a
     if (cullModeProperty !== undefined) {
       this.cullMode = shaderData.getFloat(cullModeProperty) ?? CullMode.Back;
     }
 
-<<<<<<< HEAD
-    const depthBiasProperty = renderStateDataMap[RenderStateDataKey.RasterStateDepthBias];
-=======
     const depthBiasProperty = renderStateDataMap[RenderStateElementKey.RasterStateDepthBias];
->>>>>>> f8ff243a
     if (depthBiasProperty !== undefined) {
       this.depthBias = shaderData.getFloat(depthBiasProperty) ?? 0;
     }
 
-<<<<<<< HEAD
-    const slopeScaledDepthBiasProperty = renderStateDataMap[RenderStateDataKey.RasterStateSlopeScaledDepthBias];
-=======
     const slopeScaledDepthBiasProperty = renderStateDataMap[RenderStateElementKey.RasterStateSlopeScaledDepthBias];
->>>>>>> f8ff243a
     if (slopeScaledDepthBiasProperty !== undefined) {
       this.slopeScaledDepthBias = shaderData.getFloat(slopeScaledDepthBiasProperty) ?? 0;
     }
