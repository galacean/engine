import { IHardwareRenderer } from "../../renderingHardwareInterface/IHardwareRenderer";
import { ShaderData } from "../ShaderData";
import { ShaderProperty } from "../ShaderProperty";
import { CompareFunction } from "../enums/CompareFunction";
<<<<<<< HEAD
import { RenderStateDataKey } from "../enums/RenderStateElementKey";
=======
import { RenderStateElementKey } from "../enums/RenderStateElementKey";
>>>>>>> f8ff243a
import { StencilOperation } from "../enums/StencilOperation";
import { RenderState } from "./RenderState";

/**
 * Stencil state.
 */
export class StencilState {
  private static _getGLCompareFunction(rhi: IHardwareRenderer, compareFunction: CompareFunction): number {
    const gl = rhi.gl;

    switch (compareFunction) {
      case CompareFunction.Never:
        return gl.NEVER;
      case CompareFunction.Less:
        return gl.LESS;
      case CompareFunction.Equal:
        return gl.EQUAL;
      case CompareFunction.LessEqual:
        return gl.LEQUAL;
      case CompareFunction.Greater:
        return gl.GREATER;
      case CompareFunction.NotEqual:
        return gl.NOTEQUAL;
      case CompareFunction.GreaterEqual:
        return gl.GEQUAL;
      case CompareFunction.Always:
        return gl.ALWAYS;
    }
  }

  private static _getGLStencilOperation(rhi: IHardwareRenderer, compareFunction: StencilOperation): number {
    const gl = rhi.gl;

    switch (compareFunction) {
      case StencilOperation.Keep:
        return gl.KEEP;
      case StencilOperation.Zero:
        return gl.ZERO;
      case StencilOperation.Replace:
        return gl.REPLACE;
      case StencilOperation.IncrementSaturate:
        return gl.INCR;
      case StencilOperation.DecrementSaturate:
        return gl.DECR;
      case StencilOperation.Invert:
        return gl.INVERT;
      case StencilOperation.IncrementWrap:
        return gl.INCR_WRAP;
      case StencilOperation.DecrementWrap:
        return gl.DECR_WRAP;
    }
  }

  /** Whether to enable stencil test. */
  enabled: boolean = false;
  /** Write the reference value of the stencil buffer. */
  referenceValue: number = 0;
  /** Specifying a bit-wise mask that is used to AND the reference value and the stored stencil value when the test is done. */
  mask: number = 0xff;
  /** Specifying a bit mask to enable or disable writing of individual bits in the stencil planes. */
  writeMask: number = 0xff;
  /** The comparison function of the reference value of the front face of the geometry and the current buffer storage value. */
  compareFunctionFront: CompareFunction = CompareFunction.Always;
  /** The comparison function of the reference value of the back of the geometry and the current buffer storage value. */
  compareFunctionBack: CompareFunction = CompareFunction.Always;
  /** specifying the function to use for front face when both the stencil test and the depth test pass. */
  passOperationFront: StencilOperation = StencilOperation.Keep;
  /** specifying the function to use for back face when both the stencil test and the depth test pass. */
  passOperationBack: StencilOperation = StencilOperation.Keep;
  /** specifying the function to use for front face when the stencil test fails. */
  failOperationFront: StencilOperation = StencilOperation.Keep;
  /** specifying the function to use for back face when the stencil test fails. */
  failOperationBack: StencilOperation = StencilOperation.Keep;
  /** specifying the function to use for front face when the stencil test passes, but the depth test fails. */
  zFailOperationFront: StencilOperation = StencilOperation.Keep;
  /** specifying the function to use for back face when the stencil test passes, but the depth test fails. */
  zFailOperationBack: StencilOperation = StencilOperation.Keep;

  /**
   * @internal
   */
  _applyShaderDataValue(renderStateDataMap: Record<number, ShaderProperty>, shaderData: ShaderData): void {
<<<<<<< HEAD
    const enableProperty = renderStateDataMap[RenderStateDataKey.StencilStateEnabled];
=======
    const enableProperty = renderStateDataMap[RenderStateElementKey.StencilStateEnabled];
>>>>>>> f8ff243a
    if (enableProperty !== undefined) {
      const enabled = shaderData.getFloat(enableProperty);
      this.enabled = enabled !== undefined ? !!enabled : false;
    }

<<<<<<< HEAD
    const referenceValueProperty = renderStateDataMap[RenderStateDataKey.StencilStateReferenceValue];
=======
    const referenceValueProperty = renderStateDataMap[RenderStateElementKey.StencilStateReferenceValue];
>>>>>>> f8ff243a
    if (referenceValueProperty !== undefined) {
      this.referenceValue = shaderData.getFloat(referenceValueProperty) ?? 0;
    }

<<<<<<< HEAD
    const maskProperty = renderStateDataMap[RenderStateDataKey.StencilStateMask];
=======
    const maskProperty = renderStateDataMap[RenderStateElementKey.StencilStateMask];
>>>>>>> f8ff243a
    if (maskProperty !== undefined) {
      this.mask = shaderData.getFloat(maskProperty) ?? 0xff;
    }

<<<<<<< HEAD
    const writeMaskProperty = renderStateDataMap[RenderStateDataKey.StencilStateWriteMask];
=======
    const writeMaskProperty = renderStateDataMap[RenderStateElementKey.StencilStateWriteMask];
>>>>>>> f8ff243a
    if (writeMaskProperty !== undefined) {
      this.writeMask = shaderData.getFloat(writeMaskProperty) ?? 0xff;
    }

<<<<<<< HEAD
    const compareFunctionFrontProperty = renderStateDataMap[RenderStateDataKey.StencilStateCompareFunctionFront];
=======
    const compareFunctionFrontProperty = renderStateDataMap[RenderStateElementKey.StencilStateCompareFunctionFront];
>>>>>>> f8ff243a
    if (compareFunctionFrontProperty !== undefined) {
      this.compareFunctionFront = shaderData.getFloat(compareFunctionFrontProperty) ?? CompareFunction.Always;
    }

<<<<<<< HEAD
    const compareFunctionBackProperty = renderStateDataMap[RenderStateDataKey.StencilStateCompareFunctionBack];
=======
    const compareFunctionBackProperty = renderStateDataMap[RenderStateElementKey.StencilStateCompareFunctionBack];
>>>>>>> f8ff243a
    if (compareFunctionBackProperty !== undefined) {
      this.compareFunctionBack = shaderData.getFloat(compareFunctionBackProperty) ?? CompareFunction.Always;
    }

<<<<<<< HEAD
    const passOperationFrontProperty = renderStateDataMap[RenderStateDataKey.StencilStatePassOperationFront];
=======
    const passOperationFrontProperty = renderStateDataMap[RenderStateElementKey.StencilStatePassOperationFront];
>>>>>>> f8ff243a
    if (passOperationFrontProperty !== undefined) {
      this.passOperationFront = shaderData.getFloat(passOperationFrontProperty) ?? StencilOperation.Keep;
    }

<<<<<<< HEAD
    const passOperationBackProperty = renderStateDataMap[RenderStateDataKey.StencilStatePassOperationBack];
=======
    const passOperationBackProperty = renderStateDataMap[RenderStateElementKey.StencilStatePassOperationBack];
>>>>>>> f8ff243a
    if (passOperationBackProperty !== undefined) {
      this.passOperationBack = shaderData.getFloat(passOperationBackProperty) ?? StencilOperation.Keep;
    }

<<<<<<< HEAD
    const failOperationFrontProperty = renderStateDataMap[RenderStateDataKey.StencilStateFailOperationFront];
=======
    const failOperationFrontProperty = renderStateDataMap[RenderStateElementKey.StencilStateFailOperationFront];
>>>>>>> f8ff243a
    if (failOperationFrontProperty !== undefined) {
      this.failOperationFront = shaderData.getFloat(failOperationFrontProperty) ?? StencilOperation.Keep;
    }

<<<<<<< HEAD
    const failOperationBackProperty = renderStateDataMap[RenderStateDataKey.StencilStateFailOperationBack];
=======
    const failOperationBackProperty = renderStateDataMap[RenderStateElementKey.StencilStateFailOperationBack];
>>>>>>> f8ff243a
    if (failOperationBackProperty !== undefined) {
      this.failOperationBack = shaderData.getFloat(failOperationBackProperty) ?? StencilOperation.Keep;
    }

<<<<<<< HEAD
    const zFailOperationFrontProperty = renderStateDataMap[RenderStateDataKey.StencilStateZFailOperationFront];
=======
    const zFailOperationFrontProperty = renderStateDataMap[RenderStateElementKey.StencilStateZFailOperationFront];
>>>>>>> f8ff243a
    if (zFailOperationFrontProperty !== undefined) {
      this.zFailOperationFront = shaderData.getFloat(zFailOperationFrontProperty) ?? StencilOperation.Keep;
    }

<<<<<<< HEAD
    const zFailOperationBackProperty = renderStateDataMap[RenderStateDataKey.StencilStateZFailOperationBack];
=======
    const zFailOperationBackProperty = renderStateDataMap[RenderStateElementKey.StencilStateZFailOperationBack];
>>>>>>> f8ff243a
    if (zFailOperationBackProperty !== undefined) {
      this.zFailOperationBack = shaderData.getFloat(zFailOperationBackProperty) ?? StencilOperation.Keep;
    }
  }

  /**
   * @internal
   */
  _apply(hardwareRenderer: IHardwareRenderer, lastRenderState: RenderState): void {
    this._platformApply(hardwareRenderer, lastRenderState.stencilState);
  }

  private _platformApply(rhi: IHardwareRenderer, lastState: StencilState): void {
    const gl = <WebGLRenderingContext>rhi.gl;
    const {
      enabled,
      referenceValue,
      mask,
      compareFunctionFront,
      compareFunctionBack,
      failOperationFront,
      zFailOperationFront,
      passOperationFront,
      failOperationBack,
      zFailOperationBack,
      passOperationBack,
      writeMask
    } = this;

    if (enabled != lastState.enabled) {
      if (enabled) {
        gl.enable(gl.STENCIL_TEST);
      } else {
        gl.disable(gl.STENCIL_TEST);
      }
      lastState.enabled = enabled;
    }

    if (enabled) {
      // apply stencil func.
      const referenceOrMaskChange = referenceValue !== lastState.referenceValue || mask !== lastState.mask;
      if (referenceOrMaskChange || compareFunctionFront !== lastState.compareFunctionFront) {
        gl.stencilFuncSeparate(
          gl.FRONT,
          StencilState._getGLCompareFunction(rhi, compareFunctionFront),
          referenceValue,
          mask
        );
        lastState.compareFunctionFront = compareFunctionFront;
      }

      if (referenceOrMaskChange || compareFunctionBack !== lastState.compareFunctionBack) {
        gl.stencilFuncSeparate(
          gl.BACK,
          StencilState._getGLCompareFunction(rhi, compareFunctionBack),
          referenceValue,
          mask
        );
        lastState.compareFunctionBack = this.compareFunctionBack;
      }
      if (referenceOrMaskChange) {
        lastState.referenceValue = this.referenceValue;
        lastState.mask = this.mask;
      }

      // apply stencil operation.
      if (
        failOperationFront !== lastState.failOperationFront ||
        zFailOperationFront !== lastState.zFailOperationFront ||
        passOperationFront !== lastState.passOperationFront
      ) {
        gl.stencilOpSeparate(
          gl.FRONT,
          StencilState._getGLStencilOperation(rhi, failOperationFront),
          StencilState._getGLStencilOperation(rhi, zFailOperationFront),
          StencilState._getGLStencilOperation(rhi, passOperationFront)
        );
        lastState.failOperationFront = failOperationFront;
        lastState.zFailOperationFront = zFailOperationFront;
        lastState.passOperationFront = passOperationFront;
      }

      if (
        failOperationBack !== lastState.failOperationBack ||
        zFailOperationBack !== lastState.zFailOperationBack ||
        passOperationBack !== lastState.passOperationBack
      ) {
        gl.stencilOpSeparate(
          gl.BACK,
          StencilState._getGLStencilOperation(rhi, failOperationBack),
          StencilState._getGLStencilOperation(rhi, zFailOperationBack),
          StencilState._getGLStencilOperation(rhi, passOperationBack)
        );
        lastState.failOperationBack = failOperationBack;
        lastState.zFailOperationBack = zFailOperationBack;
        lastState.passOperationBack = passOperationBack;
      }

      // apply write mask.
      if (writeMask !== lastState.writeMask) {
        gl.stencilMask(writeMask);
        lastState.writeMask = writeMask;
      }
    }
  }
}<|MERGE_RESOLUTION|>--- conflicted
+++ resolved
@@ -2,11 +2,7 @@
 import { ShaderData } from "../ShaderData";
 import { ShaderProperty } from "../ShaderProperty";
 import { CompareFunction } from "../enums/CompareFunction";
-<<<<<<< HEAD
-import { RenderStateDataKey } from "../enums/RenderStateElementKey";
-=======
 import { RenderStateElementKey } from "../enums/RenderStateElementKey";
->>>>>>> f8ff243a
 import { StencilOperation } from "../enums/StencilOperation";
 import { RenderState } from "./RenderState";
 
@@ -89,111 +85,63 @@
    * @internal
    */
   _applyShaderDataValue(renderStateDataMap: Record<number, ShaderProperty>, shaderData: ShaderData): void {
-<<<<<<< HEAD
-    const enableProperty = renderStateDataMap[RenderStateDataKey.StencilStateEnabled];
-=======
     const enableProperty = renderStateDataMap[RenderStateElementKey.StencilStateEnabled];
->>>>>>> f8ff243a
     if (enableProperty !== undefined) {
       const enabled = shaderData.getFloat(enableProperty);
       this.enabled = enabled !== undefined ? !!enabled : false;
     }
 
-<<<<<<< HEAD
-    const referenceValueProperty = renderStateDataMap[RenderStateDataKey.StencilStateReferenceValue];
-=======
     const referenceValueProperty = renderStateDataMap[RenderStateElementKey.StencilStateReferenceValue];
->>>>>>> f8ff243a
     if (referenceValueProperty !== undefined) {
       this.referenceValue = shaderData.getFloat(referenceValueProperty) ?? 0;
     }
 
-<<<<<<< HEAD
-    const maskProperty = renderStateDataMap[RenderStateDataKey.StencilStateMask];
-=======
     const maskProperty = renderStateDataMap[RenderStateElementKey.StencilStateMask];
->>>>>>> f8ff243a
     if (maskProperty !== undefined) {
       this.mask = shaderData.getFloat(maskProperty) ?? 0xff;
     }
 
-<<<<<<< HEAD
-    const writeMaskProperty = renderStateDataMap[RenderStateDataKey.StencilStateWriteMask];
-=======
     const writeMaskProperty = renderStateDataMap[RenderStateElementKey.StencilStateWriteMask];
->>>>>>> f8ff243a
     if (writeMaskProperty !== undefined) {
       this.writeMask = shaderData.getFloat(writeMaskProperty) ?? 0xff;
     }
 
-<<<<<<< HEAD
-    const compareFunctionFrontProperty = renderStateDataMap[RenderStateDataKey.StencilStateCompareFunctionFront];
-=======
     const compareFunctionFrontProperty = renderStateDataMap[RenderStateElementKey.StencilStateCompareFunctionFront];
->>>>>>> f8ff243a
     if (compareFunctionFrontProperty !== undefined) {
       this.compareFunctionFront = shaderData.getFloat(compareFunctionFrontProperty) ?? CompareFunction.Always;
     }
 
-<<<<<<< HEAD
-    const compareFunctionBackProperty = renderStateDataMap[RenderStateDataKey.StencilStateCompareFunctionBack];
-=======
     const compareFunctionBackProperty = renderStateDataMap[RenderStateElementKey.StencilStateCompareFunctionBack];
->>>>>>> f8ff243a
     if (compareFunctionBackProperty !== undefined) {
       this.compareFunctionBack = shaderData.getFloat(compareFunctionBackProperty) ?? CompareFunction.Always;
     }
 
-<<<<<<< HEAD
-    const passOperationFrontProperty = renderStateDataMap[RenderStateDataKey.StencilStatePassOperationFront];
-=======
     const passOperationFrontProperty = renderStateDataMap[RenderStateElementKey.StencilStatePassOperationFront];
->>>>>>> f8ff243a
     if (passOperationFrontProperty !== undefined) {
       this.passOperationFront = shaderData.getFloat(passOperationFrontProperty) ?? StencilOperation.Keep;
     }
 
-<<<<<<< HEAD
-    const passOperationBackProperty = renderStateDataMap[RenderStateDataKey.StencilStatePassOperationBack];
-=======
     const passOperationBackProperty = renderStateDataMap[RenderStateElementKey.StencilStatePassOperationBack];
->>>>>>> f8ff243a
     if (passOperationBackProperty !== undefined) {
       this.passOperationBack = shaderData.getFloat(passOperationBackProperty) ?? StencilOperation.Keep;
     }
 
-<<<<<<< HEAD
-    const failOperationFrontProperty = renderStateDataMap[RenderStateDataKey.StencilStateFailOperationFront];
-=======
     const failOperationFrontProperty = renderStateDataMap[RenderStateElementKey.StencilStateFailOperationFront];
->>>>>>> f8ff243a
     if (failOperationFrontProperty !== undefined) {
       this.failOperationFront = shaderData.getFloat(failOperationFrontProperty) ?? StencilOperation.Keep;
     }
 
-<<<<<<< HEAD
-    const failOperationBackProperty = renderStateDataMap[RenderStateDataKey.StencilStateFailOperationBack];
-=======
     const failOperationBackProperty = renderStateDataMap[RenderStateElementKey.StencilStateFailOperationBack];
->>>>>>> f8ff243a
     if (failOperationBackProperty !== undefined) {
       this.failOperationBack = shaderData.getFloat(failOperationBackProperty) ?? StencilOperation.Keep;
     }
 
-<<<<<<< HEAD
-    const zFailOperationFrontProperty = renderStateDataMap[RenderStateDataKey.StencilStateZFailOperationFront];
-=======
     const zFailOperationFrontProperty = renderStateDataMap[RenderStateElementKey.StencilStateZFailOperationFront];
->>>>>>> f8ff243a
     if (zFailOperationFrontProperty !== undefined) {
       this.zFailOperationFront = shaderData.getFloat(zFailOperationFrontProperty) ?? StencilOperation.Keep;
     }
 
-<<<<<<< HEAD
-    const zFailOperationBackProperty = renderStateDataMap[RenderStateDataKey.StencilStateZFailOperationBack];
-=======
     const zFailOperationBackProperty = renderStateDataMap[RenderStateElementKey.StencilStateZFailOperationBack];
->>>>>>> f8ff243a
     if (zFailOperationBackProperty !== undefined) {
       this.zFailOperationBack = shaderData.getFloat(zFailOperationBackProperty) ?? StencilOperation.Keep;
     }
