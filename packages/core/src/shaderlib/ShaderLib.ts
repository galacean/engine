--- conflicted
+++ resolved
@@ -121,18 +121,6 @@
 
   gamma_frag,
 
-<<<<<<< HEAD
-  ...PBRShaderLib
-};
-=======
-  oit_frag,
-  oit_frag_define,
-
   ...PBRShaderLib,
   normal_get
-};
-
-export function InjectShaderSlices(obj) {
-  Object.assign(ShaderLib, obj);
-}
->>>>>>> 6b214cb7
+};