--- conflicted
+++ resolved
@@ -12,7 +12,7 @@
 					normal += getBlendShapeVertexElement(i, vertexElementOffset) * weight;
 				#endif
 
-				#if defined( O3_HAS_TANGENT ) && defined( O3_NORMAL_TEXTURE ) && defined( OASIS_BLENDSHAPE_TANGENT )
+				#if defined( O3_HAS_TANGENT ) && defined(OASIS_BLENDSHAPE_TANGENT) && ( defined(O3_NORMAL_TEXTURE) || defined(HAS_CLEARCOATNORMALTEXTURE) )
 					vertexElementOffset += 1;
 					tangent.xyz += getBlendShapeVertexElement(i, vertexElementOffset) * weight;
 				#endif
@@ -24,13 +24,6 @@
 		position.xyz += POSITION_BS2 * u_blendShapeWeights[2];
 		position.xyz += POSITION_BS3 * u_blendShapeWeights[3];
 
-<<<<<<< HEAD
-			#if defined( O3_HAS_TANGENT ) && defined(OASIS_BLENDSHAPE_TANGENT) && ( defined(O3_NORMAL_TEXTURE) || defined(HAS_CLEARCOATNORMALTEXTURE) )
-				tangent.xyz += TANGENT_BS0 * u_blendShapeWeights[0];
-				tangent.xyz += TANGENT_BS1 * u_blendShapeWeights[1];
-				tangent.xyz += TANGENT_BS2 * u_blendShapeWeights[2];
-				tangent.xyz += TANGENT_BS3 * u_blendShapeWeights[3];
-=======
 		#if defined( OASIS_BLENDSHAPE_NORMAL ) || defined( OASIS_BLENDSHAPE_TANGENT )
 			#ifndef OMIT_NORMAL
 				#if defined( O3_HAS_NORMAL ) && defined( OASIS_BLENDSHAPE_NORMAL )
@@ -40,13 +33,12 @@
 					normal += NORMAL_BS3 * u_blendShapeWeights[3];
 				#endif
 
-				#if defined( O3_HAS_TANGENT ) && defined( O3_NORMAL_TEXTURE ) && defined( OASIS_BLENDSHAPE_TANGENT )
+				#if defined( O3_HAS_TANGENT ) && defined(OASIS_BLENDSHAPE_TANGENT) && ( defined(O3_NORMAL_TEXTURE) || defined(HAS_CLEARCOATNORMALTEXTURE) )
 					tangent.xyz += TANGENT_BS0 * u_blendShapeWeights[0];
 					tangent.xyz += TANGENT_BS1 * u_blendShapeWeights[1];
 					tangent.xyz += TANGENT_BS2 * u_blendShapeWeights[2];
 					tangent.xyz += TANGENT_BS3 * u_blendShapeWeights[3];
 				#endif
->>>>>>> a0e66c54
 			#endif
 		#else
 			position.xyz += POSITION_BS4 * u_blendShapeWeights[4];
