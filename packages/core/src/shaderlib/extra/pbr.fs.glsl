#define IS_METALLIC_WORKFLOW
#include <common>
#include <common_frag>

#include <fog_share>

#include <uv_share>
#include <normal_share>
#include <color_share>
#include <worldpos_share>

#include <light_frag_define>
<<<<<<< HEAD
#include <shadow_frag_share>
=======
>>>>>>> 6b8b6962

#include <pbr_frag_define>
#include <pbr_helper>

void main() {
    #include <pbr_frag>
    #include <shadow_frag>
    #include <fog_frag>
}<|MERGE_RESOLUTION|>--- conflicted
+++ resolved
@@ -10,16 +10,11 @@
 #include <worldpos_share>
 
 #include <light_frag_define>
-<<<<<<< HEAD
-#include <shadow_frag_share>
-=======
->>>>>>> 6b8b6962
 
 #include <pbr_frag_define>
 #include <pbr_helper>
 
 void main() {
     #include <pbr_frag>
-    #include <shadow_frag>
     #include <fog_frag>
 }