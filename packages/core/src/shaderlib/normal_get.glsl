vec3 getNormal(){
    #ifdef O3_HAS_NORMAL
        vec3 normal = v_normal;
    #elif defined(HAS_DERIVATIVES)
        vec3 pos_dx = dFdx(v_pos);
        vec3 pos_dy = dFdy(v_pos);
        vec3 normal = normalize( cross(pos_dx, pos_dy) );
    #else
        vec3 normal = vec3(0, 0, 1);
    #endif

    normal *= float( gl_FrontFacing ) * 2.0 - 1.0;
    return normal;
}

vec3 getNormal(mat3 tbn, sampler2D normalTexture, float normalIntensity, vec2 uv){
    vec3 normal = texture2D(normalTexture, uv).rgb;
    normal = normalize(tbn * ((2.0 * normal - 1.0) * vec3(normalIntensity, normalIntensity, 1.0)));
    normal *= float( gl_FrontFacing ) * 2.0 - 1.0;

    return normal;
}

mat3 getTBN(){
<<<<<<< HEAD
    #if defined(O3_HAS_NORMAL) && defined(O3_HAS_TANGENT) && ( defined(O3_NORMAL_TEXTURE) || defined(HAS_CLEARCOATNORMALTEXTURE) || defined(HAS_PARALLAXTEXTURE) )
=======
    #if defined(O3_HAS_NORMAL) && defined(O3_HAS_TANGENT) && ( defined(O3_NORMAL_TEXTURE) || defined(HAS_CLEARCOATNORMALTEXTURE) )
>>>>>>> e9fd4b8c
        mat3 tbn = v_TBN;
    #else
        vec3 normal = getNormal();
        vec3 position = v_pos;
        vec2 uv = gl_FrontFacing? v_uv: -v_uv;

        #ifdef HAS_DERIVATIVES
            // ref: http://www.thetenthplanet.de/archives/1180
            // get edge vectors of the pixel triangle
	        vec3 dp1 = dFdx(position);
	        vec3 dp2 = dFdy(position);
	        vec2 duv1 = dFdx(uv);
	        vec2 duv2 = dFdy(uv);

	        // solve the linear system
	        vec3 dp2perp = cross(dp2, normal);
	        vec3 dp1perp = cross(normal, dp1);
	        vec3 tangent = dp2perp * duv1.x + dp1perp * duv2.x;
	        vec3 binormal = dp2perp * duv1.y + dp1perp * duv2.y;

	        // construct a scale-invariant frame 
	        float invmax = inversesqrt(max(dot(tangent, tangent), dot(binormal, binormal)));
	        mat3 tbn = mat3(tangent * invmax, binormal * invmax, normal);
        #else
            mat3 tbn = mat3(vec3(0.0), vec3(0.0), normal);
        #endif
    #endif
	
    return tbn;
<<<<<<< HEAD
}


#ifdef HAS_PARALLAXTEXTURE
    vec2 parallaxOffset(vec3 viewDir, float height, float heightScale){
		vec2 uvOffset = viewDir.xy * height * heightScale;
		return uvOffset;
	}

    vec2 parallaxOcclusionOffset(vec3 viewDir, vec2 uv, float heightScale){ 
      const float minSamples = 10.0;
      const float maxSamples = 20.0;
      float numSamples = mix(maxSamples, minSamples, dot(vec3(0.0, 0.0, 1.0), viewDir)); 
      int iteratorCount = int(numSamples + 1.0);
      float deltaDepth = 1.0 / numSamples;
      vec2 deltaUV = viewDir.xy * heightScale / numSamples;
  
      float currentDepth = 0.0;
      vec2 uvOffset = vec2(0.0);
      vec2 lastUVOffset = vec2(0.0);
      float lastDepthMapValue = 0.0;
      float currentDepthMapValue = 0.0;

      for(int i = 0; i < iteratorCount; i++){
            currentDepthMapValue = 1.0 - texture2D(u_parallaxTexture, uv + uvOffset).r;

            if(currentDepth < currentDepthMapValue){
                lastUVOffset = uvOffset;
                lastDepthMapValue = currentDepthMapValue;

                uvOffset -= deltaUV;
                currentDepth += deltaDepth;  
            } else {
                break;
            }
      }  

        float difLast = lastDepthMapValue - (currentDepth - deltaDepth);
        float difNow = currentDepth - currentDepthMapValue;
        float ratio = difLast / (difLast + difNow);
        uvOffset = lastUVOffset - ratio * deltaUV;

        return uvOffset;
    }
#endif
=======
}
>>>>>>> e9fd4b8c
<|MERGE_RESOLUTION|>--- conflicted
+++ resolved
@@ -22,11 +22,7 @@
 }
 
 mat3 getTBN(){
-<<<<<<< HEAD
     #if defined(O3_HAS_NORMAL) && defined(O3_HAS_TANGENT) && ( defined(O3_NORMAL_TEXTURE) || defined(HAS_CLEARCOATNORMALTEXTURE) || defined(HAS_PARALLAXTEXTURE) )
-=======
-    #if defined(O3_HAS_NORMAL) && defined(O3_HAS_TANGENT) && ( defined(O3_NORMAL_TEXTURE) || defined(HAS_CLEARCOATNORMALTEXTURE) )
->>>>>>> e9fd4b8c
         mat3 tbn = v_TBN;
     #else
         vec3 normal = getNormal();
@@ -56,7 +52,6 @@
     #endif
 	
     return tbn;
-<<<<<<< HEAD
 }
 
 
@@ -101,7 +96,4 @@
 
         return uvOffset;
     }
-#endif
-=======
-}
->>>>>>> e9fd4b8c
+#endif