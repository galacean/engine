void addDirectRadiance(vec3 incidentDirection, vec3 color, GeometricContext geometry, PhysicalMaterial material, inout ReflectedLight reflectedLight) {
    float dotNL = saturate( dot( geometry.normal, incidentDirection ) );

    vec3 irradiance = dotNL * color;
<<<<<<< HEAD
    irradiance *=PI;
    
=======

    #ifndef PHYSICALLY_CORRECT_LIGHTS

        irradiance *= PI; 

    #endif



>>>>>>> 8c517ad7
    reflectedLight.directSpecular += irradiance * BRDF_Specular_GGX( incidentDirection, geometry, material.specularColor, material.roughness);

    reflectedLight.directDiffuse += irradiance * BRDF_Diffuse_Lambert( material.diffuseColor );

}

#ifdef O3_DIRECT_LIGHT_COUNT

    void addDirectionalDirectLightRadiance(DirectLight directionalLight, GeometricContext geometry, PhysicalMaterial material, inout ReflectedLight reflectedLight) {
        vec3 color = directionalLight.color;
        vec3 direction = -directionalLight.direction;

		addDirectRadiance( direction, color, geometry, material, reflectedLight );

    }

#endif

#ifdef O3_POINT_LIGHT_COUNT

	void addPointDirectLightRadiance(PointLight pointLight, GeometricContext geometry, PhysicalMaterial material, inout ReflectedLight reflectedLight) {

		vec3 lVector = pointLight.position - geometry.position;
		vec3 direction = normalize( lVector );

		float lightDistance = length( lVector );

		vec3 color = pointLight.color;
		color *= clamp(1.0 - pow(lightDistance/pointLight.distance, 4.0), 0.0, 1.0);
        
		addDirectRadiance( direction, color, geometry, material, reflectedLight );

	}

#endif

#ifdef O3_SPOT_LIGHT_COUNT

	void addSpotDirectLightRadiance(SpotLight spotLight, GeometricContext geometry, PhysicalMaterial material, inout ReflectedLight reflectedLight) {

		vec3 lVector = spotLight.position - geometry.position;
		vec3 direction = normalize( lVector );

		float lightDistance = length( lVector );
		float angleCos = dot( direction, -spotLight.direction );

		float spotEffect = smoothstep( spotLight.penumbraCos, spotLight.angleCos, angleCos );
		float decayEffect = clamp(1.0 - pow(lightDistance/spotLight.distance, 4.0), 0.0, 1.0);

		vec3 color = spotLight.color;
		color *= spotEffect * decayEffect;
		
		addDirectRadiance( direction, color, geometry, material, reflectedLight );
		
	}


#endif

void addTotalDirectRadiance(GeometricContext geometry, PhysicalMaterial material, inout ReflectedLight reflectedLight){
	    #ifdef O3_DIRECT_LIGHT_COUNT

            DirectLight directionalLight;

            for ( int i = 0; i < O3_DIRECT_LIGHT_COUNT; i ++ ) {

                directionalLight.color = u_directLightColor[i];
                directionalLight.direction = u_directLightDirection[i];

                addDirectionalDirectLightRadiance( directionalLight, geometry, material, reflectedLight );
            }

        #endif

        #ifdef O3_POINT_LIGHT_COUNT

            PointLight pointLight;

            for ( int i = 0; i < O3_POINT_LIGHT_COUNT; i ++ ) {

                pointLight.color = u_pointLightColor[i];
                pointLight.position = u_pointLightPosition[i];
                pointLight.distance = u_pointLightDistance[i];

                addPointDirectLightRadiance( pointLight, geometry, material, reflectedLight );
            }

        #endif

        #ifdef O3_SPOT_LIGHT_COUNT

            SpotLight spotLight;

            for ( int i = 0; i < O3_SPOT_LIGHT_COUNT; i ++ ) {

                spotLight.color = u_spotLightColor[i];
                spotLight.position = u_spotLightPosition[i];
                spotLight.direction = u_spotLightDirection[i];
                spotLight.distance = u_spotLightDistance[i];
                spotLight.angleCos = u_spotLightAngleCos[i];
                spotLight.penumbraCos = u_spotLightPenumbraCos[i];

                addSpotDirectLightRadiance( spotLight, geometry, material, reflectedLight );
            }

        #endif

}<|MERGE_RESOLUTION|>--- conflicted
+++ resolved
@@ -2,20 +2,8 @@
     float dotNL = saturate( dot( geometry.normal, incidentDirection ) );
 
     vec3 irradiance = dotNL * color;
-<<<<<<< HEAD
-    irradiance *=PI;
+    irradiance *= PI;
     
-=======
-
-    #ifndef PHYSICALLY_CORRECT_LIGHTS
-
-        irradiance *= PI; 
-
-    #endif
-
-
-
->>>>>>> 8c517ad7
     reflectedLight.directSpecular += irradiance * BRDF_Specular_GGX( incidentDirection, geometry, material.specularColor, material.roughness);
 
     reflectedLight.directDiffuse += irradiance * BRDF_Diffuse_Lambert( material.diffuseColor );
