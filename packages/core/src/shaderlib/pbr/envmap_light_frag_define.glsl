--- conflicted
+++ resolved
@@ -1,13 +1,8 @@
 struct EnvMapLight {
-<<<<<<< HEAD
-    vec3 specular;
-=======
     vec3 diffuse;
->>>>>>> 2f452741
     float mipMapLevel;
     float diffuseIntensity;
     float specularIntensity;
-    mat4 transformMatrix;
 };
 
 
