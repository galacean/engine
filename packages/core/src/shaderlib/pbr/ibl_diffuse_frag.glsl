--- conflicted
+++ resolved
@@ -1,18 +1,9 @@
 #ifdef RE_IndirectDiffuse
 
     vec3 irradiance = vec3(0);
-<<<<<<< HEAD
-
-    #if defined(O3_HAS_ENVMAP_LIGHT) && defined(O3_USE_DIFFUSE_ENV)
-        irradiance += getLightProbeIrradiance(u_env_sh, normal) * u_envMapLight.diffuseIntensity;;
-    #elif defined(O3_HAS_AMBIENT_LIGHT)
-        irradiance += getAmbientLightIrradiance(u_ambientLightColor);
-    #endif
-
-=======
     
     #ifdef O3_USE_DIFFUSE_ENV
-        vec3 lightMapIrradiance = textureCube(u_env_diffuseSampler, geometry.normal).rgb * u_envMapLight.diffuseIntensity;
+        vec3 lightMapIrradiance = getLightProbeIrradiance(u_env_sh, normal) * u_envMapLight.diffuseIntensity;
     #else
         vec3 lightMapIrradiance = u_envMapLight.diffuse * u_envMapLight.diffuseIntensity;
     #endif
@@ -23,7 +14,6 @@
 
     irradiance += lightMapIrradiance;
 
->>>>>>> 2f452741
     RE_IndirectDiffuse( irradiance, geometry, material, reflectedLight );
 
 #endif
