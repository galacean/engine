--- conflicted
+++ resolved
@@ -1,16 +1,3 @@
-<<<<<<< HEAD
-vec3 irradiance = vec3(0);
-    
-#ifdef O3_USE_DIFFUSE_ENV
-    vec3 lightMapIrradiance = getLightProbeIrradiance(u_env_sh, normal) * u_envMapLight.diffuseIntensity;
-#else
-    vec3 lightMapIrradiance = u_envMapLight.diffuse * u_envMapLight.diffuseIntensity;
-#endif
-
-irradiance += lightMapIrradiance;
-
-RE_IndirectDiffuse_Physical( irradiance, geometry, material, reflectedLight );
-=======
 #ifdef O3_USE_SH
    vec3 irradiance = getLightProbeIrradiance(u_env_sh, normal) * u_envMapLight.diffuseIntensity;
 #else
@@ -19,4 +6,3 @@
 
 RE_IndirectDiffuse_Physical( irradiance, geometry, material, reflectedLight );
 
->>>>>>> 00affebc
