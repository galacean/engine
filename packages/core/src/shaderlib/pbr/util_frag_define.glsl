vec4 SRGBtoLinear(vec4 srgbIn)
{
    #ifdef SRGB_FAST_APPROXIMATION
        vec3 linOut = pow(srgbIn.xyz, vec3(2.2));
    #else
        vec3 bLess = step(vec3(0.04045), srgbIn.xyz);
        vec3 linOut = mix(srgbIn.xyz/vec3(12.92), pow((srgbIn.xyz+vec3(0.055))/vec3(1.055), vec3(2.4)), bLess);
    #endif

    return vec4(linOut, srgbIn.a);
}

vec4 RGBEToLinear(vec4 value) {
    return vec4( step(0.0, value.a) * value.rgb * exp2( value.a * 255.0 - 128.0 ), 1.0 );
}

float pow2( const in float x ) {
    return x * x;
}

vec3 inverseTransformDirection( in vec3 dir, in mat4 matrix ) {
    return normalize( ( vec4( dir, 0.0 ) * matrix ).xyz );
}

<<<<<<< HEAD
// todo: enhance
float punctualLightIntensityToIrradianceFactor( const in float lightDistance, const in float cutoffDistance, const in float decayExponent ) {

    if( decayExponent > 0.0 ) {
        return pow( saturate( -lightDistance / cutoffDistance + 1.0 ), decayExponent );
    }

    return 1.0;

}

=======
>>>>>>> 7938215f
vec3 BRDF_Diffuse_Lambert( const in vec3 diffuseColor ) {

	return RECIPROCAL_PI * diffuseColor;

}


float computeSpecularOcclusion( const in float dotNV, const in float ambientOcclusion, const in float roughness ) {

    return saturate( pow( dotNV + ambientOcclusion, exp2( - 16.0 * roughness - 1.0 ) ) - 1.0 + ambientOcclusion );

}

// Luminance.
float getLuminance(vec3 color)
{
    return dot(color, vec3(0.2126, 0.7152, 0.0722));
}

// roughness anti-alias
float getAARoughnessFactor(vec3 normalVector) {
    #ifdef HAS_DERIVATIVES
        vec3 nDfdx = dFdx(normalVector);
        vec3 nDfdy = dFdy(normalVector);
        float slopeSquare = max(dot(nDfdx, nDfdx), dot(nDfdy, nDfdy));
        float geometricAlphaGFactor = sqrt(slopeSquare);
        geometricAlphaGFactor *= 0.75;
        return geometricAlphaGFactor;
    #endif

    return 0.0;
}<|MERGE_RESOLUTION|>--- conflicted
+++ resolved
@@ -22,20 +22,6 @@
     return normalize( ( vec4( dir, 0.0 ) * matrix ).xyz );
 }
 
-<<<<<<< HEAD
-// todo: enhance
-float punctualLightIntensityToIrradianceFactor( const in float lightDistance, const in float cutoffDistance, const in float decayExponent ) {
-
-    if( decayExponent > 0.0 ) {
-        return pow( saturate( -lightDistance / cutoffDistance + 1.0 ), decayExponent );
-    }
-
-    return 1.0;
-
-}
-
-=======
->>>>>>> 7938215f
 vec3 BRDF_Diffuse_Lambert( const in vec3 diffuseColor ) {
 
 	return RECIPROCAL_PI * diffuseColor;
