--- conflicted
+++ resolved
@@ -1,19 +1,5 @@
 vec4 SRGBtoLinear(vec4 srgbIn)
 {
-<<<<<<< HEAD
-    #ifdef SRGB_FAST_APPROXIMATION
-        vec3 linOut = pow(srgbIn.xyz, vec3(2.2));
-    #else
-        vec3 bLess = step(vec3(0.04045), srgbIn.xyz);
-        vec3 linOut = mix(srgbIn.xyz/vec3(12.92), pow((srgbIn.xyz+vec3(0.055))/vec3(1.055), vec3(2.4)), bLess);
-    #endif
-
-    return vec4(linOut, srgbIn.a);
-}
-
-vec4 RGBEToLinear(vec4 value) {
-    return vec4( step(0.0, value.a) * value.rgb * exp2( value.a * 255.0 - 128.0 ), 1.0 );
-=======
 
     vec3 bLess = step(vec3(0.04045), srgbIn.rgb);
     vec3 linOut = mix(srgbIn.rgb / vec3(12.92), pow((srgbIn.rgb + vec3(0.055))/vec3(1.055), vec3(2.4)), bLess);
@@ -21,8 +7,10 @@
 
     return vec4(linOut, srgbIn.a);;
 
->>>>>>> 00affebc
 }
+
+vec4 RGBEToLinear(vec4 value) {
+    return vec4( step(0.0, value.a) * value.rgb * exp2( value.a * 255.0 - 128.0 ), 1.0 );
 
 float pow2( const in float x ) {
     return x * x;
@@ -43,14 +31,8 @@
 
     return saturate( pow( dotNV + ambientOcclusion, exp2( - 16.0 * roughness - 1.0 ) ) - 1.0 + ambientOcclusion );
 
-<<<<<<< HEAD
 }
 
-// Luminance.
-float getLuminance(vec3 color)
-{
-    return dot(color, vec3(0.2126, 0.7152, 0.0722));
-}
 
 // roughness anti-alias
 float getAARoughnessFactor(vec3 normalVector) {
@@ -64,6 +46,4 @@
     #endif
 
     return 0.0;
-=======
->>>>>>> 00affebc
 }