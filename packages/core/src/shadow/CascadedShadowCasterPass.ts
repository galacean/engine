import { Color, MathUtil, Matrix, Vector2, Vector3, Vector4 } from "@galacean/engine-math";
import { Camera } from "../Camera";
import { Engine } from "../Engine";
import { Layer } from "../Layer";
import { RenderContext } from "../RenderPipeline/RenderContext";
import { RenderQueue } from "../RenderPipeline/RenderQueue";
import { GLCapabilityType } from "../base/Constant";
import { CameraClearFlags } from "../enums/CameraClearFlags";
import { DirectLight } from "../lighting";
import { ShaderProperty } from "../shader";
import { RenderTarget } from "../texture/RenderTarget";
import { Texture2D } from "../texture/Texture2D";
import { TextureDepthCompareFunction } from "../texture/enums/TextureDepthCompareFunction";
import { TextureFormat } from "../texture/enums/TextureFormat";
import { TextureWrapMode } from "../texture/enums/TextureWrapMode";
import { ShadowSliceData } from "./ShadowSliceData";
import { ShadowUtils } from "./ShadowUtils";
import { ShadowCascadesMode } from "./enum/ShadowCascadesMode";

/**
 * Cascade shadow caster.
 */
export class CascadedShadowCasterPass {
  private static _lightShadowBiasProperty = ShaderProperty.getByName("scene_ShadowBias");
  private static _lightDirectionProperty = ShaderProperty.getByName("scene_LightDirection");

  private static _shadowMatricesProperty = ShaderProperty.getByName("scene_ShadowMatrices");
  private static _shadowMapSize = ShaderProperty.getByName("scene_ShadowMapSize");
  private static _shadowInfosProperty = ShaderProperty.getByName("scene_ShadowInfo");
  private static _shadowMapsProperty = ShaderProperty.getByName("scene_ShadowMap");
  private static _shadowSplitSpheresProperty = ShaderProperty.getByName("scene_ShadowSplitSpheres");

  private static _maxCascades: number = 4;
  private static _cascadesSplitDistance: number[] = new Array(CascadedShadowCasterPass._maxCascades + 1);

  private static _viewport = new Vector4(0, 0, 1, 1);
  private static _clearColor = new Color(1, 1, 1, 1);
  private static _tempVector = new Vector3();
  private static _tempMatrix0 = new Matrix();

  private readonly _camera: Camera;
  private readonly _engine: Engine;
  private readonly _supportDepthTexture: boolean;

  private _shadowMapResolution: number;
  private _shadowMapSize: Vector4 = new Vector4();
  private _shadowTileResolution: number;
  private _shadowBias: Vector2 = new Vector2();
  private _shadowMapFormat: TextureFormat;
  private _shadowCascadeMode: ShadowCascadesMode;
  private _shadowSliceData: ShadowSliceData = new ShadowSliceData();
  private _lightUp: Vector3 = new Vector3();
  private _lightSide: Vector3 = new Vector3();
  private _existShadowMap: boolean = false;

  private _splitBoundSpheres = new Float32Array(CascadedShadowCasterPass._maxCascades * 4);
  /** The end is project prcision problem in shader. */
  private _shadowMatrices = new Float32Array((CascadedShadowCasterPass._maxCascades + 1) * 16);
  // strength, null, lightIndex
  private _shadowInfos = new Vector3();
  private _depthTexture: Texture2D;
  private _renderTargets: RenderTarget;
  private _viewportOffsets: Vector2[] = [new Vector2(), new Vector2(), new Vector2(), new Vector2()];

  constructor(camera: Camera) {
    this._camera = camera;
    this._engine = camera.engine;

    this._supportDepthTexture = camera.engine._hardwareRenderer.canIUse(GLCapabilityType.depthTexture);
    this._shadowSliceData.virtualCamera.isOrthographic = true;
  }

  /**
   * @internal
   */
  _render(context: RenderContext): void {
    this._updateShadowSettings();
    this._existShadowMap = false;
    this._renderDirectShadowMap(context);

    if (this._existShadowMap) {
      this._updateReceiversShaderData();
    }
  }

  private _renderDirectShadowMap(context: RenderContext): void {
    const {
      _engine: engine,
      _camera: camera,
      _viewportOffsets: viewports,
      _shadowSliceData: shadowSliceData,
      _splitBoundSpheres: splitBoundSpheres,
      _shadowMatrices: shadowMatrices
    } = this;

    const {
      _opaqueQueue: opaqueQueue,
      _alphaTestQueue: alphaTestQueue,
      _transparentQueue: transparentQueue
    } = camera._renderPipeline;

    const scene = camera.scene;
    const componentsManager = scene._componentsManager;
    const rhi = engine._hardwareRenderer;
    const shadowCascades = scene.shadowCascades;
    const splitDistance = CascadedShadowCasterPass._cascadesSplitDistance;
    const boundSphere = shadowSliceData.splitBoundSphere;
    const lightWorld = CascadedShadowCasterPass._tempMatrix0;
    const lightWorldE = lightWorld.elements;
    const lightUp = this._lightUp;
    const lightSide = this._lightSide;
    const lightForward = shadowSliceData.virtualCamera.forward;

<<<<<<< HEAD
    const sunLightIndex = scene._lightManager._getSunLightIndex();

    if (sunLightIndex !== -1) {
      const light = camera.scene._sunLight;
=======
    const light = camera.scene._sunLight;
    if (light) {
>>>>>>> 2221ff99
      const shadowFar = Math.min(camera.scene.shadowDistance, camera.farClipPlane);
      this._getCascadesSplitDistance(shadowFar);
      // prepare render target
      const renderTarget = this._getAvailableRenderTarget();
      // @todo: shouldn't set viewport and scissor in activeRenderTarget
      rhi.activeRenderTarget(renderTarget, CascadedShadowCasterPass._viewport, 0);
      if (this._supportDepthTexture) {
        rhi.clearRenderTarget(engine, CameraClearFlags.Depth, null);
      } else {
        rhi.clearRenderTarget(engine, CameraClearFlags.All, CascadedShadowCasterPass._clearColor);
      }
      this._shadowInfos.x = light.shadowStrength;
      this._shadowInfos.z = 0; // @todo: sun light index always 0

      // prepare light and camera direction
      Matrix.rotationQuaternion(light.entity.transform.worldRotationQuaternion, lightWorld);
      lightSide.set(lightWorldE[0], lightWorldE[1], lightWorldE[2]);
      lightUp.set(lightWorldE[4], lightWorldE[5], lightWorldE[6]);
      lightForward.set(-lightWorldE[8], -lightWorldE[9], -lightWorldE[10]);
      const cameraForward = CascadedShadowCasterPass._tempVector;
      cameraForward.copyFrom(camera.entity.transform.worldForward);

      const shadowTileResolution = this._shadowTileResolution;

      for (let j = 0; j < shadowCascades; j++) {
        ShadowUtils.getBoundSphereByFrustum(
          splitDistance[j],
          splitDistance[j + 1],
          camera,
          cameraForward,
          shadowSliceData
        );
        ShadowUtils.getDirectionLightShadowCullPlanes(
          camera._frustum,
          splitDistance[j],
          camera.nearClipPlane,
          lightForward,
          shadowSliceData
        );

        ShadowUtils.getDirectionalLightMatrices(
          lightUp,
          lightSide,
          lightForward,
          j,
          light.shadowNearPlane,
          shadowTileResolution,
          shadowSliceData,
          shadowMatrices
        );
        if (shadowCascades > 1) {
          const shadowMapSize = this._shadowMapSize;
          ShadowUtils.applySliceTransform(
            shadowTileResolution,
            shadowMapSize.z,
            shadowMapSize.w,
            j,
            this._viewportOffsets[j],
            shadowMatrices
          );
        }
        this._updateSingleShadowCasterShaderData(<DirectLight>light, shadowSliceData, context);

        // upload pre-cascade infos.
        const center = boundSphere.center;
        const radius = boundSphere.radius;
        const offset = j * 4;
        splitBoundSpheres[offset] = center.x;
        splitBoundSpheres[offset + 1] = center.y;
        splitBoundSpheres[offset + 2] = center.z;
        splitBoundSpheres[offset + 3] = radius * radius;
        opaqueQueue.clear();
        alphaTestQueue.clear();
        transparentQueue.clear();
        const renderers = componentsManager._renderers;
        const elements = renderers._elements;
        for (let k = renderers.length - 1; k >= 0; --k) {
          ShadowUtils.shadowCullFrustum(context, light, elements[k], shadowSliceData);
        }

        if (opaqueQueue.elements.length || alphaTestQueue.elements.length) {
          opaqueQueue.sort(RenderQueue._compareFromNearToFar);
          alphaTestQueue.sort(RenderQueue._compareFromNearToFar);

          const { x, y } = viewports[j];

          rhi.setGlobalDepthBias(1.0, 1.0);

          rhi.viewport(x, y, shadowTileResolution, shadowTileResolution);
          // for no cascade is for the edge,for cascade is for the beyond maxCascade pixel can use (0,0,0) trick sample the shadowMap
          rhi.scissor(x + 1, y + 1, shadowTileResolution - 2, shadowTileResolution - 2);
          engine._renderCount++;

          opaqueQueue.render(camera, Layer.Everything);
          alphaTestQueue.render(camera, Layer.Everything);
          rhi.setGlobalDepthBias(0, 0);
        }
      }
      this._existShadowMap = true;
    }
  }

  private _updateReceiversShaderData(): void {
    const scene = this._camera.scene;
    const splitBoundSpheres = this._splitBoundSpheres;
    const shadowMatrices = this._shadowMatrices;
    const shadowCascades = scene.shadowCascades;

    // set zero matrix to project the index out of max cascade
    if (shadowCascades > 1) {
      for (let i = shadowCascades * 4, n = splitBoundSpheres.length; i < n; i++) {
        splitBoundSpheres[i] = 0.0;
      }
    }

    // set zero matrix to project the index out of max cascade
    for (var i = shadowCascades * 16, n = shadowMatrices.length; i < n; i++) {
      shadowMatrices[i] = 0.0;
    }

    const shaderData = scene.shaderData;
    shaderData.setFloatArray(CascadedShadowCasterPass._shadowMatricesProperty, this._shadowMatrices);
    shaderData.setVector3(CascadedShadowCasterPass._shadowInfosProperty, this._shadowInfos);
    shaderData.setTexture(CascadedShadowCasterPass._shadowMapsProperty, this._depthTexture);
    shaderData.setFloatArray(CascadedShadowCasterPass._shadowSplitSpheresProperty, this._splitBoundSpheres);
    shaderData.setVector4(CascadedShadowCasterPass._shadowMapSize, this._shadowMapSize);
  }

  private _getCascadesSplitDistance(shadowFar: number): void {
    const cascadesSplitDistance = CascadedShadowCasterPass._cascadesSplitDistance;
    const { shadowTwoCascadeSplits, shadowFourCascadeSplits, shadowCascades } = this._camera.scene;
    const { nearClipPlane, aspectRatio, fieldOfView } = this._camera;

    cascadesSplitDistance[0] = nearClipPlane;
    const range = shadowFar - nearClipPlane;
    const tFov = Math.tan(MathUtil.degreeToRadian(fieldOfView) * 0.5);
    const denominator = 1.0 + tFov * tFov * (aspectRatio * aspectRatio + 1.0);
    switch (shadowCascades) {
      case ShadowCascadesMode.NoCascades:
        cascadesSplitDistance[1] = this._getFarWithRadius(shadowFar, denominator);
        break;
      case ShadowCascadesMode.TwoCascades:
        cascadesSplitDistance[1] = this._getFarWithRadius(nearClipPlane + range * shadowTwoCascadeSplits, denominator);
        cascadesSplitDistance[2] = this._getFarWithRadius(shadowFar, denominator);
        break;
      case ShadowCascadesMode.FourCascades:
        cascadesSplitDistance[1] = this._getFarWithRadius(
          nearClipPlane + range * shadowFourCascadeSplits.x,
          denominator
        );
        cascadesSplitDistance[2] = this._getFarWithRadius(
          nearClipPlane + range * shadowFourCascadeSplits.y,
          denominator
        );
        cascadesSplitDistance[3] = this._getFarWithRadius(
          nearClipPlane + range * shadowFourCascadeSplits.z,
          denominator
        );
        cascadesSplitDistance[4] = this._getFarWithRadius(shadowFar, denominator);
        break;
    }
  }

  private _getFarWithRadius(radius: number, denominator: number): number {
    // use the frustum side as the radius and get the far distance form camera.
    // var tFov: number = Math.tan(fov * 0.5);// get this the equation using Pythagorean
    // return Math.sqrt(radius * radius / (1.0 + tFov * tFov * (aspectRatio * aspectRatio + 1.0)));
    return Math.sqrt((radius * radius) / denominator);
  }

  private _getAvailableRenderTarget(): RenderTarget {
    const engine = this._engine;
    const format = this._shadowMapFormat;
    const { z: width, w: height } = this._shadowMapSize;
    let depthTexture = this._depthTexture;
    let renderTarget = this._renderTargets;
    if (
      renderTarget == null ||
      depthTexture?.width !== width ||
      depthTexture?.height !== height ||
      depthTexture?.format !== format
    ) {
      depthTexture = this._depthTexture = new Texture2D(engine, width, height, format, false);
      depthTexture.wrapModeV = depthTexture.wrapModeU = TextureWrapMode.Clamp;
      if (engine._hardwareRenderer._isWebGL2) {
        depthTexture.depthCompareFunction = TextureDepthCompareFunction.Less;
      }

      renderTarget?._addReferCount(-1);
      if (this._supportDepthTexture) {
        renderTarget = this._renderTargets = new RenderTarget(engine, width, height, null, depthTexture);
      } else {
        renderTarget = this._renderTargets = new RenderTarget(engine, width, height, depthTexture);
      }
      renderTarget._addReferCount(1);
    }
    return renderTarget;
  }

  private _updateShadowSettings(): void {
    const scene = this._camera.scene;
    const shadowFormat = ShadowUtils.shadowDepthFormat(scene.shadowResolution, this._supportDepthTexture);
    const shadowResolution = ShadowUtils.shadowResolution(scene.shadowResolution);
    const shadowCascades = scene.shadowCascades;

    if (
      shadowFormat !== this._shadowMapFormat ||
      shadowResolution !== this._shadowMapResolution ||
      shadowCascades !== this._shadowCascadeMode
    ) {
      this._shadowMapFormat = shadowFormat;
      this._shadowMapResolution = shadowResolution;
      this._shadowCascadeMode = shadowCascades;

      if (shadowCascades == ShadowCascadesMode.NoCascades) {
        this._shadowTileResolution = shadowResolution;
        this._shadowMapSize.set(1 / shadowResolution, 1 / shadowResolution, shadowResolution, shadowResolution);
      } else {
        const shadowTileResolution = ShadowUtils.getMaxTileResolutionInAtlas(
          shadowResolution,
          shadowResolution,
          shadowCascades
        );
        this._shadowTileResolution = shadowTileResolution;
        const width = shadowTileResolution * 2;
        const height =
          shadowCascades == ShadowCascadesMode.TwoCascades ? shadowTileResolution : shadowTileResolution * 2;
        this._shadowMapSize.set(1.0 / width, 1.0 / height, width, height);
      }

      const renderTargets = this._renderTargets;
      if (renderTargets) {
        renderTargets._addReferCount(-1);
        renderTargets.destroy();
        this._renderTargets = null;
      }

      const viewportOffset = this._viewportOffsets;
      const shadowTileResolution = this._shadowTileResolution;
      switch (shadowCascades) {
        case ShadowCascadesMode.NoCascades:
          viewportOffset[0].set(0, 0);
          break;
        case ShadowCascadesMode.TwoCascades:
          viewportOffset[0].set(0, 0);
          viewportOffset[1].set(shadowTileResolution, 0);
          break;
        case ShadowCascadesMode.FourCascades:
          viewportOffset[0].set(0, 0);
          viewportOffset[1].set(shadowTileResolution, 0);
          viewportOffset[2].set(0, shadowTileResolution);
          viewportOffset[3].set(shadowTileResolution, shadowTileResolution);
      }
    }
  }

  private _updateSingleShadowCasterShaderData(
    light: DirectLight,
    shadowSliceData: ShadowSliceData,
    context: RenderContext
  ): void {
    const virtualCamera = shadowSliceData.virtualCamera;
    ShadowUtils.getShadowBias(light, virtualCamera.projectionMatrix, this._shadowTileResolution, this._shadowBias);

    const sceneShaderData = this._camera.scene.shaderData;
    sceneShaderData.setVector2(CascadedShadowCasterPass._lightShadowBiasProperty, this._shadowBias);
    sceneShaderData.setVector3(CascadedShadowCasterPass._lightDirectionProperty, light.direction);

    context.applyVirtualCamera(virtualCamera);
  }
}<|MERGE_RESOLUTION|>--- conflicted
+++ resolved
@@ -111,15 +111,8 @@
     const lightSide = this._lightSide;
     const lightForward = shadowSliceData.virtualCamera.forward;
 
-<<<<<<< HEAD
-    const sunLightIndex = scene._lightManager._getSunLightIndex();
-
-    if (sunLightIndex !== -1) {
-      const light = camera.scene._sunLight;
-=======
     const light = camera.scene._sunLight;
     if (light) {
->>>>>>> 2221ff99
       const shadowFar = Math.min(camera.scene.shadowDistance, camera.farClipPlane);
       this._getCascadesSplitDistance(shadowFar);
       // prepare render target
