import { Color, MathUtil, Matrix, Vector2, Vector3, Vector4 } from "@galacean/engine-math";
import { Camera } from "../Camera";
import { Layer } from "../Layer";
import { PipelineStage } from "../RenderPipeline/Index";
import { PipelineUtils } from "../RenderPipeline/PipelineUtils";
import { RenderContext } from "../RenderPipeline/RenderContext";
import { RenderQueue } from "../RenderPipeline/RenderQueue";
import { GLCapabilityType } from "../base/Constant";
import { CameraClearFlags } from "../enums/CameraClearFlags";
import { DirectLight } from "../lighting";
import { ShaderProperty } from "../shader";
import { RenderTarget } from "../texture/RenderTarget";
import { Texture2D } from "../texture/Texture2D";
import { TextureDepthCompareFunction } from "../texture/enums/TextureDepthCompareFunction";
import { TextureFormat } from "../texture/enums/TextureFormat";
import { TextureWrapMode } from "../texture/enums/TextureWrapMode";
import { PipelinePass } from "./PipelinePass";
import { ShadowSliceData } from "./ShadowSliceData";
import { ShadowUtils } from "./ShadowUtils";
import { ShadowCascadesMode } from "./enum/ShadowCascadesMode";

/**
 * Cascade shadow caster pass.
 */
export class CascadedShadowCasterPass extends PipelinePass {
  private static _lightShadowBiasProperty = ShaderProperty.getByName("scene_ShadowBias");
  private static _lightDirectionProperty = ShaderProperty.getByName("scene_LightDirection");

  private static _shadowMatricesProperty = ShaderProperty.getByName("scene_ShadowMatrices");
  private static _shadowMapSize = ShaderProperty.getByName("scene_ShadowMapSize");
  private static _shadowInfosProperty = ShaderProperty.getByName("scene_ShadowInfo");
  private static _shadowMapsProperty = ShaderProperty.getByName("scene_ShadowMap");
  private static _shadowSplitSpheresProperty = ShaderProperty.getByName("scene_ShadowSplitSpheres");

  private static _maxCascades: number = 4;
  private static _cascadesSplitDistance: number[] = new Array(CascadedShadowCasterPass._maxCascades + 1);

  private static _viewport = new Vector4(0, 0, 1, 1);
  private static _clearColor = new Color(1, 1, 1, 1);
  private static _tempVector = new Vector3();
  private static _tempMatrix0 = new Matrix();

  private readonly _camera: Camera;
  private readonly _supportDepthTexture: boolean;

  private _shadowMapResolution: number;
  private _shadowMapSize: Vector4 = new Vector4();
  private _shadowTileResolution: number;
  private _shadowBias: Vector2 = new Vector2();
  private _shadowMapFormat: TextureFormat;
  private _shadowCascadeMode: ShadowCascadesMode;
  private _shadowSliceData: ShadowSliceData = new ShadowSliceData();
  private _lightUp: Vector3 = new Vector3();
  private _lightSide: Vector3 = new Vector3();
  private _existShadowMap: boolean = false;

  private _splitBoundSpheres = new Float32Array(CascadedShadowCasterPass._maxCascades * 4);
  /** The end is project precision problem in shader. */
  private _shadowMatrices = new Float32Array((CascadedShadowCasterPass._maxCascades + 1) * 16);
  // strength, null, lightIndex
  private _shadowInfos = new Vector3();
  private _depthTexture: Texture2D;
  private _renderTarget: RenderTarget;
  private _viewportOffsets: Vector2[] = [new Vector2(), new Vector2(), new Vector2(), new Vector2()];

  constructor(camera: Camera) {
    super(camera.engine);
    this._camera = camera;

    this._supportDepthTexture = camera.engine._hardwareRenderer.canIUse(GLCapabilityType.depthTexture);
    this._shadowSliceData.virtualCamera.isOrthographic = true;
  }

  /**
   * @internal
   */
  override onRender(context: RenderContext): void {
    this._updateShadowSettings();
    this._existShadowMap = false;
    this._renderDirectShadowMap(context);

    if (this._existShadowMap) {
      this._updateReceiversShaderData();
    }
  }

  private _renderDirectShadowMap(context: RenderContext): void {
    const {
      _engine: engine,
      _camera: camera,
      _viewportOffsets: viewports,
      _shadowSliceData: shadowSliceData,
      _splitBoundSpheres: splitBoundSpheres,
      _shadowMatrices: shadowMatrices
    } = this;

    const { opaqueQueue, alphaTestQueue, transparentQueue } = camera._renderPipeline._cullingResults;

    const scene = camera.scene;
    const componentsManager = scene._componentsManager;
    const rhi = engine._hardwareRenderer;
    const shadowCascades = scene.shadowCascades;
    const splitDistance = CascadedShadowCasterPass._cascadesSplitDistance;
    const boundSphere = shadowSliceData.splitBoundSphere;
    const lightWorld = CascadedShadowCasterPass._tempMatrix0;
    const lightWorldE = lightWorld.elements;
    const lightUp = this._lightUp;
    const lightSide = this._lightSide;
    const lightForward = shadowSliceData.virtualCamera.forward;

    const light = camera.scene._sunLight;
    if (light) {
      const shadowFar = Math.min(camera.scene.shadowDistance, camera.farClipPlane);
      this._getCascadesSplitDistance(shadowFar);

      // Prepare render target
      const { z: width, w: height } = this._shadowMapSize;
      const format = this._shadowMapFormat;
      let renderTarget: RenderTarget;
      let shadowTexture: Texture2D;
      if (this._supportDepthTexture) {
        renderTarget = PipelineUtils.recreateRenderTargetIfNeeded(
          engine,
          this._renderTarget,
          width,
          height,
          null,
          format,
          false
        );
        shadowTexture = <Texture2D>renderTarget.depthTexture;
      } else {
        renderTarget = PipelineUtils.recreateRenderTargetIfNeeded(
          engine,
          this._renderTarget,
          width,
          height,
          format,
          null,
          false
        );
        shadowTexture = <Texture2D>renderTarget.getColorTexture(0);
      }

      shadowTexture.wrapModeU = shadowTexture.wrapModeV = TextureWrapMode.Clamp;
      if (engine._hardwareRenderer._isWebGL2) {
        shadowTexture.depthCompareFunction = TextureDepthCompareFunction.Less;
      }

      this._renderTarget = renderTarget;
      this._depthTexture = shadowTexture;

      // @todo: shouldn't set viewport and scissor in activeRenderTarget
      rhi.activeRenderTarget(renderTarget, CascadedShadowCasterPass._viewport, 0);
      if (this._supportDepthTexture) {
        rhi.clearRenderTarget(engine, CameraClearFlags.Depth, null);
      } else {
        rhi.clearRenderTarget(engine, CameraClearFlags.All, CascadedShadowCasterPass._clearColor);
      }
      this._shadowInfos.x = light.shadowStrength;
      this._shadowInfos.z = 0; // @todo: sun light index always 0

      // prepare light and camera direction
      Matrix.rotationQuaternion(light.entity.transform.worldRotationQuaternion, lightWorld);
      lightSide.set(lightWorldE[0], lightWorldE[1], lightWorldE[2]);
      lightUp.set(lightWorldE[4], lightWorldE[5], lightWorldE[6]);
      lightForward.set(-lightWorldE[8], -lightWorldE[9], -lightWorldE[10]);
      const cameraForward = CascadedShadowCasterPass._tempVector;
      cameraForward.copyFrom(camera.entity.transform.worldForward);

      const shadowTileResolution = this._shadowTileResolution;

      for (let j = 0; j < shadowCascades; j++) {
        ShadowUtils.getBoundSphereByFrustum(
          splitDistance[j],
          splitDistance[j + 1],
          camera,
          cameraForward,
          shadowSliceData
        );
        ShadowUtils.getDirectionLightShadowCullPlanes(
          camera._frustum,
          splitDistance[j],
          camera.nearClipPlane,
          lightForward,
          shadowSliceData
        );

        ShadowUtils.getDirectionalLightMatrices(
          lightUp,
          lightSide,
          lightForward,
          j,
          light.shadowNearPlane,
          shadowTileResolution,
          shadowSliceData,
          shadowMatrices
        );
        if (shadowCascades > 1) {
          ShadowUtils.applySliceTransform(
            shadowTileResolution,
            width,
            height,
            j,
            this._viewportOffsets[j],
            shadowMatrices
          );
        }
        this._updateSingleShadowCasterShaderData(<DirectLight>light, shadowSliceData, context);

        // upload pre-cascade infos.
        const center = boundSphere.center;
        const radius = boundSphere.radius;
        const offset = j * 4;
        splitBoundSpheres[offset] = center.x;
        splitBoundSpheres[offset + 1] = center.y;
        splitBoundSpheres[offset + 2] = center.z;
        splitBoundSpheres[offset + 3] = radius * radius;
        opaqueQueue.clear();
        alphaTestQueue.clear();
        transparentQueue.clear();
        const renderers = componentsManager._renderers;
        const elements = renderers._elements;
        for (let k = renderers.length - 1; k >= 0; --k) {
          ShadowUtils.shadowCullFrustum(context, light, elements[k], shadowSliceData);
        }

        if (opaqueQueue.elements.length || alphaTestQueue.elements.length) {
          opaqueQueue.sort(RenderQueue._compareFromNearToFar);
          alphaTestQueue.sort(RenderQueue._compareFromNearToFar);

          const { x, y } = viewports[j];

          rhi.setGlobalDepthBias(1.0, 1.0);

          rhi.viewport(x, y, shadowTileResolution, shadowTileResolution);
          // for no cascade is for the edge,for cascade is for the beyond maxCascade pixel can use (0,0,0) trick sample the shadowMap
          rhi.scissor(x + 1, y + 1, shadowTileResolution - 2, shadowTileResolution - 2);
          engine._renderCount++;

          opaqueQueue.render(camera, Layer.Everything, PipelineStage.ShadowCaster);
          alphaTestQueue.render(camera, Layer.Everything, PipelineStage.ShadowCaster);
          rhi.setGlobalDepthBias(0, 0);
        }
      }
      this._existShadowMap = true;
    }
  }

  private _updateReceiversShaderData(): void {
    const scene = this._camera.scene;
    const splitBoundSpheres = this._splitBoundSpheres;
    const shadowMatrices = this._shadowMatrices;
    const shadowCascades = scene.shadowCascades;

    // set zero matrix to project the index out of max cascade
    if (shadowCascades > 1) {
      for (let i = shadowCascades * 4, n = splitBoundSpheres.length; i < n; i++) {
        splitBoundSpheres[i] = 0.0;
      }
    }

    // set zero matrix to project the index out of max cascade
    for (var i = shadowCascades * 16, n = shadowMatrices.length; i < n; i++) {
      shadowMatrices[i] = 0.0;
    }

    const shaderData = scene.shaderData;
    shaderData.setFloatArray(CascadedShadowCasterPass._shadowMatricesProperty, this._shadowMatrices);
    shaderData.setVector3(CascadedShadowCasterPass._shadowInfosProperty, this._shadowInfos);
    shaderData.setTexture(CascadedShadowCasterPass._shadowMapsProperty, this._depthTexture);
    shaderData.setFloatArray(CascadedShadowCasterPass._shadowSplitSpheresProperty, this._splitBoundSpheres);
    shaderData.setVector4(CascadedShadowCasterPass._shadowMapSize, this._shadowMapSize);
  }

  private _getCascadesSplitDistance(shadowFar: number): void {
    const cascadesSplitDistance = CascadedShadowCasterPass._cascadesSplitDistance;
    const { shadowTwoCascadeSplits, shadowFourCascadeSplits, shadowCascades } = this._camera.scene;
    const { nearClipPlane, aspectRatio, fieldOfView } = this._camera;

    cascadesSplitDistance[0] = nearClipPlane;
    const range = shadowFar - nearClipPlane;
    const tFov = Math.tan(MathUtil.degreeToRadian(fieldOfView) * 0.5);
    const denominator = 1.0 + tFov * tFov * (aspectRatio * aspectRatio + 1.0);
    switch (shadowCascades) {
      case ShadowCascadesMode.NoCascades:
        cascadesSplitDistance[1] = this._getFarWithRadius(shadowFar, denominator);
        break;
      case ShadowCascadesMode.TwoCascades:
        cascadesSplitDistance[1] = this._getFarWithRadius(nearClipPlane + range * shadowTwoCascadeSplits, denominator);
        cascadesSplitDistance[2] = this._getFarWithRadius(shadowFar, denominator);
        break;
      case ShadowCascadesMode.FourCascades:
        cascadesSplitDistance[1] = this._getFarWithRadius(
          nearClipPlane + range * shadowFourCascadeSplits.x,
          denominator
        );
        cascadesSplitDistance[2] = this._getFarWithRadius(
          nearClipPlane + range * shadowFourCascadeSplits.y,
          denominator
        );
        cascadesSplitDistance[3] = this._getFarWithRadius(
          nearClipPlane + range * shadowFourCascadeSplits.z,
          denominator
        );
        cascadesSplitDistance[4] = this._getFarWithRadius(shadowFar, denominator);
        break;
    }
  }

  private _getFarWithRadius(radius: number, denominator: number): number {
    // use the frustum side as the radius and get the far distance form camera.
    // var tFov: number = Math.tan(fov * 0.5);// get this the equation using Pythagorean
    // return Math.sqrt(radius * radius / (1.0 + tFov * tFov * (aspectRatio * aspectRatio + 1.0)));
    return Math.sqrt((radius * radius) / denominator);
  }

<<<<<<< HEAD
=======
  private _getAvailableRenderTarget(): RenderTarget {
    const engine = this._engine;
    const format = this._shadowMapFormat;
    const { z: width, w: height } = this._shadowMapSize;
    let depthTexture = this._depthTexture;
    let renderTarget = this._renderTargets;
    if (
      renderTarget == null ||
      depthTexture?.width !== width ||
      depthTexture?.height !== height ||
      depthTexture?.format !== format
    ) {
      depthTexture = this._depthTexture = new Texture2D(engine, width, height, format, false);
      depthTexture.wrapModeV = depthTexture.wrapModeU = TextureWrapMode.Clamp;
      if (engine._hardwareRenderer._isWebGL2) {
        depthTexture.depthCompareFunction = TextureDepthCompareFunction.Less;
      }

      renderTarget?._addReferCount(-1);
      if (this._supportDepthTexture) {
        renderTarget = this._renderTargets = new RenderTarget(engine, width, height, null, depthTexture);
      } else {
        renderTarget = this._renderTargets = new RenderTarget(engine, width, height, depthTexture);
      }
      renderTarget._addReferCount(1);
    }
    return renderTarget;
  }

>>>>>>> d64b3204
  private _updateShadowSettings(): void {
    const scene = this._camera.scene;
    const shadowFormat = ShadowUtils.shadowDepthFormat(scene.shadowResolution, this._supportDepthTexture);
    const shadowResolution = ShadowUtils.shadowResolution(scene.shadowResolution);
    const shadowCascades = scene.shadowCascades;

    if (
      shadowFormat !== this._shadowMapFormat ||
      shadowResolution !== this._shadowMapResolution ||
      shadowCascades !== this._shadowCascadeMode
    ) {
      this._shadowMapFormat = shadowFormat;
      this._shadowMapResolution = shadowResolution;
      this._shadowCascadeMode = shadowCascades;

      if (shadowCascades == ShadowCascadesMode.NoCascades) {
        this._shadowTileResolution = shadowResolution;
        this._shadowMapSize.set(1 / shadowResolution, 1 / shadowResolution, shadowResolution, shadowResolution);
      } else {
        const shadowTileResolution = ShadowUtils.getMaxTileResolutionInAtlas(
          shadowResolution,
          shadowResolution,
          shadowCascades
        );
        this._shadowTileResolution = shadowTileResolution;
        const width = shadowTileResolution * 2;
        const height =
          shadowCascades == ShadowCascadesMode.TwoCascades ? shadowTileResolution : shadowTileResolution * 2;
        this._shadowMapSize.set(1.0 / width, 1.0 / height, width, height);
      }

<<<<<<< HEAD
      this._renderTarget = null;
=======
      const renderTargets = this._renderTargets;
      if (renderTargets) {
        renderTargets._addReferCount(-1);
        renderTargets.destroy();
        this._renderTargets = null;
      }
>>>>>>> d64b3204

      const viewportOffset = this._viewportOffsets;
      const shadowTileResolution = this._shadowTileResolution;
      switch (shadowCascades) {
        case ShadowCascadesMode.NoCascades:
          viewportOffset[0].set(0, 0);
          break;
        case ShadowCascadesMode.TwoCascades:
          viewportOffset[0].set(0, 0);
          viewportOffset[1].set(shadowTileResolution, 0);
          break;
        case ShadowCascadesMode.FourCascades:
          viewportOffset[0].set(0, 0);
          viewportOffset[1].set(shadowTileResolution, 0);
          viewportOffset[2].set(0, shadowTileResolution);
          viewportOffset[3].set(shadowTileResolution, shadowTileResolution);
      }
    }
  }

  private _updateSingleShadowCasterShaderData(
    light: DirectLight,
    shadowSliceData: ShadowSliceData,
    context: RenderContext
  ): void {
    const virtualCamera = shadowSliceData.virtualCamera;
    ShadowUtils.getShadowBias(light, virtualCamera.projectionMatrix, this._shadowTileResolution, this._shadowBias);

    const sceneShaderData = this._camera.scene.shaderData;
    sceneShaderData.setVector2(CascadedShadowCasterPass._lightShadowBiasProperty, this._shadowBias);
    sceneShaderData.setVector3(CascadedShadowCasterPass._lightDirectionProperty, light.direction);

    context.applyVirtualCamera(virtualCamera);
  }
}<|MERGE_RESOLUTION|>--- conflicted
+++ resolved
@@ -315,38 +315,6 @@
     return Math.sqrt((radius * radius) / denominator);
   }
 
-<<<<<<< HEAD
-=======
-  private _getAvailableRenderTarget(): RenderTarget {
-    const engine = this._engine;
-    const format = this._shadowMapFormat;
-    const { z: width, w: height } = this._shadowMapSize;
-    let depthTexture = this._depthTexture;
-    let renderTarget = this._renderTargets;
-    if (
-      renderTarget == null ||
-      depthTexture?.width !== width ||
-      depthTexture?.height !== height ||
-      depthTexture?.format !== format
-    ) {
-      depthTexture = this._depthTexture = new Texture2D(engine, width, height, format, false);
-      depthTexture.wrapModeV = depthTexture.wrapModeU = TextureWrapMode.Clamp;
-      if (engine._hardwareRenderer._isWebGL2) {
-        depthTexture.depthCompareFunction = TextureDepthCompareFunction.Less;
-      }
-
-      renderTarget?._addReferCount(-1);
-      if (this._supportDepthTexture) {
-        renderTarget = this._renderTargets = new RenderTarget(engine, width, height, null, depthTexture);
-      } else {
-        renderTarget = this._renderTargets = new RenderTarget(engine, width, height, depthTexture);
-      }
-      renderTarget._addReferCount(1);
-    }
-    return renderTarget;
-  }
-
->>>>>>> d64b3204
   private _updateShadowSettings(): void {
     const scene = this._camera.scene;
     const shadowFormat = ShadowUtils.shadowDepthFormat(scene.shadowResolution, this._supportDepthTexture);
@@ -378,16 +346,7 @@
         this._shadowMapSize.set(1.0 / width, 1.0 / height, width, height);
       }
 
-<<<<<<< HEAD
       this._renderTarget = null;
-=======
-      const renderTargets = this._renderTargets;
-      if (renderTargets) {
-        renderTargets._addReferCount(-1);
-        renderTargets.destroy();
-        this._renderTargets = null;
-      }
->>>>>>> d64b3204
 
       const viewportOffset = this._viewportOffsets;
       const shadowTileResolution = this._shadowTileResolution;
