<<<<<<< HEAD
import { Color } from "@oasis-engine/math";
=======
import { Vector4 } from "@galacean/engine-math";
>>>>>>> fd6f3974
import { Engine } from "../Engine";
import { Material } from "../material/Material";
import { Shader } from "../shader/Shader";
import { ShaderMacro } from "../shader/ShaderMacro";
import { ShaderProperty } from "../shader/ShaderProperty";
import { CompareFunction } from "../shader/enums/CompareFunction";
import { CullMode } from "../shader/enums/CullMode";
import { TextureCube } from "../texture";

/**
 * SkyBoxMaterial.
 */
export class SkyBoxMaterial extends Material {
  private static _tintColorProp = ShaderProperty.getByName("u_tintColor");
  private static _textureCubeProp = ShaderProperty.getByName("u_cubeTexture");
  private static _rotationProp = ShaderProperty.getByName("u_rotation");
  private static _exposureProp = ShaderProperty.getByName("u_exposure");
  private static _decodeSkyRGBMMacro = ShaderMacro.getByName("DECODE_SKY_RGBM");

  private _textureDecodeRGBM: boolean = false;
  private _tintColor: Color = new Color(1, 1, 1, 1);

  /**
   * Whether to decode texture with RGBM format.
   */
  get textureDecodeRGBM(): boolean {
    return this._textureDecodeRGBM;
  }

  set textureDecodeRGBM(value: boolean) {
    this._textureDecodeRGBM = value;
    if (value) {
      this.shaderData.enableMacro(SkyBoxMaterial._decodeSkyRGBMMacro);
    } else {
      this.shaderData.disableMacro(SkyBoxMaterial._decodeSkyRGBMMacro);
    }
  }

  /**
   * Texture of the sky box material.
   */
  get texture(): TextureCube {
    return this.shaderData.getTexture(SkyBoxMaterial._textureCubeProp) as TextureCube;
  }

  set texture(value: TextureCube) {
    this.shaderData.setTexture(SkyBoxMaterial._textureCubeProp, value);
  }

  /**
   * The angle to rotate around the y-axis, unit is degree.
   */
  get rotation(): number {
    return this.shaderData.getFloat(SkyBoxMaterial._rotationProp);
  }

  set rotation(value: number) {
    this.shaderData.setFloat(SkyBoxMaterial._rotationProp, value);
  }

  /**
   * The exposure value of this material.
   */
  get exposure(): number {
    return this.shaderData.getFloat(SkyBoxMaterial._exposureProp);
  }

  set exposure(value: number) {
    this.shaderData.setFloat(SkyBoxMaterial._exposureProp, value);
  }

  /**
   * The Tint color of this material.
   */
  get tintColor(): Color {
    return this._tintColor;
  }

  set tintColor(value: Color) {
    if (this._tintColor != value) {
      this._tintColor.copyFrom(value);
    }
  }

  constructor(engine: Engine) {
    super(engine, Shader.find("skybox"));

    this.renderState.rasterState.cullMode = CullMode.Off;
    this.renderState.depthState.compareFunction = CompareFunction.LessEqual;

    this.shaderData.enableMacro(SkyBoxMaterial._decodeSkyRGBMMacro);
    this.shaderData.setFloat(SkyBoxMaterial._rotationProp, 0);
    this.shaderData.setFloat(SkyBoxMaterial._exposureProp, 1);
    this.shaderData.setColor(SkyBoxMaterial._tintColorProp, this._tintColor);
  }

  /**
   * @override
   */
  clone(): SkyBoxMaterial {
    const dest = new SkyBoxMaterial(this._engine);
    this.cloneTo(dest);
    return dest;
  }
}<|MERGE_RESOLUTION|>--- conflicted
+++ resolved
@@ -1,8 +1,4 @@
-<<<<<<< HEAD
-import { Color } from "@oasis-engine/math";
-=======
-import { Vector4 } from "@galacean/engine-math";
->>>>>>> fd6f3974
+import { Color } from "@galacean/engine-math";
 import { Engine } from "../Engine";
 import { Material } from "../material/Material";
 import { Shader } from "../shader/Shader";
