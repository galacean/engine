import { Engine } from "../Engine";
import { IPlatformRenderDepthTexture } from "../renderingHardwareInterface";
import { RenderBufferDepthFormat } from "./enums/RenderBufferDepthFormat";
import { TextureFilterMode } from "./enums/TextureFilterMode";
import { TextureWrapMode } from "./enums/TextureWrapMode";
import { Texture } from "./Texture";

/**
 * The texture is used for the output of depth information in off-screen rendering.
 */
export class RenderDepthTexture extends Texture {
<<<<<<< HEAD
  /**
   * @override
   * @internal
   */
  _platformTexture: IPlatformRenderDepthTexture;

=======
>>>>>>> 8d5db2b5
  private _autoMipmap: boolean = false;
  private _format: RenderBufferDepthFormat;
  private _isCube: boolean = false;

  /**
   * Texture format.
   * @readonly
   */
  get format(): RenderBufferDepthFormat {
    return this._format;
  }

  /**
   * Whether to render to a cube texture.
   * @readonly
   */
  get isCube(): boolean {
    return this._isCube;
  }

  /**
   * Whether to automatically generate multi-level textures.
   */
  get autoGenerateMipmaps(): boolean {
    return this._autoMipmap;
  }

  set autoGenerateMipmaps(value: boolean) {
    this._autoMipmap = value;
  }

  /**
   * Create RenderDepthTexture.
   * @param engine - Define the engine to use to render this depth texture
   * @param width - Texture width
   * @param height - Texture height
   * @param format - Texture format. default RenderBufferDepthFormat.Depth, engine will automatically select the supported precision
   * @param mipmap - Whether to use multi-level texture
   * @param isCube - Whether it's cube texture
   */
  constructor(
    engine: Engine,
    width: number,
    height: number,
    format: RenderBufferDepthFormat = RenderBufferDepthFormat.Depth,
    mipmap: boolean = false,
    isCube: boolean = false
  ) {
    super(engine);

    this._isCube = isCube;
    this._mipmap = mipmap;
    this._width = width;
    this._height = height;
    this._format = format;
    this._mipmapCount = this._getMipmapCount();

    this._platformTexture = engine._hardwareRenderer.createPlatformRenderDepthTexture(this);

    this.filterMode = TextureFilterMode.Bilinear;
    this.wrapModeU = this.wrapModeV = TextureWrapMode.Clamp;
  }
}<|MERGE_RESOLUTION|>--- conflicted
+++ resolved
@@ -1,5 +1,4 @@
 import { Engine } from "../Engine";
-import { IPlatformRenderDepthTexture } from "../renderingHardwareInterface";
 import { RenderBufferDepthFormat } from "./enums/RenderBufferDepthFormat";
 import { TextureFilterMode } from "./enums/TextureFilterMode";
 import { TextureWrapMode } from "./enums/TextureWrapMode";
@@ -9,15 +8,6 @@
  * The texture is used for the output of depth information in off-screen rendering.
  */
 export class RenderDepthTexture extends Texture {
-<<<<<<< HEAD
-  /**
-   * @override
-   * @internal
-   */
-  _platformTexture: IPlatformRenderDepthTexture;
-
-=======
->>>>>>> 8d5db2b5
   private _autoMipmap: boolean = false;
   private _format: RenderBufferDepthFormat;
   private _isCube: boolean = false;
