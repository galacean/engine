import { Engine } from "../Engine";
import { IPlatformTextureCubeMap } from "../renderingHardwareInterface";
import { TextureCubeFace } from "./enums/TextureCubeFace";
import { TextureFilterMode } from "./enums/TextureFilterMode";
import { TextureFormat } from "./enums/TextureFormat";
import { TextureWrapMode } from "./enums/TextureWrapMode";
import { Texture } from "./Texture";

/**
 * Cube texture.
 */
export class TextureCubeMap extends Texture {
  private _format: TextureFormat;

  /**
   * Texture format.
   */
  get format(): TextureFormat {
    return this._format;
  }

  /**
   * Create TextureCube.
   * @param engine - Define the engine to use to render this texture
   * @param size - Texture size. texture width must be equal to height in cube texture
   * @param format - Texture format,default TextureFormat.R8G8B8A8
   * @param mipmap - Whether to use multi-level texture
   */
  constructor(engine: Engine, size: number, format: TextureFormat = TextureFormat.R8G8B8A8, mipmap: boolean = true) {
    super(engine);

    this._mipmap = mipmap;
    this._width = size;
    this._height = size;
    this._format = format;
    this._mipmapCount = this._getMipmapCount();

    this._platformTexture = engine._hardwareRenderer.createPlatformTextureCubeMap(this);

    this.filterMode = TextureFilterMode.Bilinear;
    this.wrapModeU = this.wrapModeV = TextureWrapMode.Clamp;
  }

  /**
   * Setting pixels data through cube face,color buffer data, designated area and texture mipmapping level,it's also applicable to compressed formats.
   * @remarks When compressed texture is in WebGL1, the texture must be filled first before writing the sub-region
   * @param face - Cube face
   * @param colorBuffer - Color buffer data
   * @param mipLevel - Texture mipmapping level
   * @param x - X coordinate of area start
   * @param y -  Y coordinate of area start
   * @param width - Data width.if it's empty, width is the width corresponding to mipLevel minus x , width corresponding to mipLevel is Math.max(1, this.width >> mipLevel)
   * @param height - Data height.if it's empty, height is the height corresponding to mipLevel minus y , height corresponding to mipLevel is Math.max(1, this.height >> mipLevel)
   */
  setPixelBuffer(
    face: TextureCubeFace,
    colorBuffer: ArrayBufferView,
    mipLevel: number = 0,
    x?: number,
    y?: number,
    width?: number,
    height?: number
  ): void {
    (this._platformTexture as IPlatformTextureCubeMap).setPixelBuffer(face, colorBuffer, mipLevel, x, y, width, height);
  }

  /**
   * Setting pixels data through cube face, TexImageSource, designated area and texture mipmapping level.
   * @param face - Cube face
   * @param imageSource - The source of texture
   * @param mipLevel - Texture mipmapping level
   * @param flipY - Whether to flip the Y axis
   * @param premultiplyAlpha - Whether to premultiply the transparent channel
   * @param x - X coordinate of area start
   * @param y - Y coordinate of area start
   */
  setImageSource(
    face: TextureCubeFace,
    imageSource: TexImageSource,
    mipLevel: number = 0,
    flipY: boolean = false,
    premultiplyAlpha: boolean = false,
    x?: number,
    y?: number
  ): void {
    (this._platformTexture as IPlatformTextureCubeMap).setImageSource(
      face,
      imageSource,
      mipLevel,
      flipY,
      premultiplyAlpha,
      x,
      y
    );
  }

  /**
   * Get pixel color buffer.
   * @param out - Color buffer
   */
  getPixelBuffer(face: TextureCubeFace, out: ArrayBufferView): void;

  /**
   * Get the pixel color buffer according to the specified mip level.
   * @param mipLevel - Tet mip level want to get
   * @param out - Color buffer
   */
  getPixelBuffer(face: TextureCubeFace, mipLevel: number, out: ArrayBufferView): void;

  /**
   * Get the pixel color buffer according to the specified area.
   * @param x - X coordinate of area start
   * @param y - Y coordinate of area start
   * @param width - Area width
   * @param height - Area height
   * @param out - Color buffer
   * @param mipLevel - Set mip level the data want to get from
   */
  getPixelBuffer(
    face: TextureCubeFace,
    x: number,
    y: number,
    width: number,
    height: number,
<<<<<<< HEAD
    out: ArrayBufferView,
    mipLevel: number = 0
  ): void {
    (this._platformTexture as IPlatformTextureCubeMap).getPixelBuffer(face, x, y, width, height, out, mipLevel);
=======
    out: ArrayBufferView
  ): void;

  /**
   * Get the pixel color buffer according to the specified area and mip level.
   * @param x - X coordinate of area start
   * @param y - Y coordinate of area start
   * @param width - Area width
   * @param height - Area height
   * @param mipLevel - Tet mip level want to get
   * @param out - Color buffer
   */
  getPixelBuffer(
    face: TextureCubeFace,
    x: number,
    y: number,
    width: number,
    height: number,
    mipLevel: number,
    out: ArrayBufferView
  ): void;

  getPixelBuffer(
    face: TextureCubeFace,
    xOrMipLevelOrOut: number | ArrayBufferView,
    yOrMipLevel?: number | ArrayBufferView,
    width?: number,
    height?: number,
    mipLevelOrOut?: number | ArrayBufferView,
    out?: ArrayBufferView
  ): void {
    const argsLength = arguments.length;
    if (argsLength === 2) {
      (this._platformTexture as IPlatformTextureCubeMap).getPixelBuffer(
        face,
        0,
        0,
        this._width,
        this._height,
        0,
        <ArrayBufferView>xOrMipLevelOrOut
      );
    } else if (argsLength === 3) {
      (this._platformTexture as IPlatformTextureCubeMap).getPixelBuffer(
        face,
        0,
        0,
        this._width,
        this._height,
        <number>xOrMipLevelOrOut,
        <ArrayBufferView>yOrMipLevel
      );
    } else if (argsLength === 6) {
      (this._platformTexture as IPlatformTextureCubeMap).getPixelBuffer(
        face,
        <number>xOrMipLevelOrOut,
        <number>yOrMipLevel,
        width,
        height,
        0,
        <ArrayBufferView>mipLevelOrOut
      );
    } else if (argsLength === 7) {
      (this._platformTexture as IPlatformTextureCubeMap).getPixelBuffer(
        face,
        <number>xOrMipLevelOrOut,
        <number>yOrMipLevel,
        width,
        height,
        <number>mipLevelOrOut,
        out
      );
    }
>>>>>>> 849c1e38
  }
}<|MERGE_RESOLUTION|>--- conflicted
+++ resolved
@@ -114,7 +114,6 @@
    * @param width - Area width
    * @param height - Area height
    * @param out - Color buffer
-   * @param mipLevel - Set mip level the data want to get from
    */
   getPixelBuffer(
     face: TextureCubeFace,
@@ -122,12 +121,6 @@
     y: number,
     width: number,
     height: number,
-<<<<<<< HEAD
-    out: ArrayBufferView,
-    mipLevel: number = 0
-  ): void {
-    (this._platformTexture as IPlatformTextureCubeMap).getPixelBuffer(face, x, y, width, height, out, mipLevel);
-=======
     out: ArrayBufferView
   ): void;
 
@@ -201,6 +194,5 @@
         out
       );
     }
->>>>>>> 849c1e38
   }
 }