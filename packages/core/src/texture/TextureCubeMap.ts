--- conflicted
+++ resolved
@@ -10,12 +10,6 @@
  * Cube texture.
  */
 export class TextureCubeMap extends Texture {
-  /**
-   * @override
-   * @internal
-   */
-  _platformTexture: IPlatformTextureCubeMap;
-
   private _format: TextureFormat;
 
   /**
@@ -68,11 +62,7 @@
     width?: number,
     height?: number
   ): void {
-<<<<<<< HEAD
-    this._platformTexture.setPixelBuffer(face, colorBuffer, mipLevel, x, y, width, height);
-=======
     (this._platformTexture as IPlatformTextureCubeMap).setPixelBuffer(face, colorBuffer, mipLevel, x, y, width, height);
->>>>>>> 8d5db2b5
   }
 
   /**
@@ -94,9 +84,6 @@
     x?: number,
     y?: number
   ): void {
-<<<<<<< HEAD
-    this._platformTexture.setImageSource(face, imageSource, mipLevel, flipY, premultiplyAlpha, x, y);
-=======
     (this._platformTexture as IPlatformTextureCubeMap).setImageSource(
       face,
       imageSource,
@@ -106,7 +93,6 @@
       x,
       y
     );
->>>>>>> 8d5db2b5
   }
 
   /**
@@ -126,10 +112,6 @@
     height: number,
     out: ArrayBufferView
   ): void {
-<<<<<<< HEAD
-    this._platformTexture.getPixelBuffer(face, x, y, width, height, out);
-=======
     (this._platformTexture as IPlatformTextureCubeMap).getPixelBuffer(face, x, y, width, height, out);
->>>>>>> 8d5db2b5
   }
 }