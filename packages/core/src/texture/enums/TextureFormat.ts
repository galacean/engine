--- conflicted
+++ resolved
@@ -19,68 +19,64 @@
   /** RGBA format, 16 bits per channel. */
   R16G16B16A16 = 7,
   /** RGBA format, 32 bits per channel. */
-<<<<<<< HEAD
   R32G32B32A32 = 8,
-=======
-  R32G32B32A32,
   /** RGBA unsigned integer format, 32 bits per channel. */
-  R32G32B32A32_UInt,
->>>>>>> a3019102
+  R32G32B32A32_UInt= 9,
 
   /** RGB compressed format, 4 bits per pixel. */
-  BC1 = 9,
+  BC1 = 10,
   /** RGBA compressed format, 8 bits per pixel. */
-  BC3 = 10,
+  BC3 = 11,
   /** RGB(A) compressed format, 128 bits per 4x4 pixel block. */
-  BC7 = 11,
+  BC7 = 12,
   /** RGB compressed format, 4 bits per pixel. */
-  ETC1_RGB = 12,
+  ETC1_RGB = 13,
   /** RGB compressed format, 4 bits per pixel. */
-  ETC2_RGB = 13,
+  ETC2_RGB = 14,
   /** RGBA compressed format, 5 bits per pixel, 4 bit in RGB, 1 bit in A. */
-  ETC2_RGBA5 = 14,
+  ETC2_RGBA5 = 15,
   /** RGB compressed format, 8 bits per pixel. */
-  ETC2_RGBA8 = 15,
+  ETC2_RGBA8 = 16,
   /** RGB compressed format, 2 bits per pixel. */
-  PVRTC_RGB2 = 16,
+  PVRTC_RGB2 = 17,
   /** RGBA compressed format, 2 bits per pixel. */
-  PVRTC_RGBA2 = 17,
+  PVRTC_RGBA2 = 18,
   /** RGB compressed format, 4 bits per pixel. */
-  PVRTC_RGB4 = 18,
+  PVRTC_RGB4 = 19,
   /** RGBA compressed format, 4 bits per pixel. */
-  PVRTC_RGBA4 = 19,
+  PVRTC_RGBA4 = 20,
   /** RGB(A) compressed format, 128 bits per 4x4 pixel block. */
-  ASTC_4x4 = 20,
+  ASTC_4x4 = 21,
   /** RGB(A) compressed format, 128 bits per 5x5 pixel block. */
-  ASTC_5x5 = 21,
+  ASTC_5x5 = 22,
   /** RGB(A) compressed format, 128 bits per 6x6 pixel block. */
-  ASTC_6x6 = 22,
+  ASTC_6x6 = 23,
   /** RGB(A) compressed format, 128 bits per 8x8 pixel block. */
-  ASTC_8x8 = 23,
+  ASTC_8x8 = 24,
   /** RGB(A) compressed format, 128 bits per 10x10 pixel block. */
-  ASTC_10x10 = 24,
+  ASTC_10x10 = 25,
   /** RGB(A) compressed format, 128 bits per 12x12 pixel block. */
-  ASTC_12x12 = 25,
+  ASTC_12x12 = 26,
 
   /** Automatic depth format, engine will automatically select the supported precision. */
-  Depth = 26,
+  Depth = 27,
   /** Render to stencil buffer. */
-  Stencil = 27,
+  Stencil = 28,
   /** Automatic depth stencil format, engine will automatically select the supported precision. */
-  DepthStencil = 28,
+  DepthStencil = 29,
   /** 16-bit depth format. */
-  Depth16 = 29,
+  Depth16 = 30,
   /** 24-bit depth format. */
-  Depth24 = 30,
+  Depth24 = 31,
   /** 32-bit depth format. */
-  Depth32 = 31,
+  Depth32 = 32,
   /** 16-bit depth + 8-bit stencil format. */
-  Depth24Stencil8 = 32,
+  Depth24Stencil8 = 33,
   /** 32-bit depth + 8-bit stencil format. */
-  Depth32Stencil8 = 33,
+  Depth32Stencil8 = 34,
 
   /** @deprecated Use `TextureFormat.BC1` instead. */
-  DXT1 = 9,
+  DXT1 = 10,
   /** @deprecated Use `TextureFormat.BC3` instead. */
-  DXT5 = 10
+  DXT5 = 11
 }