import { MathUtil, Ray, Vector2 } from "@galacean/engine-math";
import { Camera, CameraModifyFlags } from "../Camera";
import { Component } from "../Component";
import { DependentMode, dependentComponents } from "../ComponentsDependencies";
import { Entity, EntityModifyFlags } from "../Entity";
import { RenderContext } from "../RenderPipeline/RenderContext";
<<<<<<< HEAD
import { HitResult } from "../physics";
=======
import { RenderElement } from "../RenderPipeline/RenderElement";
import { Transform } from "../Transform";
import { assignmentClone, ignoreClone } from "../clone/CloneManager";
import { CameraClearFlags } from "../enums/CameraClearFlags";
import { CameraType } from "../enums/CameraType";
import { RendererType } from "../enums/RendererType";
import { HitResult } from "../physics";
import { CanvasGroup } from "./CanvasGroup";
>>>>>>> 59310666
import { UIRenderer } from "./UIRenderer";
import { UITransform } from "./UITransform";
import { CanvasRenderMode } from "./enums/CanvasRenderMode";
import { ResolutionAdaptationStrategy } from "./enums/ResolutionAdaptationStrategy";
import { RenderElement } from "../RenderPipeline/RenderElement";

@dependentComponents(UITransform, DependentMode.AutoAdd)
export class UICanvas extends Component {
  /** @internal */
<<<<<<< HEAD
  _uiCanvasIndex: number = -1;
  /** @internal */
  _isRootCanvas: boolean = false;
=======
  @ignoreClone
  _uiCanvasIndex: number = -1;
  /** @internal */
  @ignoreClone
  _renderElement = new RenderElement();
  /** @internal */
  @ignoreClone
  _overlayCamera: Camera;
>>>>>>> 59310666

  @assignmentClone
  private _priority: number = 0;
  private _renderMode = CanvasRenderMode.ScreenSpaceOverlay;
  private _renderCamera: Camera;
  private _resolutionAdaptationStrategy = ResolutionAdaptationStrategy.BothAdaptation;
  private _sortOrder: number = 0;
  private _distance: number = 10;
<<<<<<< HEAD
  private _renderers: UIRenderer[] = [];
  private _transform: UITransform;
  private _referenceResolution: Vector2 = new Vector2(800, 600);
  private _enableBlocked: boolean = true;
  private _parents: Entity[] = [];
  private _hierarchyDirty: boolean = true;

  /** @internal */
  _renderElement: RenderElement;

  /** @internal */
  get renderers(): UIRenderer[] {
    if (this._hierarchyDirty) {
      this._renderers.length = 0;
      this._walk(this.entity, this._renderers);
      // this._canvasHierarchyDirty = false;
    }
=======
  private _renderers = Array<UIRenderer>();
  private _transform: Transform;
  private _uiTransform: UITransform;
  private _referenceResolution = new Vector2(800, 600);
  private _isRootCanvas = false;
  private _enableBlocked = true;
  private _parents = Array<Entity>();

  /**
   * The rendering priority of all renderers under the canvas, lower values are rendered first and higher values are rendered last.
   */
  get priority(): number {
    return this._priority;
  }

  set priority(value: number) {
    this._priority = value;
  }

  /** @internal */
  get renderers(): UIRenderer[] {
    this._renderers.length = 0;
    const canvasGroup = this.entity.getComponent(CanvasGroup);
    const groupAlpha = canvasGroup ? canvasGroup.groupAlpha : 1;
    this._walk(this.entity, this._renderers, groupAlpha);
>>>>>>> 59310666
    return this._renderers;
  }

  get enableBlocked(): boolean {
    return this._enableBlocked;
  }

  set enableBlocked(value: boolean) {
    this._enableBlocked = value;
  }

  get referenceResolution(): Vector2 {
    return this._referenceResolution;
  }

  set referenceResolution(val: Vector2) {
    const { _referenceResolution: referenceResolution } = this;
    if (referenceResolution === val) return;
    (referenceResolution.x !== val.x || referenceResolution.y !== val.y) && referenceResolution.copyFrom(val);
  }

  get renderMode(): CanvasRenderMode {
    return this._renderMode;
  }

  set renderMode(mode: CanvasRenderMode) {
    let preMode = this._renderMode;
    if (preMode !== mode) {
      this._renderMode = mode;
      if (this._isRootCanvas) {
        const camera = this._renderCamera;
        preMode =
          preMode === CanvasRenderMode.ScreenSpaceCamera && !camera ? CanvasRenderMode.ScreenSpaceOverlay : preMode;
        mode = mode === CanvasRenderMode.ScreenSpaceCamera && !camera ? CanvasRenderMode.ScreenSpaceOverlay : mode;
        if (preMode !== mode) {
<<<<<<< HEAD
=======
          const { _componentsManager: componentsManager } = this.scene;

>>>>>>> 59310666
          if (preMode === CanvasRenderMode.ScreenSpaceCamera) {
            this._removeCameraListener(camera);
            // @ts-ignore
            this._referenceResolution._onValueChanged = null;
          } else if (preMode === CanvasRenderMode.ScreenSpaceOverlay) {
            this._removeCanvasListener();
            // @ts-ignore
            this._referenceResolution._onValueChanged = null;
<<<<<<< HEAD
          }
=======
            // Remove overlay camera from scene's active cameras.
            componentsManager.removeCamera(this._overlayCamera);
          }

>>>>>>> 59310666
          if (mode === CanvasRenderMode.ScreenSpaceCamera) {
            this._addCameraListener(camera);
            // @ts-ignore
            this._referenceResolution._onValueChanged = this._onReferenceResolutionChanged;
          } else if (mode === CanvasRenderMode.ScreenSpaceOverlay) {
            this._addCanvasListener();
            // @ts-ignore
            this._referenceResolution._onValueChanged = this._onReferenceResolutionChanged;
<<<<<<< HEAD
          }
          this._adapterPoseInScreenSpace();
          this._adapterSizeInScreenSpace();
          const { _componentsManager: componentsManager } = this.scene;
=======
            // Add overlay camera to scene's active cameras.
            componentsManager.addCamera(this._overlayCamera);
          }

          this._adapterPoseInScreenSpace();
          this._adapterSizeInScreenSpace();
>>>>>>> 59310666
          componentsManager.removeUICanvas(preMode, this);
          componentsManager.addUICanvas(mode, this);
        }
      }
    }
  }

  get renderCamera(): Camera {
    return this._renderCamera;
  }

  set renderCamera(val: Camera) {
    const preCamera = this._renderCamera;
    if (preCamera !== val) {
      this._renderCamera = val;
      if (this._isRootCanvas && this._renderMode === CanvasRenderMode.ScreenSpaceCamera) {
        preCamera ? this._removeCameraListener(preCamera) : this._removeCanvasListener();
        const preMode = preCamera ? CanvasRenderMode.ScreenSpaceCamera : CanvasRenderMode.ScreenSpaceOverlay;
        const curMode = val ? CanvasRenderMode.ScreenSpaceCamera : CanvasRenderMode.ScreenSpaceOverlay;
        if (val) {
          this._addCameraListener(val);
        } else {
          this._addCanvasListener();
        }
        this._adapterPoseInScreenSpace();
        this._adapterSizeInScreenSpace();
        if (preMode !== curMode) {
          const { _componentsManager: componentsManager } = this.scene;
          componentsManager.removeUICanvas(preMode, this);
          componentsManager.addUICanvas(curMode, this);
<<<<<<< HEAD
=======
          if (curMode === CanvasRenderMode.ScreenSpaceOverlay) {
            componentsManager.addCamera(this._overlayCamera);
          } else {
            componentsManager.removeCamera(this._overlayCamera);
          }
>>>>>>> 59310666
        }
      }
    }
  }

  get resolutionAdaptationStrategy(): ResolutionAdaptationStrategy {
    return this._resolutionAdaptationStrategy;
  }

  set resolutionAdaptationStrategy(val: ResolutionAdaptationStrategy) {
    if (this._resolutionAdaptationStrategy !== val) {
      this._resolutionAdaptationStrategy = val;
      if (this._isRootCanvas && this._renderMode !== CanvasRenderMode.WorldSpace) {
        this._adapterSizeInScreenSpace();
      }
    }
  }

  get sortOrder(): number {
    return this._sortOrder;
  }

  set sortOrder(val: number) {
    if (this._sortOrder !== val) {
      this._sortOrder = val;
      this._overlayCamera.priority = (1 << 16) + val;
    }
  }

  get distance(): number {
    return this._distance;
  }

  set distance(val: number) {
    if (this._distance !== val) {
      const { _isRootCanvas: isRootCanvas, _renderMode: renderMode } = this;
      this._distance = val;
      if (isRootCanvas && renderMode === CanvasRenderMode.ScreenSpaceCamera && this._renderCamera) {
        this._adapterPoseInScreenSpace();
      }
    }
  }

  constructor(entity: Entity) {
    super(entity);
<<<<<<< HEAD
    this._transform = <UITransform>entity.transform;
=======
    this._transform = entity.getComponent(Transform);
    this._uiTransform = entity.getComponent(UITransform);
>>>>>>> 59310666
    this._onEntityListener = this._onEntityListener.bind(this);
    this._onParentListener = this._onParentListener.bind(this);
    this._onCanvasSizeListener = this._onCanvasSizeListener.bind(this);
    this._onCameraPropertyListener = this._onCameraPropertyListener.bind(this);
    this._onCameraTransformListener = this._onCameraTransformListener.bind(this);
    this._onReferenceResolutionChanged = this._onReferenceResolutionChanged.bind(this);
    // @ts-ignore
    this._referenceResolution._onValueChanged = this._onReferenceResolutionChanged;
<<<<<<< HEAD
  }

  _prepareRender(context: RenderContext): void {
    const { renderers } = this;
    const { frameCount } = this.engine.time;
    const renderElement = (this._renderElement = this.engine._renderElementPool.get());
    renderElement.set(0, this._distance);
=======
    const overlayCamera = (this._overlayCamera = new Camera(entity));
    overlayCamera.isOrthographic = true;
    overlayCamera.clearFlags = CameraClearFlags.None;
    overlayCamera._cameraType = CameraType.UIOverlay;
  }

  _prepareRender(context: RenderContext): void {
    const { renderers, _renderElement: renderElement } = this;
    const { frameCount } = this.engine.time;
    renderElement.set(this._priority, this._distance);
>>>>>>> 59310666
    for (let i = 0, n = renderers.length; i < n; i++) {
      const renderer = renderers[i];
      renderer._renderFrameCount = frameCount;
      renderer._prepareRender(context);
<<<<<<< HEAD
      renderer._subRenderElement && renderElement.addSubRenderElement(renderer._subRenderElement);
=======
>>>>>>> 59310666
    }
    context.camera._renderPipeline.pushRenderElement(context, renderElement);
  }

  /**
   * @internal
   */
  override _onEnableInScene(): void {
    this._entity._updateFlagManager.addListener(this._onEntityListener);
    this._addParentListener();
    this._setIsRootCanvas(this._checkIsRootCanvas());
  }

  /**
   * @internal
   */
  override _onDisableInScene(): void {
    this._entity._updateFlagManager.removeListener(this._onEntityListener);
    this._removeParentListener();
    this._setIsRootCanvas(false);
  }

  /**
   * @internal
   */
  rayCast(ray: Ray, out: HitResult[], camera?: Camera): void {
    // 获取这个画布上所有的 renderer
    const { renderers } = this;
    const uiPath: UIRenderer[] = [];
    for (let i = 0, n = renderers.length; i < n; i++) {
      const renderer = renderers[i];
      if (!renderer.rayCastTarget) continue;
      if (renderer._raycast(ray, camera)) {
        uiPath.push(renderer);
      }
    }
  }

  private _adapterPoseInScreenSpace(): void {
    const { _renderCamera: renderCamera, _transform: transform } = this;
    if (renderCamera) {
      const { transform: cameraTransform } = renderCamera.entity;
      const { worldPosition: cameraWorldPosition, worldForward: cameraWorldForward } = cameraTransform;
      const { _distance: distance } = this;
      transform.setWorldPosition(
        cameraWorldPosition.x + cameraWorldForward.x * distance,
        cameraWorldPosition.y + cameraWorldForward.y * distance,
        cameraWorldPosition.z + cameraWorldForward.z * distance
      );
      transform.worldRotationQuaternion.copyFrom(cameraTransform.worldRotationQuaternion);
    } else {
      const { canvas } = this.engine;
      transform.setWorldPosition(canvas.width / 2, canvas.height / 2, 0);
      transform.worldRotationQuaternion.set(0, 0, 0, 1);
    }
<<<<<<< HEAD
  }

  private _adapterSizeInScreenSpace(): void {
    const { _renderCamera: renderCamera } = this;
    const { x: width, y: height } = this._referenceResolution;
    let curWidth: number;
    let curHeight: number;
    if (renderCamera) {
      curHeight = renderCamera.isOrthographic
        ? renderCamera.orthographicSize * 2
        : 2 * (Math.tan(MathUtil.degreeToRadian(renderCamera.fieldOfView / 2)) * this._distance);
      curWidth = renderCamera.aspectRatio * curHeight;
    } else {
      const canvas = this.engine.canvas;
      curHeight = canvas.height;
      curWidth = canvas.width;
    }
    let expectX: number, expectY: number, expectZ: number;
    switch (this._resolutionAdaptationStrategy) {
      case ResolutionAdaptationStrategy.WidthAdaptation:
        expectX = expectY = expectZ = curWidth / width;
        break;
      case ResolutionAdaptationStrategy.HeightAdaptation:
        expectX = expectY = expectZ = curHeight / height;
        break;
      case ResolutionAdaptationStrategy.BothAdaptation:
        expectX = curWidth / width;
        expectY = curHeight / height;
        expectZ = (expectX + expectY) / 2;
        break;
      case ResolutionAdaptationStrategy.ExpandAdaptation:
        expectX = expectY = expectZ = Math.min(curWidth / width, curHeight / height);
        break;
      case ResolutionAdaptationStrategy.ShrinkAdaptation:
        expectX = expectY = expectZ = Math.max(curWidth / width, curHeight / height);
        break;
      default:
        break;
    }
    this.entity.transform.setScale(expectX, expectY, expectZ);
    this._transform.rect.set(curWidth / expectX, curHeight / expectY);
  }

  private _walk(entity: Entity, out: UIRenderer[]): void {
    const { _children: children } = entity;
    for (let i = 0, n = children.length; i < n; i++) {
      const child = children[i];
      const { _components: components } = child;
      for (let j = 0, m = components.length; j < m; j++) {
        const component = components[j];
        component instanceof UIRenderer && out.push(component);
      }
      this._walk(child, out);
    }
  }

  private _addCameraListener(camera: Camera): void {
    camera.entity.transform._updateFlagManager.addListener(this._onCameraTransformListener);
    camera._updateFlagManager.addListener(this._onCameraPropertyListener);
  }

  private _removeCameraListener(camera: Camera): void {
    camera.entity.transform._updateFlagManager.removeListener(this._onCameraTransformListener);
    camera._updateFlagManager.removeListener(this._onCameraPropertyListener);
  }

  private _onCameraPropertyListener(flag: CameraModifyFlags): void {
    switch (flag) {
      case CameraModifyFlags.NearPlane:
      case CameraModifyFlags.FarPlane:
        break;
      default:
        this._adapterSizeInScreenSpace();
        break;
    }
  }

  private _onCameraTransformListener(): void {
    this._adapterPoseInScreenSpace();
  }

  private _addCanvasListener(): void {
    this.engine.canvas._sizeUpdateFlagManager.addListener(this._onCanvasSizeListener);
  }

=======
  }

  private _adapterSizeInScreenSpace(): void {
    const { _renderCamera: renderCamera } = this;
    const { x: width, y: height } = this._referenceResolution;
    let curWidth: number;
    let curHeight: number;
    if (this._renderMode === CanvasRenderMode.ScreenSpaceCamera && renderCamera) {
      curHeight = renderCamera.isOrthographic
        ? renderCamera.orthographicSize * 2
        : 2 * (Math.tan(MathUtil.degreeToRadian(renderCamera.fieldOfView / 2)) * this._distance);
      curWidth = renderCamera.aspectRatio * curHeight;
    } else {
      const overlayCamera = this._overlayCamera;
      curHeight = overlayCamera.orthographicSize * 2;
      curWidth = overlayCamera.aspectRatio * curHeight;
    }
    let expectX: number, expectY: number, expectZ: number;
    switch (this._resolutionAdaptationStrategy) {
      case ResolutionAdaptationStrategy.WidthAdaptation:
        expectX = expectY = expectZ = curWidth / width;
        break;
      case ResolutionAdaptationStrategy.HeightAdaptation:
        expectX = expectY = expectZ = curHeight / height;
        break;
      case ResolutionAdaptationStrategy.BothAdaptation:
        expectX = curWidth / width;
        expectY = curHeight / height;
        expectZ = (expectX + expectY) / 2;
        break;
      case ResolutionAdaptationStrategy.ExpandAdaptation:
        expectX = expectY = expectZ = Math.min(curWidth / width, curHeight / height);
        break;
      case ResolutionAdaptationStrategy.ShrinkAdaptation:
        expectX = expectY = expectZ = Math.max(curWidth / width, curHeight / height);
        break;
      default:
        break;
    }
    this.entity.transform.setScale(expectX, expectY, expectZ);
    this._uiTransform.rect.set(curWidth / expectX, curHeight / expectY);
  }

  private _walk(entity: Entity, out: UIRenderer[], groupAlpha: number = 1): void {
    const { _children: children } = entity;
    for (let i = 0, n = children.length; i < n; i++) {
      const child = children[i];
      if (!child.isActive) {
        continue;
      }
      const canvasGroup = child.getComponent(CanvasGroup);
      const newGroupAlpha = groupAlpha * (canvasGroup ? canvasGroup.groupAlpha : 1);
      const { _components: components } = child;
      for (let j = 0, m = components.length; j < m; j++) {
        const component = components[j];
        // @ts-ignore
        if (component.enabled && component._rendererType === RendererType.UI) {
          const uiRenderer = <UIRenderer>component;
          out.push(uiRenderer);
          uiRenderer._uiCanvas = this;
          uiRenderer.groupAlpha = newGroupAlpha;
        }
      }
      this._walk(child, out, newGroupAlpha);
    }
  }

  private _addCameraListener(camera: Camera): void {
    camera.entity.transform._updateFlagManager.addListener(this._onCameraTransformListener);
    camera._updateFlagManager.addListener(this._onCameraPropertyListener);
  }

  private _removeCameraListener(camera: Camera): void {
    camera.entity.transform._updateFlagManager.removeListener(this._onCameraTransformListener);
    camera._updateFlagManager.removeListener(this._onCameraPropertyListener);
  }

  private _onCameraPropertyListener(flag: CameraModifyFlags): void {
    switch (flag) {
      case CameraModifyFlags.NearPlane:
      case CameraModifyFlags.FarPlane:
        break;
      default:
        this._adapterSizeInScreenSpace();
        break;
    }
  }

  private _onCameraTransformListener(): void {
    this._adapterPoseInScreenSpace();
  }

  private _addCanvasListener(): void {
    this.engine.canvas._sizeUpdateFlagManager.addListener(this._onCanvasSizeListener);
  }

>>>>>>> 59310666
  private _removeCanvasListener(): void {
    this.engine.canvas._sizeUpdateFlagManager.removeListener(this._onCanvasSizeListener);
  }

  private _onCanvasSizeListener(): void {
    const { canvas } = this.engine;
    this._transform.setWorldPosition(canvas.width / 2, canvas.height / 2, 0);
    this._adapterSizeInScreenSpace();
  }

  private _addParentListener(): void {
    const { _parents: parents } = this;
    let entity = this.entity;
    while (entity.parent) {
      entity = entity.parent;
      parents.push(entity);
      entity._updateFlagManager.addListener(this._onParentListener);
    }
  }

  private _removeParentListener(): void {
    const { _parents: parents } = this;
    for (let i = 0, n = parents.length; i < n; i++) {
      parents[i]._updateFlagManager.removeListener(this._onParentListener);
    }
    parents.length = 0;
  }

  private _onEntityListener(flag: EntityModifyFlags, param?: any): void {
    if (flag === EntityModifyFlags.Parent) {
      this._removeParentListener();
      this._addParentListener();
      this._setIsRootCanvas(this._checkIsRootCanvas());
    }
  }

  private _onParentListener(flag: EntityModifyFlags, param?: any): void {
    switch (flag) {
      case EntityModifyFlags.Parent:
        this._removeParentListener();
        this._addParentListener();
        this._setIsRootCanvas(this._checkIsRootCanvas());
        break;
      case EntityModifyFlags.AddComponent:
        param instanceof UICanvas && this._setIsRootCanvas(false);
        break;
      case EntityModifyFlags.DelComponent:
        param instanceof UICanvas && this._setIsRootCanvas(this._checkIsRootCanvas());
        break;
      default:
        break;
    }
  }

  private _onReferenceResolutionChanged(): void {
    this._adapterSizeInScreenSpace();
  }

  private _checkIsRootCanvas(): boolean {
    const canvases = this.entity.getComponentsInParent(UICanvas, []);
    for (let i = 0, n = canvases.length; i < n; i++) {
      if (canvases[i].enabled) return false;
    }
    return true;
  }

  private _setIsRootCanvas(value: boolean): void {
    if (this._isRootCanvas !== value) {
      this._isRootCanvas = value;
<<<<<<< HEAD
      const { _renderMode: renderMode } = this;
=======
      const renderMode = this._renderMode;
      const componentsManager = this.scene._componentsManager;
>>>>>>> 59310666
      if (value) {
        switch (renderMode) {
          case CanvasRenderMode.ScreenSpaceCamera:
            if (this._renderCamera) {
              this._addCameraListener(this._renderCamera);
            } else {
              this._addCanvasListener();
<<<<<<< HEAD
=======
              componentsManager.addCamera(this._overlayCamera);
>>>>>>> 59310666
            }
            // @ts-ignore
            this._referenceResolution._onValueChanged = this._onReferenceResolutionChanged;
            this._adapterPoseInScreenSpace();
            this._adapterSizeInScreenSpace();
            break;
          case CanvasRenderMode.ScreenSpaceOverlay:
            this._addCanvasListener();
            // @ts-ignore
            this._referenceResolution._onValueChanged = this._onReferenceResolutionChanged;
            this._adapterPoseInScreenSpace();
            this._adapterSizeInScreenSpace();
<<<<<<< HEAD
=======
            componentsManager.addCamera(this._overlayCamera);
>>>>>>> 59310666
            break;
          default:
            break;
        }
<<<<<<< HEAD
        this.scene._componentsManager.addUICanvas(renderMode, this);
=======
        componentsManager.addUICanvas(renderMode, this);
>>>>>>> 59310666
      } else {
        switch (renderMode) {
          case CanvasRenderMode.ScreenSpaceCamera:
            if (this._renderCamera) {
              this._removeCameraListener(this._renderCamera);
            } else {
              this._removeCanvasListener();
            }
            // @ts-ignore
            this._referenceResolution._onValueChanged = null;
            break;
          case CanvasRenderMode.ScreenSpaceOverlay:
            this._removeCanvasListener();
            // @ts-ignore
            this._referenceResolution._onValueChanged = null;
            break;
          default:
            break;
        }
<<<<<<< HEAD
        this.scene._componentsManager.removeUICanvas(renderMode, this);
=======
        componentsManager.removeUICanvas(renderMode, this);
        componentsManager.removeCamera(this._overlayCamera);
>>>>>>> 59310666
      }
    }
  }
}<|MERGE_RESOLUTION|>--- conflicted
+++ resolved
@@ -4,94 +4,50 @@
 import { DependentMode, dependentComponents } from "../ComponentsDependencies";
 import { Entity, EntityModifyFlags } from "../Entity";
 import { RenderContext } from "../RenderPipeline/RenderContext";
-<<<<<<< HEAD
-import { HitResult } from "../physics";
-=======
 import { RenderElement } from "../RenderPipeline/RenderElement";
-import { Transform } from "../Transform";
 import { assignmentClone, ignoreClone } from "../clone/CloneManager";
-import { CameraClearFlags } from "../enums/CameraClearFlags";
-import { CameraType } from "../enums/CameraType";
-import { RendererType } from "../enums/RendererType";
+import { ComponentType } from "../enums/ComponentType";
 import { HitResult } from "../physics";
 import { CanvasGroup } from "./CanvasGroup";
->>>>>>> 59310666
 import { UIRenderer } from "./UIRenderer";
 import { UITransform } from "./UITransform";
 import { CanvasRenderMode } from "./enums/CanvasRenderMode";
 import { ResolutionAdaptationStrategy } from "./enums/ResolutionAdaptationStrategy";
-import { RenderElement } from "../RenderPipeline/RenderElement";
 
 @dependentComponents(UITransform, DependentMode.AutoAdd)
 export class UICanvas extends Component {
   /** @internal */
-<<<<<<< HEAD
-  _uiCanvasIndex: number = -1;
-  /** @internal */
-  _isRootCanvas: boolean = false;
-=======
   @ignoreClone
   _uiCanvasIndex: number = -1;
   /** @internal */
   @ignoreClone
-  _renderElement = new RenderElement();
+  _isRootCanvas: boolean = false;
   /** @internal */
   @ignoreClone
-  _overlayCamera: Camera;
->>>>>>> 59310666
+  _renderElement = new RenderElement();
 
   @assignmentClone
   private _priority: number = 0;
+  @assignmentClone
   private _renderMode = CanvasRenderMode.ScreenSpaceOverlay;
+  @assignmentClone
   private _renderCamera: Camera;
+  @assignmentClone
   private _resolutionAdaptationStrategy = ResolutionAdaptationStrategy.BothAdaptation;
+  @assignmentClone
   private _sortOrder: number = 0;
+  @assignmentClone
   private _distance: number = 10;
-<<<<<<< HEAD
   private _renderers: UIRenderer[] = [];
   private _transform: UITransform;
   private _referenceResolution: Vector2 = new Vector2(800, 600);
   private _enableBlocked: boolean = true;
   private _parents: Entity[] = [];
-  private _hierarchyDirty: boolean = true;
-
-  /** @internal */
-  _renderElement: RenderElement;
-
-  /** @internal */
-  get renderers(): UIRenderer[] {
-    if (this._hierarchyDirty) {
-      this._renderers.length = 0;
-      this._walk(this.entity, this._renderers);
-      // this._canvasHierarchyDirty = false;
-    }
-=======
-  private _renderers = Array<UIRenderer>();
-  private _transform: Transform;
-  private _uiTransform: UITransform;
-  private _referenceResolution = new Vector2(800, 600);
-  private _isRootCanvas = false;
-  private _enableBlocked = true;
-  private _parents = Array<Entity>();
-
-  /**
-   * The rendering priority of all renderers under the canvas, lower values are rendered first and higher values are rendered last.
-   */
-  get priority(): number {
-    return this._priority;
-  }
-
-  set priority(value: number) {
-    this._priority = value;
-  }
 
   /** @internal */
   get renderers(): UIRenderer[] {
     this._renderers.length = 0;
-    const canvasGroup = this.entity.getComponent(CanvasGroup);
-    const groupAlpha = canvasGroup ? canvasGroup.groupAlpha : 1;
-    this._walk(this.entity, this._renderers, groupAlpha);
->>>>>>> 59310666
+    this._walk(this.entity, this._renderers);
     return this._renderers;
   }
 
@@ -127,11 +83,6 @@
           preMode === CanvasRenderMode.ScreenSpaceCamera && !camera ? CanvasRenderMode.ScreenSpaceOverlay : preMode;
         mode = mode === CanvasRenderMode.ScreenSpaceCamera && !camera ? CanvasRenderMode.ScreenSpaceOverlay : mode;
         if (preMode !== mode) {
-<<<<<<< HEAD
-=======
-          const { _componentsManager: componentsManager } = this.scene;
-
->>>>>>> 59310666
           if (preMode === CanvasRenderMode.ScreenSpaceCamera) {
             this._removeCameraListener(camera);
             // @ts-ignore
@@ -140,14 +91,7 @@
             this._removeCanvasListener();
             // @ts-ignore
             this._referenceResolution._onValueChanged = null;
-<<<<<<< HEAD
           }
-=======
-            // Remove overlay camera from scene's active cameras.
-            componentsManager.removeCamera(this._overlayCamera);
-          }
-
->>>>>>> 59310666
           if (mode === CanvasRenderMode.ScreenSpaceCamera) {
             this._addCameraListener(camera);
             // @ts-ignore
@@ -156,19 +100,10 @@
             this._addCanvasListener();
             // @ts-ignore
             this._referenceResolution._onValueChanged = this._onReferenceResolutionChanged;
-<<<<<<< HEAD
           }
           this._adapterPoseInScreenSpace();
           this._adapterSizeInScreenSpace();
           const { _componentsManager: componentsManager } = this.scene;
-=======
-            // Add overlay camera to scene's active cameras.
-            componentsManager.addCamera(this._overlayCamera);
-          }
-
-          this._adapterPoseInScreenSpace();
-          this._adapterSizeInScreenSpace();
->>>>>>> 59310666
           componentsManager.removeUICanvas(preMode, this);
           componentsManager.addUICanvas(mode, this);
         }
@@ -199,14 +134,6 @@
           const { _componentsManager: componentsManager } = this.scene;
           componentsManager.removeUICanvas(preMode, this);
           componentsManager.addUICanvas(curMode, this);
-<<<<<<< HEAD
-=======
-          if (curMode === CanvasRenderMode.ScreenSpaceOverlay) {
-            componentsManager.addCamera(this._overlayCamera);
-          } else {
-            componentsManager.removeCamera(this._overlayCamera);
-          }
->>>>>>> 59310666
         }
       }
     }
@@ -232,7 +159,9 @@
   set sortOrder(val: number) {
     if (this._sortOrder !== val) {
       this._sortOrder = val;
-      this._overlayCamera.priority = (1 << 16) + val;
+      if (this._isRootCanvas) {
+        this.scene._componentsManager._uiCanvasSortingFlag |= 1 << this._renderMode;
+      }
     }
   }
 
@@ -244,29 +173,24 @@
     if (this._distance !== val) {
       const { _isRootCanvas: isRootCanvas, _renderMode: renderMode } = this;
       this._distance = val;
-      if (isRootCanvas && renderMode === CanvasRenderMode.ScreenSpaceCamera && this._renderCamera) {
-        this._adapterPoseInScreenSpace();
+      if (this._isRootCanvas) {
+        if (renderMode === CanvasRenderMode.ScreenSpaceCamera && this._renderCamera) {
+          this._adapterPoseInScreenSpace();
+        }
       }
     }
   }
 
   constructor(entity: Entity) {
     super(entity);
-<<<<<<< HEAD
     this._transform = <UITransform>entity.transform;
-=======
-    this._transform = entity.getComponent(Transform);
-    this._uiTransform = entity.getComponent(UITransform);
->>>>>>> 59310666
-    this._onEntityListener = this._onEntityListener.bind(this);
-    this._onParentListener = this._onParentListener.bind(this);
+    this._onEntityModify = this._onEntityModify.bind(this);
     this._onCanvasSizeListener = this._onCanvasSizeListener.bind(this);
     this._onCameraPropertyListener = this._onCameraPropertyListener.bind(this);
     this._onCameraTransformListener = this._onCameraTransformListener.bind(this);
     this._onReferenceResolutionChanged = this._onReferenceResolutionChanged.bind(this);
     // @ts-ignore
     this._referenceResolution._onValueChanged = this._onReferenceResolutionChanged;
-<<<<<<< HEAD
   }
 
   _prepareRender(context: RenderContext): void {
@@ -274,26 +198,10 @@
     const { frameCount } = this.engine.time;
     const renderElement = (this._renderElement = this.engine._renderElementPool.get());
     renderElement.set(0, this._distance);
-=======
-    const overlayCamera = (this._overlayCamera = new Camera(entity));
-    overlayCamera.isOrthographic = true;
-    overlayCamera.clearFlags = CameraClearFlags.None;
-    overlayCamera._cameraType = CameraType.UIOverlay;
-  }
-
-  _prepareRender(context: RenderContext): void {
-    const { renderers, _renderElement: renderElement } = this;
-    const { frameCount } = this.engine.time;
-    renderElement.set(this._priority, this._distance);
->>>>>>> 59310666
     for (let i = 0, n = renderers.length; i < n; i++) {
       const renderer = renderers[i];
       renderer._renderFrameCount = frameCount;
       renderer._prepareRender(context);
-<<<<<<< HEAD
-      renderer._subRenderElement && renderElement.addSubRenderElement(renderer._subRenderElement);
-=======
->>>>>>> 59310666
     }
     context.camera._renderPipeline.pushRenderElement(context, renderElement);
   }
@@ -302,8 +210,9 @@
    * @internal
    */
   override _onEnableInScene(): void {
-    this._entity._updateFlagManager.addListener(this._onEntityListener);
-    this._addParentListener();
+    this._entity._dispatchModify(EntityModifyFlags.UICanvasEnableInScene);
+    this._entity._registerModifyListener(this._onEntityModify);
+    this._registerParentListener();
     this._setIsRootCanvas(this._checkIsRootCanvas());
   }
 
@@ -311,9 +220,11 @@
    * @internal
    */
   override _onDisableInScene(): void {
-    this._entity._updateFlagManager.removeListener(this._onEntityListener);
     this._removeParentListener();
+    this._entity._removeModifyListener(this._onEntityModify);
+    this._entity._dispatchModify(EntityModifyFlags.UICanvasDisableInScene);
     this._setIsRootCanvas(false);
+    this._renderers.length = 0;
   }
 
   /**
@@ -349,7 +260,6 @@
       transform.setWorldPosition(canvas.width / 2, canvas.height / 2, 0);
       transform.worldRotationQuaternion.set(0, 0, 0, 1);
     }
-<<<<<<< HEAD
   }
 
   private _adapterSizeInScreenSpace(): void {
@@ -393,93 +303,7 @@
     this._transform.rect.set(curWidth / expectX, curHeight / expectY);
   }
 
-  private _walk(entity: Entity, out: UIRenderer[]): void {
-    const { _children: children } = entity;
-    for (let i = 0, n = children.length; i < n; i++) {
-      const child = children[i];
-      const { _components: components } = child;
-      for (let j = 0, m = components.length; j < m; j++) {
-        const component = components[j];
-        component instanceof UIRenderer && out.push(component);
-      }
-      this._walk(child, out);
-    }
-  }
-
-  private _addCameraListener(camera: Camera): void {
-    camera.entity.transform._updateFlagManager.addListener(this._onCameraTransformListener);
-    camera._updateFlagManager.addListener(this._onCameraPropertyListener);
-  }
-
-  private _removeCameraListener(camera: Camera): void {
-    camera.entity.transform._updateFlagManager.removeListener(this._onCameraTransformListener);
-    camera._updateFlagManager.removeListener(this._onCameraPropertyListener);
-  }
-
-  private _onCameraPropertyListener(flag: CameraModifyFlags): void {
-    switch (flag) {
-      case CameraModifyFlags.NearPlane:
-      case CameraModifyFlags.FarPlane:
-        break;
-      default:
-        this._adapterSizeInScreenSpace();
-        break;
-    }
-  }
-
-  private _onCameraTransformListener(): void {
-    this._adapterPoseInScreenSpace();
-  }
-
-  private _addCanvasListener(): void {
-    this.engine.canvas._sizeUpdateFlagManager.addListener(this._onCanvasSizeListener);
-  }
-
-=======
-  }
-
-  private _adapterSizeInScreenSpace(): void {
-    const { _renderCamera: renderCamera } = this;
-    const { x: width, y: height } = this._referenceResolution;
-    let curWidth: number;
-    let curHeight: number;
-    if (this._renderMode === CanvasRenderMode.ScreenSpaceCamera && renderCamera) {
-      curHeight = renderCamera.isOrthographic
-        ? renderCamera.orthographicSize * 2
-        : 2 * (Math.tan(MathUtil.degreeToRadian(renderCamera.fieldOfView / 2)) * this._distance);
-      curWidth = renderCamera.aspectRatio * curHeight;
-    } else {
-      const overlayCamera = this._overlayCamera;
-      curHeight = overlayCamera.orthographicSize * 2;
-      curWidth = overlayCamera.aspectRatio * curHeight;
-    }
-    let expectX: number, expectY: number, expectZ: number;
-    switch (this._resolutionAdaptationStrategy) {
-      case ResolutionAdaptationStrategy.WidthAdaptation:
-        expectX = expectY = expectZ = curWidth / width;
-        break;
-      case ResolutionAdaptationStrategy.HeightAdaptation:
-        expectX = expectY = expectZ = curHeight / height;
-        break;
-      case ResolutionAdaptationStrategy.BothAdaptation:
-        expectX = curWidth / width;
-        expectY = curHeight / height;
-        expectZ = (expectX + expectY) / 2;
-        break;
-      case ResolutionAdaptationStrategy.ExpandAdaptation:
-        expectX = expectY = expectZ = Math.min(curWidth / width, curHeight / height);
-        break;
-      case ResolutionAdaptationStrategy.ShrinkAdaptation:
-        expectX = expectY = expectZ = Math.max(curWidth / width, curHeight / height);
-        break;
-      default:
-        break;
-    }
-    this.entity.transform.setScale(expectX, expectY, expectZ);
-    this._uiTransform.rect.set(curWidth / expectX, curHeight / expectY);
-  }
-
-  private _walk(entity: Entity, out: UIRenderer[], groupAlpha: number = 1): void {
+  private _walk(entity: Entity, renderers: UIRenderer[], alpha: number = 1): void {
     const { _children: children } = entity;
     for (let i = 0, n = children.length; i < n; i++) {
       const child = children[i];
@@ -487,19 +311,24 @@
         continue;
       }
       const canvasGroup = child.getComponent(CanvasGroup);
-      const newGroupAlpha = groupAlpha * (canvasGroup ? canvasGroup.groupAlpha : 1);
+      if (canvasGroup) {
+        if (canvasGroup.ignoreParentGroup) {
+          alpha = 1;
+        } else {
+          alpha *= canvasGroup.alpha;
+        }
+      }
       const { _components: components } = child;
       for (let j = 0, m = components.length; j < m; j++) {
         const component = components[j];
-        // @ts-ignore
-        if (component.enabled && component._rendererType === RendererType.UI) {
+        if (component.enabled && component._componentType === ComponentType.UIRenderer) {
           const uiRenderer = <UIRenderer>component;
-          out.push(uiRenderer);
           uiRenderer._uiCanvas = this;
-          uiRenderer.groupAlpha = newGroupAlpha;
-        }
-      }
-      this._walk(child, out, newGroupAlpha);
+          uiRenderer._setAlpha(alpha);
+          renderers.push(uiRenderer);
+        }
+      }
+      this._walk(child, renderers, alpha);
     }
   }
 
@@ -532,7 +361,6 @@
     this.engine.canvas._sizeUpdateFlagManager.addListener(this._onCanvasSizeListener);
   }
 
->>>>>>> 59310666
   private _removeCanvasListener(): void {
     this.engine.canvas._sizeUpdateFlagManager.removeListener(this._onCanvasSizeListener);
   }
@@ -543,44 +371,42 @@
     this._adapterSizeInScreenSpace();
   }
 
-  private _addParentListener(): void {
-    const { _parents: parents } = this;
-    let entity = this.entity;
-    while (entity.parent) {
-      entity = entity.parent;
-      parents.push(entity);
-      entity._updateFlagManager.addListener(this._onParentListener);
-    }
-  }
-
-  private _removeParentListener(): void {
+  private _removeParentListener(offset: number = 0): void {
     const { _parents: parents } = this;
     for (let i = 0, n = parents.length; i < n; i++) {
-      parents[i]._updateFlagManager.removeListener(this._onParentListener);
+      parents[i]._removeModifyListener(this._onEntityModify);
     }
     parents.length = 0;
   }
 
-  private _onEntityListener(flag: EntityModifyFlags, param?: any): void {
-    if (flag === EntityModifyFlags.Parent) {
-      this._removeParentListener();
-      this._addParentListener();
-      this._setIsRootCanvas(this._checkIsRootCanvas());
-    }
-  }
-
-  private _onParentListener(flag: EntityModifyFlags, param?: any): void {
+  private _registerParentListener(): void {
+    const { _parents: parents } = this;
+    let curParent = this.entity.parent;
+    let index = 0;
+    while (curParent) {
+      const preParent = parents[index];
+      if (preParent !== curParent) {
+        preParent?._removeModifyListener(this._onEntityModify);
+        parents[index] = curParent;
+        curParent._registerModifyListener(this._onEntityModify);
+      }
+      curParent = curParent.parent;
+      index++;
+    }
+  }
+
+  private _onEntityModify(flag: EntityModifyFlags, param?: any): void {
     switch (flag) {
       case EntityModifyFlags.Parent:
         this._removeParentListener();
-        this._addParentListener();
+        this._registerParentListener();
         this._setIsRootCanvas(this._checkIsRootCanvas());
         break;
-      case EntityModifyFlags.AddComponent:
-        param instanceof UICanvas && this._setIsRootCanvas(false);
-        break;
-      case EntityModifyFlags.DelComponent:
-        param instanceof UICanvas && this._setIsRootCanvas(this._checkIsRootCanvas());
+      case EntityModifyFlags.UICanvasEnableInScene:
+        this._setIsRootCanvas(false);
+        break;
+      case EntityModifyFlags.UICanvasDisableInScene:
+        this._setIsRootCanvas(this._checkIsRootCanvas());
         break;
       default:
         break;
@@ -602,12 +428,7 @@
   private _setIsRootCanvas(value: boolean): void {
     if (this._isRootCanvas !== value) {
       this._isRootCanvas = value;
-<<<<<<< HEAD
       const { _renderMode: renderMode } = this;
-=======
-      const renderMode = this._renderMode;
-      const componentsManager = this.scene._componentsManager;
->>>>>>> 59310666
       if (value) {
         switch (renderMode) {
           case CanvasRenderMode.ScreenSpaceCamera:
@@ -615,10 +436,6 @@
               this._addCameraListener(this._renderCamera);
             } else {
               this._addCanvasListener();
-<<<<<<< HEAD
-=======
-              componentsManager.addCamera(this._overlayCamera);
->>>>>>> 59310666
             }
             // @ts-ignore
             this._referenceResolution._onValueChanged = this._onReferenceResolutionChanged;
@@ -631,19 +448,11 @@
             this._referenceResolution._onValueChanged = this._onReferenceResolutionChanged;
             this._adapterPoseInScreenSpace();
             this._adapterSizeInScreenSpace();
-<<<<<<< HEAD
-=======
-            componentsManager.addCamera(this._overlayCamera);
->>>>>>> 59310666
             break;
           default:
             break;
         }
-<<<<<<< HEAD
         this.scene._componentsManager.addUICanvas(renderMode, this);
-=======
-        componentsManager.addUICanvas(renderMode, this);
->>>>>>> 59310666
       } else {
         switch (renderMode) {
           case CanvasRenderMode.ScreenSpaceCamera:
@@ -663,12 +472,7 @@
           default:
             break;
         }
-<<<<<<< HEAD
         this.scene._componentsManager.removeUICanvas(renderMode, this);
-=======
-        componentsManager.removeUICanvas(renderMode, this);
-        componentsManager.removeCamera(this._overlayCamera);
->>>>>>> 59310666
       }
     }
   }
