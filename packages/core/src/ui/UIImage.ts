--- conflicted
+++ resolved
@@ -1,8 +1,4 @@
-<<<<<<< HEAD
 import { BoundingBox, MathUtil, Vector2, Vector3 } from "@galacean/engine-math";
-=======
-import { BoundingBox, Color, MathUtil, Vector2, Vector3 } from "@galacean/engine-math";
->>>>>>> 15b8e6c8
 import { Sprite, SpriteDrawMode, SpriteTileMode } from "../2d";
 import { ISpriteAssembler } from "../2d/assembler/ISpriteAssembler";
 import { ISpriteRenderer } from "../2d/assembler/ISpriteRenderer";
@@ -25,11 +21,6 @@
   private static _tempVec2: Vector2 = new Vector2();
   private static _tempUnit8Array: Uint8ClampedArray = new Uint8ClampedArray(4);
 
-<<<<<<< HEAD
-=======
-  @deepClone
-  private _color: Color = new Color(1, 1, 1, 1);
->>>>>>> 15b8e6c8
   @ignoreClone
   private _sprite: Sprite = null;
   @ignoreClone
@@ -139,22 +130,6 @@
   }
 
   /**
-<<<<<<< HEAD
-=======
-   * Rendering color for the Sprite graphic.
-   */
-  get color(): Color {
-    return this._color;
-  }
-
-  set color(value: Color) {
-    if (this._color !== value) {
-      this._color.copyFrom(value);
-    }
-  }
-
-  /**
->>>>>>> 15b8e6c8
    * @internal
    */
   constructor(entity: Entity) {
@@ -202,41 +177,6 @@
     }
   }
 
-  protected override _hitTest(localPosition: Vector3): boolean {
-    let { x, y } = localPosition;
-    const uiTransform = <UITransform>this._transform;
-    const { x: width, y: height } = uiTransform.size;
-    const { x: pivotX, y: pivotY } = uiTransform.pivot;
-    const { x: paddingLeft, y: paddingBottom, z: paddingRight, w: paddingTop } = this.raycastPadding;
-    if (
-      x < -width * pivotX + paddingLeft ||
-      x > width * (1 - pivotX) - paddingRight ||
-      y < -height * pivotY + paddingTop ||
-      y > height * (1 - pivotY) - paddingBottom
-    ) {
-      return false;
-    }
-    const texture = this.sprite?.texture;
-    if (!texture) {
-      return false;
-    }
-    const alphaHitTestMinimumThreshold = this._alphaHitTestMinimumThreshold;
-    if (alphaHitTestMinimumThreshold <= 0) {
-      return true;
-    }
-    const uv = UIImage._tempVec2;
-    if (!this._getUVByLocalPosition(localPosition, uv)) {
-      return false;
-    }
-    const pixel = UIImage._tempUnit8Array;
-    texture.getPixelBuffer(Math.floor(uv.x * texture.width), Math.floor(uv.y * texture.height), 1, 1, 0, pixel);
-    if (pixel[3] >= alphaHitTestMinimumThreshold * 255) {
-      return true;
-    } else {
-      return false;
-    }
-  }
-
   protected override _updateLocalBounds(localBounds: BoundingBox): void {
     if (this._sprite) {
       const transform = <UITransform>this._transform;
@@ -400,14 +340,6 @@
     }
   }
 
-<<<<<<< HEAD
-=======
-  @ignoreClone
-  private _onColorChange(): void {
-    this._dirtyUpdateFlag |= ImageUpdateFlags.Color;
-  }
-
->>>>>>> 15b8e6c8
   private _getUVByLocalPosition(position: Vector3, out: Vector2): boolean {
     const transform = <UITransform>this._transform;
     const { size, pivot } = transform;
