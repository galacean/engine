import { BoundingBox, Color, MathUtil, Vector2, Vector3 } from "@galacean/engine-math";
import { Sprite, SpriteDrawMode, SpriteTileMode } from "../2d";
import { ISpriteAssembler } from "../2d/assembler/ISpriteAssembler";
import { ISpriteRenderer } from "../2d/assembler/ISpriteRenderer";
import { SimpleSpriteAssembler } from "../2d/assembler/SimpleSpriteAssembler";
import { SlicedSpriteAssembler } from "../2d/assembler/SlicedSpriteAssembler";
import { TiledSpriteAssembler } from "../2d/assembler/TiledSpriteAssembler";
import { SpriteModifyFlags } from "../2d/enums/SpriteModifyFlags";
import { Entity } from "../Entity";
import { RenderQueueFlags } from "../RenderPipeline/BasicRenderPipeline";
import { BatchUtils } from "../RenderPipeline/BatchUtils";
import { RenderContext } from "../RenderPipeline/RenderContext";
import { SubRenderElement } from "../RenderPipeline/SubRenderElement";
import { RendererUpdateFlags } from "../Renderer";
import { assignmentClone, deepClone, ignoreClone } from "../clone/CloneManager";
import { GroupModifyFlags } from "./UIGroup";
import { UIRenderer } from "./UIRenderer";
import { UITransform, UITransformModifyFlags } from "./UITransform";
import { CanvasRenderMode } from "./enums/CanvasRenderMode";

export class UIImage extends UIRenderer implements ISpriteRenderer {
  private static _tempVec2: Vector2 = new Vector2();
  private static _tempUnit8Array: Uint8ClampedArray = new Uint8ClampedArray(4);

  @deepClone
  private _color: Color = new Color(1, 1, 1, 1);
  @ignoreClone
  private _sprite: Sprite = null;
  @ignoreClone
  private _drawMode: SpriteDrawMode;
  @assignmentClone
  private _assembler: ISpriteAssembler;
  @assignmentClone
  private _tileMode: SpriteTileMode = SpriteTileMode.Continuous;
  @assignmentClone
  private _tiledAdaptiveThreshold: number = 0.5;
  @assignmentClone
  private _alphaHitTestMinimumThreshold: number = 0.0;

  get alphaHitTestMinimumThreshold(): number {
    return this._alphaHitTestMinimumThreshold;
  }

  set alphaHitTestMinimumThreshold(value: number) {
    this._alphaHitTestMinimumThreshold = MathUtil.clamp(value, 0, 1);
  }

  /**
   * The draw mode of the sprite renderer.
   */
  get drawMode(): SpriteDrawMode {
    return this._drawMode;
  }

  set drawMode(value: SpriteDrawMode) {
    if (this._drawMode !== value) {
      this._drawMode = value;
      switch (value) {
        case SpriteDrawMode.Simple:
          this._assembler = SimpleSpriteAssembler;
          break;
        case SpriteDrawMode.Sliced:
          this._assembler = SlicedSpriteAssembler;
          break;
        case SpriteDrawMode.Tiled:
          this._assembler = TiledSpriteAssembler;
          break;
        default:
          break;
      }
      this._assembler.resetData(this);
      this._dirtyUpdateFlag |= ImageUpdateFlags.AllPositionUVAndColor;
    }
  }

  /**
   * The tiling mode of the sprite renderer. (Only works in tiled mode.)
   */
  get tileMode(): SpriteTileMode {
    return this._tileMode;
  }

  set tileMode(value: SpriteTileMode) {
    if (this._tileMode !== value) {
      this._tileMode = value;
      if (this.drawMode === SpriteDrawMode.Tiled) {
        this._dirtyUpdateFlag |= ImageUpdateFlags.AllPositionUVAndColor;
      }
    }
  }

  /**
   * Stretch Threshold in Tile Adaptive Mode, specified in normalized. (Only works in tiled adaptive mode.)
   */
  get tiledAdaptiveThreshold(): number {
    return this._tiledAdaptiveThreshold;
  }

  set tiledAdaptiveThreshold(value: number) {
    if (value !== this._tiledAdaptiveThreshold) {
      value = MathUtil.clamp(value, 0, 1);
      this._tiledAdaptiveThreshold = value;
      if (this.drawMode === SpriteDrawMode.Tiled) {
        this._dirtyUpdateFlag |= ImageUpdateFlags.AllPositionUVAndColor;
      }
    }
  }

  /**
   * The Sprite to render.
   */
  get sprite(): Sprite {
    return this._sprite;
  }

  set sprite(value: Sprite | null) {
    const lastSprite = this._sprite;
    if (lastSprite !== value) {
      if (lastSprite) {
        this._addResourceReferCount(lastSprite, -1);
        lastSprite._updateFlagManager.removeListener(this._onSpriteChange);
      }
      this._dirtyUpdateFlag |= ImageUpdateFlags.AllPositionUVAndColor;
      if (value) {
        this._addResourceReferCount(value, 1);
        value._updateFlagManager.addListener(this._onSpriteChange);
        this.shaderData.setTexture(UIRenderer._textureProperty, value.texture);
      } else {
        this.shaderData.setTexture(UIRenderer._textureProperty, null);
      }
      this._sprite = value;
    }
  }

  /**
   * Rendering color for the Sprite graphic.
   */
  get color(): Color {
    return this._color;
  }

  set color(value: Color) {
    if (this._color !== value) {
      this._color.copyFrom(value);
    }
  }

  /**
   * @internal
   */
  constructor(entity: Entity) {
    super(entity);

    this.drawMode = SpriteDrawMode.Simple;
    this._dirtyUpdateFlag |= ImageUpdateFlags.Color | RendererUpdateFlags.AllBounds;
    this.setMaterial(this._engine._basicResources.uiDefaultMaterial);
    this._onSpriteChange = this._onSpriteChange.bind(this);
    //@ts-ignore
    this._color._onValueChanged = this._onColorChange.bind(this);
  }

  override _onGroupModify(flag: GroupModifyFlags): void {
    if (flag & GroupModifyFlags.RaycastEnable) {
      const runtimeRaycastEnable = this.raycastEnable && this._group._getGlobalRaycastEnable();
      if (this._runtimeRaycastEnable !== runtimeRaycastEnable) {
        this._runtimeRaycastEnable = runtimeRaycastEnable;
        this.entity._onUIInteractiveChange(runtimeRaycastEnable);
      }
    }
    if (flag & GroupModifyFlags.Alpha) {
      this._alpha = this._group._globalAlpha;
      this._dirtyUpdateFlag |= ImageUpdateFlags.Color;
<<<<<<< HEAD
    }
  }

  protected override _hitTest(localPosition: Vector3): boolean {
    let { x, y } = localPosition;
    const uiTransform = <UITransform>this._transform;
    const { x: width, y: height } = uiTransform.size;
    const { x: pivotX, y: pivotY } = uiTransform.pivot;
    const { x: paddingLeft, y: paddingBottom, z: paddingRight, w: paddingTop } = this.raycastPadding;
    if (
      x < -width * pivotX + paddingLeft ||
      x > width * (1 - pivotX) - paddingRight ||
      y < -height * pivotY + paddingTop ||
      y > height * (1 - pivotY) - paddingBottom
    ) {
      return false;
    }
    const texture = this.sprite?.texture;
    if (!texture) {
      return false;
    }
    const alphaHitTestMinimumThreshold = this._alphaHitTestMinimumThreshold;
    if (alphaHitTestMinimumThreshold <= 0) {
      return true;
    }
    const uv = UIImage._tempVec2;
    if (!this._getUVByLocalPosition(localPosition, uv)) {
      return false;
    }
    const pixel = UIImage._tempUnit8Array;
    texture.getPixelBuffer(Math.floor(uv.x * texture.width), Math.floor(uv.y * texture.height), 1, 1, 0, pixel);
    if (pixel[3] >= alphaHitTestMinimumThreshold * 255) {
      return true;
    } else {
      return false;
=======
>>>>>>> bc8a8d48
    }
  }

  protected override _updateLocalBounds(localBounds: BoundingBox): void {
    if (this._sprite) {
      const transform = <UITransform>this._transform;
      const { x: width, y: height } = transform.size;
      const { x: pivotX, y: pivotY } = transform.pivot;
      localBounds.min.set(-width * pivotX, -height * pivotY, 0);
      localBounds.max.set(width * (1 - pivotX), height * (1 - pivotY), 0);
    } else {
      localBounds.min.set(0, 0, 0);
      localBounds.max.set(0, 0, 0);
    }
  }

  /**
   * @internal
   */
  protected override _render(context: RenderContext): void {
    const { _sprite: sprite } = this;
    const transform = this._transform as UITransform;
    const { x: width, y: height } = transform.size;
    if (!sprite?.texture || !width || !height) {
      return;
    }

    let material = this.getMaterial();
    if (!material) {
      return;
    }
    // @todo: This question needs to be raised rather than hidden.
    if (material.destroyed) {
      material = this._engine._basicResources.uiDefaultMaterial;
    }

    if (this._color.a * this._alpha <= 0) {
      return;
    }

    let { _dirtyUpdateFlag: dirtyUpdateFlag } = this;
    // Update position
    if (dirtyUpdateFlag & RendererUpdateFlags.AllPositions) {
      this._assembler.updatePositions(this, width, height, transform.pivot);
      dirtyUpdateFlag &= ~RendererUpdateFlags.AllPositions;
    }

    // Update uv
    if (dirtyUpdateFlag & ImageUpdateFlags.UV) {
      this._assembler.updateUVs(this);
      dirtyUpdateFlag &= ~ImageUpdateFlags.UV;
    }

    // Update color
    if (dirtyUpdateFlag & ImageUpdateFlags.Color) {
      this._assembler.updateColor(this, this._alpha);
      dirtyUpdateFlag &= ~ImageUpdateFlags.Color;
    }

    this._dirtyUpdateFlag = dirtyUpdateFlag;
    // Init sub render element.
    const { engine } = context.camera;
    const canvas = this._rootCanvas;
    const subRenderElement = engine._subRenderElementPool.get();
    const subChunk = this._subChunk;
    subRenderElement.set(this, material, subChunk.chunk.primitive, subChunk.subMesh, this.sprite.texture, subChunk);
    if (canvas.renderMode === CanvasRenderMode.ScreenSpaceOverlay) {
      subRenderElement.shaderPasses = material.shader.subShaders[0].passes;
      subRenderElement.renderQueueFlags = RenderQueueFlags.All;
    }
    canvas._renderElement.addSubRenderElement(subRenderElement);
  }

  /**
   * @internal
   */
  override _canBatch(elementA: SubRenderElement, elementB: SubRenderElement): boolean {
    return BatchUtils.canBatchSprite(elementA, elementB);
  }

  /**
   * @internal
   */
  override _batch(elementA: SubRenderElement, elementB?: SubRenderElement): void {
    BatchUtils.batchFor2D(elementA, elementB);
  }

  @ignoreClone
  protected override _onTransformChanged(type: number): void {
    if (type & UITransformModifyFlags.Size) {
      switch (this._drawMode) {
        case SpriteDrawMode.Simple:
        case SpriteDrawMode.Sliced:
          this._dirtyUpdateFlag |= RendererUpdateFlags.AllPositionAndBounds;
          break;
        case SpriteDrawMode.Tiled:
          this._dirtyUpdateFlag |= ImageUpdateFlags.All;
          break;
        default:
          break;
      }
    }
    if (type & UITransformModifyFlags.Pivot) {
      this._dirtyUpdateFlag |= RendererUpdateFlags.AllPositionAndBounds;
    }
    this._dirtyUpdateFlag |= RendererUpdateFlags.WorldBounds;
  }

  protected override _onDestroy(): void {
    const sprite = this._sprite;
    if (sprite) {
      this._addResourceReferCount(sprite, -1);
      sprite._updateFlagManager.removeListener(this._onSpriteChange);
    }

    super._onDestroy();

    this._entity = null;
    this._color = null;
    this._sprite = null;
    this._assembler = null;
  }

  @ignoreClone
  private _onSpriteChange(type: SpriteModifyFlags): void {
    switch (type) {
      case SpriteModifyFlags.texture:
        this.shaderData.setTexture(UIRenderer._textureProperty, this.sprite.texture);
        break;
      case SpriteModifyFlags.size:
        switch (this._drawMode) {
          case SpriteDrawMode.Sliced:
            this._dirtyUpdateFlag |= RendererUpdateFlags.AllPositions;
            break;
          case SpriteDrawMode.Tiled:
            this._dirtyUpdateFlag |= ImageUpdateFlags.AllPositionUVAndColor;
            break;
          default:
            break;
        }
        break;
      case SpriteModifyFlags.border:
        if (this._drawMode === SpriteDrawMode.Sliced) {
          this._dirtyUpdateFlag |= ImageUpdateFlags.AllPositionAndUV;
        }
        break;
      case SpriteModifyFlags.region:
      case SpriteModifyFlags.atlasRegionOffset:
        this._dirtyUpdateFlag |= ImageUpdateFlags.AllPositionAndUV;
        break;
      case SpriteModifyFlags.atlasRegion:
        this._dirtyUpdateFlag |= ImageUpdateFlags.UV;
        break;
      case SpriteModifyFlags.destroy:
        this.sprite = null;
        break;
    }
  }

  @ignoreClone
  private _onColorChange(): void {
    this._dirtyUpdateFlag |= ImageUpdateFlags.Color;
  }

  private _getUVByLocalPosition(position: Vector3, out: Vector2): boolean {
    const transform = <UITransform>this._transform;
    const { size, pivot } = transform;
    switch (this._drawMode) {
      case SpriteDrawMode.Simple:
        return SimpleSpriteAssembler.getUVByLocalPosition(this, size.x, size.y, pivot, position, out);
      case SpriteDrawMode.Sliced:
        return SlicedSpriteAssembler.getUVByLocalPosition(this, size.x, size.y, pivot, position, out);
      case SpriteDrawMode.Tiled:
        return SlicedSpriteAssembler.getUVByLocalPosition(this, size.x, size.y, pivot, position, out);
      default:
        return false;
    }
  }
}

/**
 * @remarks Extends `RendererUpdateFlags`.
 */
enum ImageUpdateFlags {
  UV = 0x10,
  Color = 0x20,

  /** LocalPosition | WorldPosition | UV */
  AllPositionAndUV = 0x13,
  /** LocalPosition | WorldPosition | UV | Color */
  AllPositionUVAndColor = 0x33,
  /** LocalPosition | WorldPosition | UV | Color | LocalBounds | WorldBounds */
  All = 0x3f
}<|MERGE_RESOLUTION|>--- conflicted
+++ resolved
@@ -170,7 +170,6 @@
     if (flag & GroupModifyFlags.Alpha) {
       this._alpha = this._group._globalAlpha;
       this._dirtyUpdateFlag |= ImageUpdateFlags.Color;
-<<<<<<< HEAD
     }
   }
 
@@ -206,8 +205,6 @@
       return true;
     } else {
       return false;
-=======
->>>>>>> bc8a8d48
     }
   }
 
@@ -350,8 +347,15 @@
         }
         break;
       case SpriteModifyFlags.border:
-        if (this._drawMode === SpriteDrawMode.Sliced) {
-          this._dirtyUpdateFlag |= ImageUpdateFlags.AllPositionAndUV;
+        switch (this._drawMode) {
+          case SpriteDrawMode.Sliced:
+            this._dirtyUpdateFlag |= ImageUpdateFlags.AllPositionAndUV;
+            break;
+          case SpriteDrawMode.Tiled:
+            this._dirtyUpdateFlag |= ImageUpdateFlags.AllPositionUVAndColor;
+            break;
+          default:
+            break;
         }
         break;
       case SpriteModifyFlags.region:
