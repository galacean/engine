import { BoundingBox, Ray, Vector4 } from "@galacean/engine-math";
import { Camera } from "../Camera";
import { DependentMode, dependentComponents } from "../ComponentsDependencies";
import { Entity } from "../Entity";
import { PrimitiveChunkManager } from "../RenderPipeline/PrimitiveChunkManager";
import { RenderContext } from "../RenderPipeline/RenderContext";
import { SubPrimitiveChunk } from "../RenderPipeline/SubPrimitiveChunk";
import { Renderer } from "../Renderer";
<<<<<<< HEAD
import { ShaderMacroCollection } from "../shader/ShaderMacroCollection";
import { UITransform, UITransformModifyFlags } from "./UITransform";
import { ignoreClone } from "../clone/CloneManager";
import { SubPrimitiveChunk } from "../RenderPipeline/SubPrimitiveChunk";
import { SubRenderElement } from "../RenderPipeline/SubRenderElement";

@dependentComponents(UITransform, DependentMode.AutoAdd)
export class UIRenderer extends Renderer {
=======
import { assignmentClone, ignoreClone } from "../clone/CloneManager";
import { RendererType } from "../enums/RendererType";
import { ShaderProperty } from "../shader";
import { ShaderMacroCollection } from "../shader/ShaderMacroCollection";
import { UICanvas } from "./UICanvas";
import { UITransform, UITransformModifyFlags } from "./UITransform";

@dependentComponents(UITransform, DependentMode.AutoAdd)
export class UIRenderer extends Renderer {
  /** @internal */
  static _textureProperty: ShaderProperty = ShaderProperty.getByName("renderer_UITexture");
  /** @internal */
  @ignoreClone
  _uiCanvas: UICanvas;
  /** @internal */
  @ignoreClone
  _subChunk: SubPrimitiveChunk;
  /** @internal */
  @assignmentClone
  _groupAlpha = 1;

>>>>>>> 59310666
  protected _uiTransform: UITransform;
  protected _localBounds: BoundingBox = new BoundingBox();
  protected _rayCastTarget: boolean = true;
  protected _rayCastPadding: Vector4 = new Vector4(0, 0, 0, 0);

<<<<<<< HEAD
  /** @internal */
  @ignoreClone
  _subChunk: SubPrimitiveChunk;
  /** @internal */
  @ignoreClone
  _subRenderElement: SubRenderElement;
=======
  get uiCanvas(): UICanvas {
    return this._uiCanvas;
  }
>>>>>>> 59310666

  get rayCastTarget(): boolean {
    return this._rayCastTarget;
  }

  set rayCastTarget(value: boolean) {
    this._rayCastTarget = value;
  }

  get rayCastPadding(): Vector4 {
    return this._rayCastPadding;
  }

  set rayCastPadding(value: Vector4) {
    if (this._rayCastPadding !== value) {
      this._rayCastPadding.copyFrom(value);
    }
  }

<<<<<<< HEAD
=======
  /** @internal */
  set groupAlpha(val: number) {
    if (this._groupAlpha !== val) {
      this._groupAlpha = val;
      this._dirtyUpdateFlag |= UIRendererUpdateFlags.GroupColor;
    }
  }

>>>>>>> 59310666
  /**
   * @internal
   */
  constructor(entity: Entity) {
    super(entity);
<<<<<<< HEAD
=======
    this._rendererType = RendererType.UI;
>>>>>>> 59310666
    this._uiTransform = entity.getComponent(UITransform);
  }

  /**
   * @internal
   */
  override _updateTransformShaderData(context: RenderContext, onlyMVP: boolean, batched: boolean): void {
    //@todo: Always update world positions to buffer, should opt
<<<<<<< HEAD
    // super._updateTransformShaderData(context, onlyMVP, true);
    const worldMatrix = this.entity.transform.worldMatrix;
    if (onlyMVP) {
      this._updateProjectionRelatedShaderData(context, worldMatrix, true);
    } else {
      this._updateWorldViewRelatedShaderData(context, worldMatrix, true);
    }
=======
    super._updateTransformShaderData(context, onlyMVP, true);
>>>>>>> 59310666
  }

  /**
   * @internal
   */
  override _prepareRender(context: RenderContext): void {
    // Update once per frame per renderer, not influenced by batched
    if (this._renderFrameCount !== this.engine.time.frameCount) {
      this._updateRendererShaderData(context);
    }

    this._render(context);

    // union camera global macro and renderer macro.
    ShaderMacroCollection.unionCollection(
      context.camera._globalShaderMacro,
      this.shaderData._macroCollection,
      this._globalShaderMacro
    );
  }

  /**
   * @internal
   */
  override _onEnableInScene(): void {
    const componentsManager = this.scene._componentsManager;
    if (this._overrideUpdate) {
      componentsManager.addOnUpdateRenderers(this);
    }
    this._uiTransform._updateFlagManager.addListener(this._onUITransformChanged);
  }

  /**
   * @internal
   */
  override _onDisableInScene(): void {
    const componentsManager = this.scene._componentsManager;
    if (this._overrideUpdate) {
      componentsManager.removeOnUpdateRenderers(this);
    }
    this._uiTransform._updateFlagManager.removeListener(this._onUITransformChanged);
  }

  /** @internal */
  _raycast(ray: Ray, camera?: Camera): boolean {
    const { max, min } = this._localBounds;
    if (max.z === min.z) {
      // 面片
    }
    return false;
<<<<<<< HEAD
  }

  /**
   * @internal
   */
  _getChunkManager(): PrimitiveChunkManager {
    return this.engine._batcherManager.primitiveChunkManager2D;
  }

  protected _onUITransformChanged(flag: UITransformModifyFlags): void {}
=======
  }

  /**
   * @internal
   */
  _getChunkManager(): PrimitiveChunkManager {
    return this.engine._batcherManager.primitiveChunkManagerUI;
  }

  protected _onUITransformChanged(flag: UITransformModifyFlags): void {}

  protected override _onDestroy(): void {
    if (this._subChunk) {
      this._getChunkManager().freeSubChunk(this._subChunk);
      this._subChunk = null;
    }

    super._onDestroy();
  }
}

/**
 * @remarks Extends `RendererUpdateFlag`.
 */
export enum UIRendererUpdateFlags {
  GroupColor = 0x8
>>>>>>> 59310666
}<|MERGE_RESOLUTION|>--- conflicted
+++ resolved
@@ -6,22 +6,14 @@
 import { RenderContext } from "../RenderPipeline/RenderContext";
 import { SubPrimitiveChunk } from "../RenderPipeline/SubPrimitiveChunk";
 import { Renderer } from "../Renderer";
-<<<<<<< HEAD
-import { ShaderMacroCollection } from "../shader/ShaderMacroCollection";
-import { UITransform, UITransformModifyFlags } from "./UITransform";
+import { TransformModifyFlags } from "../Transform";
 import { ignoreClone } from "../clone/CloneManager";
-import { SubPrimitiveChunk } from "../RenderPipeline/SubPrimitiveChunk";
-import { SubRenderElement } from "../RenderPipeline/SubRenderElement";
-
-@dependentComponents(UITransform, DependentMode.AutoAdd)
-export class UIRenderer extends Renderer {
-=======
-import { assignmentClone, ignoreClone } from "../clone/CloneManager";
-import { RendererType } from "../enums/RendererType";
+import { ComponentType } from "../enums/ComponentType";
 import { ShaderProperty } from "../shader";
 import { ShaderMacroCollection } from "../shader/ShaderMacroCollection";
+import { CanvasGroup } from "./CanvasGroup";
 import { UICanvas } from "./UICanvas";
-import { UITransform, UITransformModifyFlags } from "./UITransform";
+import { UITransform } from "./UITransform";
 
 @dependentComponents(UITransform, DependentMode.AutoAdd)
 export class UIRenderer extends Renderer {
@@ -32,29 +24,15 @@
   _uiCanvas: UICanvas;
   /** @internal */
   @ignoreClone
+  _uiGroup: CanvasGroup;
+  /** @internal */
+  @ignoreClone
   _subChunk: SubPrimitiveChunk;
-  /** @internal */
-  @assignmentClone
-  _groupAlpha = 1;
 
->>>>>>> 59310666
-  protected _uiTransform: UITransform;
+  protected _alpha: number = 1;
   protected _localBounds: BoundingBox = new BoundingBox();
   protected _rayCastTarget: boolean = true;
   protected _rayCastPadding: Vector4 = new Vector4(0, 0, 0, 0);
-
-<<<<<<< HEAD
-  /** @internal */
-  @ignoreClone
-  _subChunk: SubPrimitiveChunk;
-  /** @internal */
-  @ignoreClone
-  _subRenderElement: SubRenderElement;
-=======
-  get uiCanvas(): UICanvas {
-    return this._uiCanvas;
-  }
->>>>>>> 59310666
 
   get rayCastTarget(): boolean {
     return this._rayCastTarget;
@@ -74,27 +52,12 @@
     }
   }
 
-<<<<<<< HEAD
-=======
-  /** @internal */
-  set groupAlpha(val: number) {
-    if (this._groupAlpha !== val) {
-      this._groupAlpha = val;
-      this._dirtyUpdateFlag |= UIRendererUpdateFlags.GroupColor;
-    }
-  }
-
->>>>>>> 59310666
   /**
    * @internal
    */
   constructor(entity: Entity) {
     super(entity);
-<<<<<<< HEAD
-=======
-    this._rendererType = RendererType.UI;
->>>>>>> 59310666
-    this._uiTransform = entity.getComponent(UITransform);
+    this._componentType = ComponentType.UIRenderer;
   }
 
   /**
@@ -102,7 +65,6 @@
    */
   override _updateTransformShaderData(context: RenderContext, onlyMVP: boolean, batched: boolean): void {
     //@todo: Always update world positions to buffer, should opt
-<<<<<<< HEAD
     // super._updateTransformShaderData(context, onlyMVP, true);
     const worldMatrix = this.entity.transform.worldMatrix;
     if (onlyMVP) {
@@ -110,9 +72,6 @@
     } else {
       this._updateWorldViewRelatedShaderData(context, worldMatrix, true);
     }
-=======
-    super._updateTransformShaderData(context, onlyMVP, true);
->>>>>>> 59310666
   }
 
   /**
@@ -121,7 +80,7 @@
   override _prepareRender(context: RenderContext): void {
     // Update once per frame per renderer, not influenced by batched
     if (this._renderFrameCount !== this.engine.time.frameCount) {
-      this._updateRendererShaderData(context);
+      this._update(context);
     }
 
     this._render(context);
@@ -142,7 +101,6 @@
     if (this._overrideUpdate) {
       componentsManager.addOnUpdateRenderers(this);
     }
-    this._uiTransform._updateFlagManager.addListener(this._onUITransformChanged);
   }
 
   /**
@@ -153,7 +111,23 @@
     if (this._overrideUpdate) {
       componentsManager.removeOnUpdateRenderers(this);
     }
-    this._uiTransform._updateFlagManager.removeListener(this._onUITransformChanged);
+  }
+
+  /**
+   * @internal
+   */
+  _setAlpha(alpha: number): void {
+    if (this._alpha !== alpha) {
+      this._alpha = alpha;
+      this._dirtyUpdateFlag |= UIRendererUpdateFlags.Alpha;
+    }
+  }
+
+  /**
+   * @internal
+   */
+  _getChunkManager(): PrimitiveChunkManager {
+    return this.engine._batcherManager.primitiveChunkManagerUI;
   }
 
   /** @internal */
@@ -163,28 +137,7 @@
       // 面片
     }
     return false;
-<<<<<<< HEAD
   }
-
-  /**
-   * @internal
-   */
-  _getChunkManager(): PrimitiveChunkManager {
-    return this.engine._batcherManager.primitiveChunkManager2D;
-  }
-
-  protected _onUITransformChanged(flag: UITransformModifyFlags): void {}
-=======
-  }
-
-  /**
-   * @internal
-   */
-  _getChunkManager(): PrimitiveChunkManager {
-    return this.engine._batcherManager.primitiveChunkManagerUI;
-  }
-
-  protected _onUITransformChanged(flag: UITransformModifyFlags): void {}
 
   protected override _onDestroy(): void {
     if (this._subChunk) {
@@ -194,12 +147,13 @@
 
     super._onDestroy();
   }
+
+  protected override _onTransformChanged(flag: TransformModifyFlags): void {}
 }
 
 /**
  * @remarks Extends `RendererUpdateFlag`.
  */
 export enum UIRendererUpdateFlags {
-  GroupColor = 0x8
->>>>>>> 59310666
+  Alpha = 0x8
 }