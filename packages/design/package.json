--- conflicted
+++ resolved
@@ -1,10 +1,6 @@
 {
   "name": "@oasis-engine/design",
-<<<<<<< HEAD
-  "version": "0.2.6",
-=======
   "version": "0.3.0-beta.2",
->>>>>>> 16d047b6
   "license": "MIT",
   "main": "dist/main.js",
   "module": "dist/module.js",
