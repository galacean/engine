{
  "name": "@oasis-engine/design",
<<<<<<< HEAD
  "version": "0.6.3",
=======
  "version": "0.6.6",
>>>>>>> 2cf35719
  "license": "MIT",
  "main": "dist/main.js",
  "module": "dist/module.js",
  "scripts": {
    "b:types": "tsc"
  },
  "files": [
    "dist/**/*",
    "types/**/*"
  ],
  "types": "types/index.d.ts",
  "dependencies": {
<<<<<<< HEAD
    "@oasis-engine/math": "0.6.3"
=======
    "@oasis-engine/math": "0.6.6"
>>>>>>> 2cf35719
  }
}<|MERGE_RESOLUTION|>--- conflicted
+++ resolved
@@ -1,10 +1,6 @@
 {
   "name": "@oasis-engine/design",
-<<<<<<< HEAD
-  "version": "0.6.3",
-=======
   "version": "0.6.6",
->>>>>>> 2cf35719
   "license": "MIT",
   "main": "dist/main.js",
   "module": "dist/module.js",
@@ -17,10 +13,6 @@
   ],
   "types": "types/index.d.ts",
   "dependencies": {
-<<<<<<< HEAD
-    "@oasis-engine/math": "0.6.3"
-=======
     "@oasis-engine/math": "0.6.6"
->>>>>>> 2cf35719
   }
 }