--- conflicted
+++ resolved
@@ -1,10 +1,6 @@
 {
   "name": "@galacean/engine-design",
-<<<<<<< HEAD
-  "version": "0.9.0",
-=======
   "version": "1.0.0-beta.6",
->>>>>>> 3e3f8f64
   "publishConfig": {
     "access": "public",
     "registry": "https://registry.npmjs.org"
