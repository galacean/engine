--- conflicted
+++ resolved
@@ -1,10 +1,6 @@
 {
   "name": "@oasis-engine/design",
-<<<<<<< HEAD
-  "version": "0.8.0-beta.19",
-=======
   "version": "0.9.0-alpha.1",
->>>>>>> 1b6b66c7
   "publishConfig": {
     "access": "public",
     "registry": "https://registry.npmjs.org"
@@ -21,10 +17,6 @@
   ],
   "types": "types/index.d.ts",
   "dependencies": {
-<<<<<<< HEAD
-    "@oasis-engine/math": "0.8.0-beta.19"
-=======
     "@oasis-engine/math": "0.9.0-alpha.1"
->>>>>>> 1b6b66c7
   }
 }