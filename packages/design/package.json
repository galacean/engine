{
  "name": "@oasis-engine/design",
<<<<<<< HEAD
  "version": "0.5.3-alpha.7",
=======
  "version": "0.5.2",
>>>>>>> 5a30d500
  "license": "MIT",
  "main": "dist/main.js",
  "module": "dist/module.js",
  "scripts": {
    "b:types": "tsc"
  },
  "files": [
    "dist/**/*",
    "types/**/*"
  ],
  "types": "types/index.d.ts"
}<|MERGE_RESOLUTION|>--- conflicted
+++ resolved
@@ -1,10 +1,6 @@
 {
   "name": "@oasis-engine/design",
-<<<<<<< HEAD
-  "version": "0.5.3-alpha.7",
-=======
   "version": "0.5.2",
->>>>>>> 5a30d500
   "license": "MIT",
   "main": "dist/main.js",
   "module": "dist/module.js",
