--- conflicted
+++ resolved
@@ -4,13 +4,9 @@
 import { IDynamicCollider } from "./IDynamicCollider";
 import { IStaticCollider } from "./IStaticCollider";
 import { Quaternion, Vector3 } from "@oasis-engine/math";
-<<<<<<< HEAD
-import { ICharacterController } from "./ICharacterController";
-=======
 import { ICollider } from "./ICollider";
 import { ICharacterController } from "./ICharacterController";
 import { IFixedJoint, IHingeJoint, ISpringJoint } from "./joints";
->>>>>>> 64f1c624
 
 /**
  * The interface of physics creation.
