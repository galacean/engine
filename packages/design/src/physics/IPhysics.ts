--- conflicted
+++ resolved
@@ -136,7 +136,6 @@
   createSpringJoint(collider: ICollider): ISpringJoint;
 
   /**
-<<<<<<< HEAD
    * Get whether two collision layers can collide with each other.
    * @param layer1 - The first collision layer
    * @param layer2 - The second collision layer
@@ -151,9 +150,9 @@
    * @param isCollide - Whether the layers should collide
    */
   setColliderLayerCollision(layer1: number, layer2: number, isCollide: boolean): void;
-=======
+  
+  /**
    * Destroy physics scene.
    */
   destroy(): void;
->>>>>>> 05820e5e
 }