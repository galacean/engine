{
  "name": "@oasis-engine/draco",
<<<<<<< HEAD
  "version": "0.3.0-beta.0",
=======
  "version": "0.3.0-beta.1",
>>>>>>> 84066ca2
  "license": "MIT",
  "scripts": {
    "b:types": "tsc"
  },
  "types": "types/index.d.ts",
  "main": "dist/main.js",
  "module": "dist/module.js",
  "files": [
    "dist/**/*",
    "types/**/*"
  ],
  "dependencies": {
<<<<<<< HEAD
    "@oasis-engine/core": "0.3.0-beta.0"
=======
    "@oasis-engine/core": "0.3.0-beta.1"
>>>>>>> 84066ca2
  }
}<|MERGE_RESOLUTION|>--- conflicted
+++ resolved
@@ -1,10 +1,6 @@
 {
   "name": "@oasis-engine/draco",
-<<<<<<< HEAD
-  "version": "0.3.0-beta.0",
-=======
   "version": "0.3.0-beta.1",
->>>>>>> 84066ca2
   "license": "MIT",
   "scripts": {
     "b:types": "tsc"
@@ -17,10 +13,6 @@
     "types/**/*"
   ],
   "dependencies": {
-<<<<<<< HEAD
-    "@oasis-engine/core": "0.3.0-beta.0"
-=======
     "@oasis-engine/core": "0.3.0-beta.1"
->>>>>>> 84066ca2
   }
 }