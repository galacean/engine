{
  "name": "@oasis-engine/draco",
<<<<<<< HEAD
  "version": "0.4.4",
=======
  "version": "0.4.5",
>>>>>>> c72e5936
  "license": "MIT",
  "scripts": {
    "b:types": "tsc"
  },
  "types": "types/index.d.ts",
  "main": "dist/main.js",
  "module": "dist/module.js",
  "files": [
    "dist/**/*",
    "types/**/*"
  ],
  "dependencies": {
<<<<<<< HEAD
    "@oasis-engine/core": "0.4.4"
=======
    "@oasis-engine/core": "0.4.5"
>>>>>>> c72e5936
  }
}<|MERGE_RESOLUTION|>--- conflicted
+++ resolved
@@ -1,10 +1,6 @@
 {
   "name": "@oasis-engine/draco",
-<<<<<<< HEAD
-  "version": "0.4.4",
-=======
   "version": "0.4.5",
->>>>>>> c72e5936
   "license": "MIT",
   "scripts": {
     "b:types": "tsc"
@@ -17,10 +13,6 @@
     "types/**/*"
   ],
   "dependencies": {
-<<<<<<< HEAD
-    "@oasis-engine/core": "0.4.4"
-=======
     "@oasis-engine/core": "0.4.5"
->>>>>>> c72e5936
   }
 }