--- conflicted
+++ resolved
@@ -1,14 +1,10 @@
 {
   "name": "@oasis-engine/draco",
-<<<<<<< HEAD
-  "version": "0.7.0-beta.7",
-=======
   "version": "0.8.0-alpha.3",
   "publishConfig": {
     "access": "public",
     "registry": "https://registry.npmjs.org"
   },
->>>>>>> 64f1c624
   "license": "MIT",
   "scripts": {
     "b:types": "tsc",
@@ -22,10 +18,6 @@
     "types/**/*"
   ],
   "dependencies": {
-<<<<<<< HEAD
-    "@oasis-engine/core": "0.7.0-beta.7"
-=======
     "@oasis-engine/core": "0.8.0-alpha.3"
->>>>>>> 64f1c624
   }
 }