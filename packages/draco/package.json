--- conflicted
+++ resolved
@@ -17,10 +17,6 @@
     "types/**/*"
   ],
   "dependencies": {
-<<<<<<< HEAD
     "@oasis-engine/core": "workspace:*"
-=======
-    "@oasis-engine/core": "0.9.0-alpha.4"
->>>>>>> 3cca4ab2
   }
 }