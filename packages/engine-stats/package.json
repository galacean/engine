{
  "name": "@alipay/o3-engine-stats",
<<<<<<< HEAD
  "version": "3.0.0-mars",
=======
  "version": "3.0.2",
>>>>>>> ea451817
  "description": "Oasis3D engines extension: show engine stats",
  "keywords": [
    "Oasis3D",
    "webgl"
  ],
  "authors": [
    "yanliang.fyl <yanliang.fyl@antfin.com>"
  ],
  "homepage": "http://gitlab.alipay-inc.com/OasisHub/oasis3d",
  "repository": {
    "type": "git",
    "url": "http://gitlab.alipay-inc.com/OasisHub/oasis3d"
  },
  "bugs": {
    "url": "http://gitlab.alipay-inc.com/OasisHub/oasis3d/issues"
  },
  "license": "MIT",
  "scripts": {
    "b:types": "tsc"
  },
  "types": "types/index.d.ts",
  "main": "dist/main.js",
  "module": "dist/module.js",
  "dependencies": {
<<<<<<< HEAD
    "@alipay/o3-core": "3.0.0-mars"
=======
    "@alipay/o3-core": "3.0.2"
>>>>>>> ea451817
  },
  "publishConfig": {
    "registry": "http://registry.npm.alibaba-inc.com"
  }
}<|MERGE_RESOLUTION|>--- conflicted
+++ resolved
@@ -1,10 +1,6 @@
 {
   "name": "@alipay/o3-engine-stats",
-<<<<<<< HEAD
-  "version": "3.0.0-mars",
-=======
   "version": "3.0.2",
->>>>>>> ea451817
   "description": "Oasis3D engines extension: show engine stats",
   "keywords": [
     "Oasis3D",
@@ -29,11 +25,7 @@
   "main": "dist/main.js",
   "module": "dist/module.js",
   "dependencies": {
-<<<<<<< HEAD
-    "@alipay/o3-core": "3.0.0-mars"
-=======
     "@alipay/o3-core": "3.0.2"
->>>>>>> ea451817
   },
   "publishConfig": {
     "registry": "http://registry.npm.alibaba-inc.com"
