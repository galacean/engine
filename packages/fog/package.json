{
  "name": "@alipay/o3-fog",
  "version": "2.3.6",
  "description": "Oasis3D Fog",
  "repository": {
    "type": "git",
    "url": "http://gitlab.alipay-inc.com/OasisHub/oasis3d"
  },
  "homepage": "http://gitlab.alipay-inc.com/OasisHub/oasis3d",
  "keywords": [
    "Oasis3D",
    "webgl"
  ],
  "authors": [
    "hongjiang.jhj <hongjiang.jhj@antfin.com>"
  ],
  "license": "MIT",
  "bugs": {
    "url": "http://gitlab.alipay-inc.com/OasisHub/oasis3d/issues"
  },
  "main": "dist/main.js",
  "module": "dist/module.js",
  "dependencies": {
<<<<<<< HEAD
    "@alipay/o3-core": "2.3.2",
    "@alipay/o3-math": "2.3.2"
=======
    "@alipay/o3-core": "2.3.6"
>>>>>>> 297ea28e
  },
  "scripts": {
    "b:types": "tsc"
  },
  "types": "types/index.d.ts",
  "publishConfig": {
    "registry": "http://registry.npm.alibaba-inc.com"
  }
}<|MERGE_RESOLUTION|>--- conflicted
+++ resolved
@@ -21,12 +21,8 @@
   "main": "dist/main.js",
   "module": "dist/module.js",
   "dependencies": {
-<<<<<<< HEAD
-    "@alipay/o3-core": "2.3.2",
-    "@alipay/o3-math": "2.3.2"
-=======
-    "@alipay/o3-core": "2.3.6"
->>>>>>> 297ea28e
+    "@alipay/o3-core": "2.3.6",
+    "@alipay/o3-math": "2.3.6"
   },
   "scripts": {
     "b:types": "tsc"
