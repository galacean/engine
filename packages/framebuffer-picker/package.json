--- conflicted
+++ resolved
@@ -1,10 +1,6 @@
 {
   "name": "@oasis-engine/framebuffer-picker",
-<<<<<<< HEAD
-  "version": "0.4.1",
-=======
   "version": "0.5.3-alpha.2",
->>>>>>> 938dae00
   "license": "MIT",
   "main": "dist/main.js",
   "module": "dist/module.js",
@@ -18,10 +14,6 @@
     "types/**/*"
   ],
   "dependencies": {
-<<<<<<< HEAD
-    "oasis-engine": "0.4.1"
-=======
     "oasis-engine": "0.5.3-alpha.2"
->>>>>>> 938dae00
   }
 }