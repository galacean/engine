{
  "name": "@alipay/o3-framebuffer-picker",
<<<<<<< HEAD
  "version": "3.0.28-mars.12",
=======
  "version": "3.0.9",
>>>>>>> 7780a779
  "description": "Framebuffer object pick",
  "repository": {
    "type": "git",
    "url": "http://gitlab.alipay-inc.com/OasisHub/oasis3d"
  },
  "homepage": "http://gitlab.alipay-inc.com/OasisHub/oasis3d",
  "keywords": [
    "Oasis3D"
  ],
  "authors": [
    "hongjiang.jhj <hongjiang.jhj@antfin.com>"
  ],
  "license": "MIT",
  "bugs": {
    "url": "http://gitlab.alipay-inc.com/OasisHub/oasis3d/issues"
  },
  "main": "dist/main.js",
  "module": "dist/module.js",
  "browser": "dist/browser.js",
  "scripts": {
    "b:types": "tsc"
  },
  "types": "types/index.d.ts",
  "dependencies": {
<<<<<<< HEAD
    "@alipay/o3": "3.0.28-mars.12"
=======
    "@alipay/o3": "3.0.9"
>>>>>>> 7780a779
  },
  "publishConfig": {
    "registry": "http://registry.npm.alibaba-inc.com"
  }
}<|MERGE_RESOLUTION|>--- conflicted
+++ resolved
@@ -1,10 +1,6 @@
 {
   "name": "@alipay/o3-framebuffer-picker",
-<<<<<<< HEAD
-  "version": "3.0.28-mars.12",
-=======
   "version": "3.0.9",
->>>>>>> 7780a779
   "description": "Framebuffer object pick",
   "repository": {
     "type": "git",
@@ -29,11 +25,7 @@
   },
   "types": "types/index.d.ts",
   "dependencies": {
-<<<<<<< HEAD
-    "@alipay/o3": "3.0.28-mars.12"
-=======
     "@alipay/o3": "3.0.9"
->>>>>>> 7780a779
   },
   "publishConfig": {
     "registry": "http://registry.npm.alibaba-inc.com"
