--- conflicted
+++ resolved
@@ -1,10 +1,6 @@
 {
   "name": "@oasis-engine/framebuffer-picker",
-<<<<<<< HEAD
-  "version": "0.3.0-beta.0",
-=======
   "version": "0.3.0-beta.1",
->>>>>>> 84066ca2
   "license": "MIT",
   "main": "dist/main.js",
   "module": "dist/module.js",
@@ -18,10 +14,6 @@
     "types/**/*"
   ],
   "dependencies": {
-<<<<<<< HEAD
-    "oasis-engine": "0.3.0-beta.0"
-=======
     "oasis-engine": "0.3.0-beta.1"
->>>>>>> 84066ca2
   }
 }