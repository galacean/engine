{
  "name": "@alipay/o3-framebuffer-picker",
  "version": "2.3.6",
  "description": "Framebuffer object pick",
  "repository": {
    "type": "git",
    "url": "http://gitlab.alipay-inc.com/OasisHub/oasis3d"
  },
  "homepage": "http://gitlab.alipay-inc.com/OasisHub/oasis3d",
  "keywords": [
    "Oasis3D"
  ],
  "authors": [
    "hongjiang.jhj <hongjiang.jhj@antfin.com>"
  ],
  "license": "MIT",
  "bugs": {
    "url": "http://gitlab.alipay-inc.com/OasisHub/oasis3d/issues"
  },
  "main": "dist/main.js",
  "module": "dist/module.js",
  "scripts": {
    "b:types": "tsc"
  },
  "types": "types/index.d.ts",
  "dependencies": {
<<<<<<< HEAD
    "@alipay/o3-core": "2.3.2",
    "@alipay/o3-material": "2.3.2",
    "@alipay/o3-math": "2.3.2"
=======
    "@alipay/o3-core": "2.3.6",
    "@alipay/o3-material": "2.3.6"
>>>>>>> 297ea28e
  },
  "publishConfig": {
    "registry": "http://registry.npm.alibaba-inc.com"
  }
}<|MERGE_RESOLUTION|>--- conflicted
+++ resolved
@@ -24,14 +24,9 @@
   },
   "types": "types/index.d.ts",
   "dependencies": {
-<<<<<<< HEAD
-    "@alipay/o3-core": "2.3.2",
-    "@alipay/o3-material": "2.3.2",
-    "@alipay/o3-math": "2.3.2"
-=======
     "@alipay/o3-core": "2.3.6",
-    "@alipay/o3-material": "2.3.6"
->>>>>>> 297ea28e
+    "@alipay/o3-material": "2.3.6",
+    "@alipay/o3-math": "2.3.6"
   },
   "publishConfig": {
     "registry": "http://registry.npm.alibaba-inc.com"
