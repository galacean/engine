--- conflicted
+++ resolved
@@ -1,10 +1,6 @@
 {
   "name": "@alipay/o3-framebuffer-picker",
-<<<<<<< HEAD
-  "version": "3.0.0-mars",
-=======
   "version": "3.0.2",
->>>>>>> ea451817
   "description": "Framebuffer object pick",
   "repository": {
     "type": "git",
@@ -29,12 +25,7 @@
   },
   "types": "types/index.d.ts",
   "dependencies": {
-<<<<<<< HEAD
-    "@alipay/o3-core": "3.0.0-mars",
-    "@alipay/o3-math": "3.0.0-mars"
-=======
     "@alipay/o3": "3.0.2"
->>>>>>> ea451817
   },
   "publishConfig": {
     "registry": "http://registry.npm.alibaba-inc.com"
