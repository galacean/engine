--- conflicted
+++ resolved
@@ -26,11 +26,7 @@
   "dependencies": {
     "@alipay/o3-core": "2.3.2",
     "@alipay/o3-material": "2.3.2",
-<<<<<<< HEAD
-    "@alipay/o3-math": "^2.3.2"
-=======
     "@alipay/o3-math": "2.3.2"
->>>>>>> 66b18d3f
   },
   "publishConfig": {
     "registry": "http://registry.npm.alibaba-inc.com"
