import { Logger, DataType } from "@alipay/o3-core";
import { Material, RenderTechnique } from "@alipay/o3-material";
import vs from "./color.vs.glsl";
import fs from "./color.fs.glsl";
import { Vector3 } from "@alipay/o3-math";

/**
 * @private
 * 单色渲染材质
 */
class ColorMaterial extends Material {
  private _currentId: number = 0;
  private _primitivesMap = [];
  protected _technique;

  constructor(name = "FRAMEBUFFER_PICKER_COLOR_MATERIAL") {
    super(name);
    this.reset();
  }

  /**
   * @private
   * 重置对象 id 和索引表
   */
  reset() {
    this._currentId = 0;
    this._primitivesMap = [];
  }

  /**
   * @private
   * id 转换为 RGB 颜色值，0 和 0xffffff 为非法值
   */
  id2Color(id): Vector3 {
    if (id >= 0xffffff) {
      Logger.warn("Framebuffer Picker encounter primitive's id greater than " + 0xffffff);
<<<<<<< HEAD
      return new Vector3();
=======
      return new Vector3(0, 0, 0);
>>>>>>> c2653e47
    }

    const color = new Vector3((id & 0xff) / 255, ((id & 0xff00) >> 8) / 255, ((id & 0xff0000) >> 16) / 255);
    return color;
  }

  /**
   * 颜色值转换为 id
   * @param {Array} color 颜色值
   */
  color2Id(color) {
    return color[0] | (color[1] << 8) | (color[2] << 16);
  }

  /**
   * @private
   * 通过颜色查找索引对象
   */
  getObjectByColor(color) {
    return this._primitivesMap[this.color2Id(color)];
  }

  /**
   * @private
   */
  prepareDrawing(camera, component, primitive, originalMaterial?: Material) {
    if (!this._technique) this.generateTechnique();
    this.technique.states = originalMaterial?.technique?.states;
    this._currentId += 1;
    this._primitivesMap[this._currentId] = { component, primitive };
    this.setValue("u_colorId", this.id2Color(this._currentId));

    super.prepareDrawing(camera, component, primitive);
  }

  /**
   * @private
   */
  generateTechnique() {
    const tech = new RenderTechnique("Framebuffer_Picker_Color_Material");
    tech.isValid = true;
    tech.uniforms = {
      u_colorId: {
        name: "u_colorId",
        type: DataType.FLOAT_VEC3
      }
    };

    tech.fragmentPrecision = "highp";
    tech.vertexShader = vs;
    tech.fragmentShader = fs;

    this._technique = tech;
  }
}

export { ColorMaterial };<|MERGE_RESOLUTION|>--- conflicted
+++ resolved
@@ -34,11 +34,7 @@
   id2Color(id): Vector3 {
     if (id >= 0xffffff) {
       Logger.warn("Framebuffer Picker encounter primitive's id greater than " + 0xffffff);
-<<<<<<< HEAD
-      return new Vector3();
-=======
       return new Vector3(0, 0, 0);
->>>>>>> c2653e47
     }
 
     const color = new Vector3((id & 0xff) / 255, ((id & 0xff00) >> 8) / 255, ((id & 0xff0000) >> 16) / 255);
