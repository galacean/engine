{
  "name": "@alipay/o3-fsm",
<<<<<<< HEAD
  "version": "1.0.1-alpha.14",
=======
  "version": "1.5.0",
>>>>>>> 3370c8a5
  "description": "FSM",
  "keywords": [
    "Oasis3D"
  ],
  "authors": [
    "daqi.sdq <daqi.sdq@alibaba-inc.com>"
  ],
  "homepage": "http://gitlab.alipay-inc.com/OasisHub/oasis3d",
  "repository": {
    "type": "git",
    "url": "http://gitlab.alipay-inc.com/OasisHub/oasis3d"
  },
  "bugs": {
    "url": "http://gitlab.alipay-inc.com/OasisHub/oasis3d/issues"
  },
  "main": "dist/main.js",
  "module": "dist/module.js",
  "license": "MIT",
  "publishConfig": {
    "registry": "http://registry.npm.alibaba-inc.com"
  },
  "scripts": {
    "b:types": "tsc"
  },
  "types": "types/index.d.ts",
  "dependencies": {
<<<<<<< HEAD
    "@alipay/o3-base": "^1.0.1-alpha.12",
    "@alipay/o3-core": "^1.0.1-alpha.16"
=======
    "@alipay/o3-base": "^1.5.0",
    "@alipay/o3-core": "^1.5.0"
>>>>>>> 3370c8a5
  }
}<|MERGE_RESOLUTION|>--- conflicted
+++ resolved
@@ -1,10 +1,6 @@
 {
   "name": "@alipay/o3-fsm",
-<<<<<<< HEAD
-  "version": "1.0.1-alpha.14",
-=======
   "version": "1.5.0",
->>>>>>> 3370c8a5
   "description": "FSM",
   "keywords": [
     "Oasis3D"
@@ -31,12 +27,7 @@
   },
   "types": "types/index.d.ts",
   "dependencies": {
-<<<<<<< HEAD
-    "@alipay/o3-base": "^1.0.1-alpha.12",
-    "@alipay/o3-core": "^1.0.1-alpha.16"
-=======
     "@alipay/o3-base": "^1.5.0",
     "@alipay/o3-core": "^1.5.0"
->>>>>>> 3370c8a5
   }
 }