{
  "name": "@alipay/o3-geometry-shape",
<<<<<<< HEAD
  "version": "1.0.1-next.0",
=======
  "version": "1.0.1-next.1",
>>>>>>> a2c74de3
  "description": "geometry shape",
  "keywords": [
    "Oasis3D",
    "webgl",
    "geometry"
  ],
  "homepage": "http://gitlab.alipay-inc.com/OasisHub/oasis3d",
  "repository": {
    "type": "git",
    "url": "http://gitlab.alipay-inc.com/OasisHub/oasis3d"
  },
  "bugs": {
    "url": "http://gitlab.alipay-inc.com/OasisHub/oasis3d/issues"
  },
  "types": "types/index.d.ts",
  "scripts": {
    "b:types": "tsc",
    "test": "ruban test",
    "debug": "ruban debug"
  },
  "main": "dist/main.js",
  "module": "dist/module.js",
  "publishConfig": {
    "registry": "http://registry.npm.alibaba-inc.com"
  },
  "dependencies": {
    "@alipay/o3-base": "^1.0.1-next.0",
    "@alipay/o3-core": "^1.0.1-next.0",
<<<<<<< HEAD
    "@alipay/o3-geometry": "^1.0.1-next.0",
=======
    "@alipay/o3-geometry": "^1.0.1-next.1",
>>>>>>> a2c74de3
    "@alipay/o3-math": "^1.0.1-alpha.4"
  }
}<|MERGE_RESOLUTION|>--- conflicted
+++ resolved
@@ -1,10 +1,6 @@
 {
   "name": "@alipay/o3-geometry-shape",
-<<<<<<< HEAD
-  "version": "1.0.1-next.0",
-=======
   "version": "1.0.1-next.1",
->>>>>>> a2c74de3
   "description": "geometry shape",
   "keywords": [
     "Oasis3D",
@@ -33,11 +29,7 @@
   "dependencies": {
     "@alipay/o3-base": "^1.0.1-next.0",
     "@alipay/o3-core": "^1.0.1-next.0",
-<<<<<<< HEAD
-    "@alipay/o3-geometry": "^1.0.1-next.0",
-=======
     "@alipay/o3-geometry": "^1.0.1-next.1",
->>>>>>> a2c74de3
     "@alipay/o3-math": "^1.0.1-alpha.4"
   }
 }