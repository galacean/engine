--- conflicted
+++ resolved
@@ -29,12 +29,8 @@
   "dependencies": {
     "@alipay/o3-base": "2.0.4",
     "@alipay/o3-core": "2.0.4",
-<<<<<<< HEAD
-    "@alipay/o3-geometry": "2.0.4",
-    "@alipay/o3-mobile-material": "2.0.4",
-=======
+    "@alipay/o3-mobile-material": "2.0.6",
     "@alipay/o3-geometry": "^2.0.6",
->>>>>>> 890a5afb
     "@alipay/o3-math": "^2.0.0"
   }
 }