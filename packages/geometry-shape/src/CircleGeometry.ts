<<<<<<< HEAD
import { BufferUsage, DataType, DrawMode } from "@alipay/o3-base";
import { BufferGeometry, InterleavedBuffer, IndexBuffer } from "@alipay/o3-geometry";
import { BufferAttribute } from "@alipay/o3-primitive";
=======
import { IndexBufferGeometry } from "@alipay/o3-geometry";
import { BufferUsage, DataType, DrawMode } from "@alipay/o3-core";
>>>>>>> 6635d7b8

interface CircleGeometryOptions {
  radius?: number;
  segments?: number;
  thetaStart?: number;
  thetaLength?: number;
}
export class CircleGeometry extends BufferGeometry {
  /**
   * 顶点
   */
  private vertices: Array<number[]>;
  private normals: Array<number[]>;
  private uvs: Array<number[]>;
  private indices: Array<number>;
  private radius: number = 1;
  private segments: number = 16;
  private thetaStart: number = 0;
  private thetaLength: number = Math.PI * 2;

  /**
   * constructor
   * @param radius 半径
   */
  constructor(options: CircleGeometryOptions = {}) {
    super("name");

    this.mode = DrawMode.TRIANGLES;

    this.update(options);
  }

  update(options: CircleGeometryOptions = {}) {
    this.vertices = [];
    this.normals = [];
    this.uvs = [];
    this.indices = [];
    this.radius = options.radius || this.radius;
    this.segments = options.segments || this.segments;
    this.thetaStart = options.thetaStart || this.thetaStart;
    this.thetaLength = options.thetaLength || this.thetaLength;

    // center point
    this.vertices.push([0, 0, 0]);
    this.normals.push([0, 0, 1]);
    this.uvs.push([0.5, 0.5]);

    for (let s = 0; s <= this.segments; s++) {
      let segment = this.thetaStart + (s / this.segments) * this.thetaLength;
      const x = this.radius * Math.cos(segment);
      const y = this.radius * Math.sin(segment);

      this.vertices.push([x, y, 0]);

      this.normals.push([0, 0, 1]);

      this.uvs.push([(x / this.radius + 1) / 2, (y / this.radius + 1) / 2]);
    }

    for (let i = 1; i <= this.segments; i++) {
      this.indices.push(i, i + 1, 0);
    }

    this.initialize(this.indices.length);
  }

  initialize(vertexCount: number) {
    const position = new BufferAttribute({
      semantic: "POSITION",
      size: 3,
      type: DataType.FLOAT,
      normalized: false
    });
    const normal = new BufferAttribute({
      semantic: "NORMAL",
      size: 3,
      type: DataType.FLOAT,
      normalized: true
    });
    const uv = new BufferAttribute({
      semantic: "TEXCOORD_0",
      size: 2,
      type: DataType.FLOAT,
      normalized: true
    });

    const buffer = new InterleavedBuffer([position, normal, uv], vertexCount);
    this.addVertexBufferParam(buffer);

    const indexBuffer = new IndexBuffer(this.indices.length);
    this.addIndexBufferParam(indexBuffer);
    this.setIndexBufferData(this.indices);

    this.vertices.forEach((value, index) => {
      this.setVertexBufferDataByIndex("POSITION", index, Float32Array.from(value));
    });

    this.uvs.forEach((value, index) => {
      this.setVertexBufferDataByIndex("TEXCOORD_0", index, Float32Array.from(value));
    });

    this.normals.forEach((value, index) => {
      this.setVertexBufferDataByIndex("NORMAL", index, Float32Array.from(value));
    });
  }
}<|MERGE_RESOLUTION|>--- conflicted
+++ resolved
@@ -1,11 +1,6 @@
-<<<<<<< HEAD
-import { BufferUsage, DataType, DrawMode } from "@alipay/o3-base";
+import { DataType, DrawMode } from "@alipay/o3-core";
 import { BufferGeometry, InterleavedBuffer, IndexBuffer } from "@alipay/o3-geometry";
 import { BufferAttribute } from "@alipay/o3-primitive";
-=======
-import { IndexBufferGeometry } from "@alipay/o3-geometry";
-import { BufferUsage, DataType, DrawMode } from "@alipay/o3-core";
->>>>>>> 6635d7b8
 
 interface CircleGeometryOptions {
   radius?: number;
