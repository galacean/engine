--- conflicted
+++ resolved
@@ -1,14 +1,7 @@
-<<<<<<< HEAD
-import { DataType, FrontFace } from "@alipay/o3-base";
+import { DataType, FrontFace } from "@alipay/o3-core";
 import { vec3 } from "@alipay/o3-math";
 import { BufferGeometry, InterleavedBuffer } from "@alipay/o3-geometry";
 import { BufferAttribute } from "@alipay/o3-primitive";
-=======
-import { Vector3 } from "@alipay/o3-math";
-import { DataType, FrontFace } from "@alipay/o3-core";
-
-import { BufferGeometry } from "@alipay/o3-geometry";
->>>>>>> 6635d7b8
 
 /**
  * SphereGeometry 球体创建类
