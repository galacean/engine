<<<<<<< HEAD
import { DataType, FrontFace } from "@alipay/o3-base";
import { Vector3 } from "@alipay/o3-math";
=======
import { DataType, FrontFace } from "@alipay/o3-core";
import { vec3 } from "@alipay/o3-math";
>>>>>>> cc1109d0
import { BufferGeometry } from "@alipay/o3-geometry";

/**
 * SphereGeometry 球体创建类
 * @extends BufferGeometry
 */
export class CylinderGeometry extends BufferGeometry {
  public FrontFace;
  public index;
  public indexArray;
  public halfHeight;
  private _parameters;
  private _indexs;
  private _verts;
  private _normals;
  private _uvs;

  /**
   * @constructor
   * @param {number} radiusTop 顶部圆柱的半径。 默认值为1。
   * @param {number} radiusBottom 底部圆柱的半径。 默认值为1。
   * @param {number} 高度 圆柱的高度。 默认值为1。
   * @param {number} radialSegments 圆柱体圆周周围的分割面数。 默认值为8
   * @param {number} heightSegments 沿圆柱高度的面的行数。 默认值为1。
   * @param {boolean} openEnded 一个布尔值，指示圆柱的末端是打开还是加盖。 默认值为false，表示上限。
   * @param {number} thetaStart 第一段的起始角度，默认= 0（三点钟位置）。
   * @param {number} thetaLength 圆形扇区的中心角，通常称为theta。 默认值为2 * Pi，这样可以获得完整的柱面。
   */
  constructor(
    radiusTop?: number,
    radiusBottom?: number,
    height?: number,
    radialSegments?: number,
    heightSegments?: number,
    openEnded?: boolean,
    thetaStart?: number,
    thetaLength?: number,
    frontFace?: FrontFace
  ) {
    super();
    this.FrontFace = frontFace || FrontFace.CCW;
    this._parameters = {
      radiusTop: radiusTop || 1,
      radiusBottom: radiusBottom || 1,
      height: height || 1,
      radialSegments: radialSegments || 8,
      heightSegments: heightSegments || 1,
      openEnded: openEnded || false,
      thetaStart: thetaStart || 0,
      thetaLength: thetaLength || 2 * Math.PI
    };
    this.initialize();
  }

  /**
   * 构造圆柱体数据
   * @private
   */
  initialize() {
    this._indexs = [];
    this._verts = [];
    this._normals = [];
    this._uvs = [];

    this.index = 0;
    this.indexArray = [];
    this.halfHeight = this._parameters.height / 2;

    this.generateTorso();

    if (this._parameters.openEnded === false) {
      if (this._parameters.radiusTop > 0) this.generateCap(true);
      if (this._parameters.radiusBottom > 0) this.generateCap(false);
    }

    super.initialize(
      [
        { semantic: "POSITION", size: 3, type: DataType.FLOAT, normalized: false },
        { semantic: "NORMAL", size: 3, type: DataType.FLOAT, normalized: true },
        { semantic: "TEXCOORD_0", size: 2, type: DataType.FLOAT, normalized: true }
      ],
      this._indexs.length
    );

    this._indexs.forEach((vertIndex, i) => {
      this.setVertexValues(i, {
        POSITION: this._verts[vertIndex],
        NORMAL: this._normals[vertIndex],
        TEXCOORD_0: this._uvs[vertIndex]
      });
    });
  }

  generateTorso() {
    let x, y;
    const normal: Vector3 = new Vector3();
    const slope = (this._parameters.radiusBottom - this._parameters.radiusTop) / this._parameters.height;
    for (y = 0; y <= this._parameters.heightSegments; y++) {
      const indexRow = [];
      const v = y / this._parameters.heightSegments;
      const radius = v * (this._parameters.radiusBottom - this._parameters.radiusTop) + this._parameters.radiusTop;
      for (x = 0; x <= this._parameters.radialSegments; x++) {
        const u = x / this._parameters.radialSegments;
        const theta = u * this._parameters.thetaLength + this._parameters.thetaStart;
        const sinTheta = Math.sin(theta);
        const cosTheta = Math.cos(theta);

        // vertex
        const vertX = radius * sinTheta;
        const vertY = -v * this._parameters.height + this.halfHeight;
        const vertZ = radius * cosTheta;
        this._verts.push([vertX, vertY, vertZ]);

        // normal
        normal.setValue(sinTheta, slope, cosTheta);
        normal.normalize();
        this._normals.push([normal.x, normal.y, normal.z]);

        // uv
        if (this.FrontFace === FrontFace.CCW) {
          this._uvs.push([u, v]);
        } else {
          this._uvs.push([1 - u, v]);
        }

        indexRow.push(this.index++);
      }

      this.indexArray.push(indexRow);
    }

    for (x = 0; x < this._parameters.radialSegments; x++) {
      for (y = 0; y < this._parameters.heightSegments; y++) {
        var a = this.indexArray[y][x];
        var b = this.indexArray[y + 1][x];
        var c = this.indexArray[y + 1][x + 1];
        var d = this.indexArray[y][x + 1];

        // faces
        this._indexs.push(a, b, d);
        this._indexs.push(b, c, d);
      }
    }
  }

  generateCap(isTop) {
    let x;
    const radius = isTop === true ? this._parameters.radiusTop : this._parameters.radiusBottom;
    const sign = isTop === true ? 1 : -1;
    const centerIndexStart = this.index;

    for (x = 1; x <= this._parameters.radialSegments; x++) {
      // vertex
      this._verts.push([0, this.halfHeight * sign, 0]);

      // normal
      this._normals.push([0, sign, 0]);

      // uv
      this._uvs.push([0.5, 0.5]);

      // increase index
      this.index++;
    }
    const centerIndexEnd = this.index;

    for (x = 0; x <= this._parameters.radialSegments; x++) {
      const u = x / this._parameters.radialSegments;
      const theta = u * this._parameters.thetaLength + this._parameters.thetaStart;
      const cosTheta = Math.cos(theta);
      const sinTheta = Math.sin(theta);

      // vertex
      const vertexX = radius * sinTheta;
      const vertexY = this.halfHeight * sign;
      const vertexZ = radius * cosTheta;
      this._verts.push([vertexX, vertexY, vertexZ]);

      // normal
      this._normals.push([0, sign, 0]);

      // uv
      const uvX = cosTheta * 0.5 + 0.5;
      const uvY = sinTheta * 0.5 * sign + 0.5;
      this._uvs.push([uvX, uvY]);

      // increase index
      this.index++;
    }

    for (x = 0; x < this._parameters.radialSegments; x++) {
      var c = centerIndexStart + x;
      var i = centerIndexEnd + x;
      if (isTop === true) {
        // face top
        this._indexs.push(i, i + 1, c);
      } else {
        // face bottom
        this._indexs.push(i + 1, i, c);
      }
    }
  }
}<|MERGE_RESOLUTION|>--- conflicted
+++ resolved
@@ -1,10 +1,6 @@
-<<<<<<< HEAD
-import { DataType, FrontFace } from "@alipay/o3-base";
 import { Vector3 } from "@alipay/o3-math";
-=======
 import { DataType, FrontFace } from "@alipay/o3-core";
-import { vec3 } from "@alipay/o3-math";
->>>>>>> cc1109d0
+
 import { BufferGeometry } from "@alipay/o3-geometry";
 
 /**
