import { AGeometryRenderer } from "@alipay/o3-geometry";
import { Node } from "@alipay/o3-core";
import { SphereGeometry } from "./Sphere";
import { CylinderGeometry } from "./Cylinder";
import { PlaneGeometry } from "./Plane";
import { CuboidGeometry } from "./Cuboid";
import { BlinnPhongMaterial } from "@alipay/o3-mobile-material";
<<<<<<< HEAD
import { Material } from "@alipay/o3-material";
=======
>>>>>>> 070c8400

export class Model extends AGeometryRenderer {
  set geometryType(value: GeometryType) {
    if (this._geometryType === value) {
      return;
    }
    const clazz = this._geometryMap[value];
    this.geometry = new (clazz as any)();
    this._geometryType = value;
  }

  get geometryType() {
    return this._geometryType;
  }

  private _geometryType: GeometryType;
  private _geometryMap = {
    [GeometryType.Sphere]: SphereGeometry,
    [GeometryType.Cylinder]: CylinderGeometry,
    [GeometryType.Plane]: PlaneGeometry,
    [GeometryType.Box]: CuboidGeometry
  };

  constructor(node: Node, props) {
    super(node, props);

    const { geometryType = GeometryType.Box } = props;
    if (!props.material) {
      this._material = new BlinnPhongMaterial("mtl");
    }
    this.geometryType = geometryType;
  }

  get material(): any {
    return this._material;
  }

  set material(mtl: any) {
    if (!mtl) {
      this._material = new BlinnPhongMaterial("mtl");
    } else {
      this._material = mtl;
    }
  }
}

enum GeometryType {
  Box = "Box",
  Cylinder = "Cylinder",
  Plane = "Plane",
  Sphere = "Sphere"
}<|MERGE_RESOLUTION|>--- conflicted
+++ resolved
@@ -5,10 +5,6 @@
 import { PlaneGeometry } from "./Plane";
 import { CuboidGeometry } from "./Cuboid";
 import { BlinnPhongMaterial } from "@alipay/o3-mobile-material";
-<<<<<<< HEAD
-import { Material } from "@alipay/o3-material";
-=======
->>>>>>> 070c8400
 
 export class Model extends AGeometryRenderer {
   set geometryType(value: GeometryType) {
