<<<<<<< HEAD
import { Logger } from "@alipay/o3-base";
=======
import { Logger, UpdateType } from "@alipay/o3-core";
>>>>>>> 6635d7b8
import { AssetObject } from "@alipay/o3-core";
import { Primitive } from "@alipay/o3-primitive";
import { VertexBuffer, IndexBuffer } from "./index";

let geometryCount = 0;

/**
 * BufferGeometry 几何体创建类
 * @extends AssetObject
 */
export class BufferGeometry extends AssetObject {
  primitive: Primitive;
  attributes: {};
  private _indexBufferIndex: number;
  private _vertexBuffers: VertexBuffer[];
  private _indexBuffers: IndexBuffer[];

<<<<<<< HEAD
  get indexBufferIndex() {
    return this._indexBufferIndex;
  }

  set indexBufferIndex(value: number) {
    this._indexBufferIndex = value;
    this.primitive.indexBufferIndex = value;
    this.primitive.indexNeedUpdate = true;
=======
  stride: number;
  instancedStride: number;
  instancedBufferCount: number;

  attributes;
  /**
   * @constructor
   * @param {string} name 名称
   */
  constructor(name?: string) {
    name = name || "bufferGeometry" + geometryCount++;
    super();

    this.primitive = new Primitive();
    this.stride = 0;
    this.instancedStride = 0;
  }

  /**
   * 顶点属性
   * @typedef {Object} Attribute
   * @property {string} semantic 语义
   * @property {number} type 数据类型常量
   * @property {string} size 所占空间字节长度
   * @property {boolean} normalized 归一化映射
   */

  /**
   * 初始化
   * @param {Attribute[]} attributes 顶点属性数组
   * @param {number} vertexCount 所有三角形顶点总个数
   * @param {number} usage 数据绘制类型常量，默认为静态类型 STATIC_DRAW，需要更新数据时使用动态类型 DYNAMIC_DRAW
   */
  initialize(attributes: Attribute[], vertexCount, usage?) {
    const instancedAttributes = attributes.filter((item) => item.instanced);
    const vertexAttributes = attributes.filter((item) => !item.instanced);
    const isInstanced = instancedAttributes.length > 0;
    if (isInstanced && !this.instancedCount) {
      Logger.error("Need set instanced count");
      return;
    }

    this.initializeVertex(vertexAttributes, vertexCount, usage);
    if (isInstanced) {
      this.initializeInstanced(instancedAttributes, this.instancedCount);
    }
>>>>>>> 6635d7b8
  }

  get vertexCount() {
    return this.primitive.vertexCount;
  }

  set vertexCount(value: number) {
    this.primitive.vertexCount = value;
  }

  get instancedCount() {
    return this.primitive.instancedCount;
  }

  set instancedCount(count: number) {
    this.primitive.instancedCount = count;
  }

  set mode(mode) {
    this.primitive.mode = mode;
  }

  get mode() {
    return this.primitive.mode;
  }

  /**
   * @constructor
   * @param {string} name 名称
   */
  constructor(name?: string) {
    name = name || "bufferGeometry" + geometryCount++;
    super(name);
    this._indexBufferIndex = 0;
    this._vertexBuffers = [];
    this._indexBuffers = [];
    this.primitive = new Primitive();
  }

  // 添加 vertex buffer
  addVertexBufferParam(vertexBuffer: VertexBuffer) {
    const attrList = vertexBuffer.attributes;
    const attrCount = attrList.length;
    vertexBuffer._initialize(this.primitive.vertexBuffers.length);
    for (let i = 0; i < attrCount; i += 1) {
      const attr = vertexBuffer.attributes[i];
      this.primitive.addAttribute(attr);
    }
    this._vertexBuffers.push(vertexBuffer);
    this.primitive.vertexBuffers.push(vertexBuffer);
    this.primitive.updateVertex = true;
    this.vertexCount = vertexBuffer.vertexCount;
  }

  // 设置 vertex buffer 数据
  setVertexBufferData(
    semantic: string,
    vertexValues,
    dataStartIndex?: number,
    bufferOffset?: number,
    dataCount?: number
  ) {
    const vertexBuffer = this._getBufferBySemantic(semantic);
    if (vertexBuffer) {
      vertexBuffer.setData(semantic, vertexValues, dataStartIndex, bufferOffset, dataCount);
    }
  }

  // 根据 vertexIndex 设置 buffer数据
  setVertexBufferDataByIndex(semantic: string, vertexIndex: number, value: number[] | Float32Array) {
    const vertexBuffer = this._getBufferBySemantic(semantic);
    if (vertexBuffer) {
      vertexBuffer.setDataByIndex(semantic, vertexIndex, value);
    }
  }

  // 获取buffer数据
  getVertexBufferData(semantic: string) {
    const vertexBuffer = this._getBufferBySemantic(semantic);
    if (vertexBuffer) {
      return vertexBuffer.getData(semantic);
    }
  }

  // 根据顶点序号获取buffer数据
  getVertexBufferDataByIndex(semantic: string, index: number) {
    const vertexBuffer = this._getBufferBySemantic(semantic);
    if (vertexBuffer) {
      return vertexBuffer.getDataByIndex(semantic, index);
    }
  }

  // 添加 index buffer
  addIndexBufferParam(indexBuffer: IndexBuffer) {
    this._indexBuffers.push(indexBuffer);
    this.primitive.indexBuffers.push(indexBuffer);
    this.primitive.updateIndex = true;
  }

  // 设置 index buffer 数据
  setIndexBufferData(indexValues, dataStartIndex?: number, bufferOffset?: number, dataCount?: number) {
    const indexBuffer = this._indexBuffers[this._indexBufferIndex];
    if (indexBuffer) {
      indexBuffer.setData(indexValues, dataStartIndex, bufferOffset, dataCount);
    }
  }

  setIndexBufferDataByIndex(index: number, value) {
    const indexBuffer = this._indexBuffers[this._indexBufferIndex];
    if (indexBuffer) {
      indexBuffer.setDataByIndex(index, value);
    }
  }

  // 获取所有三角形顶点对应的几何体顶点序号
  getIndexBufferData() {
    const indexBuffer = this._indexBuffers[this._indexBufferIndex];
    if (indexBuffer) {
      return indexBuffer.getData();
    }
  }

  // 获取三角形顶点序号的几何体顶点序号
  getIndexBufferDataByIndex(index: number) {
    const indexBuffer = this._indexBuffers[this._indexBufferIndex];
    if (indexBuffer) {
      return indexBuffer.getDataByIndex(index);
    }
  }

  /**
   * 释放内部资源对象
   * @private
   */
  _finalize() {
    this.primitive.finalize();
    this.primitive = null;
  }

  private _getBufferBySemantic(semantic: string): VertexBuffer | undefined {
    const attributes = this.primitive.attributes;
    const vertexAttrib = attributes[semantic];
    if (vertexAttrib === undefined) {
      Logger.error("UNKNOWN semantic: " + name);
      return;
    }

    const matchBuffer = this._vertexBuffers.filter((vertexBuffer) => vertexBuffer.semanticList.includes(semantic));
    if (matchBuffer.length > 1) {
      Logger.error("Duplicated semantic: " + name);
      return;
    }

    return matchBuffer[0];
  }
}<|MERGE_RESOLUTION|>--- conflicted
+++ resolved
@@ -1,9 +1,4 @@
-<<<<<<< HEAD
-import { Logger } from "@alipay/o3-base";
-=======
-import { Logger, UpdateType } from "@alipay/o3-core";
->>>>>>> 6635d7b8
-import { AssetObject } from "@alipay/o3-core";
+import { AssetObject, Logger } from "@alipay/o3-core";
 import { Primitive } from "@alipay/o3-primitive";
 import { VertexBuffer, IndexBuffer } from "./index";
 
@@ -20,7 +15,6 @@
   private _vertexBuffers: VertexBuffer[];
   private _indexBuffers: IndexBuffer[];
 
-<<<<<<< HEAD
   get indexBufferIndex() {
     return this._indexBufferIndex;
   }
@@ -29,54 +23,6 @@
     this._indexBufferIndex = value;
     this.primitive.indexBufferIndex = value;
     this.primitive.indexNeedUpdate = true;
-=======
-  stride: number;
-  instancedStride: number;
-  instancedBufferCount: number;
-
-  attributes;
-  /**
-   * @constructor
-   * @param {string} name 名称
-   */
-  constructor(name?: string) {
-    name = name || "bufferGeometry" + geometryCount++;
-    super();
-
-    this.primitive = new Primitive();
-    this.stride = 0;
-    this.instancedStride = 0;
-  }
-
-  /**
-   * 顶点属性
-   * @typedef {Object} Attribute
-   * @property {string} semantic 语义
-   * @property {number} type 数据类型常量
-   * @property {string} size 所占空间字节长度
-   * @property {boolean} normalized 归一化映射
-   */
-
-  /**
-   * 初始化
-   * @param {Attribute[]} attributes 顶点属性数组
-   * @param {number} vertexCount 所有三角形顶点总个数
-   * @param {number} usage 数据绘制类型常量，默认为静态类型 STATIC_DRAW，需要更新数据时使用动态类型 DYNAMIC_DRAW
-   */
-  initialize(attributes: Attribute[], vertexCount, usage?) {
-    const instancedAttributes = attributes.filter((item) => item.instanced);
-    const vertexAttributes = attributes.filter((item) => !item.instanced);
-    const isInstanced = instancedAttributes.length > 0;
-    if (isInstanced && !this.instancedCount) {
-      Logger.error("Need set instanced count");
-      return;
-    }
-
-    this.initializeVertex(vertexAttributes, vertexCount, usage);
-    if (isInstanced) {
-      this.initializeInstanced(instancedAttributes, this.instancedCount);
-    }
->>>>>>> 6635d7b8
   }
 
   get vertexCount() {
