--- conflicted
+++ resolved
@@ -1,10 +1,6 @@
 {
   "name": "@alipay/o3-hud",
-<<<<<<< HEAD
-  "version": "3.0.0-mars",
-=======
   "version": "3.0.2",
->>>>>>> ea451817
   "description": "Oasis3D Head Up Display",
   "keywords": [
     "Oasis3D",
@@ -31,12 +27,7 @@
     "registry": "http://registry.npm.alibaba-inc.com"
   },
   "dependencies": {
-<<<<<<< HEAD
-    "@alipay/o3-core": "3.0.0-mars",
-    "@alipay/o3-math": "3.0.0-mars"
-=======
     "@alipay/o3-core": "3.0.2",
     "@alipay/o3-math": "3.0.2"
->>>>>>> ea451817
   }
 }