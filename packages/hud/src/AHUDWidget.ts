import { vec2, vec3, vec4, quat } from "@alipay/o3-math";
import { HUDFeature } from "./HUDFeature";
import { RenderableComponent } from "@alipay/o3-core";

var widgetID = 1000;

/**
 * HUD控件的基类，封装2D和3D控件的通用属性和操作
 * @extends NodeAbility
 */
<<<<<<< HEAD
export class AHUDWidget extends NodeAbility {
  protected _spriteRect;
  protected _canvasDirty;

=======
export class AHUDWidget extends RenderableComponent {
  private _spriteRect;
>>>>>>> ea44c0dc
  private _spriteID;
  private _renderMode;
  private _screenSize;
  private _worldSize;
  private _anchor;
  private _rotationAngle;
  private _scale;
  private _positionQuad;
  private _uvRect;
  private _tintColor;
  private _valid;
  private _hudFeature;
  private separateDraw;

  /**
   * @constructor
   * @param {Node} node
   * @param {Object} props 参数对象
   * @param {string} props.spriteID 控件内部使用的Sprite ID，如果Sprite ID相同的话，则会共享Canvas中的同一区域
   * @param {vec2} props.textureSize 在内置Canvas上的纹理大小
   * @param {string} props.renderMode 渲染方式，2D或3D，默认是2D
   * @param {vec2} props.screenSize 屏幕上的像素大小，2D模式下生效
   * @param {vec2} props.worldSize  世界空间下大小，3D模式下生效
   */
  constructor(node, props) {
    super(node);

    this._spriteRect = { x: 0, y: 0, width: 10, height: 10 }; // 控件在Canvas上的像素坐标, 像素大小
    this._spriteRect.width = props.textureSize[0];
    this._spriteRect.height = props.textureSize[1];

    this._spriteID = props.spriteID ? props.spriteID : "widget_" + widgetID++;

    // 设置渲染方式
    this._renderMode = props.renderMode || "2D";
    this._screenSize = props.screenSize || props.textureSize;
    this._worldSize = props.worldSize || [1, 1];

    this._anchor = [0.5, 0.5];
    this._rotationAngle = props.rotationAngle || 0;
    this._scale = props.scale || [1.0, 1.0];

    this._positionQuad = {
      leftTop: vec3.create(),
      leftBottom: vec3.create(),
      rightTop: vec3.create(),
      rightBottom: vec3.create()
    };
    this._uvRect = { u: 0, v: 0, width: 1, height: 1 };
    this._tintColor = vec4.fromValues(1, 1, 1, 1);

    this._canvasDirty = true;
    this._valid = false; // sprite 分配失败等情况下，可能为false，则控件无法绘制出来
    this._hudFeature = this.scene.findFeature(HUDFeature);

    /**
     * 当设置为true时，HUD widget渲染不受后处理影响
     * @member {boolean}
     */
    this.separateDraw = false;
  }

  /** 在对象Enable的时候，挂载到当前的Scene
   * @private
   */
  _onEnable() {
    this._hudFeature.attachWidget(this);
  }

  /** 在对象Disable的时候，从当前的Scene移除
   * @private
   */
  _onDisable() {
    this._hudFeature.detachWidget(this);
  }

  /**
   * 资源释放
   */
  destroy() {
    super.destroy(); //-- remove from scene

    this._hudFeature.releaseWidget(this);
  }

  /**
   * 锚点信息
   * @member {vec2}
   */
  get anchor() {
    return this._anchor;
  }
  set anchor(val) {
    this._anchor = vec2.fromValues(val[0], val[1]);
  }

  /**
   * 控件在Canvas中的像素位置和大小
   * @member {Object}
   * @readonly
   */
  get spriteRect() {
    return this._spriteRect;
  }

  /**
   * 控件的spriteID
   * @member {string}
   * @readonly
   */
  get spriteID() {
    return this._spriteID;
  }

  /**
   * 变色
   * @member {vec4}
   */
  get tintColor() {
    return this._tintColor;
  }
  set tintColor(val) {
    this._tintColor = vec4.fromValues(val[0], val[1], val[2], val[3]);
  }

  /**
   * 旋转角度
   * @member {vec4}
   */
  get rotationAngle() {
    return this._rotationAngle;
  }

  set rotationAngle(v) {
    this._rotationAngle = v;
  }

  /**
   * 缩放值
   * @member {vec2}
   */
  get scale() {
    return this._scale;
  }

  set scale(v) {
    this._scale = v;
  }

  /**
   * 更新在Canvas上面分配的区域信息
   * @param {object} spriteData
   */
  setSpriteInfo(spriteData) {
    this._valid = spriteData.valid;
    this._uvRect = spriteData.uvRect;
    this._spriteRect = spriteData.spriteRect;
  }

  /**
   * Component的Render接口实现
   * @param {String} 控件的渲染模式：2D或3D
   * @param {vec2}   控件在该渲染模式下的尺寸，2D模式下代表screen size, 3D模式下代表world size
   */
  setRenderMode(renderMode, size) {
    if (renderMode === "2D" || renderMode === "3D") {
      this._renderMode = renderMode;
      if (renderMode === "2D") {
        this._screenSize = size;
      } else {
        this._worldSize = size;
      }
    }
  }

  /**
   * 真正执行GL绘制的地方
   * @param {ACamera} camera
   */
  render(camera) {
    if (!this._valid) {
      return;
    }

    this._updatePositionQuad(camera);

    // update canvas
    if (this._canvasDirty) {
      this.drawWidget(this._hudFeature.context2D);
      this._canvasDirty = false;
      this._hudFeature.addDirtyRect(this._spriteRect);
    }

    camera.sceneRenderer.pushSprite(
      this,
      this._positionQuad,
      this._uvRect,
      this._tintColor,
      this._hudFeature.texture,
      this._renderMode,
      camera
    );
  }

  /**
   * 将控件的内容绘制到贴图Canvas之上
   * @param {CanvasRenderingContext2D} ctx2d
   */
  drawWidget(ctx2d) {
    if (this._valid) {
      const x = this._spriteRect.x;
      const y = this._spriteRect.y;
      const w = this._spriteRect.width;
      const h = this._spriteRect.height;
      ctx2d.clearRect(x, y, w, h);
    }
  }

  /**
   * 更新HUD控件四个顶点的位置
   * @param {ACamera} camera
   * @private
   */
  _updatePositionQuad(camera) {
    const m = camera.viewMatrix;
    const vx = vec3.fromValues(m[0], m[4], m[8]);
    const vy = vec3.fromValues(m[1], m[5], m[9]);

    //-- center pos
    const c = this.node.worldPosition;
    const s = this._getHalfWorldSize(camera);
    vec3.scale(vx, vx, s[0] * this._scale[0]);
    vec3.scale(vy, vy, s[1] * this._scale[1]);

    if (this._rotationAngle !== 0) {
      const vz = vec3.fromValues(m[2], m[6], m[10]);
      const rotation = quat.create();
      quat.setAxisAngle(rotation, vz, this._rotationAngle);

      vec3.transformQuat(vx, vx, rotation);
      vec3.transformQuat(vy, vy, rotation);
    }

    const cx = vec3.create();
    const cy = vec3.create();
    vec3.scale(cx, vx, (this._anchor[0] - 0.5) * 2);
    vec3.scale(cy, vy, (this._anchor[1] - 0.5) * 2);

    vec3.sub(c, c, cx);
    vec3.add(c, c, cy);

    //-- quad pos
    const leftTop = vec3.create();
    vec3.sub(leftTop, c, vx);
    vec3.add(leftTop, leftTop, vy);

    const leftBottom = vec3.create();
    vec3.sub(leftBottom, c, vx);
    vec3.sub(leftBottom, leftBottom, vy);

    const rightBottom = vec3.create();
    vec3.add(rightBottom, c, vx);
    vec3.sub(rightBottom, rightBottom, vy);

    const rightTop = vec3.create();
    vec3.add(rightTop, c, vx);
    vec3.add(rightTop, rightTop, vy);

    // update quad position
    this._positionQuad.leftTop = leftTop;
    this._positionQuad.leftBottom = leftBottom;
    this._positionQuad.rightTop = rightTop;
    this._positionQuad.rightBottom = rightBottom;
  }

  /**
   * 取得HUD控件在世界空间中的大小
   * @param {ACamera} camera
   * @private
   */
  _getHalfWorldSize(camera) {
    let halfWorldSize = null;
    if (this._renderMode === "2D") {
      const canvas = camera.renderHardware.canvas;
      const clientWidth = canvas.clientWidth;
      const clientHeight = canvas.clientHeight;
      const canvasWidth = canvas.width;
      const canvasHeight = canvas.height;

      const size = this._screenSize;
      const px = (size[0] / clientWidth) * canvasWidth;
      const py = (size[1] / clientHeight) * canvasHeight;

      const viewport = camera.viewport;
      const nx = px / viewport[2];
      const ny = py / viewport[3];

      const screenPos = camera.worldToScreen(this.node.worldPosition);
      const depth = screenPos[2];
      const u = vec4.fromValues(nx, ny, depth, 1.0);

      const w = vec4.create();
      vec4.transformMat4(w, u, camera.inverseProjectionMatrix);

      halfWorldSize = [Math.abs(w[0] / w[3]), Math.abs(w[1] / w[3])];
    } else {
      halfWorldSize = vec2.create();
      vec2.scale(halfWorldSize, this._worldSize, 0.5);
    }

    return halfWorldSize;
  }
}<|MERGE_RESOLUTION|>--- conflicted
+++ resolved
@@ -8,15 +8,10 @@
  * HUD控件的基类，封装2D和3D控件的通用属性和操作
  * @extends NodeAbility
  */
-<<<<<<< HEAD
-export class AHUDWidget extends NodeAbility {
+export class AHUDWidget extends RenderableComponent {
   protected _spriteRect;
   protected _canvasDirty;
 
-=======
-export class AHUDWidget extends RenderableComponent {
-  private _spriteRect;
->>>>>>> ea44c0dc
   private _spriteID;
   private _renderMode;
   private _screenSize;
