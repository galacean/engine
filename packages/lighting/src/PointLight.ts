<<<<<<< HEAD
import { Vector3 } from "@alipay/o3-math";
import { DataType } from "@alipay/o3-base";
=======
import { vec3 } from "@alipay/o3-math";
import { DataType } from "@alipay/o3-core";
>>>>>>> cc1109d0
import { Light } from "./Light";

/**
 * 点光源创建类
 * @extends Light
 */
export class PointLight extends Light {
  public color: Vector3;
  public intensity: number;
  public distance: number;
  public decay: number;
  private _lightColor: Vector3;
  /**
   * @constructor
   * @param {Entity} entity 节点对象
   * @param {Object} props 参数对象
   * @param {string} [props.name = pointLight] 名称
   * @param {Vector3} [props.color = vec3.fromValues(1, 1, 1)] 颜色
   * @param {number} [props.intensity=1] 光照强度
   * @param {number} [props.distance=0] 辐射距离
   * @param {number} [props.decay=0] 衰减系数
   */
  constructor(entity, props) {
    super(entity, props);
    this.name = props.name || "pointLight";

    /**
     * 颜色
     * @member {Vector3}
     */
    this.color = props.color || new Vector3(1, 1, 1);

    /**
     * 光照强度
     * @member {number}
     */
    this.intensity = props.intensity || 1.0;

    /**
     * 辐射距离
     *  @member {number}
     */
    this.distance = props.distance !== undefined ? props.distance : 0;

    /**
     * 衰减系数
     * @member {number}
     */
    this.decay = props.decay !== undefined ? props.decay : 0;

    this._lightColor = new Vector3();
  }

  /** 获取点光源位置
   * @return {Vector3} 位置坐标
   * @readonly
   */
  get position(): Vector3 {
    return this.entity.worldPosition;
  }

  /** 获取点光源最终颜色
   * @return {Vector3} 光源最终颜色
   * @readonly
   */
  get lightColor(): Vector3 {
    Vector3.scale(this.color, this.intensity, this._lightColor);
    return this._lightColor;
  }

  /**
   * 生成 Technique 所需的 uniform 定义
   * @param {string} uniformName
   */
  static getUniformDefine(uniformName) {
    /**
      struct PointLight {
        vec3 position;
        vec3 color;
        float intensity;
        float distance;
        float decay;
      };
     */
    const uniforms = {};

    uniforms[uniformName + ".position"] = {
      name: uniformName + ".position",
      type: DataType.FLOAT_VEC3
    };

    uniforms[uniformName + ".color"] = {
      name: uniformName + ".color",
      type: DataType.FLOAT_VEC3
    };

    uniforms[uniformName + ".lightColor"] = {
      name: uniformName + ".lightColor",
      type: DataType.FLOAT_VEC3
    };

    uniforms[uniformName + ".intensity"] = {
      name: uniformName + ".intensity",
      type: DataType.FLOAT
    };

    uniforms[uniformName + ".distance"] = {
      name: uniformName + ".distance",
      type: DataType.FLOAT
    };

    uniforms[uniformName + ".decay"] = {
      name: uniformName + ".decay",
      type: DataType.FLOAT
    };

    return uniforms;
  }

  /**
   * 将灯光参数值提交到材质对象
   */
  bindMaterialValues(mtl, uniformName) {
    mtl.setValue(uniformName + ".position", this.position);
    mtl.setValue(uniformName + ".color", this.color);
    mtl.setValue(uniformName + ".lightColor", this.lightColor);
    mtl.setValue(uniformName + ".intensity", this.intensity);
    mtl.setValue(uniformName + ".distance", this.distance);
    mtl.setValue(uniformName + ".decay", this.decay);
  }
}<|MERGE_RESOLUTION|>--- conflicted
+++ resolved
@@ -1,10 +1,5 @@
-<<<<<<< HEAD
 import { Vector3 } from "@alipay/o3-math";
-import { DataType } from "@alipay/o3-base";
-=======
-import { vec3 } from "@alipay/o3-math";
 import { DataType } from "@alipay/o3-core";
->>>>>>> cc1109d0
 import { Light } from "./Light";
 
 /**
