--- conflicted
+++ resolved
@@ -1,10 +1,6 @@
 {
   "name": "@alipay/o3-loader-gltf",
-<<<<<<< HEAD
-  "version": "1.0.1-alpha.19",
-=======
   "version": "1.5.0",
->>>>>>> b29bf5da
   "description": "load glTF files",
   "keywords": [
     "Oasis3D",
@@ -30,18 +26,6 @@
     "registry": "http://registry.npm.alibaba-inc.com"
   },
   "dependencies": {
-<<<<<<< HEAD
-    "@alipay/o3-animation": "^1.0.1-alpha.14",
-    "@alipay/o3-base": "^1.0.1-alpha.12",
-    "@alipay/o3-core": "^1.0.1-alpha.16",
-    "@alipay/o3-loader": "^1.0.1-alpha.17",
-    "@alipay/o3-material": "^1.0.1-alpha.17",
-    "@alipay/o3-math": "^1.0.1-alpha.5",
-    "@alipay/o3-mesh": "^1.0.1-alpha.14",
-    "@alipay/o3-mobile-material": "^1.0.1-alpha.17",
-    "@alipay/o3-pbr": "^1.0.1-alpha.19",
-    "@alipay/o3-primitive": "^1.0.1-alpha.14"
-=======
     "@alipay/o3-animation": "^1.5.0",
     "@alipay/o3-base": "^1.5.0",
     "@alipay/o3-core": "^1.5.0",
@@ -52,6 +36,5 @@
     "@alipay/o3-mobile-material": "^1.5.0",
     "@alipay/o3-pbr": "^1.5.0",
     "@alipay/o3-primitive": "^1.5.0"
->>>>>>> b29bf5da
   }
 }