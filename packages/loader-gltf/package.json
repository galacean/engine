{
  "name": "@alipay/o3-loader-gltf",
  "version": "1.6.3-alpha.0",
  "description": "load glTF files",
  "keywords": [
    "Oasis3D",
    "webgl"
  ],
  "author": "",
  "homepage": "http://gitlab.alipay-inc.com/OasisHub/oasis3d",
  "repository": {
    "type": "git",
    "url": "http://gitlab.alipay-inc.com/OasisHub/oasis3d"
  },
  "bugs": {
    "url": "http://gitlab.alipay-inc.com/OasisHub/oasis3d/issues"
  },
  "license": "MIT",
  "types": "types/index.d.ts",
  "scripts": {
    "b:types": "tsc"
  },
  "main": "dist/main.js",
  "module": "dist/module.js",
  "publishConfig": {
    "registry": "http://registry.npm.alibaba-inc.com"
  },
  "dependencies": {
    "@alipay/o3-animation": "^1.6.3-alpha.0",
    "@alipay/o3-base": "^1.6.3-alpha.0",
    "@alipay/o3-core": "^1.6.3-alpha.0",
    "@alipay/o3-loader": "^1.6.3-alpha.0",
    "@alipay/o3-material": "^1.6.3-alpha.0",
    "@alipay/o3-math": "^1.6.0",
<<<<<<< HEAD
    "@alipay/o3-mesh": "^1.6.0",
    "@alipay/o3-mobile-material": "^1.6.1",
    "@alipay/o3-pbr": "^1.6.0",
    "@alipay/o3-primitive": "^1.6.0",
    "@alipay/o3-draco": "^1.0.0"
=======
    "@alipay/o3-mesh": "^1.6.3-alpha.0",
    "@alipay/o3-mobile-material": "^1.6.3-alpha.0",
    "@alipay/o3-pbr": "^1.6.3-alpha.0",
    "@alipay/o3-primitive": "^1.6.3-alpha.0"
>>>>>>> 531b8e6c
  }
}<|MERGE_RESOLUTION|>--- conflicted
+++ resolved
@@ -32,17 +32,10 @@
     "@alipay/o3-loader": "^1.6.3-alpha.0",
     "@alipay/o3-material": "^1.6.3-alpha.0",
     "@alipay/o3-math": "^1.6.0",
-<<<<<<< HEAD
-    "@alipay/o3-mesh": "^1.6.0",
-    "@alipay/o3-mobile-material": "^1.6.1",
-    "@alipay/o3-pbr": "^1.6.0",
-    "@alipay/o3-primitive": "^1.6.0",
-    "@alipay/o3-draco": "^1.0.0"
-=======
     "@alipay/o3-mesh": "^1.6.3-alpha.0",
     "@alipay/o3-mobile-material": "^1.6.3-alpha.0",
     "@alipay/o3-pbr": "^1.6.3-alpha.0",
-    "@alipay/o3-primitive": "^1.6.3-alpha.0"
->>>>>>> 531b8e6c
+    "@alipay/o3-primitive": "^1.6.3-alpha.0",
+    "@alipay/o3-draco": "^1.0.0"
   }
 }