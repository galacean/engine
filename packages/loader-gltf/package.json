--- conflicted
+++ resolved
@@ -1,10 +1,6 @@
 {
   "name": "@alipay/o3-loader-gltf",
-<<<<<<< HEAD
-  "version": "1.6.3-alpha.0",
-=======
   "version": "1.6.6",
->>>>>>> 2d2fd15e
   "description": "load glTF files",
   "keywords": [
     "Oasis3D",
@@ -30,19 +26,6 @@
     "registry": "http://registry.npm.alibaba-inc.com"
   },
   "dependencies": {
-<<<<<<< HEAD
-    "@alipay/o3-animation": "^1.6.3-alpha.0",
-    "@alipay/o3-base": "^1.6.3-alpha.0",
-    "@alipay/o3-core": "^1.6.3-alpha.0",
-    "@alipay/o3-loader": "^1.6.3-alpha.0",
-    "@alipay/o3-material": "^1.6.3-alpha.0",
-    "@alipay/o3-math": "^1.6.0",
-    "@alipay/o3-mesh": "^1.6.3-alpha.0",
-    "@alipay/o3-mobile-material": "^1.6.3-alpha.0",
-    "@alipay/o3-pbr": "^1.6.3-alpha.0",
-    "@alipay/o3-primitive": "^1.6.3-alpha.0",
-    "@alipay/o3-draco": "^1.0.0"
-=======
     "@alipay/o3-animation": "^1.6.6",
     "@alipay/o3-base": "^1.6.5",
     "@alipay/o3-core": "^1.6.6",
@@ -53,6 +36,5 @@
     "@alipay/o3-mobile-material": "^1.6.6",
     "@alipay/o3-pbr": "^1.6.6",
     "@alipay/o3-primitive": "^1.6.6"
->>>>>>> 2d2fd15e
   }
 }