--- conflicted
+++ resolved
@@ -573,22 +573,15 @@
     }
 
     // link mesh primitive material
-<<<<<<< HEAD
     if (gltfPrimitive.material !== undefined) {
       let material = getItemByIdx("materials", gltfPrimitive.material, resources);
-      if ((PBRMaterial && material instanceof PBRMaterial) || material.constructor.DISABLE_SHARE) {
+      if (material.constructor.DISABLE_SHARE) {
         // do not share material cause different attributes
         material = material.clone();
       }
       primitive.material = material;
     } else {
       primitive.material = getDefaultMaterial();
-=======
-    let material = getItemByIdx("materials", gltfPrimitive.material, resources);
-    if (material.constructor.DISABLE_SHARE) {
-      // do not share material cause different attributes
-      material = material.clone();
->>>>>>> 9e701c97
     }
 
     // get vertex count
