import {
  Logger,
  Util,
  DrawMode,
  DataType,
  TextureFilter,
  TextureWrapMode,
  MaterialType,
  RenderState
} from "@alipay/o3-base";
import { openTechnique, path } from "@alipay/o3-loader";
import { Entity } from "@alipay/o3-core";
import { Texture2D, Material } from "@alipay/o3-material";
import { ConstantMaterial } from "@alipay/o3-mobile-material";
import { Primitive } from "@alipay/o3-primitive";
import { Mesh, Skin, MeshRenderer, SkinnedMeshRenderer } from "@alipay/o3-mesh";
import { vec3, mat4, quat } from "@alipay/o3-math";
import {
  attachLoadingQueue,
  getAccessorData,
  getAccessorTypeSize,
  createAttribute,
  findByKeyValue,
  attachAsset,
  getBufferData,
  getComponentType
} from "./Util";
import { AnimationClip, InterpolationType } from "@alipay/o3-animation";

import { glTFDracoMeshCompression } from "./glTFDracoMeshCompression";
import { parseSingleKTX } from "@alipay/o3-compressed-texture";

// 踩在浪花儿上
// KHR_lights:  https://github.com/MiiBond/glTF/tree/khr_lights_v1/extensions/2.0/Khronos/KHR_lights
//              https://github.com/KhronosGroup/glTF/pull/1223
//              https://github.com/KhronosGroup/glTF/issues/945
// KHR_materials_common:  https://github.com/donmccurdy/glTF/tree/donmccurdy-KHR_materials_common/extensions/Khronos/KHR_materials_common_v2
//                        https://github.com/KhronosGroup/glTF/pull/1150
//                        https://github.com/KhronosGroup/glTF/issues/947

const TARGET_PATH_MAP = {
  translation: "position",
  rotation: "rotation",
  scale: "scale",
  weights: "weights"
};

let nodeCount = 0;

const RegistedObjs = {};
const RegistedCustomMaterials = {};

const getDefaultMaterial = (function () {
  let defaultMateril: ConstantMaterial;
  return () => {
    if (!defaultMateril) {
      defaultMateril = new ConstantMaterial("default");
      defaultMateril.emission = [0.749, 0.749, 0.749, 1];
    }
    return defaultMateril;
  };
})();

/**
 * 扩展专用注册键值
 */
export const HandledExtensions = {
  PBRMaterial: "PBRMaterial",
  KHR_lights: "KHR_lights",
  KHR_materials_unlit: "KHR_materials_unlit",
  KHR_materials_pbrSpecularGlossiness: "KHR_materials_pbrSpecularGlossiness",
  KHR_techniques_webgl: "KHR_techniques_webgl",
  KHR_draco_mesh_compression: "KHR_draco_mesh_compression"
};

let PBRMaterial = null;
let KHR_lights = null;

const extensionParsers = {
  KHR_lights: KHR_lights,
  KHR_materials_unlit: PBRMaterial, // Also have other materials
  KHR_materials_pbrSpecularGlossiness: PBRMaterial,
  KHR_techniques_webgl: Material,
  KHR_draco_mesh_compression: glTFDracoMeshCompression
};

/**
 * 注册扩展组件到 glTF loader
 * @param {Object} extobj 需要添加的扩展
 */
export function RegistExtension(extobj) {
  Object.keys(extobj).forEach((name) => {
    if (RegistedObjs[name] === undefined) {
      RegistedObjs[name] = extobj[name];

      switch (name) {
        case HandledExtensions.PBRMaterial:
          PBRMaterial = extobj[name];
          extensionParsers.KHR_materials_unlit = PBRMaterial;
          break;
        case HandledExtensions.KHR_lights:
          KHR_lights = extobj[name];
          extensionParsers.KHR_lights = KHR_lights;
          break;
        default:
          if (Material.isPrototypeOf(extobj[name]) && extobj[name].TECH_NAME)
            RegistedCustomMaterials[extobj[name].TECH_NAME] = extobj[name];
          break;
      }
    }
  });
}

/**
 * 解析 glTF 结构
 * @param resource
 * @returns {*}
 * @private
 */
export function parseGLTF(resource) {
  // 开始处理 glTF 数据
  // buffers
  const data = resource.data;

  const resources = {
    asset: resource.asset,
    assetType: resource.assetType,
    images: data.images,
    gltf: data.gltf,
    buffers: data.buffers,
    shaders: data.shaders
  };

  if (resources.gltf.asset && resources.gltf.asset.version) {
    resources.gltf.version = Number(resources.gltf.asset.version);
    resources.gltf.isGltf2 = resources.gltf.version >= 2 && resources.gltf.version <= 3;
  }

  parseExtensions(resources);

  // parse all related resources
  return parseResources(resources, "textures", parseTexture)
    .then(() => parseResources(resources, "techniques", parseTechnique))
    .then(() => parseResources(resources, "materials", parseMaterial))
    .then(() => parseResources(resources, "meshes", parseMesh))
    .then(() => parseResources(resources, "nodes", parseNode))
    .then(() => parseResources(resources, "scenes", parseScene))
    .then(() => parseResources(resources, "skins", parseSkin))
    .then(() => parseResources(resources, "animations", parseAnimation))
    .then(() => buildSceneGraph(resources));
}

function parseExtensions(resources) {
  const { gltf, asset } = resources;
  const { extensions, extensionsUsed, extensionsRequired } = gltf;
  if (extensionsUsed) {
    Logger.info("extensionsUsed: ", extensionsUsed);
    for (let i = 0; i < extensionsUsed.length; i++) {
      if (Object.keys(extensionParsers).indexOf(extensionsUsed[i]) > -1) {
        if (!extensionParsers[extensionsUsed[i]]) {
          Logger.warn("extension " + extensionsUsed[i] + " is used, you can add this extension into gltf");
        }
      } else {
        Logger.warn("extensionsUsed has unsupported extension " + extensionsUsed[i]);
      }
    }
  }

  if (extensionsRequired) {
    Logger.info(`extensionsRequired: ${extensionsRequired}`);
    for (let i = 0; i < extensionsRequired.length; i++) {
      if (
        Object.keys(extensionParsers).indexOf(extensionsRequired[i]) < 0 ||
        !extensionParsers[extensionsRequired[i]]
      ) {
        Logger.error(`model has not supported required extension ${extensionsRequired[i]}`);
      }
      if (extensionsRequired[i] === HandledExtensions.KHR_draco_mesh_compression) {
        extensionParsers.KHR_draco_mesh_compression.init();
      }
    }
  }

  if (extensions) {
    if (KHR_lights && extensions.KHR_lights) {
      asset.lights = KHR_lights.parseLights(extensions.KHR_lights.lights);
    }
  }
}

/**
 * 通用资源解析方法
 * @param resources 现有资源
 * @param name glTF 中资源
 * @param handler 资源解析器
 * @private
 */
function parseResources(resources, name, handler) {
  const { gltf, asset } = resources;

  if (gltf.hasOwnProperty(name)) {
    const entities = gltf[name] || [];
    Logger.debug(name + ":", entities);
    const promises = [];
    for (let i = entities.length - 1; i >= 0; i--) {
      promises.push(handler(entities[i], resources));
    }
    return Promise.all(promises).then((results) => {
      for (let i = 0; i < results.length; i++) {
        asset[name].push(results[i]);
      }
    });
  }
  return Promise.resolve();
}

var GLTF_TEX_COUNT = 0;

/**
 * 解析贴图
 * @param gltfTexture
 * @param resources
 * @private
 */
export function parseTexture(gltfTexture, resources) {
  const { gltf, images } = resources;

  // get sampler & image
  let sampler;
  if (gltfTexture.sampler === undefined) {
    sampler = {
      magFilter: TextureFilter.NEAREST,
      minFilter: TextureFilter.NEAREST,
      wrapS: TextureWrapMode.Repeat,
      wrapT: TextureWrapMode.Repeat
    };
  } else {
    sampler = Object.assign(
      {
        magFilter: TextureFilter.LINEAR,
        minFilter: TextureFilter.LINEAR_MIPMAP_LINEAR,
        wrapS: TextureWrapMode.Repeat,
        wrapT: TextureWrapMode.Repeat
      },
      gltf.samplers[gltfTexture.sampler]
    );
  }
  const image = images[gltfTexture.source];
  const gltfImage = gltf.images[gltfTexture.source];

  GLTF_TEX_COUNT++;
  const name = gltfTexture.name || gltfImage.name || gltfImage.uri || "GLTF_TEX_" + GLTF_TEX_COUNT;
  let tex;
  if (image.fileType) {
    if (image.fileType === "ktx") {
      tex = parseSingleKTX(image.data);
    } else {
      // todo: rhi 获取
      // tex = new Texture2D(name, image.data, sampler);
    }
  } else {
    // todo: rhi 获取
    // tex = new Texture2D(name, image, sampler);
  }
  tex.type = resources.assetType;
  return Promise.resolve(tex);
}

/**
 * 解析 technique
 * @param gltfTechnique
 * @param resources
 * @private
 */
export function parseTechnique(gltfTechnique, resources) {
  const { gltf, shaders } = resources;

  const program = gltf.programs[gltfTechnique.program];

  const vertCode = shaders[program.vertexShader];
  const fragCode = shaders[program.fragmentShader];

  const tech = openTechnique(gltfTechnique, vertCode, fragCode);
  tech.type = resources.assetType;

  return Promise.resolve(tech);
}

/**
 * 解析 材质
 * @param gltfMaterial
 * @param resources
 * @private
 */
export function parseMaterial(gltfMaterial, resources) {
  const { gltf, asset } = resources;
  let material;

  if (gltf.isGltf2 && typeof gltfMaterial.technique === "undefined" && PBRMaterial) {
    const uniformObj: any = {};
    const stateObj: any = {};
    const {
      pbrMetallicRoughness,
      normalTexture,
      emissiveTexture,
      emissiveFactor,
      occlusionTexture,
      alphaMode,
      alphaCutoff,
      doubleSided,
      extensions
    } = gltfMaterial;
    if (pbrMetallicRoughness) {
      const {
        baseColorFactor,
        baseColorTexture,
        metallicFactor,
        roughnessFactor,
        metallicRoughnessTexture
      } = pbrMetallicRoughness;
      if (baseColorTexture) {
        uniformObj.baseColorTexture = getItemByIdx("textures", baseColorTexture.index || 0, resources);
      }
      if (baseColorFactor) {
        uniformObj.baseColorFactor = baseColorFactor;
      }
      uniformObj.metallicFactor = metallicFactor !== undefined ? metallicFactor : 1;
      uniformObj.roughnessFactor = roughnessFactor !== undefined ? roughnessFactor : 1;
      if (metallicRoughnessTexture) {
        uniformObj.metallicRoughnessTexture = getItemByIdx("textures", metallicRoughnessTexture.index || 0, resources);
      }
    }

    if (normalTexture) {
      const { index, texCoord, scale } = normalTexture;
      uniformObj.normalTexture = getItemByIdx("textures", index || 0, resources);

      if (typeof scale !== undefined) {
        uniformObj.normalScale = scale;
      }
    }

    if (emissiveTexture) {
      uniformObj.emissiveTexture = getItemByIdx("textures", emissiveTexture.index || 0, resources);
    }

    if (occlusionTexture) {
      uniformObj.occlusionTexture = getItemByIdx("textures", occlusionTexture.index || 0, resources);

      if (occlusionTexture.strength !== undefined) {
        uniformObj.occlusionStrength = occlusionTexture.strength;
      }
    }

    stateObj.doubleSided = !!doubleSided;
    stateObj.alphaMode = alphaMode || "OPAQUE";
    if (alphaMode === "MASK") {
      uniformObj.alphaCutoff = alphaCutoff === undefined ? 0.5 : alphaCutoff;
    }

    if (extensions) {
      if (extensions.KHR_materials_unlit) {
        stateObj.unlit = true;
      }

      // 高光光泽度
      if (extensions.KHR_materials_pbrSpecularGlossiness) {
        const {
          diffuseFactor,
          diffuseTexture,
          specularFactor,
          glossinessFactor,
          specularGlossinessTexture
        } = extensions.KHR_materials_pbrSpecularGlossiness;

        stateObj.isMetallicWorkflow = false;
        if (diffuseFactor) {
          uniformObj.baseColorFactor = diffuseFactor;
        }
        if (diffuseTexture) {
          uniformObj.baseColorTexture = getItemByIdx("textures", diffuseTexture.index || 0, resources);
        }
        if (specularFactor) {
          uniformObj.specularFactor = specularFactor;
        }
        if (glossinessFactor !== undefined) {
          uniformObj.glossinessFactor = glossinessFactor;
        }
        if (specularGlossinessTexture) {
          uniformObj.specularGlossinessTexture = getItemByIdx(
            "textures",
            specularGlossinessTexture.index || 0,
            resources
          );
        }
      }
    }

    // private parameters
    const { unlit, srgb, gamma, clearCoat, clearCoatRoughness, blendFunc, depthMask } = gltfMaterial;
    if (unlit) stateObj.unlit = true;
    if (srgb) stateObj.srgb = true;
    if (gamma) stateObj.gamma = true;
    if (clearCoat) uniformObj.clearCoat = clearCoat;
    if (clearCoatRoughness !== undefined) uniformObj.clearCoatRoughness = clearCoatRoughness;
    if (blendFunc) stateObj.blendFunc = blendFunc;
    if (depthMask !== undefined) stateObj.depthMask = depthMask;

    material = new PBRMaterial(gltfMaterial.name || PBRMaterial.MATERIAL_NAME, Object.assign({}, uniformObj, stateObj));
  } else {
    // use local technique
    const techniqueName = gltfMaterial.technique;
    material = new Material(gltfMaterial.name);

    if (Number.isInteger(techniqueName)) {
      material.technique = getItemByIdx("techniques", techniqueName, resources);

      const technique = material.technique;
      if (
        technique &&
        technique.states &&
        technique.states.enable &&
        technique.states.enable.indexOf(RenderState.BLEND) > -1
      ) {
        material.renderType = MaterialType.TRANSPARENT;
      }
    } else if (typeof techniqueName === "string" && RegistedCustomMaterials[techniqueName]) {
      Logger.warn("Deprecated: Please use a model that meets the glTF 2.0 specification");
      const MaterialType = RegistedCustomMaterials[techniqueName];
      material = new MaterialType();
    } else {
      // TODO: add default fallback material -> static_diffuse
      // find & link technique
      for (let j = 0; j < asset.techniques.length; j++) {
        if (asset.techniques[j].name === techniqueName) {
          material.technique = asset.techniques[j];
          break;
        }
      }

      const technique = material.technique;
      if (
        technique &&
        technique.states &&
        technique.states.enable &&
        technique.states.enable.indexOf(RenderState.BLEND) > -1
      ) {
        material.renderType = MaterialType.TRANSPARENT;
      }
    }
  }

  if (gltfMaterial.hasOwnProperty("values")) {
    Logger.warn("Deprecated: Please use a model that meets the glTF 2.0 specification");
    for (const paramName in gltfMaterial.values) {
      if (!material.technique) {
        Logger.warn("Cant not find technique");
        continue;
      }
      const uniform = findByKeyValue(material.technique.uniforms, "paramName", paramName);
      if (!uniform) {
        Logger.warn("Cant not find uniform: " + paramName);
        continue;
      }

      const name = uniform.name;
      const type = uniform.type;
      if (type === DataType.SAMPLER_2D) {
        let textureIndex = gltfMaterial.values[paramName];
        if (Util.isArray(textureIndex)) {
          textureIndex = textureIndex[0];
        }
        const texture = getItemByIdx("textures", textureIndex, resources);
        material.setValue(name, texture);
      } else {
        material.setValue(name, gltfMaterial.values[paramName]);
      }
    }
  }
  return Promise.resolve(material);
}

/**
 * 解析蒙皮
 * @param gltfSkin
 * @param resources
 * @private
 */
export function parseSkin(gltfSkin, resources) {
  const { gltf, buffers } = resources;

  const jointCount = gltfSkin.joints.length;

  // FIXME: name is null
  const skin = new Skin(gltfSkin.name);
  // parse IBM
  const accessor = gltf.accessors[gltfSkin.inverseBindMatrices];
  const buffer = getAccessorData(gltf, accessor, buffers);
  const MAT4_LENGTH = 16;

  for (let i = 0; i < jointCount; i++) {
    const startIdx = MAT4_LENGTH * i;
    const endIdx = startIdx + MAT4_LENGTH;
    skin.inverseBindMatrices[i] = buffer.subarray(startIdx, endIdx);
  }

  // get joints
  for (let i = 0; i < jointCount; i++) {
    const node = getItemByIdx("nodes", gltfSkin.joints[i], resources);
    skin.joints[i] = node.name;
  }

  // get skeleton
  const node = getItemByIdx("nodes", gltfSkin.skeleton == null ? gltfSkin.joints[0] : gltfSkin.skeleton, resources);
  skin.skeleton = node.name;

  return Promise.resolve(skin);
}

function parsePrimitiveVertex(primitive, gltfPrimitive, gltf, buffers) {
  // load vertices
  let h = 0;
  for (const attributeSemantic in gltfPrimitive.attributes) {
    const accessorIdx = gltfPrimitive.attributes[attributeSemantic];
    const accessor = gltf.accessors[accessorIdx];

    const buffer = getAccessorData(gltf, accessor, buffers);
    primitive.vertexBuffers.push(buffer);
    primitive.vertexAttributes[attributeSemantic] = createAttribute(gltf, attributeSemantic, accessor, h++);
  }

  // get vertex count
  const accessorIdx = gltfPrimitive.attributes.POSITION;
  const accessor = gltf.accessors[accessorIdx];
  primitive.vertexCount = accessor.count;

  // load indices
  const indexAccessor = gltf.accessors[gltfPrimitive.indices];
  const buffer = getAccessorData(gltf, indexAccessor, buffers);

  primitive.indexCount = indexAccessor.count;
  primitive.indexType = indexAccessor.componentType;
  primitive.indexOffset = 0;
  primitive.indexBuffer = buffer;
  return Promise.resolve(primitive);
}

function parserPrimitiveTarget(primitive, gltfPrimitive, gltf, buffers) {
  // load morph targets
  if (gltfPrimitive.hasOwnProperty("targets")) {
    let accessorIdx, accessor, buffer;
    let attributeCount = primitive.vertexBuffers.length;
    for (let j = 0; j < gltfPrimitive.targets.length; j++) {
      const target = gltfPrimitive.targets[j];
      for (const attributeSemantic in target) {
        switch (attributeSemantic) {
          case "POSITION":
            accessorIdx = target.POSITION;
            accessor = gltf.accessors[accessorIdx];

            buffer = getAccessorData(gltf, accessor, buffers);
            primitive.vertexBuffers.push(buffer);
            const posAttrib = createAttribute(gltf, `POSITION_${j}`, accessor, attributeCount++);
            primitive.vertexAttributes[`POSITION_${j}`] = posAttrib;
            target["POSITION"] = { ...posAttrib };
            break;
          case "NORMAL":
            accessorIdx = target.NORMAL;
            accessor = gltf.accessors[accessorIdx];

            buffer = getAccessorData(gltf, accessor, buffers);
            primitive.vertexBuffers.push(buffer);
            const normalAttrib = createAttribute(gltf, `NORMAL_${j}`, accessor, attributeCount++);
            primitive.vertexAttributes[`NORMAL_${j}`] = normalAttrib;
            target["NORMAL"] = { ...normalAttrib };
            break;
          case "TANGENT":
            accessorIdx = target.TANGENT;
            accessor = gltf.accessors[accessorIdx];

            buffer = getAccessorData(gltf, accessor, buffers);
            primitive.vertexBuffers.push(buffer);
            const tangentAttrib = createAttribute(gltf, `TANGENT_${j}`, accessor, attributeCount++);
            primitive.vertexAttributes[`TANGENT_${j}`] = tangentAttrib;
            target["TANGENT"] = { ...tangentAttrib };
            break;
          default:
            Logger.error(`unknown morth target semantic "${attributeSemantic}"`);
            break;
        }
        primitive.targets.push(target);
      }
    }
  }
}

function parsePrimitiveMaterial(primitive, gltfPrimitive, resources) {
  // link mesh primitive material
  if (gltfPrimitive.material !== undefined) {
    let material = getItemByIdx("materials", gltfPrimitive.material, resources);
    if (material.constructor.DISABLE_SHARE) {
      // do not share material cause different attributes
      material = material.clone();
    }
    primitive.materialIndex = gltfPrimitive.material;
    primitive.material = material;
  } else {
    primitive.material = getDefaultMaterial();
  }
}

/**
 * 解析 Mesh
 * @param gltfMesh
 * @param resources
 * @private
 */
export function parseMesh(gltfMesh, resources) {
  const { gltf, buffers } = resources;

  const mesh = new Mesh(gltfMesh.name);
  mesh.type = resources.assetType;
  // parse all primitives then link to mesh
  // TODO: use hash cached primitives
  const primitivePromises = [];
  for (let i = 0; i < gltfMesh.primitives.length; i++) {
    primitivePromises.push(
      new Promise((resolve, reject) => {
        const gltfPrimitive = gltfMesh.primitives[i];
        // FIXME: use index as primitive's name
        const primitive = new Primitive(gltfPrimitive.name || gltfMesh.name || i);
        primitive.type = resources.assetType;
        primitive.mode = gltfPrimitive.mode == null ? DrawMode.TRIANGLES : gltfPrimitive.mode;
        if (gltfPrimitive.hasOwnProperty("targets")) {
          primitive.targets = [];
          (mesh as any).weights = gltfMesh.weights || new Array(gltfPrimitive.targets.length).fill(0);
        }
        let vertexPromise;
        if (gltfPrimitive.extensions && gltfPrimitive.extensions[HandledExtensions.KHR_draco_mesh_compression]) {
          const extensionParser = extensionParsers.KHR_draco_mesh_compression;
          const extension = gltfPrimitive.extensions[HandledExtensions.KHR_draco_mesh_compression];
          vertexPromise = extensionParser.parse(extension, primitive, gltfPrimitive, gltf, buffers);
        } else {
          vertexPromise = parsePrimitiveVertex(primitive, gltfPrimitive, gltf, buffers);
        }
        vertexPromise
          .then(() => {
            parserPrimitiveTarget(primitive, gltfPrimitive, gltf, buffers);
            parsePrimitiveMaterial(primitive, gltfPrimitive, resources);
            resolve(primitive);
          })
          .catch((e) => {
            reject(e);
          });
      })
    );
  }
  return Promise.all(primitivePromises).then((primitives) => {
    for (let i = 0; i < primitives.length; i++) {
      mesh.primitives.push(primitives[i]);
    }
    return mesh;
  });
}

/**
 * 解析动画
 * @param gltfAnimation
 * @param resources
 * @returns {*}
 * @private
 */
export function parseAnimation(gltfAnimation, resources) {
  const { gltf, buffers } = resources;
  const gltfSamplers = gltfAnimation.samplers || [];
  const gltfChannels = gltfAnimation.channels || [];

  const animationIdx = gltf.animations.indexOf(gltfAnimation);
  const animationClip = new AnimationClip(gltfAnimation.name || `Animation${animationIdx}`);

  // parse samplers
  for (let i = 0; i < gltfSamplers.length; i++) {
    const gltfSampler = gltfSamplers[i];
    // input
    const inputAccessor = gltf.accessors[gltfSampler.input];
    const outputAccessor = gltf.accessors[gltfSampler.output];
    const input = getAccessorData(gltf, inputAccessor, buffers);
    const output = getAccessorData(gltf, outputAccessor, buffers);
    let outputAccessorSize = getAccessorTypeSize(outputAccessor.type);
    if (outputAccessorSize * input.length !== output.length) outputAccessorSize = output.length / input.length;

    // TODO: support
    // LINEAR, STEP, CUBICSPLINE
    let samplerInterpolation = InterpolationType.LINEAR;
    switch (gltfSampler.interpolation) {
      case "CUBICSPLINE":
        samplerInterpolation = InterpolationType.CUBICSPLINE;
        break;
      case "STEP":
        samplerInterpolation = InterpolationType.STEP;
        break;
    }
    animationClip.addSampler(input, output, outputAccessorSize, samplerInterpolation);
  }

  for (let i = 0; i < gltfChannels.length; i++) {
    const gltfChannel = gltfChannels[i];
    const target = gltfChannel.target;
    const samplerIndex = gltfChannel.sampler;
    const targetNode = getItemByIdx("nodes", target.node, resources);
    const targetPath = TARGET_PATH_MAP[target.path];

    animationClip.addChannel(samplerIndex, targetNode.name, targetPath);
  }

  return Promise.resolve(animationClip);
}

/**
 * 解析 glTF 节点
 * @param gltfNode
 * @param resources
 * @private
 */
export function parseNode(gltfNode, resources) {
  // TODO: undefined name?
<<<<<<< HEAD
  const node = new Node(gltfNode.name || `GLTF_NODE_${nodeCount++}`);
=======
  const entity = new Entity(gltfNode.name || `GLTF_NODE_${nodeCount++}`);
>>>>>>> b7b13bae

  if (gltfNode.hasOwnProperty("matrix")) {
    const m = gltfNode.matrix;
    const mat = mat4.fromValues(
      m[0],
      m[1],
      m[2],
      m[3],
      m[4],
      m[5],
      m[6],
      m[7],
      m[8],
      m[9],
      m[10],
      m[11],
      m[12],
      m[13],
      m[14],
      m[15]
    );
    const pos = vec3.create();
    const scale = vec3.fromValues(1, 1, 1);
    const rot = quat.create();
    mat4.decompose(mat, pos, rot, scale);

    entity.position = pos;
    entity.rotation = rot;
    entity.scale = scale;
  } else {
    for (const key in TARGET_PATH_MAP) {
      if (gltfNode.hasOwnProperty(key)) {
        entity[TARGET_PATH_MAP[key]] = gltfNode[key];
      }
    }
  }

  if (gltfNode.extensions) {
    if (KHR_lights && gltfNode.extensions.KHR_lights) {
      const lightIdx = gltfNode.extensions.KHR_lights.light;
      if (lightIdx !== undefined) {
        const light = getItemByIdx("lights", lightIdx, resources);
        if (light) entity.addComponent(light.ability, light.props);
      }
    }
  }

  return Promise.resolve(entity);
}

/**
 * 解析 glTF 场景
 * @param gltfScene
 * @param resources
 * @returns {{nodes: Array}}
 * @private
 */
export function parseScene(gltfScene, resources) {
  const sceneNodes = [];
  for (let i = 0; i < gltfScene.nodes.length; i++) {
    const node = getItemByIdx("nodes", gltfScene.nodes[i], resources);
    sceneNodes.push(node);
  }

  if (gltfScene.extensions) {
    if (KHR_lights && gltfScene.extensions.KHR_lights) {
      const lightIdx = gltfScene.extensions.KHR_lights.light;
      if (lightIdx !== undefined) {
        const light = getItemByIdx("lights", lightIdx, resources);
        if (light) sceneNodes[0].addComponent(light.ability, light.props);
      }
    }
  }

  return Promise.resolve({
    nodes: sceneNodes
  });
}

/**
 * 通过索引获得内容
 * @param name
 * @param idx
 * @param resources
 * @returns {*}
 * @private
 */
export function getItemByIdx(name, idx, resources) {
  const { asset } = resources;

  const itemIdx = asset[name].length - idx - 1;
  return asset[name][itemIdx];
}

/**
 * 构造 scene graph，根据节点配置创建 Ability
 * @param resources
 * @private
 */
export function buildSceneGraph(resources) {
  const { asset, gltf } = resources;

  const gltfNodes = gltf.nodes || [];

  asset.rootScene = getItemByIdx("scenes", gltf.scene ?? 0, resources);

  for (let i = gltfNodes.length - 1; i >= 0; i--) {
    const gltfNode = gltfNodes[i];
    const node = getItemByIdx("nodes", i, resources);

    if (gltfNode.hasOwnProperty("children")) {
      const children = gltfNode.children || [];
      for (let j = children.length - 1; j >= 0; j--) {
        const childNode = getItemByIdx("nodes", children[j], resources);

        node.addChild(childNode);
      }
    }

    // link mesh
    if (gltfNode.hasOwnProperty("mesh")) {
      // find mesh
      const mesh = getItemByIdx("meshes", gltfNode.mesh, resources);

      if (gltfNode.hasOwnProperty("skin") || mesh.hasOwnProperty("weights")) {
        const skin = getItemByIdx("skins", gltfNode.skin, resources);
        const weights = mesh.weights;
        node.addComponent(SkinnedMeshRenderer, { skin, mesh, weights });
      } else {
        node.addComponent(MeshRenderer, { mesh });
      }
    }
  }
  return resources;
}

const BASE64_MARKER = ";base64,";

function getReplaceImages(images) {
  if (!images) return;
  return images.map((image) => ({
    uri: image.url,
    fileType: image.fileType === "ktx" ? "binary" : "image"
  }));
}

class GLTFHandler {
  /**
   * 加载 glTF 及其内置的资源文件
   * @param request
   * @param props
   * @param callback
   */
  load(request, props, callback) {
    const data = {
      images: [],
      gltf: {},
      buffers: [],
      shaders: []
    };
    const filesMap = props.filesMap || {};
    const reSample = !!props.reSample;
    // async load images
    // load gltf & all related resources
    request.load(
      "json",
      props,
      function (err, gltfJSON) {
        if (!err) {
          data.gltf = gltfJSON;
          // load images & buffers & shader texts
          const loadQueue = {};
          const loadImageQue = {};

          const dir = path.getDirectory(props.url);
          attachLoadingQueue(dir, loadQueue, gltfJSON.buffers, "binary", filesMap, { timeout: props.timeout });
          attachLoadingQueue(dir, loadQueue, getReplaceImages(props.images) ?? gltfJSON.images, "image", filesMap, {
            reSample,
            timeout: props.timeout
          });
          attachLoadingQueue(dir, loadQueue, gltfJSON.shaders, "text", filesMap, {});

          request.loadAll(loadQueue, function (err, resMap) {
            if (err) {
              callback(err);
              return;
            }
            if (gltfJSON.hasOwnProperty("buffers")) {
              for (let i = 0; i < gltfJSON.buffers.length; i++) {
                const buffer = gltfJSON.buffers[i];
                if (buffer.uri.substr(0, 5) !== "data:") data.buffers[i] = resMap[buffer.uri];
                else {
                  const base64Idx = buffer.uri.indexOf(BASE64_MARKER) + BASE64_MARKER.length;
                  const blob = window.atob(buffer.uri.substr(base64Idx));
                  const bytes = new Uint8Array(blob.length);
                  for (let i = 0; i < blob.length; i++) bytes[i] = blob.charCodeAt(i);
                  data.buffers[i] = bytes.buffer;
                }
              }
            }

            if (props.images) {
              for (let i = 0; i < props.images.length; i++) {
                const image = props.images[i];
                data.images[i] = {
                  fileType: image.fileType,
                  data: resMap[image.url]
                };
              }
            } else if (gltfJSON.hasOwnProperty("images")) {
              for (let i = 0; i < gltfJSON.images.length; i++) {
                const image = gltfJSON.images[i];
                if (image.uri)
                  if (image.uri.substr(0, 5) !== "data:") data.images[i] = resMap[image.uri];
                  else {
                    const img = new Image();
                    img.src = image.uri;
                    data.images[i] = img;
                  }
                else {
                  const arrayBuffer = getBufferData(gltfJSON.bufferViews[image.bufferView], data.buffers);
                  const type = image.mimeType || "image/jpeg";
                  loadImageQue[i] = {
                    type: "imageBuffer",
                    props: {
                      imageBuffer: arrayBuffer,
                      type
                    }
                  };
                }
              }
            }

            if (gltfJSON.hasOwnProperty("shaders")) {
              for (let i = 0; i < gltfJSON.shaders.length; i++) {
                const shader = gltfJSON.shaders[i];

                // adapted to the shader form of net file and inside base64 code
                const base64Index = shader.uri.indexOf(BASE64_MARKER) + BASE64_MARKER.length;

                data.shaders[i] = resMap[shader.uri] || window.atob(shader.uri.substr(base64Index));
              }
            }

            request.loadAll(loadImageQue, function (err, imgMap) {
              if (gltfJSON.hasOwnProperty("images")) {
                for (let i = 0; i < gltfJSON.images.length; i++) {
                  const image = gltfJSON.images[i];
                  if (image.hasOwnProperty("bufferView")) {
                    data.images[i] = imgMap[i];
                  }
                }
              }

              callback(null, data);
            });
          });
        } else {
          callback("Error loading glTF JSON from " + props.url);
        }
      },
      true
    );
  }

  /**
   * 在 loader 所有资源加载完成后做处理
   * @param resource 当前资源
   * @param resources loader 加载的所有资源
   * @private
   */
  // load & use engine exist resources
  patch(resource, resources) {
    // use preload techniques
    attachAsset(resource, resources);
  }

  /**
   * 实例化该资源
   * @param resource
   * @private
   */
  open(resource) {
    return parseGLTF(resource);
  }
}

export { GLTFHandler };<|MERGE_RESOLUTION|>--- conflicted
+++ resolved
@@ -724,11 +724,7 @@
  */
 export function parseNode(gltfNode, resources) {
   // TODO: undefined name?
-<<<<<<< HEAD
-  const node = new Node(gltfNode.name || `GLTF_NODE_${nodeCount++}`);
-=======
   const entity = new Entity(gltfNode.name || `GLTF_NODE_${nodeCount++}`);
->>>>>>> b7b13bae
 
   if (gltfNode.hasOwnProperty("matrix")) {
     const m = gltfNode.matrix;
