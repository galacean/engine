{
  "name": "@oasis-engine/loader",
  "version": "0.8.0-alpha.6",
  "publishConfig": {
    "access": "public",
    "registry": "https://registry.npmjs.org"
  },
  "license": "MIT",
  "types": "types/index.d.ts",
  "scripts": {
    "b:types": "tsc"
  },
  "main": "dist/main.js",
  "module": "dist/module.js",
  "debug": "src/index.ts",
  "files": [
    "dist/**/*",
    "types/**/*"
  ],
  "dependencies": {
<<<<<<< HEAD
    "@oasis-engine/core": "0.8.0-alpha.5",
    "@oasis-engine/draco": "0.8.0-alpha.5",
    "@oasis-engine/math": "0.8.0-alpha.5",
    "@oasis-engine/rhi-webgl": "0.8.0-alpha.5"
=======
    "@oasis-engine/core": "0.8.0-alpha.6",
    "@oasis-engine/draco": "0.8.0-alpha.6",
    "@oasis-engine/math": "0.8.0-alpha.6",
    "@oasis-engine/rhi-webgl": "0.8.0-alpha.6"
>>>>>>> 5fab1643
  }
}<|MERGE_RESOLUTION|>--- conflicted
+++ resolved
@@ -18,16 +18,9 @@
     "types/**/*"
   ],
   "dependencies": {
-<<<<<<< HEAD
-    "@oasis-engine/core": "0.8.0-alpha.5",
-    "@oasis-engine/draco": "0.8.0-alpha.5",
-    "@oasis-engine/math": "0.8.0-alpha.5",
-    "@oasis-engine/rhi-webgl": "0.8.0-alpha.5"
-=======
     "@oasis-engine/core": "0.8.0-alpha.6",
     "@oasis-engine/draco": "0.8.0-alpha.6",
     "@oasis-engine/math": "0.8.0-alpha.6",
     "@oasis-engine/rhi-webgl": "0.8.0-alpha.6"
->>>>>>> 5fab1643
   }
 }