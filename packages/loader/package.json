--- conflicted
+++ resolved
@@ -15,17 +15,10 @@
     "types/**/*"
   ],
   "dependencies": {
-    "@oasis-engine/resource-process": "0.7.0-beta.6",
-<<<<<<< HEAD
+    "@oasis-engine/resource-process": "0.7.0-beta.7",
     "@oasis-engine/core": "0.7.0-beta.7",
     "@oasis-engine/draco": "0.7.0-beta.7",
     "@oasis-engine/math": "0.7.0-beta.7",
     "@oasis-engine/rhi-webgl": "0.7.0-beta.7"
-=======
-    "@oasis-engine/core": "0.7.0-beta.6",
-    "@oasis-engine/draco": "0.7.0-beta.6",
-    "@oasis-engine/math": "0.7.0-beta.6",
-    "@oasis-engine/rhi-webgl": "0.7.0-beta.6"
->>>>>>> c215e355
   }
 }