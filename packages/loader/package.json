{
  "name": "@oasis-engine/loader",
  "version": "0.6.8",
  "license": "MIT",
  "types": "types/index.d.ts",
  "scripts": {
    "b:types": "tsc",
    "watch:types": "tsc -w"
  },
  "main": "dist/main.js",
  "module": "dist/module.js",
  "debug": "src/index.ts",
  "files": [
    "dist/**/*",
    "types/**/*"
  ],
  "dependencies": {
<<<<<<< HEAD
    "@oasis-engine/resource-process": "0.6.7",
    "@oasis-engine/core": "0.6.7",
    "@oasis-engine/draco": "0.6.7",
    "@oasis-engine/math": "0.6.7",
    "@oasis-engine/rhi-webgl": "0.6.7"
=======
    "@oasis-engine/core": "0.6.8",
    "@oasis-engine/draco": "0.6.8",
    "@oasis-engine/math": "0.6.8",
    "@oasis-engine/rhi-webgl": "0.6.8"
>>>>>>> 86383f87
  }
}<|MERGE_RESOLUTION|>--- conflicted
+++ resolved
@@ -15,17 +15,10 @@
     "types/**/*"
   ],
   "dependencies": {
-<<<<<<< HEAD
-    "@oasis-engine/resource-process": "0.6.7",
-    "@oasis-engine/core": "0.6.7",
-    "@oasis-engine/draco": "0.6.7",
-    "@oasis-engine/math": "0.6.7",
-    "@oasis-engine/rhi-webgl": "0.6.7"
-=======
+    "@oasis-engine/resource-process": "0.6.8",
     "@oasis-engine/core": "0.6.8",
     "@oasis-engine/draco": "0.6.8",
     "@oasis-engine/math": "0.6.8",
     "@oasis-engine/rhi-webgl": "0.6.8"
->>>>>>> 86383f87
   }
 }