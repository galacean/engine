--- conflicted
+++ resolved
@@ -15,10 +15,7 @@
     "types/**/*"
   ],
   "dependencies": {
-<<<<<<< HEAD
-=======
     "@oasis-engine/resource-process": "0.7.0-beta.7",
->>>>>>> 0c00aa3f
     "@oasis-engine/core": "0.7.0-beta.7",
     "@oasis-engine/draco": "0.7.0-beta.7",
     "@oasis-engine/math": "0.7.0-beta.7",
