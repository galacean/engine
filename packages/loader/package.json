{
  "name": "@oasis-engine/loader",
<<<<<<< HEAD
  "version": "0.7.0-beta.7",
=======
  "version": "0.8.0-alpha.3",
  "publishConfig": {
    "access": "public",
    "registry": "https://registry.npmjs.org"
  },
>>>>>>> 64f1c624
  "license": "MIT",
  "types": "types/index.d.ts",
  "scripts": {
    "b:types": "tsc",
    "watch:types": "tsc -w"
  },
  "main": "dist/main.js",
  "module": "dist/module.js",
  "debug": "src/index.ts",
  "files": [
    "dist/**/*",
    "types/**/*"
  ],
  "dependencies": {
<<<<<<< HEAD
    "@oasis-engine/resource-process": "0.7.0-beta.7",
    "@oasis-engine/core": "0.7.0-beta.7",
    "@oasis-engine/draco": "0.7.0-beta.7",
    "@oasis-engine/math": "0.7.0-beta.7",
    "@oasis-engine/rhi-webgl": "0.7.0-beta.7"
=======
    "@oasis-engine/core": "0.8.0-alpha.3",
    "@oasis-engine/draco": "0.8.0-alpha.3",
    "@oasis-engine/math": "0.8.0-alpha.3",
    "@oasis-engine/rhi-webgl": "0.8.0-alpha.3"
>>>>>>> 64f1c624
  }
}<|MERGE_RESOLUTION|>--- conflicted
+++ resolved
@@ -1,14 +1,10 @@
 {
   "name": "@oasis-engine/loader",
-<<<<<<< HEAD
-  "version": "0.7.0-beta.7",
-=======
   "version": "0.8.0-alpha.3",
   "publishConfig": {
     "access": "public",
     "registry": "https://registry.npmjs.org"
   },
->>>>>>> 64f1c624
   "license": "MIT",
   "types": "types/index.d.ts",
   "scripts": {
@@ -23,17 +19,9 @@
     "types/**/*"
   ],
   "dependencies": {
-<<<<<<< HEAD
-    "@oasis-engine/resource-process": "0.7.0-beta.7",
-    "@oasis-engine/core": "0.7.0-beta.7",
-    "@oasis-engine/draco": "0.7.0-beta.7",
-    "@oasis-engine/math": "0.7.0-beta.7",
-    "@oasis-engine/rhi-webgl": "0.7.0-beta.7"
-=======
     "@oasis-engine/core": "0.8.0-alpha.3",
     "@oasis-engine/draco": "0.8.0-alpha.3",
     "@oasis-engine/math": "0.8.0-alpha.3",
     "@oasis-engine/rhi-webgl": "0.8.0-alpha.3"
->>>>>>> 64f1c624
   }
 }