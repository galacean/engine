{
  "name": "@oasis-engine/loader",
<<<<<<< HEAD
  "version": "0.3.0-beta.0",
=======
  "version": "0.3.0-beta.1",
>>>>>>> 84066ca2
  "license": "MIT",
  "types": "types/index.d.ts",
  "scripts": {
    "b:types": "tsc"
  },
  "main": "dist/main.js",
  "module": "dist/module.js",
  "files": [
    "dist/**/*",
    "types/**/*"
  ],
  "dependencies": {
<<<<<<< HEAD
    "@oasis-engine/core": "0.3.0-beta.0",
    "@oasis-engine/draco": "0.3.0-beta.0",
    "@oasis-engine/math": "0.3.0-beta.0",
    "@oasis-engine/rhi-webgl": "0.3.0-beta.0"
=======
    "@oasis-engine/core": "0.3.0-beta.1",
    "@oasis-engine/draco": "0.3.0-beta.1",
    "@oasis-engine/math": "0.3.0-beta.1",
    "@oasis-engine/rhi-webgl": "0.3.0-beta.1"
>>>>>>> 84066ca2
  }
}<|MERGE_RESOLUTION|>--- conflicted
+++ resolved
@@ -1,10 +1,6 @@
 {
   "name": "@oasis-engine/loader",
-<<<<<<< HEAD
-  "version": "0.3.0-beta.0",
-=======
   "version": "0.3.0-beta.1",
->>>>>>> 84066ca2
   "license": "MIT",
   "types": "types/index.d.ts",
   "scripts": {
@@ -17,16 +13,9 @@
     "types/**/*"
   ],
   "dependencies": {
-<<<<<<< HEAD
-    "@oasis-engine/core": "0.3.0-beta.0",
-    "@oasis-engine/draco": "0.3.0-beta.0",
-    "@oasis-engine/math": "0.3.0-beta.0",
-    "@oasis-engine/rhi-webgl": "0.3.0-beta.0"
-=======
     "@oasis-engine/core": "0.3.0-beta.1",
     "@oasis-engine/draco": "0.3.0-beta.1",
     "@oasis-engine/math": "0.3.0-beta.1",
     "@oasis-engine/rhi-webgl": "0.3.0-beta.1"
->>>>>>> 84066ca2
   }
 }