--- conflicted
+++ resolved
@@ -1,10 +1,6 @@
 {
   "name": "@oasis-engine/loader",
-<<<<<<< HEAD
-  "version": "0.4.0-alpha.2",
-=======
   "version": "0.4.2",
->>>>>>> df05fd7c
   "license": "MIT",
   "types": "types/index.d.ts",
   "scripts": {
@@ -18,16 +14,9 @@
     "types/**/*"
   ],
   "dependencies": {
-<<<<<<< HEAD
-    "@oasis-engine/core": "0.4.0-alpha.2",
-    "@oasis-engine/draco": "0.4.0-alpha.2",
-    "@oasis-engine/math": "0.4.0-alpha.2",
-    "@oasis-engine/rhi-webgl": "0.4.0-alpha.2"
-=======
     "@oasis-engine/core": "0.4.2",
     "@oasis-engine/draco": "0.4.2",
     "@oasis-engine/math": "0.4.2",
     "@oasis-engine/rhi-webgl": "0.4.2"
->>>>>>> df05fd7c
   }
 }