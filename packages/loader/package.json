--- conflicted
+++ resolved
@@ -1,10 +1,6 @@
 {
   "name": "@oasis-engine/loader",
-<<<<<<< HEAD
-  "version": "0.5.3-alpha.7",
-=======
   "version": "0.5.2",
->>>>>>> 5a30d500
   "license": "MIT",
   "types": "types/index.d.ts",
   "scripts": {
@@ -18,16 +14,9 @@
     "types/**/*"
   ],
   "dependencies": {
-<<<<<<< HEAD
-    "@oasis-engine/core": "0.5.3-alpha.7",
-    "@oasis-engine/draco": "0.5.3-alpha.7",
-    "@oasis-engine/math": "0.5.3-alpha.7",
-    "@oasis-engine/rhi-webgl": "0.5.3-alpha.7"
-=======
     "@oasis-engine/core": "0.5.2",
     "@oasis-engine/draco": "0.5.2",
     "@oasis-engine/math": "0.5.2",
     "@oasis-engine/rhi-webgl": "0.5.2"
->>>>>>> 5a30d500
   }
 }