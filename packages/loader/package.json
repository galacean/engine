{
  "name": "@oasis-engine/loader",
<<<<<<< HEAD
  "version": "0.4.12",
=======
  "version": "0.5.3-alpha.7",
>>>>>>> df843e80
  "license": "MIT",
  "types": "types/index.d.ts",
  "scripts": {
    "b:types": "tsc"
  },
  "main": "dist/main.js",
  "module": "dist/module.js",
  "debug": "src/index.ts",
  "files": [
    "dist/**/*",
    "types/**/*"
  ],
  "dependencies": {
<<<<<<< HEAD
    "@oasis-engine/core": "0.4.12",
    "@oasis-engine/draco": "0.4.12",
    "@oasis-engine/math": "0.4.12",
    "@oasis-engine/rhi-webgl": "0.4.12"
=======
    "@oasis-engine/core": "0.5.3-alpha.7",
    "@oasis-engine/draco": "0.5.3-alpha.7",
    "@oasis-engine/math": "0.5.3-alpha.7",
    "@oasis-engine/rhi-webgl": "0.5.3-alpha.7"
>>>>>>> df843e80
  }
}<|MERGE_RESOLUTION|>--- conflicted
+++ resolved
@@ -1,10 +1,6 @@
 {
   "name": "@oasis-engine/loader",
-<<<<<<< HEAD
-  "version": "0.4.12",
-=======
   "version": "0.5.3-alpha.7",
->>>>>>> df843e80
   "license": "MIT",
   "types": "types/index.d.ts",
   "scripts": {
@@ -18,16 +14,9 @@
     "types/**/*"
   ],
   "dependencies": {
-<<<<<<< HEAD
-    "@oasis-engine/core": "0.4.12",
-    "@oasis-engine/draco": "0.4.12",
-    "@oasis-engine/math": "0.4.12",
-    "@oasis-engine/rhi-webgl": "0.4.12"
-=======
     "@oasis-engine/core": "0.5.3-alpha.7",
     "@oasis-engine/draco": "0.5.3-alpha.7",
     "@oasis-engine/math": "0.5.3-alpha.7",
     "@oasis-engine/rhi-webgl": "0.5.3-alpha.7"
->>>>>>> df843e80
   }
 }