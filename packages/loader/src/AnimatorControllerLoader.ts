import {
  resourceLoader,
  Loader,
  AssetPromise,
  AssetType,
  LoadItem,
  ResourceManager,
  AnimatorController,
  AnimatorControllerLayer,
  AnimatorStateTransition,
  AnimatorState,
  AnimatorConditionMode,
  AnimatorControllerParameterValue,
  WrapMode
} from "@galacean/engine-core";

@resourceLoader(AssetType.AnimatorController, ["json"], false)
class AnimatorControllerLoader extends Loader<AnimatorController> {
  load(item: LoadItem, resourceManager: ResourceManager): AssetPromise<AnimatorController> {
    return new AssetPromise((resolve, reject) => {
      this.request<any>(item.url, {
        ...item,
        type: "json"
      })
        .then((data) => {
          const animatorController = new AnimatorController(resourceManager.engine);
          const { layers, parameters } = data;
          const promises = [];
          layers.forEach((layerData, layerIndex: number) => {
            const { name, blendingMode, weight, stateMachine: stateMachineData } = layerData;
            const layer = new AnimatorControllerLayer(name);
            layer.blendingMode = blendingMode;
            layer.weight = weight;
            if (stateMachineData) {
              const { states, transitions, entryTransitions, anyTransitions } = stateMachineData;
              const stateMachine = layer.stateMachine;
              const statesMap: Record<string, AnimatorState> = {};
              const transitionsMap: Record<string, AnimatorStateTransition> = {};
              states.forEach((stateData: IStateData, stateIndex: number) => {
                const {
                  id,
                  name,
                  speed,
                  wrapMode,
                  clipStartNormalizedTime,
                  clipEndNormalizedTime,
                  clip: clipData,
                  scripts
                } = stateData;
                const state = stateMachine.addState(name);
                state.speed = speed;
                state.wrapMode = wrapMode;
                state.clipStartTime = clipStartNormalizedTime;
                state.clipEndTime = clipEndNormalizedTime;
                scripts.forEach((script) => {
                  state.addStateMachineScript(Loader.getClass(script));
                });
                statesMap[id] = state;
                if (clipData) {
                  promises.push(
                    new Promise((resolve) => {
                      //@ts-ignore
                      resourceManager.getResourceByRef(clipData).then((clip) => {
                        resolve({
                          layerIndex,
                          stateIndex,
                          clip
                        });
                      });
                    })
                  );
                }
              });
              transitions.forEach((transitionData: ITransitionData) => {
                const transition = this._createTransition(transitionData, statesMap[transitionData.destinationStateId]);
                transitionsMap[transitionData.id] = transition;
              });

              states.forEach((stateData: IStateData) => {
                const { id, transitions } = stateData;
                transitions.forEach((transitionId) => {
                  const transition = transitionsMap[transitionId];
                  transition && statesMap[id].addTransition(transition);
                });
              });

              entryTransitions.forEach((entryTransitionData: ITransitionData) => {
                stateMachine.addEntryStateTransition(
                  this._createTransition(entryTransitionData, statesMap[entryTransitionData.destinationStateId])
                );
              });

              anyTransitions.forEach((anyTransitionData: ITransitionData) => {
                stateMachine.addAnyStateTransition(
                  this._createTransition(anyTransitionData, statesMap[anyTransitionData.destinationStateId])
                );
              });
            }
            animatorController.addLayer(layer);
          });
          parameters.forEach((parameterData) => {
<<<<<<< HEAD
            animatorController.addParameter(parameterData.name, parameterData.defaultValue, parameterData.isTrigger);
=======
            if (parameterData.isTrigger) {
              animatorController.addTriggerParameter(parameterData.name);
            } else {
              animatorController.addParameter(parameterData.name, parameterData.defaultValue);
            }
>>>>>>> 53f64428
          });
          Promise.all(promises).then((clipData) => {
            clipData.forEach((data) => {
              const { layerIndex, stateIndex, clip } = data;
              animatorController.layers[layerIndex].stateMachine.states[stateIndex].clip = clip;
            });
            resolve(animatorController);
          });
        })
        .catch(reject);
    });
  }

  private _createTransition(transitionData: ITransitionData, destinationState: AnimatorState): AnimatorStateTransition {
    const transition = new AnimatorStateTransition();
    transition.hasExitTime = transitionData.hasExitTime;
<<<<<<< HEAD
    transition.hasFixedDuration = transitionData.hasFixedDuration;
=======
>>>>>>> 53f64428
    transition.duration = transitionData.duration;
    transition.offset = transitionData.offset;
    transition.exitTime = transitionData.exitTime;
    transition.solo = transitionData.solo;
    transition.mute = transitionData.mute;
    // @ts-ignore
    transition._isExit = transitionData.isExit;
    transition.destinationState = destinationState;
    transitionData.conditions.forEach((conditionData) => {
      transition.addCondition(conditionData.parameterName, conditionData.mode, conditionData.threshold);
    });
    return transition;
  }
}

interface IStateData {
  id?: string;
  name: string;
  speed: number;
  wrapMode: WrapMode;
  clipStartNormalizedTime: number;
  clipEndNormalizedTime: number;
  clip: any;
  transitions: string[];
  scripts: string[];
  isEntryState: boolean;
  isExitState: boolean;
  isAnyState: boolean;
}

interface ITransitionData {
  id?: string;
  duration: number;
  offset: number;
  exitTime: number;
  destinationStateId: string;
  solo: boolean;
  mute: boolean;
  isExit: boolean;
  conditions: IConditionData[];
  hasExitTime: boolean;
<<<<<<< HEAD
  hasFixedDuration: boolean;
=======
>>>>>>> 53f64428
}

interface IConditionData {
  mode: AnimatorConditionMode;
  parameterName: string;
  threshold?: AnimatorControllerParameterValue;
}<|MERGE_RESOLUTION|>--- conflicted
+++ resolved
@@ -99,15 +99,11 @@
             animatorController.addLayer(layer);
           });
           parameters.forEach((parameterData) => {
-<<<<<<< HEAD
-            animatorController.addParameter(parameterData.name, parameterData.defaultValue, parameterData.isTrigger);
-=======
             if (parameterData.isTrigger) {
               animatorController.addTriggerParameter(parameterData.name);
             } else {
               animatorController.addParameter(parameterData.name, parameterData.defaultValue);
             }
->>>>>>> 53f64428
           });
           Promise.all(promises).then((clipData) => {
             clipData.forEach((data) => {
@@ -124,10 +120,7 @@
   private _createTransition(transitionData: ITransitionData, destinationState: AnimatorState): AnimatorStateTransition {
     const transition = new AnimatorStateTransition();
     transition.hasExitTime = transitionData.hasExitTime;
-<<<<<<< HEAD
-    transition.hasFixedDuration = transitionData.hasFixedDuration;
-=======
->>>>>>> 53f64428
+    transition.isFixedDuration = transitionData.isFixedDuration;
     transition.duration = transitionData.duration;
     transition.offset = transitionData.offset;
     transition.exitTime = transitionData.exitTime;
@@ -169,10 +162,7 @@
   isExit: boolean;
   conditions: IConditionData[];
   hasExitTime: boolean;
-<<<<<<< HEAD
-  hasFixedDuration: boolean;
-=======
->>>>>>> 53f64428
+  isFixedDuration: boolean;
 }
 
 interface IConditionData {
