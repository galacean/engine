--- conflicted
+++ resolved
@@ -116,10 +116,6 @@
   private _createTransition(transitionData: ITransitionData, destinationState: AnimatorState): AnimatorStateTransition {
     const transition = new AnimatorStateTransition();
     transition.hasExitTime = transitionData.hasExitTime;
-<<<<<<< HEAD
-    transition.hasFixedDuration = transitionData.hasFixedDuration;
-=======
->>>>>>> 622dddda
     transition.duration = transitionData.duration;
     transition.offset = transitionData.offset;
     transition.exitTime = transitionData.exitTime;
@@ -161,10 +157,6 @@
   isExit: boolean;
   conditions: IConditionData[];
   hasExitTime: boolean;
-<<<<<<< HEAD
-  hasFixedDuration: boolean;
-=======
->>>>>>> 622dddda
 }
 
 interface IConditionData {
