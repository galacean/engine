import { Event, EventDispatcher } from "@alipay/o3-base";
import { Resource } from "./Resource";
import * as defaultRequest from "@alipay/o3-request";
import { Engine, ResType, Handler, Prop, Request, ResCb, ResArrayCb } from "./type";

const noop = function() {};

const handlers: { [key: string]: Handler } = {};

/** 资源加载器类
 * @extends EventDispatcher
 */
export class ResourceLoader extends EventDispatcher {
  public handlers: { [key: string]: Handler };
  public engine: Engine;
  public rhi;
  public request: Request;
  private _urls: Prop;
  private _names: Prop;
  private _resources: { [key: string]: Array<Resource> };

  /**
   * @constructor
   * @param {Engine} engine 引擎实例
   * @param request 自定义请求库 默认使用 o3-request
   */
<<<<<<< HEAD
  constructor(engine: Engine, request?: Request) {
=======
  constructor(engine: Engine, request: Request, rhi?) {
>>>>>>> 6b45ad27
    super();

    this.handlers = handlers;
    // url cache
    this._urls = {};
    // name cache
    this._names = {};
    // 资源对象
    this._resources = {};

    this.engine = engine;

    this.rhi = rhi;
    // attach default handlers

    this.request = request || defaultRequest;
  }

  /**
   * 实例化前注册资源处理器
   * @param handlerName 处理资源类型
   * @param handler 资源处理器
   */
  static registerHandler(handlerName: ResType, handler: Handler) {
    handlers[handlerName] = handler;
  }

  /**
   * 实例化后注册资源处理器
   * @param handlerName 处理资源类型
   * @param handler 资源处理器
   */
  registerHandler(handlerName: ResType, handler: Handler) {
    this.handlers[handlerName] = handler;
  }

  /**
   * 添加资源
   * @param { Resource } resource 资源对象
   */
  add(resource: Resource) {
    if (!this._resources[resource.type]) {
      this._resources[resource.type] = [];
    }

    this._resources[resource.type].push(resource);

    this.trigger(new Event("added", this, resource));
  }

  /**
   * 添加资源
   * @param { resType } type
   * @param { string } name
   */
  findResource(type: ResType, name: string): Resource | void {
    if (this._resources[type]) {
      return this._resources[type].find(r => {
        return r.name === name;
      });
    }

    return null;
  }

  /**
   * 批量加载资源
   * @param resources 资源列表
   * @param callback 加载完成回调
   * @param timeout  超时时间
   */
  batchLoad(resources: Array<Resource>, callback: ResArrayCb = noop, timeout?: number) {
    // create load promise
    const promises = [];
    for (let i = 0; i < resources.length; i++) {
      const resource = resources[i];
      const promise = new Promise((resolve, reject) => {
        this.load(
          resource,
          (err, res) => {
            if (!err) {
              resolve(res);
            } else {
              reject(err);
            }
          },
          timeout
        );
      });
      promises.push(promise);
    }

    Promise.all(promises).then(
      res => {
        callback(null, resources);
      },
      err => {
        callback(err);
      }
    );
  }

  /**
   * 加载单个资源
   * @param resource 资源
   * @param callback 加载完成回调
   * @param timeout  超时时间
   */
  load(resource: Resource, callback: ResCb = noop, timeout?: number) {
    const self = this;

    if (resource.loaded) {
      return;
    }

    // start loading resource
    resource.loading = true;

    const handler = this.handlers[resource.type];
    if (resource.type === "texture" || resource.type === "textureNew") {
      resource.config.handlerType = resource.handlerType || "image";
    }

    if (!handler) {
      callback("No Handler for resource type: " + resource.type);
      return;
    } else {
      // 已有数据，无需请求
      if (resource.data) {
        this._onLoadSuccess(resource, handler, callback);

        resource.trigger(new Event("loaded", resource));
      } else {
        const url = resource.fileUrl;
        const config = resource.config;

        handler.load(this.request, { url, timeout, ...config }, function(err, data) {
          if (!err) {
            resource.data = data;
            self._onLoadSuccess(resource, handler, callback);
          } else {
            callback(err);
          }
        });
      }
    }
    // TODO: cache resource
  }

  /**
   * 处理加载回调
   * @param resource
   * @param handler
   * @param callback
   * @private
   */
  private _onLoadSuccess(resource: Resource, handler: Handler, callback: ResCb) {
    resource.loading = false;
    resource.loaded = true;

    // create assets
    if (handler.patch) {
      handler.patch(resource, this._resources);
    }

    const result = Promise.resolve(handler.open(resource, this.rhi));

    result
      .then(() => {
        // TODO: manage assets pool
        this.add(resource);

        callback(null, resource);
        resource.trigger(new Event("loaded", resource));
      })
      .catch(e => {
        console.error(e);
        callback(e);
      });
  }
}<|MERGE_RESOLUTION|>--- conflicted
+++ resolved
@@ -3,7 +3,7 @@
 import * as defaultRequest from "@alipay/o3-request";
 import { Engine, ResType, Handler, Prop, Request, ResCb, ResArrayCb } from "./type";
 
-const noop = function() {};
+const noop = function () {};
 
 const handlers: { [key: string]: Handler } = {};
 
@@ -24,11 +24,7 @@
    * @param {Engine} engine 引擎实例
    * @param request 自定义请求库 默认使用 o3-request
    */
-<<<<<<< HEAD
-  constructor(engine: Engine, request?: Request) {
-=======
-  constructor(engine: Engine, request: Request, rhi?) {
->>>>>>> 6b45ad27
+  constructor(engine: Engine, request?: Request, rhi?) {
     super();
 
     this.handlers = handlers;
@@ -86,7 +82,7 @@
    */
   findResource(type: ResType, name: string): Resource | void {
     if (this._resources[type]) {
-      return this._resources[type].find(r => {
+      return this._resources[type].find((r) => {
         return r.name === name;
       });
     }
@@ -122,10 +118,10 @@
     }
 
     Promise.all(promises).then(
-      res => {
+      (res) => {
         callback(null, resources);
       },
-      err => {
+      (err) => {
         callback(err);
       }
     );
@@ -165,7 +161,7 @@
         const url = resource.fileUrl;
         const config = resource.config;
 
-        handler.load(this.request, { url, timeout, ...config }, function(err, data) {
+        handler.load(this.request, { url, timeout, ...config }, function (err, data) {
           if (!err) {
             resource.data = data;
             self._onLoadSuccess(resource, handler, callback);
@@ -204,7 +200,7 @@
         callback(null, resource);
         resource.trigger(new Event("loaded", resource));
       })
-      .catch(e => {
+      .catch((e) => {
         console.error(e);
         callback(e);
       });
