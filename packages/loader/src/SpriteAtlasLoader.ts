--- conflicted
+++ resolved
@@ -1,7 +1,13 @@
 import {
   AssetPromise,
-  AssetType, Loader, LoadItem, resourceLoader, ResourceManager, Sprite,
-  SpriteAtlas, Texture2D
+  AssetType,
+  Loader,
+  LoadItem,
+  resourceLoader,
+  ResourceManager,
+  Sprite,
+  SpriteAtlas,
+  Texture2D
 } from "@oasis-engine/core";
 import { AtlasConfig } from "@oasis-engine/core/types/2d/atlas/types";
 import { Rect, Vector2 } from "@oasis-engine/math";
@@ -50,15 +56,9 @@
                 const sprite = new Sprite(
                   engine,
                   texture,
-<<<<<<< HEAD
-                  region ? tempRect.setValue(region.x, region.y, region.w, region.h) : undefined,
-                  pivot ? tempVec2.setValue(pivot.x, pivot.y) : undefined,
+                  region ? tempRect.set(region.x, region.y, region.w, region.h) : undefined,
+                  pivot ? tempVec2.set(pivot.x, pivot.y) : undefined,
                   undefined,
-=======
-                  region ? tempRect.set(region.x, region.y, region.w, region.h) : undefined,
-                  pivot ? tempVect2.set(pivot.x, pivot.y) : undefined,
-                  atlasSprite.pixelsPerUnit || undefined,
->>>>>>> 0e26e2ca
                   atlasSprite.name
                 );
                 sprite.atlasRegion.set(
@@ -70,27 +70,11 @@
                 atlasSprite.atlasRotated && (sprite.atlasRotated = true);
                 if (atlasRegionOffset) {
                   const { x: offsetLeft, y: offsetTop, z: offsetRight, w: offsetBottom } = atlasRegionOffset;
-<<<<<<< HEAD
-                  sprite.atlasRegionOffset.setValue(
+                  sprite.atlasRegionOffset.set(
                     offsetLeft * sourceWidthReciprocal,
                     offsetTop * sourceHeightReciprocal,
                     offsetRight * sourceWidthReciprocal,
                     offsetBottom * sourceHeightReciprocal
-=======
-                  let originalWReciprocal: number, originalHReciprocal: number;
-                  if (atlasSprite.atlasRotated) {
-                    originalWReciprocal = 1 / (offsetLeft + atlasRegion.h + offsetRight);
-                    originalHReciprocal = 1 / (offsetTop + atlasRegion.w + offsetBottom);
-                  } else {
-                    originalWReciprocal = 1 / (offsetLeft + atlasRegion.w + offsetRight);
-                    originalHReciprocal = 1 / (offsetTop + atlasRegion.h + offsetBottom);
-                  }
-                  sprite.atlasRegionOffset.set(
-                    offsetLeft * originalWReciprocal,
-                    offsetTop * originalHReciprocal,
-                    offsetRight * originalWReciprocal,
-                    offsetBottom * originalHReciprocal
->>>>>>> 0e26e2ca
                   );
                 }
                 if (id !== undefined) {
