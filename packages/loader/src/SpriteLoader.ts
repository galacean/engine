import {
  resourceLoader,
  Loader,
  AssetPromise,
  AssetType,
  LoadItem,
  Sprite,
  Texture2D,
  ResourceManager,
  SpriteAtlas
} from "@oasis-engine/core";

@resourceLoader(AssetType.Sprite, ["sprite"], false)
class SpriteLoader extends Loader<Sprite> {
  load(item: LoadItem, resourceManager: ResourceManager): AssetPromise<Sprite> {
<<<<<<< HEAD
    const getSpriteByTexture2D = (data, resolve, reject) => {
      resourceManager
        .getResourceByRef<Texture2D>(data.texture)
        .then((texture) => {
          const sprite = new Sprite(resourceManager.engine, texture);
          sprite.region = data.region;
          sprite.pivot = data.pivot;
          resolve(sprite);
        })
        .catch((reason: any) => {
          reject(reason);
        });
    };

=======
>>>>>>> 655c1f15
    return new AssetPromise((resolve, reject) => {
      this.request<any>(item.url, {
        ...item,
        type: "json"
      })
        .then((data) => {
<<<<<<< HEAD
          const belongTo = data.belongTo;
          if (belongTo && belongTo.length > 0) {
            resourceManager
              .getResourceByRef<SpriteAtlas>(belongTo[0])
              .then((atlas) => {
                const sprite = atlas.getSprite(data.fullPath);
                if (sprite) {
                  resolve(sprite);
                } else {
                  getSpriteByTexture2D(data, resolve, reject);
                }
              })
              .catch((reason: any) => {
                getSpriteByTexture2D(data, resolve, reject);
              });
          } else {
            getSpriteByTexture2D(data, resolve, reject);
          }
        })
        .catch((reason: any) => {
          reject(reason);
        });
=======
          // @ts-ignore
          resourceManager.getResourceByRef<Texture2D>(data.texture).then((texture) => {
            const sprite = new Sprite(resourceManager.engine, texture);
            sprite.region = data.region;
            sprite.pivot = data.pivot;
            resolve(sprite);
          });
        })
        .catch(reject);
>>>>>>> 655c1f15
    });
  }
}<|MERGE_RESOLUTION|>--- conflicted
+++ resolved
@@ -13,9 +13,9 @@
 @resourceLoader(AssetType.Sprite, ["sprite"], false)
 class SpriteLoader extends Loader<Sprite> {
   load(item: LoadItem, resourceManager: ResourceManager): AssetPromise<Sprite> {
-<<<<<<< HEAD
     const getSpriteByTexture2D = (data, resolve, reject) => {
       resourceManager
+        // @ts-ignore
         .getResourceByRef<Texture2D>(data.texture)
         .then((texture) => {
           const sprite = new Sprite(resourceManager.engine, texture);
@@ -28,18 +28,16 @@
         });
     };
 
-=======
->>>>>>> 655c1f15
     return new AssetPromise((resolve, reject) => {
       this.request<any>(item.url, {
         ...item,
         type: "json"
       })
         .then((data) => {
-<<<<<<< HEAD
           const belongTo = data.belongTo;
           if (belongTo && belongTo.length > 0) {
             resourceManager
+              // @ts-ignore
               .getResourceByRef<SpriteAtlas>(belongTo[0])
               .then((atlas) => {
                 const sprite = atlas.getSprite(data.fullPath);
@@ -59,17 +57,6 @@
         .catch((reason: any) => {
           reject(reason);
         });
-=======
-          // @ts-ignore
-          resourceManager.getResourceByRef<Texture2D>(data.texture).then((texture) => {
-            const sprite = new Sprite(resourceManager.engine, texture);
-            sprite.region = data.region;
-            sprite.pivot = data.pivot;
-            resolve(sprite);
-          });
-        })
-        .catch(reject);
->>>>>>> 655c1f15
     });
   }
 }