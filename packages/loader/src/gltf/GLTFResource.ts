import {
  AnimationClip,
  Camera,
  EngineObject,
  Entity,
  Light,
  Material,
  ModelMesh,
  Renderer,
  Skin,
  Texture2D
} from "@oasis-engine/core";
import { IGLTF } from "./Schema";

/**
 * Product after GLTF parser, usually, `defaultSceneRoot` is only needed to use.
 */
export class GLTFResource extends EngineObject {
  /** GLTF file url. */
  url: string;
  /** GLTF file content. */
  gltf: IGLTF;
  /** ArrayBuffer after BufferParser. */
  buffers: ArrayBuffer[];
  /** Oasis Texture2D after TextureParser. */
  textures?: Texture2D[];
  /** Oasis Material after MaterialParser. */
  materials?: Material[];
  /** Oasis ModelMesh after MeshParser. */
  meshes?: ModelMesh[][];
  /** Oasis Skin after SkinParser. */
  skins?: Skin[];
  /** Oasis AnimationClip after AnimationParser. */
  animations?: AnimationClip[];
  /** Oasis Entity after EntityParser. */
  entities: Entity[];
  /** Oasis Camera after SceneParser. */
  cameras?: Camera[];
  /** GLTF can export lights in extension KHR_lights_punctual */
  lights?: Light[];
  /** Oasis RootEntities after SceneParser. */
  sceneRoots: Entity[];
  /** Oasis RootEntity after SceneParser. */
  defaultSceneRoot: Entity;
  /** Renderer can replace material by `renderer.setMaterial` if gltf use plugin-in KHR_materials_variants. */
  variants?: { renderer: Renderer; material: Material; variants: string[] }[];
<<<<<<< HEAD
  /** adapter subAsset */
  textureIndex?: number;
  materialIndex?: number;
  animationIndex?: number;
  meshIndex?: number;
  subMeshIndex?: number;
  defaultSceneRootOnly?: boolean;
=======

>>>>>>> e3e5b717
}<|MERGE_RESOLUTION|>--- conflicted
+++ resolved
@@ -44,15 +44,4 @@
   defaultSceneRoot: Entity;
   /** Renderer can replace material by `renderer.setMaterial` if gltf use plugin-in KHR_materials_variants. */
   variants?: { renderer: Renderer; material: Material; variants: string[] }[];
-<<<<<<< HEAD
-  /** adapter subAsset */
-  textureIndex?: number;
-  materialIndex?: number;
-  animationIndex?: number;
-  meshIndex?: number;
-  subMeshIndex?: number;
-  defaultSceneRootOnly?: boolean;
-=======
-
->>>>>>> e3e5b717
 }