--- conflicted
+++ resolved
@@ -31,11 +31,7 @@
   entities: Entity[];
   /** Camera after SceneParser. */
   cameras?: Camera[];
-<<<<<<< HEAD
-  /** glTF can export lights in extension KHR_lights_punctual. */
-=======
-  /** Export lights in extension KHR_lights_punctual */
->>>>>>> 23244597
+  /** Export lights in extension KHR_lights_punctual. */
   lights?: Light[];
   /** RootEntities after SceneParser. */
   sceneRoots: Entity[];
