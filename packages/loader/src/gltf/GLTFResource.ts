import {
  AnimationClip,
  Camera,
  Engine,
  EngineObject,
  Entity,
  Light,
  Material,
  ModelMesh,
  Skin,
  Texture2D
} from "@oasis-engine/core";

/**
 * Product after glTF parser, usually, `defaultSceneRoot` is only needed to use.
 */
export class GLTFResource extends EngineObject {
  /** glTF file url. */
  url: string;
  /** Oasis Texture2D after TextureParser. */
  textures?: Texture2D[];
  /** Oasis Material after MaterialParser. */
  materials?: Material[];
  /** Oasis ModelMesh after MeshParser. */
  meshes?: ModelMesh[][];
  /** Oasis Skin after SkinParser. */
  skins?: Skin[];
  /** Oasis AnimationClip after AnimationParser. */
  animations?: AnimationClip[];
  /** Oasis Entity after EntityParser. */
  entities: Entity[];
  /** Oasis Camera after SceneParser. */
  cameras?: Camera[];
  /** glTF can export lights in extension KHR_lights_punctual. */
  lights?: Light[];
  /** Oasis RootEntities after SceneParser. */
  sceneRoots: Entity[];
  /** Oasis RootEntity after SceneParser. */
  defaultSceneRoot: Entity;
<<<<<<< HEAD
  /** Renderer can replace material by `renderer.setMaterial` if glTF use plugin-in KHR_materials_variants. */
  variants?: { renderer: Renderer; material: Material; variants: string[] }[];
=======
  /** Extensions data. */
  extensionsData: Record<string, any>;
>>>>>>> add6e916

  constructor(engine: Engine, url: string) {
    super(engine);
    this.url = url;
  }

  /**
   * @override
   */
  protected _onDestroy(): void {
    super._onDestroy();
    this.defaultSceneRoot.destroy();

    this.textures = null;
    this.materials = null;
    this.meshes = null;
    this.skins = null;
    this.animations = null;
    this.entities = null;
    this.cameras = null;
    this.lights = null;
    this.sceneRoots = null;
    this.extensionsData = null;
  }
}<|MERGE_RESOLUTION|>--- conflicted
+++ resolved
@@ -37,13 +37,8 @@
   sceneRoots: Entity[];
   /** Oasis RootEntity after SceneParser. */
   defaultSceneRoot: Entity;
-<<<<<<< HEAD
-  /** Renderer can replace material by `renderer.setMaterial` if glTF use plugin-in KHR_materials_variants. */
-  variants?: { renderer: Renderer; material: Material; variants: string[] }[];
-=======
   /** Extensions data. */
   extensionsData: Record<string, any>;
->>>>>>> add6e916
 
   constructor(engine: Engine, url: string) {
     super(engine);
