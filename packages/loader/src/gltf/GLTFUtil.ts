--- conflicted
+++ resolved
@@ -1,33 +1,8 @@
 import { IndexFormat, TypedArray, VertexElementFormat } from "@oasis-engine/core";
 import { Color, Vector2, Vector3, Vector4 } from "@oasis-engine/math";
-<<<<<<< HEAD
 import { BufferDataRestoreInfo, RestoreDataAccessor } from "../GLTFContentRestorer";
-import { BufferInfo, ParserContext } from "./parser/ParserContext";
-import { AccessorComponentType, AccessorType, IAccessor, IBufferView, IGLTF } from "./Schema";
-
-const charCodeOfDot = ".".charCodeAt(0);
-const reEscapeChar = /\\(\\)?/g;
-const rePropName = RegExp(
-  // Match anything that isn't a dot or bracket.
-  "[^.[\\]]+" +
-    "|" +
-    // Or match property names within brackets.
-    "\\[(?:" +
-    // Match a non-string expression.
-    "([^\"'][^[]*)" +
-    "|" +
-    // Or match strings (supports escaping characters).
-    "([\"'])((?:(?!\\2)[^\\\\]|\\\\.)*?)\\2" +
-    ")\\]" +
-    "|" +
-    // Or match "" as the space between consecutive dots or empty brackets.
-    "(?=(?:\\.|\\[\\])(?:\\.|\\[\\]|$))",
-  "g"
-);
-=======
+import { AccessorComponentType, AccessorType, IAccessor, IBufferView, IGLTF } from "./GLTFSchema";
 import { BufferInfo, GLTFParserContext } from "./parser/GLTFParserContext";
-import { AccessorComponentType, AccessorType, IAccessor, IBufferView, IGLTF } from "./GLTFSchema";
->>>>>>> add6e916
 
 /**
  * @internal
@@ -153,11 +128,7 @@
     }
   }
 
-<<<<<<< HEAD
-  static getAccessorBuffer(context: ParserContext, bufferViews: IBufferView[], accessor: IAccessor): BufferInfo {
-=======
-  static getAccessorBuffer(context: GLTFParserContext, gltf: IGLTF, accessor: IAccessor): BufferInfo {
->>>>>>> add6e916
+  static getAccessorBuffer(context: GLTFParserContext, bufferViews: IBufferView[], accessor: IAccessor): BufferInfo {
     const { buffers } = context;
 
     const componentType = accessor.componentType;
@@ -442,7 +413,7 @@
    * Parse the glb format.
    */
   static parseGLB(
-    context: ParserContext,
+    context: GLTFParserContext,
     glb: ArrayBuffer
   ): {
     glTF: IGLTF;
