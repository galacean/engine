--- conflicted
+++ resolved
@@ -1,8 +1,4 @@
-<<<<<<< HEAD
-import { PBRMaterial, Texture2D, RefractionMode } from "@galacean/engine-core";
-=======
 import { PBRMaterial, Texture2D } from "@galacean/engine-core";
->>>>>>> ab48451a
 import { Color } from "@galacean/engine-math";
 import { GLTFMaterialParser } from "../parser/GLTFMaterialParser";
 import { registerGLTFExtension } from "../parser/GLTFParser";
@@ -14,10 +10,6 @@
 class KHR_materials_volume extends GLTFExtensionParser {
   override additiveParse(context: GLTFParserContext, material: PBRMaterial, schema: IKHRMaterialsVolume): void {
     const { thicknessFactor = 0, thicknessTexture, attenuationDistance = Infinity, attenuationColor } = schema;
-<<<<<<< HEAD
-    material.refractionMode = RefractionMode.Plane;
-=======
->>>>>>> ab48451a
     material.thickness = thicknessFactor;
     material.attenuationDistance = attenuationDistance;
 
