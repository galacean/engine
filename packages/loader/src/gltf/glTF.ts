--- conflicted
+++ resolved
@@ -16,18 +16,11 @@
   Logger,
   Material,
   MeshRenderer,
-<<<<<<< HEAD
-  ModelMesh,
-  PBRMaterial,
-  PBRSpecularMaterial,
-  MeshTopology,
-=======
   MeshTopology,
   ModelMesh,
   PBRMaterial,
   PBRSpecularMaterial,
   RenderFace,
->>>>>>> 21bb632a
   Scene,
   Skin,
   SkinnedMeshRenderer,
@@ -339,11 +332,7 @@
       material.normalTexture = getItemByIdx("textures", index || 0, resources, false);
 
       if (scale !== undefined) {
-<<<<<<< HEAD
-        material.normalScale = scale;
-=======
         material.normalIntensity = scale;
->>>>>>> 21bb632a
       }
     }
 
@@ -439,11 +428,7 @@
 }
 
 function parsePrimitiveVertex(
-<<<<<<< HEAD
-  mesh: Mesh,
-=======
   mesh: BufferMesh,
->>>>>>> 21bb632a
   // primitive: Primitive,
   primitiveGroup: SubMesh,
   gltfPrimitive,
@@ -484,21 +469,6 @@
   mesh.setVertexElements(vertexElements);
 
   // load indices
-<<<<<<< HEAD
-  const indexAccessor = gltf.accessors[gltfPrimitive.indices];
-  const indexData = getIndexBufferData();
-
-  const indexCount = indexAccessor.count;
-  const indexFormat = getIndexFormat(indexAccessor.componentType);
-  const indexByteSize = indexFormat == IndexFormat.UInt32 ? 4 : indexFormat == IndexFormat.UInt16 ? 2 : 1;
-  const indexBuffer = new Buffer(engine, BufferBindFlag.IndexBuffer, indexCount * indexByteSize, BufferUsage.Static);
-
-  indexBuffer.setData(indexData);
-  mesh.setIndexBufferBinding(new IndexBufferBinding(indexBuffer, indexFormat));
-  mesh.addSubMesh(0, indexCount);
-  // primitiveGroup.start = 0;
-  // primitiveGroup.count = indexCount;
-=======
   const indices = gltfPrimitive.indices;
   if (indices !== undefined) {
     const indexAccessor = gltf.accessors[gltfPrimitive.indices];
@@ -516,7 +486,6 @@
     primitiveGroup.start = 0;
     primitiveGroup.count = vertexCount;
   }
->>>>>>> 21bb632a
   return Promise.resolve(mesh);
 }
 
@@ -540,11 +509,7 @@
       new Promise((resolve, reject) => {
         const gltfPrimitive = gltfMesh.primitives[i];
         // FIXME: use index as primitive's name
-<<<<<<< HEAD
-        const mesh = new ModelMesh(engine, gltfPrimitive.name || gltfMesh.name || i);
-=======
         const mesh = new BufferMesh(engine, gltfPrimitive.name || gltfMesh.name || i);
->>>>>>> 21bb632a
         const subMesh = new SubMesh();
         groups.push(subMesh);
         // primitive.type = resources.assetType;
