--- conflicted
+++ resolved
@@ -18,14 +18,9 @@
 import { ParserContext } from "./ParserContext";
 
 export class AnimationParser extends Parser {
-<<<<<<< HEAD
-  parse(context: GLTFResource) {
-    const { gltf, buffers, entities, animationIndex } = context;
-=======
-  parse(context: ParserContext): void {
-    const glTFResource = context.glTFResource;
+  parse(context: ParserContext) {
+    const { animationIndex, glTFResource } = context;
     const { gltf, buffers, entities } = glTFResource;
->>>>>>> e3e5b717
     const { animations, accessors } = gltf;
     if (!animations) {
       return;
@@ -129,7 +124,6 @@
         index: i
       };
     }
-<<<<<<< HEAD
 
     if (animationIndex >= 0) {
       const animationClip = animationClips[animationIndex];
@@ -139,12 +133,9 @@
         throw `animation index not find in: ${animationIndex}`;
       }
     }
-    context.animations = animationClips;
+    glTFResource.animations = animationClips;
     // @ts-ignore for editor
-    context._animationsIndices = animationsIndices;
-=======
-    glTFResource.animations = animationClips;
->>>>>>> e3e5b717
+    glTFResource._animationsIndices = animationsIndices;
   }
 
   private _addCurve(
