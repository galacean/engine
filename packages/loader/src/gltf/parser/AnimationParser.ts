import {
  AnimationClip,
  AnimationCurve,
  Component,
  Entity,
  FloatKeyframe,
  InterpolationType,
  QuaternionKeyframe,
  SkinnedMeshRenderer,
  Transform,
  TypedArray,
  Vector2Keyframe,
  Vector3Keyframe,
  FloatArrayKeyframe
} from "@oasis-engine/core";
import { Quaternion, Vector2, Vector3, Vector4 } from "@oasis-engine/math";
import { GLTFResource } from "../GLTFResource";
import { GLTFUtil } from "../GLTFUtil";
import { AccessorType, AnimationChannelTargetPath, AnimationSamplerInterpolation, IAnimationChannel } from "../Schema";
import { Parser } from "./Parser";

export class AnimationParser extends Parser {
  parse(context: GLTFResource): void {
    const { gltf, buffers, entities } = context;
    const { animations, accessors } = gltf;
    if (!animations) {
      return;
    }

    const animationClipCount = animations.length;
    const animationClips = new Array<AnimationClip>(animationClipCount);

    for (let i = 0; i < animationClipCount; i++) {
      const gltfAnimation = animations[i];
      const { channels, samplers, name = `AnimationClip${i}` } = gltfAnimation;
      const animationClip = new AnimationClip(name);
      const sampleDataCollection = new Array<SampleData>();

      let duration = -1;

      // parse samplers
      for (let i = 0; i < samplers.length; i++) {
        const gltfSampler = samplers[i];
        const inputAccessor = accessors[gltfSampler.input];
        const outputAccessor = accessors[gltfSampler.output];

        const input = GLTFUtil.getAccessorData(gltf, inputAccessor, buffers);
        const output = GLTFUtil.getAccessorData(gltf, outputAccessor, buffers);
        const outputAccessorSize = output.length / input.length;

        let samplerInterpolation: InterpolationType;
        switch (gltfSampler.interpolation) {
          case AnimationSamplerInterpolation.CubicSpine:
            samplerInterpolation = InterpolationType.CubicSpine;
            break;
          case AnimationSamplerInterpolation.Step:
            samplerInterpolation = InterpolationType.Step;
            break;
          case AnimationSamplerInterpolation.Linear:
            samplerInterpolation = InterpolationType.Linear;
            break;
        }
        const maxTime = input[input.length - 1];
        if (maxTime > duration) {
          duration = maxTime;
        }

        sampleDataCollection.push({
          type: outputAccessor.type,
          interpolation: samplerInterpolation,
          input,
          output,
          outputSize: outputAccessorSize
        });
      }

      for (let i = 0; i < channels.length; i++) {
        const gltfChannel = channels[i];
        const { target } = gltfChannel;
        let targetPath = "";

        switch (target.path) {
          case AnimationChannelTargetPath.TRANSLATION:
            targetPath = "position";
            break;
          case AnimationChannelTargetPath.ROTATION:
            targetPath = "rotation";
            break;
          case AnimationChannelTargetPath.SCALE:
            targetPath = "scale";
            break;
          case AnimationChannelTargetPath.WEIGHTS:
            targetPath = "weights";
            break;
        }

        const channelTargetEntity = entities[target.node];
<<<<<<< HEAD
        let path: string;
        let parent = channelTargetEntity.parent;
        if (parent) {
          path = channelTargetEntity.name;
          while (parent.parent) {
            path = `${parent.name}/${path}`;
            parent = parent.parent;
          }
        } else {
          path = "";
=======
        let relativePath = "";
        let entity = channelTargetEntity;
        while (entity.parent) {
          relativePath = relativePath === "" ? `${entity.name}` : `${entity.name}/${relativePath}`;
          entity = entity.parent;
>>>>>>> 714d8910
        }

        let compType: new (entity: Entity) => Component;
        let propertyName: string;
        switch (target.path) {
          case AnimationChannelTargetPath.TRANSLATION:
            compType = Transform;
            propertyName = "position";
            break;
          case AnimationChannelTargetPath.ROTATION:
            compType = Transform;
            propertyName = "rotation";
            break;
          case AnimationChannelTargetPath.SCALE:
            compType = Transform;
            propertyName = "scale";
            break;
          case AnimationChannelTargetPath.WEIGHTS:
            compType = SkinnedMeshRenderer;
            propertyName = "blendShapeWeights";
            break;
          default:
        }

        const curve = this._addCurve(gltfChannel, sampleDataCollection);
        animationClip.setCurve(path, compType, propertyName, curve);
      }

      animationClips[i] = animationClip;
    }
    context.animations = animationClips;
  }

  private _addCurve(gltfChannel: IAnimationChannel, sampleDataCollection: SampleData[]): AnimationCurve {
    const curve = new AnimationCurve();
    const sampleData = sampleDataCollection[gltfChannel.sampler];
    const { type, input, output, outputSize } = sampleData;

    curve.interpolation = sampleData.interpolation;
    for (let j = 0, n = input.length; j < n; j++) {
      const offset = j * outputSize;
      if (type === AccessorType.SCALAR) {
        let keyframe = outputSize > 1 ? new FloatArrayKeyframe() : new FloatKeyframe();
        keyframe.time = input[j];
        keyframe.inTangent = 0;
        keyframe.outTangent = 0;
        keyframe.value = outputSize > 1 ? <Float32Array>output.subarray(offset, offset+outputSize) : output[offset];
        curve.addKey(keyframe);
      }
      if (type === AccessorType.VEC2) {
        const keyframe = new Vector2Keyframe();
        keyframe.time = input[j];
        keyframe.value = new Vector2(output[offset], output[offset + 1]);
        keyframe.inTangent = new Vector2();
        keyframe.outTangent = new Vector2();
        curve.addKey(keyframe);
      }
      if (type === AccessorType.VEC3) {
        const keyframe = new Vector3Keyframe();
        keyframe.time = input[j];
        keyframe.value = new Vector3(output[offset], output[offset + 1], output[offset + 2]);
        keyframe.inTangent = new Vector3();
        keyframe.outTangent = new Vector3();
        curve.addKey(keyframe);
      }
      if (type === AccessorType.VEC4) {
        const keyframe = new QuaternionKeyframe();
        keyframe.time = input[j];
        keyframe.value = new Quaternion(output[offset], output[offset + 1], output[offset + 2], output[offset + 3]);
        keyframe.inTangent = new Vector4();
        keyframe.outTangent = new Vector4();
        curve.addKey(keyframe);
      }
    }
    return curve;
  }
}

interface SampleData {
  type: AccessorType;
  input: TypedArray;
  output: TypedArray;
  interpolation: InterpolationType;
  outputSize: number;
}<|MERGE_RESOLUTION|>--- conflicted
+++ resolved
@@ -77,42 +77,13 @@
       for (let i = 0; i < channels.length; i++) {
         const gltfChannel = channels[i];
         const { target } = gltfChannel;
-        let targetPath = "";
-
-        switch (target.path) {
-          case AnimationChannelTargetPath.TRANSLATION:
-            targetPath = "position";
-            break;
-          case AnimationChannelTargetPath.ROTATION:
-            targetPath = "rotation";
-            break;
-          case AnimationChannelTargetPath.SCALE:
-            targetPath = "scale";
-            break;
-          case AnimationChannelTargetPath.WEIGHTS:
-            targetPath = "weights";
-            break;
-        }
 
         const channelTargetEntity = entities[target.node];
-<<<<<<< HEAD
-        let path: string;
-        let parent = channelTargetEntity.parent;
-        if (parent) {
-          path = channelTargetEntity.name;
-          while (parent.parent) {
-            path = `${parent.name}/${path}`;
-            parent = parent.parent;
-          }
-        } else {
-          path = "";
-=======
         let relativePath = "";
         let entity = channelTargetEntity;
         while (entity.parent) {
           relativePath = relativePath === "" ? `${entity.name}` : `${entity.name}/${relativePath}`;
           entity = entity.parent;
->>>>>>> 714d8910
         }
 
         let compType: new (entity: Entity) => Component;
@@ -138,7 +109,7 @@
         }
 
         const curve = this._addCurve(gltfChannel, sampleDataCollection);
-        animationClip.setCurve(path, compType, propertyName, curve);
+        animationClip.setCurve(relativePath, compType, propertyName, curve);
       }
 
       animationClips[i] = animationClip;
@@ -159,7 +130,7 @@
         keyframe.time = input[j];
         keyframe.inTangent = 0;
         keyframe.outTangent = 0;
-        keyframe.value = outputSize > 1 ? <Float32Array>output.subarray(offset, offset+outputSize) : output[offset];
+        keyframe.value = outputSize > 1 ? <Float32Array>output.subarray(offset, offset + outputSize) : output[offset];
         curve.addKey(keyframe);
       }
       if (type === AccessorType.VEC2) {
