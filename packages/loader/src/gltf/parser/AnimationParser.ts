import {
  AnimationClip,
  AnimationFloatArrayCurve,
  AnimationQuaternionCurve,
  AnimationVector3Curve,
  Component,
  Entity,
  InterpolationType,
  Keyframe,
  SkinnedMeshRenderer,
  Transform,
  TypedArray
} from "@oasis-engine/core";
import { Quaternion, Vector3, Vector4 } from "@oasis-engine/math";
<<<<<<< HEAD
import { GLTFResource } from "../GLTFResource";
=======
>>>>>>> 6f113e93
import { GLTFUtil } from "../GLTFUtil";
import { AccessorType, AnimationChannelTargetPath, AnimationSamplerInterpolation, IAnimationChannel } from "../Schema";
import { Parser } from "./Parser";
import { ParserContext } from "./ParserContext";

export class AnimationParser extends Parser {
  parse(context: ParserContext) {
    const { animationIndex, glTFResource } = context;
    const { gltf, buffers, entities } = glTFResource;
    const { animations, accessors } = gltf;
    if (!animations) {
      return;
    }
    const animationClipCount = animations.length;
    const animationClips = new Array<AnimationClip>(animationClipCount);
    const animationsIndices = new Array<{
      name: string;
      index: number;
    }>(animationClipCount);

    for (let i = 0; i < animationClipCount; i++) {
      if (animationIndex >= 0 && animationIndex !== i) {
        continue;
      }
      const gltfAnimation = animations[i];
      const { channels, samplers, name = `AnimationClip${i}` } = gltfAnimation;
      const animationClip = new AnimationClip(name);
      const sampleDataCollection = new Array<SampleData>();

      let duration = -1;

      // parse samplers
      for (let i = 0; i < samplers.length; i++) {
        const gltfSampler = samplers[i];
        const inputAccessor = accessors[gltfSampler.input];
        const outputAccessor = accessors[gltfSampler.output];

        const input = GLTFUtil.getAccessorData(gltf, inputAccessor, buffers);
        const output = GLTFUtil.getAccessorData(gltf, outputAccessor, buffers);
        const outputAccessorSize = output.length / input.length;

        const interpolation = gltfSampler.interpolation ?? AnimationSamplerInterpolation.Linear;
        let samplerInterpolation: InterpolationType;
        switch (interpolation) {
          case AnimationSamplerInterpolation.CubicSpine:
            samplerInterpolation = InterpolationType.CubicSpine;
            break;
          case AnimationSamplerInterpolation.Step:
            samplerInterpolation = InterpolationType.Step;
            break;
          case AnimationSamplerInterpolation.Linear:
            samplerInterpolation = InterpolationType.Linear;
            break;
        }
        const maxTime = input[input.length - 1];
        if (maxTime > duration) {
          duration = maxTime;
        }

        sampleDataCollection.push({
          type: outputAccessor.type,
          interpolation: samplerInterpolation,
          input,
          output,
          outputSize: outputAccessorSize
        });
      }

      for (let i = 0; i < channels.length; i++) {
        const gltfChannel = channels[i];
        const { target } = gltfChannel;

        const channelTargetEntity = entities[target.node];
        let relativePath = "";
        let entity = channelTargetEntity;
        while (entity.parent) {
          relativePath = relativePath === "" ? `${entity.name}` : `${entity.name}/${relativePath}`;
          entity = entity.parent;
        }

        let compType: new (entity: Entity) => Component;
        let propertyName: string;
        switch (target.path) {
          case AnimationChannelTargetPath.TRANSLATION:
            compType = Transform;
            propertyName = "position";
            break;
          case AnimationChannelTargetPath.ROTATION:
            compType = Transform;
            propertyName = "rotationQuaternion";
            break;
          case AnimationChannelTargetPath.SCALE:
            compType = Transform;
            propertyName = "scale";
            break;
          case AnimationChannelTargetPath.WEIGHTS:
            compType = SkinnedMeshRenderer;
            propertyName = "blendShapeWeights";
            break;
          default:
        }

        const curve = this._addCurve(target.path, gltfChannel, sampleDataCollection);
        animationClip.addCurveBinding(relativePath, compType, propertyName, curve);
      }

      animationClips[i] = animationClip;
      animationsIndices[i] = {
        name,
        index: i
      };
    }

    if (animationIndex >= 0) {
      const animationClip = animationClips[animationIndex];
      if (animationClip) {
        return animationClip;
      } else {
        throw `animation index not find in: ${animationIndex}`;
      }
    }
    glTFResource.animations = animationClips;
    // @ts-ignore for editor
    glTFResource._animationsIndices = animationsIndices;
  }

  private _addCurve(
    animationchannelTargetPath: AnimationChannelTargetPath,
    gltfChannel: IAnimationChannel,
    sampleDataCollection: SampleData[]
  ) {
    const sampleData = sampleDataCollection[gltfChannel.sampler];
    const { input, output, outputSize } = sampleData;

    switch (animationchannelTargetPath) {
      case AnimationChannelTargetPath.TRANSLATION:
      case AnimationChannelTargetPath.SCALE: {
        const curve = new AnimationVector3Curve();
        const interpolation = (curve.interpolation = sampleData.interpolation);

        let outputBufferOffset = 0;
        const getNextOutputValue = () => {
          const value = new Vector3(
            output[outputBufferOffset],
            output[outputBufferOffset + 1],
            output[outputBufferOffset + 2]
          );
          outputBufferOffset += 3;
          return value;
        };

        for (let i = 0, n = input.length; i < n; i++) {
          const keyframe = new Keyframe<Vector3>();
          keyframe.time = input[i];
          if (interpolation === InterpolationType.CubicSpine) {
            keyframe.inTangent = getNextOutputValue();
            keyframe.value = getNextOutputValue();
            keyframe.outTangent = getNextOutputValue();
          } else {
            keyframe.value = getNextOutputValue();
          }
          curve.addKey(keyframe);
        }
        return curve;
      }
      case AnimationChannelTargetPath.ROTATION: {
        const curve = new AnimationQuaternionCurve();
        const interpolation = (curve.interpolation = sampleData.interpolation);

        let outputBufferOffset = 0;
        const getNextOutputValue = (isQuat: boolean) => {
          const value = isQuat
            ? new Quaternion(
                output[outputBufferOffset],
                output[outputBufferOffset + 1],
                output[outputBufferOffset + 2],
                output[outputBufferOffset + 3]
              )
            : new Vector4(
                output[outputBufferOffset],
                output[outputBufferOffset + 1],
                output[outputBufferOffset + 2],
                output[outputBufferOffset + 3]
              );
          outputBufferOffset += 4;
          return value;
        };

        for (let i = 0, n = input.length; i < n; i++) {
          const keyframe = new Keyframe<Quaternion>();
          keyframe.time = input[i];
          if (interpolation === InterpolationType.CubicSpine) {
            keyframe.inTangent = getNextOutputValue(false) as Vector4;
            keyframe.value = getNextOutputValue(true) as Quaternion;
            keyframe.outTangent = getNextOutputValue(false) as Vector4;
          } else {
            keyframe.value = getNextOutputValue(true) as Quaternion;
          }
          curve.addKey(keyframe);
        }
        return curve;
      }
      case AnimationChannelTargetPath.WEIGHTS: {
        const curve = new AnimationFloatArrayCurve();
        curve.interpolation = sampleData.interpolation;

        let outputBufferOffset = 0;
        const getNextOutputValue = () => {
          const value = output.subarray(outputBufferOffset, outputBufferOffset + outputSize);
          outputBufferOffset += outputSize;
          return value as Float32Array;
        };

        for (let i = 0, n = input.length; i < n; i++) {
          const keyframe = new Keyframe<Float32Array>();
          keyframe.time = input[i];
          if (curve.interpolation === InterpolationType.CubicSpine) {
            keyframe.inTangent = Array.from(getNextOutputValue());
            keyframe.value = getNextOutputValue();
            keyframe.outTangent = Array.from(getNextOutputValue());
          } else {
            keyframe.value = getNextOutputValue();
          }
          curve.addKey(keyframe);
        }
        return curve;
      }
    }
  }
}
interface SampleData {
  type: AccessorType;
  input: TypedArray;
  output: TypedArray;
  interpolation: InterpolationType;
  outputSize: number;
}<|MERGE_RESOLUTION|>--- conflicted
+++ resolved
@@ -12,10 +12,6 @@
   TypedArray
 } from "@oasis-engine/core";
 import { Quaternion, Vector3, Vector4 } from "@oasis-engine/math";
-<<<<<<< HEAD
-import { GLTFResource } from "../GLTFResource";
-=======
->>>>>>> 6f113e93
 import { GLTFUtil } from "../GLTFUtil";
 import { AccessorType, AnimationChannelTargetPath, AnimationSamplerInterpolation, IAnimationChannel } from "../Schema";
 import { Parser } from "./Parser";
