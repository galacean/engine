import { Entity } from "@galacean/engine-core";
import { INode } from "../GLTFSchema";
import { GLTFParser } from "./GLTFParser";
import { GLTFParserContext, GLTFParserType, registerGLTFParser } from "./GLTFParserContext";

@registerGLTFParser(GLTFParserType.Entity)
export class GLTFEntityParser extends GLTFParser {
  parse(context: GLTFParserContext, index: number): Entity {
    const entityInfo = context.glTF.nodes[index];
    const engine = context.glTFResource.engine;
    const { matrix, translation, rotation, scale, extensions } = entityInfo;
    const entity = new Entity(engine, entityInfo.name || `_GLTF_ENTITY_${index}`);

    const { transform } = entity;
    if (matrix) {
      const localMatrix = transform.localMatrix;
      localMatrix.copyFromArray(matrix);
      transform.localMatrix = localMatrix;
    } else {
      if (translation) {
        transform.setPosition(translation[0], translation[1], translation[2]);
      }
      if (rotation) {
        transform.setRotationQuaternion(rotation[0], rotation[1], rotation[2], rotation[3]);
      }
      if (scale) {
        transform.setScale(scale[0], scale[1], scale[2]);
      }
    }

    const children = entityInfo.children;
    if (children) {
      for (let i = 0; i < children.length; i++) {
        const childIndex = children[i];
        const childEntity = context.get<Entity>(GLTFParserType.Entity, childIndex);
        entity.addChild(childEntity);
      }
      // @ts-ignore
      sceneRoots[i]._hookResource = glTFResource;
      // @ts-ignore
      glTFResource._addReferCount(1);
    }

<<<<<<< HEAD
    glTFResource.sceneRoots = sceneRoots;
    glTFResource.defaultSceneRoot = sceneRoots[sceneID];
=======
    GLTFParser.executeExtensionsAdditiveAndParse(extensions, context, entity, entityInfo);

    return entity;
>>>>>>> 5d7d8dc4
  }
}<|MERGE_RESOLUTION|>--- conflicted
+++ resolved
@@ -41,13 +41,8 @@
       glTFResource._addReferCount(1);
     }
 
-<<<<<<< HEAD
-    glTFResource.sceneRoots = sceneRoots;
-    glTFResource.defaultSceneRoot = sceneRoots[sceneID];
-=======
     GLTFParser.executeExtensionsAdditiveAndParse(extensions, context, entity, entityInfo);
 
     return entity;
->>>>>>> 5d7d8dc4
   }
 }