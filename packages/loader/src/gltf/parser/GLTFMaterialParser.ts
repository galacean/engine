--- conflicted
+++ resolved
@@ -1,10 +1,5 @@
 import {
-<<<<<<< HEAD
   AssetPromise,
-  BlinnPhongMaterial,
-  Engine,
-=======
->>>>>>> 1737e2f5
   Logger,
   Material,
   PBRMaterial,
@@ -192,14 +187,9 @@
       GLTFMaterialParser._parseStandardProperty(context, material as PBRMaterial, materialInfo);
     }
 
-<<<<<<< HEAD
     return AssetPromise.resolve(material).then((material) => {
-      material ||= GLTFMaterialParser._getDefaultMaterial(engine);
-=======
-    return Promise.resolve(material).then((material) => {
       // @ts-ignore
       material ||= engine._basicResources._getBlinnPhongMaterial();
->>>>>>> 1737e2f5
       GLTFParser.executeExtensionsAdditiveAndParse(materialInfo.extensions, context, material, materialInfo);
       // @ts-ignore
       material._associationSuperResource(glTFResource);
