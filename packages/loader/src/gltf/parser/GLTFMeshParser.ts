import {
  AssetPromise,
  BlendShape,
  Buffer,
  BufferBindFlag,
  BufferUsage,
  ModelMesh,
  TypedArray,
  VertexElement
} from "@galacean/engine-core";
<<<<<<< HEAD
import { Vector3 } from "@galacean/engine-math";
import { BlendShapeRestoreInfo, BufferRestoreInfo, ModelMeshRestoreInfo } from "../../GLTFContentRestorer";
import type { IGLTF, IMesh, IMeshPrimitive } from "../GLTFSchema";
=======
import { Vector3, Vector4 } from "@galacean/engine-math";
import {
  BlendShapeDataRestoreInfo,
  BlendShapeRestoreInfo,
  BufferRestoreInfo,
  ModelMeshRestoreInfo
} from "../../GLTFContentRestorer";
import type { IAccessor, IGLTF, IMesh, IMeshPrimitive } from "../GLTFSchema";
>>>>>>> 4260bae1
import { GLTFUtils } from "../GLTFUtils";
import { GLTFParser } from "./GLTFParser";
import { BufferInfo, GLTFParserContext } from "./GLTFParserContext";

export class GLTFMeshParser extends GLTFParser {
  private static _tempVector3 = new Vector3();

  /**
   * @internal
   */
  static _parseMeshFromGLTFPrimitive(
    context: GLTFParserContext,
    mesh: ModelMesh,
    meshRestoreInfo: ModelMeshRestoreInfo,
    gltfMesh: IMesh,
    gltfPrimitive: IMeshPrimitive,
    gltf: IGLTF,
    getVertexBufferData: (semantic: string) => TypedArray,
    getBlendShapeData: (semantic: string, shapeIndex: number) => Promise<BufferInfo>,
    getIndexBufferData: () => Promise<TypedArray>,
    keepMeshData: boolean
  ): Promise<ModelMesh> {
    const { accessors } = gltf;
    const { attributes, targets, indices, mode } = gltfPrimitive;

    const engine = mesh.engine;
    const vertexElements = new Array<VertexElement>();

    let vertexCount: number;
    let bufferBindIndex = 0;

    const promises = new Array<Promise<void | void[]>>();
    for (const attribute in attributes) {
      const accessor = accessors[attributes[attribute]];
      const promise = GLTFUtils.getAccessorBuffer(context, gltf.bufferViews, accessor).then((accessorBuffer) => {
        const dataElementSize = GLTFUtils.getAccessorTypeSize(accessor.type);
        const accessorCount = accessor.count;
        const vertices = accessorBuffer.data;

        let vertexElement: VertexElement;
        const meshId = mesh.instanceId;
        const vertexBindingInfos = accessorBuffer.vertexBindingInfos;
        const elementNormalized = accessor.normalized;
        const elementFormat = GLTFUtils.getElementFormat(accessor.componentType, dataElementSize, elementNormalized);

        let scaleFactor: number;
        elementNormalized && (scaleFactor = GLTFUtils.getNormalizedComponentScale(accessor.componentType));

        let elementOffset: number;
        if (accessorBuffer.interleaved) {
          const byteOffset = accessor.byteOffset || 0;
          const stride = accessorBuffer.stride;
          elementOffset = byteOffset % stride;
          if (vertexBindingInfos[meshId] === undefined) {
            vertexElement = new VertexElement(attribute, elementOffset, elementFormat, bufferBindIndex);

            let vertexBuffer = accessorBuffer.vertexBuffer;
            if (!vertexBuffer) {
              vertexBuffer = new Buffer(
                engine,
                BufferBindFlag.VertexBuffer,
                vertices,
                BufferUsage.Static,
                keepMeshData
              );
              accessorBuffer.vertexBuffer = vertexBuffer;
              meshRestoreInfo.vertexBuffers.push(new BufferRestoreInfo(vertexBuffer, accessorBuffer.restoreInfo));
            }
            mesh.setVertexBufferBinding(vertexBuffer, stride, bufferBindIndex);
            vertexBindingInfos[meshId] = bufferBindIndex++;
          } else {
            vertexElement = new VertexElement(attribute, elementOffset, elementFormat, vertexBindingInfos[meshId]);
          }
        } else {
          elementOffset = 0;
          vertexElement = new VertexElement(attribute, elementOffset, elementFormat, bufferBindIndex);

          let vertexBuffer = accessorBuffer.vertexBuffer;
          if (!vertexBuffer) {
            vertexBuffer = new Buffer(engine, BufferBindFlag.VertexBuffer, vertices, BufferUsage.Static, keepMeshData);
            meshRestoreInfo.vertexBuffers.push(new BufferRestoreInfo(vertexBuffer, accessorBuffer.restoreInfo));
          }
          mesh.setVertexBufferBinding(vertexBuffer, accessorBuffer.stride, bufferBindIndex);
          vertexBindingInfos[meshId] = bufferBindIndex++;
        }
        vertexElements.push(vertexElement);

        if (attribute === "POSITION") {
          vertexCount = accessorCount;

          const { min, max } = mesh.bounds;
          if (accessor.min && accessor.max) {
            min.copyFromArray(accessor.min);
            max.copyFromArray(accessor.max);
          } else {
            const position = GLTFMeshParser._tempVector3;
            min.set(Number.MAX_VALUE, Number.MAX_VALUE, Number.MAX_VALUE);
            max.set(-Number.MAX_VALUE, -Number.MAX_VALUE, -Number.MAX_VALUE);

            const baseOffset = elementOffset / vertices.BYTES_PER_ELEMENT;
            const stride = vertices.length / accessorCount;
            for (let j = 0; j < accessorCount; j++) {
              const offset = baseOffset + j * stride;
              position.copyFromArray(vertices, offset);
              Vector3.min(min, position, min);
              Vector3.max(max, position, max);
            }
          }
          if (elementNormalized) {
            min.scale(scaleFactor);
            max.scale(scaleFactor);
          }
        }
      });
      promises.push(promise);
    }

    return Promise.all(promises).then(() => {
      mesh.setVertexElements(vertexElements);

      // Indices
      if (indices !== undefined) {
        const indexAccessor = gltf.accessors[indices];
        const promise = GLTFUtils.getAccessorBuffer(context, gltf.bufferViews, indexAccessor).then((accessorBuffer) => {
          mesh.setIndices(<Uint8Array | Uint16Array | Uint32Array>accessorBuffer.data);
          mesh.addSubMesh(0, indexAccessor.count, mode);
          meshRestoreInfo.indexBuffer = accessorBuffer.restoreInfo;
        });
        promises.push(promise);
      } else {
        mesh.addSubMesh(0, vertexCount, mode);
      }

      // BlendShapes
      if (targets) {
        promises.push(
          GLTFMeshParser._createBlendShape(mesh, meshRestoreInfo, gltfMesh, accessors, targets, getBlendShapeData)
        );
      }

      return Promise.all(promises).then(() => {
        mesh.uploadData(!keepMeshData);

        return Promise.resolve(mesh);
      });
    });
  }

  /**
   * @internal
   */
  static _createBlendShape(
    mesh: ModelMesh,
    meshRestoreInfo: ModelMeshRestoreInfo,
    glTFMesh: IMesh,
    accessors: IAccessor[],
    glTFTargets: {
      [name: string]: number;
    }[],
    getBlendShapeData: (semantic: string, shapeIndex: number) => Promise<BufferInfo>
  ): Promise<void[]> {
    const blendShapeNames = glTFMesh.extras ? glTFMesh.extras.targetNames : null;
    let promises = new Array<Promise<void>>();
    for (let i = 0, n = glTFTargets.length; i < n; i++) {
      const name = blendShapeNames ? blendShapeNames[i] : `blendShape${i}`;

      const promise = Promise.all([
        getBlendShapeData("POSITION", i),
        getBlendShapeData("NORMAL", i),
        getBlendShapeData("TANGENT", i)
      ]).then((infos) => {
        const posBufferInfo = infos[0];
        const norBufferInfo = infos[1];
        const tanBufferInfo = infos[2];
        const target = glTFTargets[i];
        let posAccessor: IAccessor;
        let norAccessor: IAccessor;
        let tanAccessor: IAccessor;

        let positions: Vector3[] = null;
        if (posBufferInfo) {
          posAccessor = accessors[target["POSITION"]];
          positions = GLTFUtils.bufferToVector3Array(
            posBufferInfo.data,
            posBufferInfo.stride,
            posAccessor.byteOffset ?? 0,
            posAccessor.count
          );
        }

        let normals: Vector3[] = null;
        if (norBufferInfo) {
          norAccessor = accessors[target["NORMAL"]];
          normals = GLTFUtils.bufferToVector3Array(
            norBufferInfo.data,
            norBufferInfo.stride,
            norAccessor.byteOffset ?? 0,
            norAccessor.count
          );
        }

        let tangents: Vector3[] = null;
        if (tanBufferInfo) {
          tanAccessor = accessors[target["NORMAL"]];
          tangents = GLTFUtils.bufferToVector3Array(
            tanBufferInfo.data,
            tanBufferInfo.stride,
            tanAccessor.byteOffset ?? 0,
            tanAccessor.count
          );
        }

        const blendShape = new BlendShape(name);
        blendShape.addFrame(1.0, positions, normals, tangents);
        mesh.addBlendShape(blendShape);
        meshRestoreInfo.blendShapes.push(
          new BlendShapeRestoreInfo(
            blendShape,
            new BlendShapeDataRestoreInfo(
              posBufferInfo.restoreInfo,
              posBufferInfo.stride,
              posAccessor.byteOffset ?? 0,
              posAccessor.count
            ),
            norBufferInfo
              ? new BlendShapeDataRestoreInfo(
                  norBufferInfo.restoreInfo,
                  norBufferInfo.stride,
                  norAccessor.byteOffset ?? 0,
                  norAccessor.count
                )
              : null,
            tanBufferInfo
              ? new BlendShapeDataRestoreInfo(
                  tanBufferInfo.restoreInfo,
                  tanBufferInfo.stride,
                  tanAccessor.byteOffset ?? 0,
                  tanAccessor.count
                )
              : null
          )
        );
      });
      promises.push(promise);
    }

    return Promise.all(promises);
  }

  parse(context: GLTFParserContext): AssetPromise<ModelMesh[][]> | void {
    const { glTF, glTFResource } = context;
    const { engine } = glTFResource;
    if (!glTF.meshes) return;

    const meshesPromiseInfo = context.meshesPromiseInfo;
    const meshPromises: Promise<ModelMesh[]>[] = [];

    for (let i = 0; i < glTF.meshes.length; i++) {
      const gltfMesh = glTF.meshes[i];
      const primitivePromises: Promise<ModelMesh>[] = [];

      for (let j = 0; j < gltfMesh.primitives.length; j++) {
        const gltfPrimitive = gltfMesh.primitives[j];

        primitivePromises[j] = new Promise((resolve) => {
          const mesh = <ModelMesh | Promise<ModelMesh>>(
            GLTFParser.executeExtensionsCreateAndParse(gltfPrimitive.extensions, context, gltfPrimitive, gltfMesh)
          );

          if (mesh) {
            if (mesh instanceof ModelMesh) {
              resolve(mesh);
            } else {
              mesh.then((mesh) => resolve(mesh));
            }
          } else {
            const mesh = new ModelMesh(engine, gltfMesh.name || j + "");

            const meshRestoreInfo = new ModelMeshRestoreInfo();
            meshRestoreInfo.mesh = mesh;
            context.contentRestorer.meshes.push(meshRestoreInfo);

            GLTFMeshParser._parseMeshFromGLTFPrimitive(
              context,
              mesh,
              meshRestoreInfo,
              gltfMesh,
              gltfPrimitive,
              glTF,
              (attributeSemantic) => {
                return null;
              },
              (attributeName, shapeIndex) => {
                const shapeAccessorIdx = gltfPrimitive.targets[shapeIndex];
                const attributeAccessorIdx = shapeAccessorIdx[attributeName];
                if (attributeAccessorIdx) {
                  const accessor = glTF.accessors[attributeAccessorIdx];
                  return GLTFUtils.getAccessorBuffer(context, context.glTF.bufferViews, accessor);
                } else {
                  return null;
                }
              },
              () => {
                const indexAccessor = glTF.accessors[gltfPrimitive.indices];
                return context.getBuffers().then((buffers) => {
                  return GLTFUtils.getAccessorData(glTF, indexAccessor, buffers);
                });
              },
              context.keepMeshData
            ).then(resolve);
          }
        });
      }

      meshPromises[i] = Promise.all(primitivePromises);
    }

    AssetPromise.all(meshPromises)
      .then((meshes: ModelMesh[][]) => {
        glTFResource.meshes = meshes;
        meshesPromiseInfo.resolve(meshes);
      })
      .catch(meshesPromiseInfo.reject);

    return meshesPromiseInfo.promise;
  }
}<|MERGE_RESOLUTION|>--- conflicted
+++ resolved
@@ -8,12 +8,7 @@
   TypedArray,
   VertexElement
 } from "@galacean/engine-core";
-<<<<<<< HEAD
 import { Vector3 } from "@galacean/engine-math";
-import { BlendShapeRestoreInfo, BufferRestoreInfo, ModelMeshRestoreInfo } from "../../GLTFContentRestorer";
-import type { IGLTF, IMesh, IMeshPrimitive } from "../GLTFSchema";
-=======
-import { Vector3, Vector4 } from "@galacean/engine-math";
 import {
   BlendShapeDataRestoreInfo,
   BlendShapeRestoreInfo,
@@ -21,7 +16,6 @@
   ModelMeshRestoreInfo
 } from "../../GLTFContentRestorer";
 import type { IAccessor, IGLTF, IMesh, IMeshPrimitive } from "../GLTFSchema";
->>>>>>> 4260bae1
 import { GLTFUtils } from "../GLTFUtils";
 import { GLTFParser } from "./GLTFParser";
 import { BufferInfo, GLTFParserContext } from "./GLTFParserContext";
