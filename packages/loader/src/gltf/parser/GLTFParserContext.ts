import {
  AnimationClip,
  Animator,
  AnimatorController,
<<<<<<< HEAD
  AssetPromise,
=======
  BlinnPhongMaterial,
>>>>>>> 1737e2f5
  Buffer,
  Entity,
  Logger,
  Material,
  ModelMesh,
  ResourceManager,
  Skin,
  Texture2D,
  TypedArray
} from "@galacean/engine-core";
import { BufferDataRestoreInfo, GLTFContentRestorer } from "../../GLTFContentRestorer";
import { GLTFParams } from "../../GLTFLoader";
import { GLTFResource } from "../GLTFResource";
import type { IGLTF } from "../GLTFSchema";
import { GLTFParser } from "./GLTFParser";

/**
 * @internal
 */
export class GLTFParserContext {
  private static readonly _parsers: Record<string, GLTFParser> = {};

  static addParser(parserType: GLTFParserType, parser: GLTFParser) {
    this._parsers[parserType] = parser;
  }

  glTF: IGLTF;
  accessorBufferCache: Record<string, BufferInfo> = {};
  contentRestorer: GLTFContentRestorer;
  buffers?: ArrayBuffer[];
  needAnimatorController = false;

  private _resourceCache = new Map<string, any>();
  private _progress = {
    taskDetail: {},
    taskComplete: { loaded: 0, total: 0 }
  };
  private _defaultMaterial: BlinnPhongMaterial;

  /** @internal */
  _setTaskCompleteProgress: (loaded: number, total: number) => void;
  /** @internal */
  _setTaskDetailProgress: (url: string, loaded: number, total: number) => void;

  constructor(
    public glTFResource: GLTFResource,
    public resourceManager: ResourceManager,
    public params: GLTFParams
  ) {
    this.contentRestorer = new GLTFContentRestorer(glTFResource);
  }

  get<T>(type: GLTFParserType.Entity, index: number): Entity;
  get<T>(type: GLTFParserType.Entity): Entity[];
  get<T>(type: GLTFParserType.Schema): AssetPromise<T>;
  get<T>(type: GLTFParserType.Validator): AssetPromise<T>;
  get<T>(type: GLTFParserType.AnimatorController): AssetPromise<T>;
  get<T>(type: GLTFParserType, index: number): AssetPromise<T>;
  get<T>(type: GLTFParserType): AssetPromise<T[]>;
  get<T>(type: GLTFParserType, index?: number): Entity | Entity[] | AssetPromise<T> | AssetPromise<T[]> {
    const parser = GLTFParserContext._parsers[type];

    if (!parser) {
      return AssetPromise.resolve(null);
    }

    const cache = this._resourceCache;
    const cacheKey = index === undefined ? `${type}` : `${type}:${index}`;
    let resource: Entity | Entity[] | AssetPromise<T> | AssetPromise<T[]> = cache.get(cacheKey);

    if (resource) {
      return resource;
    }

    const glTFSchemaKey = glTFSchemaMap[type];
    const isSubAsset = !!glTFResourceMap[type];

    if (glTFSchemaKey) {
      const glTFItems = this.glTF[glTFSchemaKey];
      if (glTFItems && (index === undefined || glTFItems[index])) {
        if (index === undefined) {
          resource =
            type === GLTFParserType.Entity
              ? <Entity[]>glTFItems.map((_, index) => this.get<T>(type, index))
              : (AssetPromise.all(glTFItems.map((_, index) => this.get<T>(type, index))) as AssetPromise<T[]>);
        } else {
          resource = parser.parse(this, index);
          isSubAsset && this._handleSubAsset(resource, type, index);
        }
      } else {
        resource = AssetPromise.resolve<T>(null);
      }
    } else {
      resource = parser.parse(this, index);
      isSubAsset && this._handleSubAsset(resource, type, index);
    }

    if (type !== GLTFParserType.Entity) {
      // @ts-ignore
      this.resourceManager._addLoadingPromise(this.glTFResource.url, resource);
    }
    cache.set(cacheKey, resource);
    return resource;
  }

  parse(): AssetPromise<GLTFResource> {
    const promise = this.get<IGLTF>(GLTFParserType.Schema).then((json) => {
      this.glTF = json;
      this.needAnimatorController = !!(json.skins || json.animations);

      return AssetPromise.all([
        this.get<void>(GLTFParserType.Validator),
        this.get<Texture2D>(GLTFParserType.Texture),
        this.get<Material>(GLTFParserType.Material),
        this.get<ModelMesh[]>(GLTFParserType.Mesh),
        this.get<Skin>(GLTFParserType.Skin),
        this.get<AnimationClip>(GLTFParserType.Animation),
        this.get<AnimatorController>(GLTFParserType.AnimatorController),
        this.get<Entity>(GLTFParserType.Scene)
      ]).then(() => {
        const glTFResource = this.glTFResource;
        const animatorController = glTFResource.animatorController;

        if (animatorController) {
          const animator = glTFResource._defaultSceneRoot.addComponent(Animator);
          animator.animatorController = animatorController;
        }

        this.resourceManager.addContentRestorer(this.contentRestorer);
        return glTFResource;
      });
    });

    this._addTaskCompletePromise(promise);
    return promise;
  }

  /**
   * @internal
   */
  _onTaskDetail = (url: string, loaded: number, total: number) => {
    const detail = (this._progress.taskDetail[url] ||= {});
    detail.loaded = loaded;
    detail.total = total;

    this._setTaskDetailProgress(url, loaded, total);
  };

  /**
   * @internal
   */
  _addTaskCompletePromise(taskPromise: AssetPromise<any>): void {
    const task = this._progress.taskComplete;
    task.total += 1;
    taskPromise.then(
      () => {
        this._setTaskCompleteProgress(++task.loaded, task.total);
      },
      () => {}
    );
  }

  private _handleSubAsset<T>(
    resource: Entity | Entity[] | AssetPromise<T> | AssetPromise<T[]>,
    type: GLTFParserType,
    index?: number
  ): void {
    const glTFResourceKey = glTFResourceMap[type];

    if (type === GLTFParserType.Entity) {
      (this.glTFResource[glTFResourceKey] ||= [])[index] = <Entity>resource;
    } else {
      const url = this.glTFResource.url;

      (<AssetPromise<T>>resource)
        .then((item: T) => {
          if (index == undefined) {
            this.glTFResource[glTFResourceKey] = item;
          } else {
            (this.glTFResource[glTFResourceKey] ||= [])[index] = item;
          }

          if (type === GLTFParserType.Mesh) {
            for (let i = 0, length = (<ModelMesh[]>item).length; i < length; i++) {
              const mesh = item[i] as ModelMesh;
              // @ts-ignore
              this.resourceManager._onSubAssetSuccess<ModelMesh>(url, `${glTFResourceKey}[${index}][${i}]`, mesh);
            }
          } else {
            // @ts-ignore
            this.resourceManager._onSubAssetSuccess<T>(
              url,
              `${glTFResourceKey}${index === undefined ? "" : `[${index}]`}`,
              item
            );

            if (type === GLTFParserType.Scene && (this.glTF.scene ?? 0) === index) {
              // @ts-ignore
              this.resourceManager._onSubAssetSuccess<Entity>(url, `defaultSceneRoot`, item as Entity);
            }
          }
        })
        .catch((e) => {
          Logger.error("GLTFParserContext", `Failed to load ${glTFResourceKey} ${index}: ${e}`);
        });
    }
  }
}

/**
 * @internal
 */
export class BufferInfo {
  vertexBuffer: Buffer;
  vertexBindingInfos: Record<number, number> = {};
  restoreInfo: BufferDataRestoreInfo;

  constructor(
    public data: TypedArray,
    public interleaved: boolean,
    public stride: number
  ) {}
}

export enum GLTFParserType {
  Schema,
  Validator,
  Scene,
  Buffer,
  BufferView,
  Texture,
  Material,
  Mesh,
  Entity,
  Skin,
  Animation,
  AnimatorController
}

const glTFSchemaMap = {
  [GLTFParserType.Scene]: "scenes",
  [GLTFParserType.Buffer]: "buffers",
  [GLTFParserType.Texture]: "textures",
  [GLTFParserType.Material]: "materials",
  [GLTFParserType.Mesh]: "meshes",
  [GLTFParserType.Entity]: "nodes",
  [GLTFParserType.Skin]: "skins",
  [GLTFParserType.Animation]: "animations",
  [GLTFParserType.BufferView]: "bufferViews"
};

const glTFResourceMap = {
  [GLTFParserType.Scene]: "_sceneRoots",
  [GLTFParserType.Texture]: "textures",
  [GLTFParserType.Material]: "materials",
  [GLTFParserType.Mesh]: "meshes",
  [GLTFParserType.Entity]: "entities",
  [GLTFParserType.Skin]: "skins",
  [GLTFParserType.Animation]: "animations",
  [GLTFParserType.AnimatorController]: "animatorController"
};

export function registerGLTFParser(pipeline: GLTFParserType) {
  return (Parser: new () => GLTFParser) => {
    const parser = new Parser();
    GLTFParserContext.addParser(pipeline, parser);
  };
}<|MERGE_RESOLUTION|>--- conflicted
+++ resolved
@@ -2,11 +2,8 @@
   AnimationClip,
   Animator,
   AnimatorController,
-<<<<<<< HEAD
   AssetPromise,
-=======
   BlinnPhongMaterial,
->>>>>>> 1737e2f5
   Buffer,
   Entity,
   Logger,
