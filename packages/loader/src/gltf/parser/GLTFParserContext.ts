--- conflicted
+++ resolved
@@ -113,12 +113,8 @@
           this._createAnimator(this, glTFResource.animations);
         }
         this.resourceManager.addContentRestorer(this.contentRestorer);
-<<<<<<< HEAD
         this._setProgress(1);
         return this.glTFResource;
-=======
-        return glTFResource;
->>>>>>> 4cce4bd7
       });
     });
   }
