--- conflicted
+++ resolved
@@ -88,13 +88,8 @@
         if (index === undefined) {
           resource =
             type === GLTFParserType.Entity
-<<<<<<< HEAD
               ? <Entity[]>glTFItems.map((_, index) => this.get<Entity>(type, index))
-              : Promise.all<T>(glTFItems.map((_, index) => this.get<T>(type, index)));
-=======
-              ? <Entity[]>glTFItems.map((_, index) => this.get<T>(type, index))
               : AssetPromise.all<T>(glTFItems.map((_, index) => this.get<T>(type, index)));
->>>>>>> 5c732088
         } else {
           resource = parser.parse(this, index);
           isSubAsset && this._handleSubAsset(resource, type, index);
