--- conflicted
+++ resolved
@@ -22,15 +22,10 @@
     }
   }
 
-<<<<<<< HEAD
-  parse(context: GLTFResource) {
-    const { gltf, engine, textures, materialIndex } = context;
-=======
-  parse(context: ParserContext): void {
-    const glTFResource = context.glTFResource;
+  parse(context: ParserContext) {
+    const { glTFResource, materialIndex } = context;
 
     const { gltf, engine, textures } = glTFResource;
->>>>>>> e3e5b717
     if (!gltf.materials) return;
 
     const materials: Material[] = [];
@@ -150,12 +145,13 @@
       }
 
       if (OASIS_materials_remap) {
-        context.gltf.extensions = context.gltf.extensions ?? {};
-        context.gltf.extensions["OASIS_materials_remap"] = context.gltf.extensions["OASIS_materials_remap"] ?? {};
-        context.gltf.extensions["OASIS_materials_remap"][i] = Parser.createEngineResource(
+        glTFResource.gltf.extensions = glTFResource.gltf.extensions ?? {};
+        glTFResource.gltf.extensions["OASIS_materials_remap"] =
+          glTFResource.gltf.extensions["OASIS_materials_remap"] ?? {};
+        glTFResource.gltf.extensions["OASIS_materials_remap"][i] = Parser.createEngineResource(
           "OASIS_materials_remap",
           OASIS_materials_remap,
-          context
+          glTFResource
         );
       }
 
@@ -180,7 +176,6 @@
       materials[i] = material;
     }
 
-<<<<<<< HEAD
     if (materialIndex >= 0) {
       const material = materials[materialIndex];
       if (material) {
@@ -190,9 +185,6 @@
       }
     }
 
-    context.materials = materials;
-=======
     glTFResource.materials = materials;
->>>>>>> e3e5b717
   }
 }