--- conflicted
+++ resolved
@@ -8,19 +8,10 @@
 export class MeshParser extends Parser {
   private static _tempVector3 = new Vector3();
 
-<<<<<<< HEAD
-  private _keepMeshData: boolean = false;
-
-  parse(context: GLTFResource): Promise<void> {
-    const { engine, gltf, buffers, _keepMeshData } = context;
-=======
   parse(context: ParserContext) {
     const { meshIndex, subMeshIndex, glTFResource } = context;
     const { engine, gltf, buffers } = glTFResource;
->>>>>>> 6f113e93
     if (!gltf.meshes) return;
-
-    this._keepMeshData = _keepMeshData;
 
     const meshPromises: Promise<ModelMesh[]>[] = [];
 
@@ -244,11 +235,7 @@
     // BlendShapes
     targets && this._createBlendShape(mesh, gltfMesh, targets, getBlendShapeData);
 
-<<<<<<< HEAD
-    mesh.uploadData(!this._keepMeshData);
-=======
     mesh.uploadData(!keepMeshData);
->>>>>>> 6f113e93
     return Promise.resolve(mesh);
   }
 
