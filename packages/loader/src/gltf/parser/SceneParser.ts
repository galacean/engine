--- conflicted
+++ resolved
@@ -161,11 +161,7 @@
         const name = animationClip.name;
         const uniqueName = animatorStateMachine.makeUniqueStateName(name);
         if (uniqueName !== name) {
-<<<<<<< HEAD
-          console.warn(`AnimatorState name is exsited, name: ${name} reset to ${uniqueName}`);
-=======
           console.warn(`AnimatorState name is existed, name: ${name} reset to ${uniqueName}`);
->>>>>>> 5a30d500
         }
         const animatorState = animatorStateMachine.addState(uniqueName);
         animatorState.clip = animationClip;
