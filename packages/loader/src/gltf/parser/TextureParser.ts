import { AssetType, Logger, Texture2D, TextureWrapMode } from "@oasis-engine/core";
<<<<<<< HEAD
import { GLTFResource } from "../GLTFResource";
=======
>>>>>>> e3e5b717
import { GLTFUtil } from "../GLTFUtil";
import { ISampler } from "../Schema";
import { Parser } from "./Parser";
import { ParserContext } from "./ParserContext";

export class TextureParser extends Parser {
  private static _wrapMap = {
    33071: TextureWrapMode.Clamp,
    33648: TextureWrapMode.Mirror,
    10497: TextureWrapMode.Repeat
  };

<<<<<<< HEAD
  parse(context: GLTFResource) {
    const { gltf, buffers, engine, url, textureIndex } = context;
=======
  parse(context: ParserContext): void | Promise<void> {
    const glTFResource = context.glTFResource;
    const { gltf, buffers, engine, url } = glTFResource;
>>>>>>> e3e5b717

    if (gltf.textures) {
      return Promise.all(
        gltf.textures.map(({ sampler, source = 0, name: textureName }, index) => {
          if (textureIndex >= 0 && textureIndex !== index) {
            return;
          }

          const { uri, bufferView: bufferViewIndex, mimeType, name: imageName } = gltf.images[source];

          if (uri) {
            return engine.resourceManager
              .load<Texture2D>({
                url: GLTFUtil.parseRelativeUrl(url, uri),
                type: AssetType.Texture2D
              })
              .then((texture) => {
                if (!texture.name) {
                  texture.name = textureName || imageName || `texture_${index}`;
                }
                if (sampler !== undefined) {
                  this._parseSampler(texture, gltf.samplers[sampler]);
                }
                return texture;
              });
          } else {
            const bufferView = gltf.bufferViews[bufferViewIndex];
            const bufferViewData = GLTFUtil.getBufferViewData(bufferView, buffers);
            return GLTFUtil.loadImageBuffer(bufferViewData, mimeType).then((image) => {
              const texture = new Texture2D(engine, image.width, image.height);
              texture.setImageSource(image);
              texture.generateMipmaps();
              texture.name = textureName || imageName || `texture_${index}`;
              if (sampler !== undefined) {
                this._parseSampler(texture, gltf.samplers[sampler]);
              }
              return texture;
            });
          }
        })
      ).then((textures: Texture2D[]) => {
<<<<<<< HEAD
        if (textureIndex >= 0) {
          const texture = textures[textureIndex];
          if (texture) {
            return texture;
          } else {
            throw `texture index not find in: ${textureIndex}`;
          }
        }
        context.textures = textures;
=======
        glTFResource.textures = textures;
>>>>>>> e3e5b717
      });
    }
  }

  private _parseSampler(texture: Texture2D, sampler: ISampler): void {
    const { magFilter, minFilter, wrapS, wrapT } = sampler;

    if (magFilter || minFilter) {
      Logger.warn("texture use filterMode in engine");
    }

    if (wrapS) {
      texture.wrapModeU = TextureParser._wrapMap[wrapS];
    }

    if (wrapT) {
      texture.wrapModeV = TextureParser._wrapMap[wrapT];
    }
  }
}<|MERGE_RESOLUTION|>--- conflicted
+++ resolved
@@ -1,8 +1,5 @@
 import { AssetType, Logger, Texture2D, TextureWrapMode } from "@oasis-engine/core";
-<<<<<<< HEAD
 import { GLTFResource } from "../GLTFResource";
-=======
->>>>>>> e3e5b717
 import { GLTFUtil } from "../GLTFUtil";
 import { ISampler } from "../Schema";
 import { Parser } from "./Parser";
@@ -15,14 +12,9 @@
     10497: TextureWrapMode.Repeat
   };
 
-<<<<<<< HEAD
-  parse(context: GLTFResource) {
-    const { gltf, buffers, engine, url, textureIndex } = context;
-=======
-  parse(context: ParserContext): void | Promise<void> {
-    const glTFResource = context.glTFResource;
+  parse(context: ParserContext) {
+    const { textureIndex, glTFResource } = context;
     const { gltf, buffers, engine, url } = glTFResource;
->>>>>>> e3e5b717
 
     if (gltf.textures) {
       return Promise.all(
@@ -64,7 +56,6 @@
           }
         })
       ).then((textures: Texture2D[]) => {
-<<<<<<< HEAD
         if (textureIndex >= 0) {
           const texture = textures[textureIndex];
           if (texture) {
@@ -73,10 +64,7 @@
             throw `texture index not find in: ${textureIndex}`;
           }
         }
-        context.textures = textures;
-=======
         glTFResource.textures = textures;
->>>>>>> e3e5b717
       });
     }
   }
