import {
  AssetPromise,
  AssetType,
  ContentRestorer,
  Engine,
  EngineConfiguration,
  GLCapabilityType,
  LoadItem,
  Loader,
  Logger,
  RequestConfig,
  ResourceManager,
  Texture2D,
  TextureCube,
  TextureCubeFace,
  TextureFormat,
  resourceLoader
} from "@galacean/engine-core";
import { MathUtil } from "@galacean/engine-math";
import { DFDTransferFunction, KTX2Container } from "./KTX2Container";
import { KTX2TargetFormat } from "./KTX2TargetFormat";
import { TranscodeResult } from "./transcoder/AbstractTranscoder";
import { BinomialLLCTranscoder } from "./transcoder/BinomialLLCTranscoder";
import { KhronosTranscoder } from "./transcoder/KhronosTranscoder";

@resourceLoader(AssetType.KTX2, ["ktx2"])
export class KTX2Loader extends Loader<Texture2D | TextureCube> {
  private static _isBinomialInit: boolean = false;
  private static _binomialLLCTranscoder: BinomialLLCTranscoder;
  private static _khronosTranscoder: KhronosTranscoder;
  private static _priorityFormats = {
    etc1s: [
      KTX2TargetFormat.ETC,
      KTX2TargetFormat.BC7,
      KTX2TargetFormat.ASTC,
      KTX2TargetFormat.BC1_BC3,
      KTX2TargetFormat.PVRTC
    ],
    uastc: [
      KTX2TargetFormat.ASTC,
      KTX2TargetFormat.BC7,
      KTX2TargetFormat.ETC,
      KTX2TargetFormat.BC1_BC3,
      KTX2TargetFormat.PVRTC
    ]
  };
  private static _capabilityMap = {
    [KTX2TargetFormat.ASTC]: {
      [DFDTransferFunction.linear]: [GLCapabilityType.astc, GLCapabilityType.astc_webkit],
      [DFDTransferFunction.sRGB]: [GLCapabilityType.astc, GLCapabilityType.astc_webkit]
    },
    [KTX2TargetFormat.ETC]: {
      [DFDTransferFunction.linear]: [GLCapabilityType.etc, GLCapabilityType.etc_webkit],
      [DFDTransferFunction.sRGB]: [GLCapabilityType.etc, GLCapabilityType.etc_webkit]
    },
    [KTX2TargetFormat.BC7]: {
      [DFDTransferFunction.linear]: [GLCapabilityType.bptc],
      [DFDTransferFunction.sRGB]: [GLCapabilityType.bptc]
    },
    [KTX2TargetFormat.BC1_BC3]: {
      [DFDTransferFunction.linear]: [GLCapabilityType.s3tc],
      [DFDTransferFunction.sRGB]: [GLCapabilityType.s3tc_srgb]
    },
    [KTX2TargetFormat.PVRTC]: { [DFDTransferFunction.linear]: [GLCapabilityType.pvrtc, GLCapabilityType.pvrtc_webkit] }
  };

  /**
   * Release ktx2 transcoder worker.
   * @remarks If use loader after releasing, we should release again.
   */
  static release(): void {
    if (this._binomialLLCTranscoder) this._binomialLLCTranscoder.destroy();
    if (this._khronosTranscoder) this._khronosTranscoder.destroy();
    this._binomialLLCTranscoder = null;
    this._khronosTranscoder = null;
    this._isBinomialInit = false;
  }

  /** @internal */
  static _parseBuffer(buffer: Uint8Array, engine: Engine, params?: KTX2Params) {
    const ktx2Container = new KTX2Container(buffer);
    const formatPriorities =
      params?.priorityFormats ?? KTX2Loader._priorityFormats[ktx2Container.isUASTC ? "uastc" : "etc1s"];
    const targetFormat = KTX2Loader._decideTargetFormat(engine, ktx2Container, formatPriorities);
    let transcodeResultPromise: Promise<TranscodeResult>;
    if (KTX2Loader._isBinomialInit || !KhronosTranscoder.transcoderMap[targetFormat] || !ktx2Container.isUASTC) {
      const binomialLLCWorker = KTX2Loader._getBinomialLLCTranscoder();
      transcodeResultPromise = binomialLLCWorker.init().then(() => binomialLLCWorker.transcode(buffer, targetFormat));
    } else {
      const khronosWorker = KTX2Loader._getKhronosTranscoder();
      transcodeResultPromise = khronosWorker.init().then(() => khronosWorker.transcode(ktx2Container));
    }
    return transcodeResultPromise.then((result) => {
      return {
        ktx2Container,
        engine,
        result,
        targetFormat,
        params: ktx2Container.keyValue["GalaceanTextureParams"] as Uint8Array
      };
    });
  }

  /** @internal */
  static _createTextureByBuffer(
    engine: Engine,
    isSRGB: boolean,
    transcodeResult: TranscodeResult,
    targetFormat: KTX2TargetFormat,
    params?: Uint8Array,
    restoredTexture?: Texture2D | TextureCube
  ): Texture2D | TextureCube {
    const { width, height, faces } = transcodeResult;
    const faceCount = faces.length;
    const mipmaps = faces[0];
    const mipmap = mipmaps.length > 1;
    const engineFormat = this._getEngineTextureFormat(targetFormat, transcodeResult);
    let texture: Texture2D | TextureCube;
    if (faceCount !== 6) {
<<<<<<< HEAD
      texture = new Texture2D(engine, width, height, engineFormat, mipmap, isSRGB);
=======
      texture = restoredTexture || new Texture2D(engine, width, height, engineFormat, mipmap);
>>>>>>> 05820e5e
      for (let mipLevel = 0; mipLevel < mipmaps.length; mipLevel++) {
        const { data } = mipmaps[mipLevel];
        (<Texture2D>texture).setPixelBuffer(data, mipLevel);
      }
    } else {
<<<<<<< HEAD
      texture = new TextureCube(engine, height, engineFormat, mipmap, isSRGB);
=======
      texture = restoredTexture || new TextureCube(engine, height, engineFormat, mipmap);
>>>>>>> 05820e5e
      for (let i = 0; i < faces.length; i++) {
        const faceData = faces[i];
        for (let mipLevel = 0; mipLevel < mipmaps.length; mipLevel++) {
          (<TextureCube>texture).setPixelBuffer(TextureCubeFace.PositiveX + i, faceData[mipLevel].data, mipLevel);
        }
      }
    }
    if (params) {
      texture.wrapModeU = params[0];
      texture.wrapModeV = params[1];
      texture.filterMode = params[2];
      texture.anisoLevel = params[3];
    }
    return texture as Texture2D | TextureCube;
  }

  private static _decideTargetFormat(
    engine: Engine,
    ktx2Container: KTX2Container,
    priorityFormats?: KTX2TargetFormat[]
  ): KTX2TargetFormat {
    const renderer = (engine as any)._hardwareRenderer;
    const { isSRGB, pixelWidth, pixelHeight } = ktx2Container;
    const targetFormat = this._detectSupportedFormat(renderer, priorityFormats, isSRGB) as KTX2TargetFormat;

    if (
      targetFormat === KTX2TargetFormat.PVRTC &&
      (!MathUtil.isPowerOf2(pixelWidth) || !MathUtil.isPowerOf2(pixelHeight) || pixelWidth !== pixelHeight)
    ) {
      Logger.warn("PVRTC image need power of 2 and width===height, downgrade to RGBA8");
      return KTX2TargetFormat.R8G8B8A8;
    }

    if (targetFormat === null) {
      Logger.warn("Can't support any compressed texture, downgrade to RGBA8");
      return KTX2TargetFormat.R8G8B8A8;
    }
    return targetFormat;
  }

  private static _detectSupportedFormat(
    renderer: any,
    priorityFormats: KTX2TargetFormat[],
    isSRGB: boolean
  ): KTX2TargetFormat | null {
    for (let i = 0; i < priorityFormats.length; i++) {
      const format = priorityFormats[i];
      const capabilities =
        this._capabilityMap[format]?.[isSRGB ? DFDTransferFunction.sRGB : DFDTransferFunction.linear];
      if (capabilities) {
        for (let j = 0; j < capabilities.length; j++) {
          if (renderer.canIUse(capabilities[j])) {
            return format;
          }
        }
      } else {
        switch (priorityFormats[i]) {
          case KTX2TargetFormat.R8G8B8A8:
            return format;
          case KTX2TargetFormat.R8:
          case KTX2TargetFormat.R8G8:
            if (renderer.isWebGL2) return format;
        }
      }
    }
    return null;
  }

  private static _getBinomialLLCTranscoder(workerCount: number = 4) {
    KTX2Loader._isBinomialInit = true;
    return (this._binomialLLCTranscoder ??= new BinomialLLCTranscoder(workerCount));
  }

  private static _getKhronosTranscoder(workerCount: number = 4) {
    return (this._khronosTranscoder ??= new KhronosTranscoder(workerCount, KTX2TargetFormat.ASTC));
  }

  private static _getEngineTextureFormat(
    basisFormat: KTX2TargetFormat,
    transcodeResult: TranscodeResult
  ): TextureFormat {
    const { hasAlpha } = transcodeResult;
    switch (basisFormat) {
      case KTX2TargetFormat.ASTC:
        return TextureFormat.ASTC_4x4;
      case KTX2TargetFormat.ETC:
        return hasAlpha ? TextureFormat.ETC2_RGBA8 : TextureFormat.ETC2_RGB;
      case KTX2TargetFormat.BC7:
        return TextureFormat.BC7;
      case KTX2TargetFormat.BC1_BC3:
        return hasAlpha ? TextureFormat.BC3 : TextureFormat.BC1;
      case KTX2TargetFormat.PVRTC:
        return hasAlpha ? TextureFormat.PVRTC_RGBA4 : TextureFormat.PVRTC_RGB4;
      case KTX2TargetFormat.R8G8B8A8:
        return TextureFormat.R8G8B8A8;
    }
  }

  override initialize(_: Engine, configuration: EngineConfiguration): Promise<void> {
    if (configuration.ktx2Loader) {
      const options = configuration.ktx2Loader;
      if (options.priorityFormats) {
        KTX2Loader._priorityFormats["etc1s"] = options.priorityFormats;
        KTX2Loader._priorityFormats["uastc"] = options.priorityFormats;
      }

      if (options.transcoder === KTX2Transcoder.Khronos) {
        return KTX2Loader._getKhronosTranscoder(options.workerCount).init();
      } else {
        return KTX2Loader._getBinomialLLCTranscoder(options.workerCount).init();
      }
    }
  }

  /**
   * @internal
   */
  load(
    item: LoadItem & { params?: KTX2Params },
    resourceManager: ResourceManager
  ): AssetPromise<Texture2D | TextureCube> {
    return new AssetPromise((resolve, reject, setTaskCompleteProgress, setTaskDetailProgress) => {
      const requestConfig = <RequestConfig>{
        ...item,
        type: "arraybuffer"
      };
      const url = item.url;
      resourceManager
        // @ts-ignore
        ._request<ArrayBuffer>(url, requestConfig)
        .onProgress(setTaskCompleteProgress, setTaskDetailProgress)
        .then((buffer) =>
<<<<<<< HEAD
          KTX2Loader._parseBuffer(new Uint8Array(buffer), resourceManager.engine, item.params).then(
            ({ ktx2Container, engine, result, targetFormat, params }) =>
              KTX2Loader._createTextureByBuffer(engine, ktx2Container.isSRGB, result, targetFormat, params)
=======
          KTX2Loader._parseBuffer(new Uint8Array(buffer), resourceManager.engine, item.params)
            .then(({ engine, result, targetFormat, params }) =>
              KTX2Loader._createTextureByBuffer(engine, result, targetFormat, params)
            )
            .then((texture) => {
              resourceManager.addContentRestorer(new KTX2ContentRestorer(texture, url, requestConfig));
              resolve(texture);
            })
        )
        .catch(reject);
    });
  }
}

class KTX2ContentRestorer extends ContentRestorer<Texture2D | TextureCube> {
  constructor(
    resource: Texture2D | TextureCube,
    public url: string,
    public requestConfig: RequestConfig & { params?: KTX2Params }
  ) {
    super(resource);
  }

  override restoreContent(): AssetPromise<Texture2D | TextureCube> {
    const { resource, requestConfig } = this;
    const engine = resource.engine;
    return new AssetPromise((resolve, reject) => {
      engine.resourceManager
        // @ts-ignore
        ._request<ArrayBuffer>(this.url, requestConfig)
        .then((buffer) =>
          KTX2Loader._parseBuffer(new Uint8Array(buffer), engine, requestConfig.params).then(
            ({ engine, result, targetFormat, params }) =>
              KTX2Loader._createTextureByBuffer(engine, result, targetFormat, params, resource)
>>>>>>> 05820e5e
          )
        )
        .then(resolve)
        .catch(reject);
    });
  }
}

/**
 * KTX2 loader params interface.
 */
export interface KTX2Params {
  /** Priority transcoding format queue which is preferred options, default is BC7/ASTC/BC3_BC1/ETC/PVRTC/R8G8B8A8. */
  /** @deprecated */
  priorityFormats: KTX2TargetFormat[];
}

/** Used for initialize KTX2 transcoder. */
export enum KTX2Transcoder {
  /** BinomialLLC transcoder. */
  BinomialLLC,
  /** Khronos transcoder. */
  Khronos
}

declare module "@galacean/engine-core" {
  interface EngineConfiguration {
    /** KTX2 loader options. If set this option and workCount is great than 0, workers will be created. */
    ktx2Loader?: {
      /** Worker count for transcoder, default is 4. */
      workerCount?: number;
      /** Global transcoding format queue which will be used if not specified in per-instance param, default is BC7/ASTC/BC3_BC1/ETC/PVRTC/R8G8B8A8. */
      /** @deprecated */
      priorityFormats?: KTX2TargetFormat[];
      /** Used for initialize KTX2 transcoder, default is BinomialLLC. */
      transcoder?: KTX2Transcoder;
    };
  }
}<|MERGE_RESOLUTION|>--- conflicted
+++ resolved
@@ -117,21 +117,13 @@
     const engineFormat = this._getEngineTextureFormat(targetFormat, transcodeResult);
     let texture: Texture2D | TextureCube;
     if (faceCount !== 6) {
-<<<<<<< HEAD
-      texture = new Texture2D(engine, width, height, engineFormat, mipmap, isSRGB);
-=======
-      texture = restoredTexture || new Texture2D(engine, width, height, engineFormat, mipmap);
->>>>>>> 05820e5e
+      texture = restoredTexture || new Texture2D(engine, width, height, engineFormat, mipmap, isSRGB);
       for (let mipLevel = 0; mipLevel < mipmaps.length; mipLevel++) {
         const { data } = mipmaps[mipLevel];
         (<Texture2D>texture).setPixelBuffer(data, mipLevel);
       }
     } else {
-<<<<<<< HEAD
-      texture = new TextureCube(engine, height, engineFormat, mipmap, isSRGB);
-=======
-      texture = restoredTexture || new TextureCube(engine, height, engineFormat, mipmap);
->>>>>>> 05820e5e
+      texture = restoredTexture || new TextureCube(engine, height, engineFormat, mipmap, isSRGB);
       for (let i = 0; i < faces.length; i++) {
         const faceData = faces[i];
         for (let mipLevel = 0; mipLevel < mipmaps.length; mipLevel++) {
@@ -264,14 +256,9 @@
         ._request<ArrayBuffer>(url, requestConfig)
         .onProgress(setTaskCompleteProgress, setTaskDetailProgress)
         .then((buffer) =>
-<<<<<<< HEAD
-          KTX2Loader._parseBuffer(new Uint8Array(buffer), resourceManager.engine, item.params).then(
-            ({ ktx2Container, engine, result, targetFormat, params }) =>
+          KTX2Loader._parseBuffer(new Uint8Array(buffer), resourceManager.engine, item.params)
+            .then(({ ktx2Container, engine, result, targetFormat, params }) =>
               KTX2Loader._createTextureByBuffer(engine, ktx2Container.isSRGB, result, targetFormat, params)
-=======
-          KTX2Loader._parseBuffer(new Uint8Array(buffer), resourceManager.engine, item.params)
-            .then(({ engine, result, targetFormat, params }) =>
-              KTX2Loader._createTextureByBuffer(engine, result, targetFormat, params)
             )
             .then((texture) => {
               resourceManager.addContentRestorer(new KTX2ContentRestorer(texture, url, requestConfig));
@@ -303,7 +290,6 @@
           KTX2Loader._parseBuffer(new Uint8Array(buffer), engine, requestConfig.params).then(
             ({ engine, result, targetFormat, params }) =>
               KTX2Loader._createTextureByBuffer(engine, result, targetFormat, params, resource)
->>>>>>> 05820e5e
           )
         )
         .then(resolve)
