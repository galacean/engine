--- conflicted
+++ resolved
@@ -38,7 +38,7 @@
       }
 
       const curveBindingsLen = bufferReader.nextUint16();
-      console.log("AnimationClipDecoder", name, eventsLen, curveBindingsLen);
+
       for (let i = 0; i < curveBindingsLen; ++i) {
         const relativePath = bufferReader.nextStr();
         const componentStr = bufferReader.nextStr();
@@ -49,92 +49,38 @@
         const keysLen = bufferReader.nextUint16();
         const valueType = bufferReader.nextUint8();
 
-<<<<<<< HEAD
-        console.log(
-          "AnimationClipDecoder",
-          relativePath,
-          componentStr,
-          componentType,
-          property,
-          interpolation,
-          keysLen,
-          valueType
-        );
-
         switch (valueType) {
           case InterpolableValueType.Float: {
-            curve = curve || AnimationCurveFactory.create(InterpolableValueType.Float);
-            curve.interpolation = interpolation;
-            for (let j = 0; j < keysLen; ++j) {
-              const keyframe = new FloatKeyframe();
-=======
-        for (let j = 0; j < keysLen; ++j) {
-          const valueType = bufferReader.nextUint8();
-          switch (valueType) {
-            case InterpolableValueType.Float: {
-              curve = curve || new AnimationFloatCurve();
-              curve.interpolation = interpolation;
+            curve = curve || new AnimationFloatCurve();
+            curve.interpolation = interpolation;
+            for (let j = 0; j < keysLen; ++j) {
               const keyframe = new Keyframe<number>();
->>>>>>> 98e4be56
               keyframe.time = bufferReader.nextFloat32();
               keyframe.value = bufferReader.nextFloat32();
               keyframe.inTangent = bufferReader.nextFloat32();
               keyframe.outTangent = bufferReader.nextFloat32();
-<<<<<<< HEAD
-              curve.addKey(keyframe);
+              (<AnimationFloatCurve>curve).addKey(keyframe);
             }
             break;
           }
           case InterpolableValueType.Array: {
-            curve = curve || AnimationCurveFactory.create(InterpolableValueType.Array);
-            curve.interpolation = interpolation;
-            for (let j = 0; j < keysLen; ++j) {
-              const keyframe = new ArrayKeyframe();
-=======
-              (<AnimationFloatCurve>curve).addKey(keyframe);
-              break;
-            }
-            case InterpolableValueType.Array: {
-              curve = curve || new AnimationArrayCurve();
-              curve.interpolation = interpolation;
+            curve = curve || new AnimationArrayCurve();
+            curve.interpolation = interpolation;
+            for (let j = 0; j < keysLen; ++j) {
               const keyframe = new Keyframe<number[]>();
->>>>>>> 98e4be56
               keyframe.time = bufferReader.nextFloat32();
               const len = bufferReader.nextUint16();
               keyframe.value = Array.from(bufferReader.nextFloat32Array(len));
               keyframe.inTangent = Array.from(bufferReader.nextFloat32Array(len));
               keyframe.outTangent = Array.from(bufferReader.nextFloat32Array(len));
-<<<<<<< HEAD
-              curve.addKey(keyframe);
+              (<AnimationArrayCurve>curve).addKey(keyframe);
             }
             break;
           }
           case InterpolableValueType.FloatArray: {
-            curve = curve || AnimationCurveFactory.create(InterpolableValueType.FloatArray);
-            curve.interpolation = interpolation;
-            for (let j = 0; j < keysLen; ++j) {
-              const keyframe = new FloatArrayKeyframe();
-              keyframe.time = bufferReader.nextFloat32();
-              const len = bufferReader.nextUint16();
-              keyframe.value = bufferReader.nextFloat32Array(len);
-              keyframe.inTangent = bufferReader.nextFloat32Array(len);
-              keyframe.outTangent = bufferReader.nextFloat32Array(len);
-              curve.addKey(keyframe);
-            }
-            break;
-          }
-          case InterpolableValueType.Vector2: {
-            curve = curve || AnimationCurveFactory.create(InterpolableValueType.Vector2);
-            curve.interpolation = interpolation;
-            for (let j = 0; j < keysLen; ++j) {
-              const keyframe = new Vector2Keyframe();
-=======
-              (<AnimationArrayCurve>curve).addKey(keyframe);
-              break;
-            }
-            case InterpolableValueType.FloatArray: {
-              curve = curve || new AnimationFloatArrayCurve();
-              curve.interpolation = interpolation;
+            curve = curve || new AnimationFloatArrayCurve();
+            curve.interpolation = interpolation;
+            for (let j = 0; j < keysLen; ++j) {
               const keyframe = new Keyframe<Float32Array>();
               keyframe.time = bufferReader.nextFloat32();
               const len = bufferReader.nextUint16();
@@ -142,36 +88,27 @@
               keyframe.inTangent = Array.from(bufferReader.nextFloat32Array(len));
               keyframe.outTangent = Array.from(bufferReader.nextFloat32Array(len));
               (<AnimationFloatArrayCurve>curve).addKey(keyframe);
-              break;
-            }
-            case InterpolableValueType.Vector2: {
-              curve = curve || new AnimationVector2Curve();
-              curve.interpolation = interpolation;
+            }
+            break;
+          }
+          case InterpolableValueType.Vector2: {
+            curve = curve || new AnimationVector2Curve();
+            curve.interpolation = interpolation;
+            for (let j = 0; j < keysLen; ++j) {
               const keyframe = new Keyframe<Vector2>();
->>>>>>> 98e4be56
               keyframe.time = bufferReader.nextFloat32();
               keyframe.value = new Vector2(bufferReader.nextFloat32(), bufferReader.nextFloat32());
               keyframe.inTangent = new Vector2(bufferReader.nextFloat32(), bufferReader.nextFloat32());
               keyframe.outTangent = new Vector2(bufferReader.nextFloat32(), bufferReader.nextFloat32());
-<<<<<<< HEAD
-              curve.addKey(keyframe);
+              (<AnimationVector2Curve>curve).addKey(keyframe);
             }
             break;
           }
           case InterpolableValueType.Vector3: {
-            curve = curve || AnimationCurveFactory.create(InterpolableValueType.Vector3);
-            curve.interpolation = interpolation;
-            for (let j = 0; j < keysLen; ++j) {
-              const keyframe = new Vector3Keyframe();
-=======
-              (<AnimationVector2Curve>curve).addKey(keyframe);
-              break;
-            }
-            case InterpolableValueType.Vector3: {
-              curve = curve || new AnimationVector3Curve();
-              curve.interpolation = interpolation;
+            curve = curve || new AnimationVector3Curve();
+            curve.interpolation = interpolation;
+            for (let j = 0; j < keysLen; ++j) {
               const keyframe = new Keyframe<Vector3>();
->>>>>>> 98e4be56
               keyframe.time = bufferReader.nextFloat32();
               keyframe.value = new Vector3(
                 bufferReader.nextFloat32(),
@@ -188,27 +125,43 @@
                 bufferReader.nextFloat32(),
                 bufferReader.nextFloat32()
               );
-<<<<<<< HEAD
-              curve.addKey(keyframe);
+              (<AnimationVector3Curve>curve).addKey(keyframe);
             }
             break;
           }
           case InterpolableValueType.Vector4: {
-            curve = curve || AnimationCurveFactory.create(InterpolableValueType.Vector4);
-            curve.interpolation = interpolation;
-            for (let j = 0; j < keysLen; ++j) {
-              const keyframe = new Vector4Keyframe();
-=======
-              (<AnimationVector3Curve>curve).addKey(keyframe);
-              break;
-            }
-            case InterpolableValueType.Vector4: {
-              curve = curve || new AnimationVector4Curve();
-              curve.interpolation = interpolation;
-              const keyframe = new Keyframe<Vector4>();
->>>>>>> 98e4be56
-              keyframe.time = bufferReader.nextFloat32();
-              keyframe.value = new Vector4(
+            curve = curve || new AnimationVector4Curve();
+            curve.interpolation = interpolation;
+            const keyframe = new Keyframe<Vector4>();
+            keyframe.time = bufferReader.nextFloat32();
+            keyframe.value = new Vector4(
+              bufferReader.nextFloat32(),
+              bufferReader.nextFloat32(),
+              bufferReader.nextFloat32(),
+              bufferReader.nextFloat32()
+            );
+            keyframe.inTangent = new Vector4(
+              bufferReader.nextFloat32(),
+              bufferReader.nextFloat32(),
+              bufferReader.nextFloat32(),
+              bufferReader.nextFloat32()
+            );
+            keyframe.outTangent = new Vector4(
+              bufferReader.nextFloat32(),
+              bufferReader.nextFloat32(),
+              bufferReader.nextFloat32(),
+              bufferReader.nextFloat32()
+            );
+            (<AnimationVector4Curve>curve).addKey(keyframe);
+            break;
+          }
+          case InterpolableValueType.Color: {
+            curve = curve || new AnimationColorCurve();
+            curve.interpolation = interpolation;
+            for (let j = 0; j < keysLen; ++j) {
+              const keyframe = new Keyframe<Color>();
+              keyframe.time = bufferReader.nextFloat32();
+              keyframe.value = new Color(
                 bufferReader.nextFloat32(),
                 bufferReader.nextFloat32(),
                 bufferReader.nextFloat32(),
@@ -226,27 +179,17 @@
                 bufferReader.nextFloat32(),
                 bufferReader.nextFloat32()
               );
-<<<<<<< HEAD
-              curve.addKey(keyframe);
-            }
-            break;
-          }
-          case InterpolableValueType.Color: {
-            curve = curve || AnimationCurveFactory.create(InterpolableValueType.Color);
-            curve.interpolation = interpolation;
-            for (let j = 0; j < keysLen; ++j) {
-              const keyframe = new ColorKeyframe();
-=======
-              (<AnimationVector4Curve>curve).addKey(keyframe);
-              break;
-            }
-            case InterpolableValueType.Color: {
-              curve = curve || new AnimationColorCurve();
-              curve.interpolation = interpolation;
-              const keyframe = new Keyframe<Color>();
->>>>>>> 98e4be56
-              keyframe.time = bufferReader.nextFloat32();
-              keyframe.value = new Color(
+              (<AnimationColorCurve>curve).addKey(keyframe);
+            }
+            break;
+          }
+          case InterpolableValueType.Quaternion: {
+            curve = curve || new AnimationQuaternionCurve();
+            curve.interpolation = interpolation;
+            for (let j = 0; j < keysLen; ++j) {
+              const keyframe = new Keyframe<Quaternion>();
+              keyframe.time = bufferReader.nextFloat32();
+              keyframe.value = new Quaternion(
                 bufferReader.nextFloat32(),
                 bufferReader.nextFloat32(),
                 bufferReader.nextFloat32(),
@@ -264,56 +207,12 @@
                 bufferReader.nextFloat32(),
                 bufferReader.nextFloat32()
               );
-<<<<<<< HEAD
-              curve.addKey(keyframe);
-            }
-            break;
-          }
-          case InterpolableValueType.Quaternion: {
-            curve = curve || AnimationCurveFactory.create(InterpolableValueType.Quaternion);
-            curve.interpolation = interpolation;
-            for (let j = 0; j < keysLen; ++j) {
-              const keyframe = new QuaternionKeyframe();
-=======
-              (<AnimationColorCurve>curve).addKey(keyframe);
-              break;
-            }
-            case InterpolableValueType.Quaternion: {
-              curve = curve || new AnimationQuaternionCurve();
-              curve.interpolation = interpolation;
-              const keyframe = new Keyframe<Quaternion>();
->>>>>>> 98e4be56
-              keyframe.time = bufferReader.nextFloat32();
-              keyframe.value = new Quaternion(
-                bufferReader.nextFloat32(),
-                bufferReader.nextFloat32(),
-                bufferReader.nextFloat32(),
-                bufferReader.nextFloat32()
-              );
-              keyframe.inTangent = new Vector4(
-                bufferReader.nextFloat32(),
-                bufferReader.nextFloat32(),
-                bufferReader.nextFloat32(),
-                bufferReader.nextFloat32()
-              );
-              keyframe.outTangent = new Vector4(
-                bufferReader.nextFloat32(),
-                bufferReader.nextFloat32(),
-                bufferReader.nextFloat32(),
-                bufferReader.nextFloat32()
-              );
-<<<<<<< HEAD
-              curve.addKey(keyframe);
-=======
               (<AnimationQuaternionCurve>curve).addKey(keyframe);
-              break;
->>>>>>> 98e4be56
             }
             break;
           }
         }
-        console.log(curve, valueType);
-        curve && clip.addCurveBinding(relativePath, componentType, property, curve);
+        clip.addCurveBinding(relativePath, componentType, property, curve);
       }
 
       resolve(clip);
