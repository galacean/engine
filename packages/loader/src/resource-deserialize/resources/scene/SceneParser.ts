--- conflicted
+++ resolved
@@ -1,14 +1,7 @@
-<<<<<<< HEAD
-import { Engine, Entity, Loader, Scene } from "@oasis-engine/core";
-import { IScene } from "../prefab/PrefabDesign";
-import { PrefabParser } from "../prefab/PrefabParser";
-import { ReflectionParser } from "../prefab/ReflectionParser";
-=======
 import { Engine, Entity, Loader, Scene } from "@galacean/engine-core";
 import { PrefabParser } from "../parser/PrefabParser";
 import { ReflectionParser } from "../parser/ReflectionParser";
 import type { IScene } from "../schema";
->>>>>>> fcc37b51
 import { SceneParserContext } from "./SceneParserContext";
 
 /** @Internal */
