--- conflicted
+++ resolved
@@ -96,11 +96,7 @@
   };
   macros: Array<{ name: string; value?: string }>;
   renderState: IRenderState;
-<<<<<<< HEAD
-  shaderRef: IShaderRef;
-=======
   shaderRef: IAssetRef;
->>>>>>> 14027ac0
 }
 
 export enum MaterialLoaderType {
