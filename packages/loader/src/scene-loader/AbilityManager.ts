import { Component, Logger } from "@oasis-engine/core";
import { Model } from "./Model";
import { Oasis } from "./Oasis";
import { Parser } from "./Parser";
import { pluginHook } from "./plugins/PluginManager";
import { scriptAbility } from "./resources";
import { ComponentConfig, Props } from "./types";
import { switchElementsIndex } from "./utils";
export class AbilityManager {
  private abilityMap: { [id: string]: Component } = {};

  constructor(private oasis: Oasis) {}

  @pluginHook({ after: "abilityAdded", before: "beforeAbilityAdded" })
  public add(abilityConfig: ComponentConfig) {
    const { type, node: nodeId, props, id, index } = abilityConfig;

    const node = this.oasis.nodeManager.get(nodeId);
    const AbilityConstructor = this.getCompConstructor(type);
    if (!AbilityConstructor) {
      Logger.error(`${type} abiltiy is not defined`);
      return;
    }

    const abilityProps = this.mixPropsToExplicitProps(props);
    const ability = node.addComponent(AbilityConstructor);
    const { enabled } = abilityProps;
    if (enabled !== undefined) {
      ability.enabled = enabled;
    }

    if (type === "GLTFModel") {
      // TODO
      (ability as any).init(abilityProps);
    } else if (type === "Model") {
      // TODO
      (ability as any).setProps(abilityProps);
      if (abilityProps.material) {
        (ability as any).material = abilityProps.material;
      }
    } else {
      for (let k in abilityProps) {
        if (abilityProps[k] !== null) {
          ability[k] = abilityProps[k];
        }
      }
    }

    //@ts-ignore
    const abilityArray = node._components;
    const currentIndex = abilityArray.length - 1;
    switchElementsIndex(abilityArray, currentIndex, index);
    (ability as any).id = id;
    this.abilityMap[id] = ability;
    return ability;
  }

  @pluginHook({ before: "beforeAbilityUpdated", after: "abilityUpdated" })
  public update(id: string, key: string, value: any) {
<<<<<<< HEAD
    if (this.get(id).constructor === Model) {
      // TODO
      if (value && this.checkIsAsset(value)) {
        (this.get(id) as any).setProp(key, this.oasis.resourceManager.get(value.id).resource);
      } else {
        (this.get(id) as any).updateProp(key, value);
      }
=======
    if (value && this.checkIsAsset(value)) {
      this.get(id)[key] = this.oasis.resourceManager.get(value.id).resource;
>>>>>>> f4e63987
    } else {
      if (this.get(id).constructor === Model) {
        (this.get(id) as any).updateProp(key, value);
      } else {
        this.get(id)[key] = value;
      }
    }

    return { id, key, value };
  }

  public addRuntimeComponent(componentId: string, component: Component) {
    (component as any).id = componentId;
    this.abilityMap[componentId] = component;
    return component;
  }

  public get(id: string): Component {
    return this.abilityMap[id];
  }

  @pluginHook({ after: "abilityDeleted", before: "beforeAbilityDeleted" })
  public delete(id: string) {
    const ability = this.abilityMap[id];
    ability.destroy();
    delete this.abilityMap[id];
    return id;
  }

  private getCompConstructor(type: string) {
    const splits = type.split(".");
    // script
    if (splits[0] === "script") {
      return scriptAbility[splits[1]];
    }

    const constructor = Parser._components["o3"][type];
    if (!constructor) {
      console.warn(`${type} is not defined`);
    }
    return constructor;
  }

  private mixPropsToExplicitProps(props: Props) {
    const explicitProps = { ...props };
    for (let k in props) {
      const prop = props[k];
      if (prop && this.checkIsAsset(prop)) {
        const res = this.oasis.resourceManager.get(prop.id);
        if (res) {
          explicitProps[k] = res.resource;
        } else {
          explicitProps[k] = null;
          Logger.warn(`AbilityManager: can't get asset "${k}", which id is ${prop.id}`);
        }
      }
    }
    return explicitProps;
  }

  private checkIsAsset(prop: any): boolean {
    return prop.type === "asset";
  }
}<|MERGE_RESOLUTION|>--- conflicted
+++ resolved
@@ -57,18 +57,8 @@
 
   @pluginHook({ before: "beforeAbilityUpdated", after: "abilityUpdated" })
   public update(id: string, key: string, value: any) {
-<<<<<<< HEAD
-    if (this.get(id).constructor === Model) {
-      // TODO
-      if (value && this.checkIsAsset(value)) {
-        (this.get(id) as any).setProp(key, this.oasis.resourceManager.get(value.id).resource);
-      } else {
-        (this.get(id) as any).updateProp(key, value);
-      }
-=======
     if (value && this.checkIsAsset(value)) {
       this.get(id)[key] = this.oasis.resourceManager.get(value.id).resource;
->>>>>>> f4e63987
     } else {
       if (this.get(id).constructor === Model) {
         (this.get(id) as any).updateProp(key, value);
