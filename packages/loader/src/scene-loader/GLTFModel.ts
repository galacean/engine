import { Component, Entity, WrapMode, Animator } from "@oasis-engine/core";
import { GLTFResource } from "../gltf/GLTFResource";

/**
 * @deprecated
 * Temporarily only for editor use.
 * Remove when editor finish change from gltf to prefab.
 */
export class GLTFModel extends Component {
  get asset() {
    return this._asset;
  }

  set asset(value: GLTFResource) {
    const entity = this.glTFEntity;
    if (value && value.defaultSceneRoot === this.glTFEntity) {
      return;
    }
    if (!this._hasBuiltNode) {
      entity.clearChildren();
      if (value !== null) {
<<<<<<< HEAD
        if (this.GLTFNode) {
          this.GLTFNode.destroy();
        }
        this.GLTFNode = value.defaultSceneRoot.clone();
        this._animator = this.GLTFNode.getComponent(Animator);
        this.entity.addChild(this.GLTFNode);
=======
        entity?.destroy();
        const newEntity = value.defaultSceneRoot.clone();
        this._animator = entity.getComponent(Animation);
        this.entity.addChild(newEntity);
        newEntity.isActive = this.enabled;
        this.glTFEntity = newEntity;
>>>>>>> 7938215f
      }
    }
    this._asset = value;
  }

  get animator() {
    return this._animator;
  }

  get autoPlay() {
    return this._autoPlay;
  }

  set autoPlay(value: string) {
    if (this._animator) {
      // Play bone animation.
      if (value) {
        this._animator.play(value);
        this._animator.speed = 1;
      } else {
        this._animator.speed = 0;
      }
    }
    this._autoPlay = value;
  }

  get loop() {
    return this._loop;
  }

  set loop(value: WrapMode) {
    if (this._animator && this.autoPlay) {
      // Play bone animation
      this._animator.play(this._autoPlay);
    }
    this._loop = value;
  }

  public _animator: Animator;
  public animationsNames: String[];

  private _asset: GLTFResource;
  private glTFEntity: Entity;
  private _loop: number;
  private _autoPlay: string;
  private _hasBuiltNode: boolean = false;

  constructor(entity) {
    super(entity);
  }

  /**
   * Init.
   * @param props - Init props
   */
  init(props): void {
    const { asset = null, autoPlay, loop, isClone } = props;
    if (isClone) {
      const rootName = (props as any).gltfRootName;
      if (rootName) {
        this.glTFEntity = this.entity.findByName(rootName);
      }
    }
    if (!this.glTFEntity) {
      const rootName = `GLTF-${Date.now()}`;
      (props as any).gltfRootName = rootName;
      this.glTFEntity = this.entity.createChild(rootName);
      this._hasBuiltNode = false;
    } else {
      this._hasBuiltNode = true;
    }

    this.asset = asset;
    this.loop = loop;
    this.autoPlay = autoPlay;
  }

  /**
   * @override
   */
  _onEnable(): void {
    this.glTFEntity && (this.glTFEntity.isActive = true);
  }

  /**
   * @override
   */
  _onDisable(): void {
    this.glTFEntity && (this.glTFEntity.isActive = false);
  }
}<|MERGE_RESOLUTION|>--- conflicted
+++ resolved
@@ -19,21 +19,12 @@
     if (!this._hasBuiltNode) {
       entity.clearChildren();
       if (value !== null) {
-<<<<<<< HEAD
         if (this.GLTFNode) {
           this.GLTFNode.destroy();
         }
         this.GLTFNode = value.defaultSceneRoot.clone();
         this._animator = this.GLTFNode.getComponent(Animator);
         this.entity.addChild(this.GLTFNode);
-=======
-        entity?.destroy();
-        const newEntity = value.defaultSceneRoot.clone();
-        this._animator = entity.getComponent(Animation);
-        this.entity.addChild(newEntity);
-        newEntity.isActive = this.enabled;
-        this.glTFEntity = newEntity;
->>>>>>> 7938215f
       }
     }
     this._asset = value;
