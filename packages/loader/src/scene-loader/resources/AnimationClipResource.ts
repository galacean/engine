--- conflicted
+++ resolved
@@ -1,65 +1,13 @@
 import {
-  AnimationClip,
-  AnimationCurve,
-  AnimationEvent,
-  AnimationProperty,
-  InterpolableKeyframe,
-  InterpolableValueType,
   ResourceManager,
-  Transform
 } from "@oasis-engine/core";
-import { Quaternion, Vector2, Vector3, Vector4 } from "@oasis-engine/math";
 import { AssetConfig, LoadAttachedResourceResult } from "../types";
 import { SchemaResource } from "./SchemaResource";
 
 export class AnimationClipResource extends SchemaResource {
   load(resourceManager: ResourceManager, assetConfig: AssetConfig): Promise<any> {
     return new Promise((resolve) => {
-<<<<<<< HEAD
       this._resource = assetConfig.props || {};;
-=======
-      const { name, curves = [], events = [] } = assetConfig.props;
-      const assetObj = new AnimationClip(name);
-
-      for (let i = 0, length = curves.length; i < length; ++i) {
-        const { relativePath, property, curve } = curves[i];
-        let propertyName = "";
-        let type;
-        switch (property) {
-          case AnimationProperty.Position:
-            type = Transform;
-            propertyName = "position";
-            break;
-          case AnimationProperty.Rotation:
-            type = Transform;
-            propertyName = "rotation";
-            break;
-          case AnimationProperty.Scale:
-            type = Transform;
-            propertyName = "scale";
-            break;
-        }
-        if (!propertyName) continue;
-        const { interpolation, keys, valueType } = curve;
-        const animationCurve = new AnimationCurve();
-        animationCurve.interpolation = interpolation;
-        for (let j = 0, length = keys.length; j < length; ++j) {
-          const keyframeData = keys[j];
-          const keyframe = this._createKeyframe(keyframeData, valueType);
-          animationCurve.addKey(keyframe);
-        }
-        assetObj.addCurveBinding(relativePath, type, propertyName, animationCurve);
-      }
-      for (let i = 0, length = events.length; i < length; ++i) {
-        const eventData = events[i];
-        const event = new AnimationEvent();
-        event.time = eventData.time;
-        event.functionName = eventData.functionName;
-        event.parameter = eventData.parameter;
-        assetObj.addEvent(event);
-      }
-      this._resource = assetObj;
->>>>>>> df843e80
       this.setMeta();
       resolve(this);
     });
@@ -71,17 +19,7 @@
   ): Promise<LoadAttachedResourceResult> {
     return new Promise((resolve, reject) => {
       let loadPromise;
-<<<<<<< HEAD
       if (assetConfig.props) {
-=======
-      if (assetConfig.resource instanceof AnimationClip) {
-        loadPromise = new Promise((resolve) => {
-          this._resource = assetConfig.resource;
-          this.setMeta();
-          resolve(this);
-        });
-      } else if (assetConfig.props) {
->>>>>>> df843e80
         loadPromise = this.load(resourceManager, assetConfig);
       } else {
         reject("Load AnimationClip Error");
@@ -106,97 +44,4 @@
       this.meta.name = this.resource.name;
     }
   }
-<<<<<<< HEAD
-=======
-
-  getProps() {
-    const result: any = {};
-    const clip = this.resource as AnimationClip;
-    result.name = clip.name;
-    result.curves = clip.curveBindings.map((curveData) => {
-      const { relativePath, property, curve } = curveData;
-      return {
-        relativePath,
-        property,
-        curve: {
-          interpolation: curve.interpolation,
-          //@ts-ignore
-          valueType: curve._valueType,
-          keys: curve.keys
-        }
-      };
-    });
-    result.events = clip.events;
-    return result;
-  }
-
-  _transformObjToVec2(vec2) {
-    return new Vector2(vec2.x, vec2.y);
-  }
-
-  _transformObjToVec3(vec3) {
-    return new Vector3(vec3.x, vec3.y, vec3.z);
-  }
-
-  _transformObjToVec4(vec4) {
-    return new Vector4(vec4.x, vec4.y, vec4.z, vec4.w);
-  }
-
-  _transformObjToQuat(quat) {
-    return new Quaternion(quat.x, quat.y, quat.z, quat.w);
-  }
-
-  _createKeyframe(keyframeData, valueType: InterpolableValueType) {
-    switch (valueType) {
-      case InterpolableValueType.Float: {
-        const keyframe = new InterpolableKeyframe<number, number>();
-        keyframe.time = keyframeData.time;
-        keyframe.value = keyframeData.value;
-        keyframe.inTangent = keyframeData.inTangent;
-        keyframe.outTangent = keyframeData.outTangent;
-        return keyframe;
-      }
-      case InterpolableValueType.FloatArray: {
-        const keyframe = new InterpolableKeyframe<Float32Array, Float32Array>();
-        keyframe.time = keyframeData.time;
-        keyframe.value = new Float32Array(keyframeData.value);
-        keyframe.inTangent = keyframeData.inTangent;
-        keyframe.outTangent = keyframeData.outTangent;
-        return keyframe;
-      }
-      case InterpolableValueType.Vector2: {
-        const keyframe = new InterpolableKeyframe<Vector2, Vector2>();
-        keyframe.time = keyframeData.time;
-        keyframe.value = this._transformObjToVec2(keyframeData.value);
-        keyframe.inTangent = this._transformObjToVec2(keyframeData.inTangent);
-        keyframe.outTangent = this._transformObjToVec2(keyframeData.outTangent);
-        return keyframe;
-      }
-      case InterpolableValueType.Vector3: {
-        const keyframe = new InterpolableKeyframe<Vector3, Vector3>();
-        keyframe.time = keyframeData.time;
-        keyframe.value = this._transformObjToVec3(keyframeData.value);
-        keyframe.inTangent = this._transformObjToVec3(keyframeData.inTangent);
-        keyframe.outTangent = this._transformObjToVec3(keyframeData.outTangent);
-        return keyframe;
-      }
-      case InterpolableValueType.Vector4: {
-        const keyframe = new InterpolableKeyframe<Vector4, Vector4>();
-        keyframe.time = keyframeData.time;
-        keyframe.value = this._transformObjToVec4(keyframeData.value);
-        keyframe.inTangent = this._transformObjToVec4(keyframeData.inTangent);
-        keyframe.outTangent = this._transformObjToVec4(keyframeData.outTangent);
-        return keyframe;
-      }
-      case InterpolableValueType.Quaternion: {
-        const keyframe = new InterpolableKeyframe<Vector4, Quaternion>();
-        keyframe.time = keyframeData.time;
-        keyframe.value = this._transformObjToQuat(keyframeData.value);
-        keyframe.inTangent = this._transformObjToVec4(keyframeData.inTangent);
-        keyframe.outTangent = this._transformObjToVec4(keyframeData.outTangent);
-        return keyframe;
-      }
-    }
-  }
->>>>>>> df843e80
 }