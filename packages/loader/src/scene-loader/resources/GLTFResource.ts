import { AnimatorControllerResource } from "./AnimatorControllerResource";
import {
  AssetType,
  Entity,
  Logger,
  MeshRenderer,
  PBRMaterial,
  PBRSpecularMaterial,
  ResourceManager,
  UnlitMaterial
} from "@oasis-engine/core";
import { Oasis } from "../Oasis";
import { AssetConfig, LoadAttachedResourceResult } from "../types";
import { BlinnPhongMaterialResource } from "./BlinnPhongMaterialResource";
import { PBRMaterialResource } from "./PBRMaterialResource";
import { PBRSpecularMaterialResource } from "./PBRSpecularMaterialResource";
import { SchemaResource } from "./SchemaResource";
import { UnlitMaterialResource } from "./UnlitMaterialResource";

export class GLTFResource extends SchemaResource {
  load(resourceManager: ResourceManager, assetConfig: AssetConfig, oasis: Oasis): Promise<any> {
    return resourceManager.load<any>({ url: assetConfig.url, type: AssetType.Prefab }).then((res) => {
      const gltf = res;
      if (assetConfig.props) {
        gltf.newMaterial = (assetConfig.props as any).newMaterial;
        gltf.animatorControllers = (assetConfig.props as any).animatorControllers;
      }
      this._resource = gltf;
    });
  }

  loadWithAttachedResources(
    resourceManager: ResourceManager,
    assetConfig: AssetConfig,
    oasis: Oasis
  ): Promise<LoadAttachedResourceResult> {
    return new Promise((resolve) => {
      this.load(resourceManager, assetConfig, oasis).then(() => {
        const gltf = this.resource;
        const { materials = [], _animationsIndices = [] } = gltf;
        const materialLoadPromises = [];
        const clipLoadPromises = [];
        let animatorControllerLoadPromise: Promise<any>;
        const result = {
          resources: [this],
          structure: {
            index: 0,
            props: {
              newMaterial: [],
              animatorControllers: []
            }
          }
        };
        if (materials?.length) {
          for (let i = 0; i < materials.length; i++) {
            const material = materials[i];
            let materialResource = null;
            let type = "";

            if (material instanceof PBRMaterial) {
              materialResource = new PBRMaterialResource(this.resourceManager);
              type = "PBRMaterial";
            } else if (material instanceof UnlitMaterial) {
              materialResource = new UnlitMaterialResource(this.resourceManager);
              type = "UnlitMaterial";
            } else if (material instanceof PBRSpecularMaterial) {
              materialResource = new PBRSpecularMaterialResource(this.resourceManager);
              type = "PBRSpecularMaterial";
            } else {
              materialResource = new BlinnPhongMaterialResource(this.resourceManager);
              type = "BlinnPhongMaterial";
            }

            this._attachedResources.push(materialResource);
            materialLoadPromises.push(
              materialResource.loadWithAttachedResources(resourceManager, {
                type,
                name: material.name,
                resource: material
              })
            );
          }
        }

        if (_animationsIndices.length) {
          const animatorControllerResource = new AnimatorControllerResource(this.resourceManager);
          this._attachedResources.push(animatorControllerResource);
          animatorControllerLoadPromise = animatorControllerResource.loadWithAttachedResources(resourceManager, {
            type: "animatorController",
            name: "AnimatorController",
            props: {
              animationsIndices: _animationsIndices,
              gltf: this._resource
            }
          });
        }

        const loadAttachedMaterial = Promise.all(materialLoadPromises).then((res) => {
          const newMaterial = result.structure.props.newMaterial;
          res.forEach((mat) => {
            const matStructure = mat.structure;
            const matResource = mat.resources[matStructure.index];
            result.resources.push(matResource);
            matStructure.index = result.resources.length - 1;
            for (const key in matStructure.props) {
              if (matStructure.props.hasOwnProperty(key)) {
                const textureStructure = matStructure.props[key];
                const textureResource = mat.resources[textureStructure.index];
                result.resources.push(textureResource);
                textureStructure.index = result.resources.length - 1;
              }
            }
            newMaterial.push(matStructure);
          });
        });
<<<<<<< HEAD
        const loadAttachedController = animatorControllerLoadPromise ? animatorControllerLoadPromise.then((res) => {
          const { animatorControllers } = result.structure.props;
          const controllerStructure = res.structure;
          const controllerResource = res.resources[controllerStructure.index];
          result.resources.push(controllerResource as any);
          controllerStructure.index = result.resources.length - 1;
          const { animationClips } = controllerStructure.props;
          if (animationClips) {
            for (let i = 0, length = animationClips.length; i < length; ++i) {
              const clipStructure = animationClips[i];
              const clipResource = res.resources[clipStructure.index];
              result.resources.push(clipResource);
              clipStructure.index = result.resources.length - 1;
            }
          }
          animatorControllers.push(controllerStructure);
        }) : Promise.resolve();
=======
        const loadAttachedController = animatorControllerLoadPromise
          ? animatorControllerLoadPromise.then((res) => {
              const { animatorControllers } = result.structure.props;
              const controllerStructure = res.structure;
              const controllerResource = res.resources[controllerStructure.index];
              result.resources.push(controllerResource as any);
              controllerStructure.index = result.resources.length - 1;
              const { animationClips } = controllerStructure.props;
              if (animationClips) {
                for (let i = 0, length = animationClips.length; i < length; ++i) {
                  const clipStructure = animationClips[i];
                  const clipResource = res.resources[clipStructure.index];
                  result.resources.push(clipResource);
                  clipStructure.index = result.resources.length - 1;
                }
              }
              animatorControllers.push(controllerStructure);
            })
          : Promise.resolve();
>>>>>>> 8fccb267
        Promise.all([loadAttachedMaterial, loadAttachedController]).then(() => {
          resolve(result);
        });
      });
    });
  }

  setMeta(assetConfig?: AssetConfig) {
    if (assetConfig) {
      this.meta.name = assetConfig.name;
    }
  }

  bind() {
    const resource = this._resource;
    this.bindMaterials(resource.newMaterial);
    this.bindAnimatorControllers(resource.animatorControllers);
  }

  update(key: string, value: any) {
    if (key === "newMaterial") {
      this.bindMaterials(value);
    } else {
      this._resource[key] = value;
    }
  }

  private bindMaterials(newMaterialsConfig) {
    const newMaterialCount = newMaterialsConfig.length;
    if (!newMaterialsConfig || !newMaterialsConfig.length) {
      return;
    }

    const gltf = this._resource;

    const newMaterials = new Array(newMaterialCount);
    gltf.newMaterial = newMaterials;

    for (let i = 0; i < newMaterialsConfig.length; i++) {
      const mtlResource = this.resourceManager.get(newMaterialsConfig[i].id);
      if (mtlResource) {
        this._attachedResources.push(mtlResource);
        newMaterials[i] = mtlResource.resource;
      } else {
        Logger.warn(
          `GLTFResource: ${this.meta.name} can't find asset "material", which id is: ${newMaterialsConfig[i].id}`
        );
      }
    }

    const gltfRoot = gltf.defaultSceneRoot as Entity;
    const originMaterials = gltf.materials;
    const meshRenderers: MeshRenderer[] = gltfRoot.getComponentsIncludeChildren(MeshRenderer, []);

    for (let i = 0; i < newMaterialCount; i++) {
      const newMaterial = newMaterials[i];
      const originMaterial = originMaterials[i];
      for (let j = 0; j < meshRenderers.length; j++) {
        const meshRenderer = meshRenderers[j];
        const meshMaterials = meshRenderer.getMaterials();
        for (let k = 0; k < meshMaterials.length; k++) {
          if (originMaterial === meshMaterials[k]) {
            meshRenderer.setMaterial(k, newMaterial);
          }
        }
      }
    }
  }

  private bindAnimatorControllers(animatorControllers) {
    for (let i = 0, length = animatorControllers.length; i < length; i++) {
      const animatorControllerAsset = animatorControllers[i];
      const controllerResource = <AnimatorControllerResource>this.resourceManager.get(animatorControllerAsset.id);
      controllerResource.gltf = this._resource;
      if (controllerResource) {
        this._attachedResources.push(controllerResource);
      } else {
        `GLTFResource: ${this.meta.name} can't find asset "animatorController", which id is: ${animatorControllerAsset.id}`;
      }
    }
  }
}<|MERGE_RESOLUTION|>--- conflicted
+++ resolved
@@ -113,25 +113,6 @@
             newMaterial.push(matStructure);
           });
         });
-<<<<<<< HEAD
-        const loadAttachedController = animatorControllerLoadPromise ? animatorControllerLoadPromise.then((res) => {
-          const { animatorControllers } = result.structure.props;
-          const controllerStructure = res.structure;
-          const controllerResource = res.resources[controllerStructure.index];
-          result.resources.push(controllerResource as any);
-          controllerStructure.index = result.resources.length - 1;
-          const { animationClips } = controllerStructure.props;
-          if (animationClips) {
-            for (let i = 0, length = animationClips.length; i < length; ++i) {
-              const clipStructure = animationClips[i];
-              const clipResource = res.resources[clipStructure.index];
-              result.resources.push(clipResource);
-              clipStructure.index = result.resources.length - 1;
-            }
-          }
-          animatorControllers.push(controllerStructure);
-        }) : Promise.resolve();
-=======
         const loadAttachedController = animatorControllerLoadPromise
           ? animatorControllerLoadPromise.then((res) => {
               const { animatorControllers } = result.structure.props;
@@ -151,7 +132,6 @@
               animatorControllers.push(controllerStructure);
             })
           : Promise.resolve();
->>>>>>> 8fccb267
         Promise.all([loadAttachedMaterial, loadAttachedController]).then(() => {
           resolve(result);
         });
