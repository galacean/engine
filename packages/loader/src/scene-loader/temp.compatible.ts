--- conflicted
+++ resolved
@@ -32,7 +32,7 @@
     const k = keys[i];
     const v = props[k];
 
-    if (Array.isArray(v) && typeof v[0] !== 'object') {
+    if (Array.isArray(v) && typeof v[0] !== "object") {
       if (["color", "diffuseColor", "specularColor"].indexOf(k) !== -1) {
         props[k] = new Color(v[0], v[1], v[2], v[3]);
       } else if (v.length === 4) {
@@ -46,22 +46,15 @@
   }
 }
 
-<<<<<<< HEAD
 const sh = new SphericalHarmonics3();
 
-=======
->>>>>>> f4e63987
 function handleSceneProps(props) {
   const keys = Object.keys(props);
   for (let i = 0, l = keys.length; i < l; ++i) {
     const k = keys[i];
     const v = props[k];
 
-<<<<<<< HEAD
-    if (Array.isArray(v) && typeof v[0] !== 'object') {
-=======
-    if (Array.isArray(v)) {
->>>>>>> f4e63987
+    if (Array.isArray(v) && typeof v[0] !== "object") {
       if (/color/i.test(k)) {
         props[k] = new Color(v[0], v[1], v[2], v[3]);
       } else if (v.length === 4) {
@@ -71,12 +64,9 @@
       } else if (v.length === 2) {
         props[k] = new Vector2(v[0], v[1]);
       }
-<<<<<<< HEAD
     } else if (v && k === "diffuseSphericalHarmonics") {
       sh.setValueByArray(JSON.parse(v));
       props[k] = sh;
-=======
->>>>>>> f4e63987
     }
   }
 }
@@ -94,7 +84,7 @@
       continue;
     }
 
-    if (Array.isArray(value) && typeof value[0] !== 'object') {
+    if (Array.isArray(value) && typeof value[0] !== "object") {
       if (["emissiveColor", "diffuseColor", "specularColor", "baseColor"].indexOf(key) !== -1) {
         props[key] = new Color(value[0], value[1], value[2], value[3]);
       } else if (value.length === 4) {
