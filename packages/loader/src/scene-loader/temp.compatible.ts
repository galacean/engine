import { Color, Vector2, Vector3, Vector4, SphericalHarmonics3 } from "@oasis-engine/math";

/**
 * temp compa
 * @param config
 */
export function compatibleToV2(config) {
  const { abilities = {}, assets = {}, scene = {} } = config;
  const ids = Object.keys(abilities);
  const assetKeys = Object.keys(assets);
  const sceneKeys = Object.keys(scene || {});

  for (let i = 0, l = ids.length; i < l; ++i) {
    handleComponents(abilities[ids[i]].props);
  }

  for (let i = 0, l = assetKeys.length; i < l; ++i) {
    handleAssets(assets[assetKeys[i]].props);
  }

  for (let i = 0, l = sceneKeys.length; i < l; ++i) {
    handleSceneProps(scene[sceneKeys[i]].props);
  }

  return config;
}

// TODO temp
function handleComponents(props) {
  const keys = Object.keys(props);
  for (let i = 0, l = keys.length; i < l; ++i) {
    const k = keys[i];
    const v = props[k];

<<<<<<< HEAD
    if (Array.isArray(v) && typeof v[0] !== 'object') {
=======
    if (Array.isArray(v) && typeof v[0] !== "object") {
>>>>>>> 5a30d500
      if (["color", "diffuseColor", "specularColor"].indexOf(k) !== -1) {
        props[k] = new Color(v[0], v[1], v[2], v[3]);
      } else if (v.length === 4) {
        props[k] = new Vector4(v[0], v[1], v[2], v[3]);
      } else if (v.length === 3) {
        props[k] = new Vector3(v[0], v[1], v[2]);
      } else if (v.length === 2) {
        props[k] = new Vector2(v[0], v[1]);
      }
    }
  }
}

const sh = new SphericalHarmonics3();

function handleSceneProps(props) {
  const keys = Object.keys(props);
  for (let i = 0, l = keys.length; i < l; ++i) {
    const k = keys[i];
    const v = props[k];

<<<<<<< HEAD
    if (Array.isArray(v) && typeof v[0] !== 'object') {
=======
    if (Array.isArray(v) && typeof v[0] !== "object") {
>>>>>>> 5a30d500
      if (/color/i.test(k)) {
        props[k] = new Color(v[0], v[1], v[2], v[3]);
      } else if (v.length === 4) {
        props[k] = new Vector4(v[0], v[1], v[2], v[3]);
      } else if (v.length === 3) {
        props[k] = new Vector3(v[0], v[1], v[2]);
      } else if (v.length === 2) {
        props[k] = new Vector2(v[0], v[1]);
      }
    } else if (v && k === "diffuseSphericalHarmonics") {
      sh.setValueByArray(JSON.parse(v));
      props[k] = sh;
    }
  }
}

function handleAssets(props: any = {}) {
  if (!props) {
    return;
  }
  const keys = Object.keys(props);
  for (let i = 0, l = keys.length; i < l; i++) {
    const key = keys[i];
    const value = props[key];

    if (key === "newMaterial" || key === "scripts") {
      continue;
    }

<<<<<<< HEAD
    if (Array.isArray(value) && typeof value[0] !== 'object') {
=======
    if (Array.isArray(value) && typeof value[0] !== "object") {
>>>>>>> 5a30d500
      if (["emissiveColor", "diffuseColor", "specularColor", "baseColor"].indexOf(key) !== -1) {
        props[key] = new Color(value[0], value[1], value[2], value[3]);
      } else if (value.length === 4) {
        props[key] = new Vector4(value[0], value[1], value[2], value[3]);
      } else if (value.length === 3) {
        props[key] = new Vector3(value[0], value[1], value[2]);
      } else if (value.length === 2) {
        props[key] = new Vector2(value[0], value[1]);
      }
    }
  }
}<|MERGE_RESOLUTION|>--- conflicted
+++ resolved
@@ -32,11 +32,7 @@
     const k = keys[i];
     const v = props[k];
 
-<<<<<<< HEAD
-    if (Array.isArray(v) && typeof v[0] !== 'object') {
-=======
     if (Array.isArray(v) && typeof v[0] !== "object") {
->>>>>>> 5a30d500
       if (["color", "diffuseColor", "specularColor"].indexOf(k) !== -1) {
         props[k] = new Color(v[0], v[1], v[2], v[3]);
       } else if (v.length === 4) {
@@ -58,11 +54,7 @@
     const k = keys[i];
     const v = props[k];
 
-<<<<<<< HEAD
-    if (Array.isArray(v) && typeof v[0] !== 'object') {
-=======
     if (Array.isArray(v) && typeof v[0] !== "object") {
->>>>>>> 5a30d500
       if (/color/i.test(k)) {
         props[k] = new Color(v[0], v[1], v[2], v[3]);
       } else if (v.length === 4) {
@@ -92,11 +84,7 @@
       continue;
     }
 
-<<<<<<< HEAD
-    if (Array.isArray(value) && typeof value[0] !== 'object') {
-=======
     if (Array.isArray(value) && typeof value[0] !== "object") {
->>>>>>> 5a30d500
       if (["emissiveColor", "diffuseColor", "specularColor", "baseColor"].indexOf(key) !== -1) {
         props[key] = new Color(value[0], value[1], value[2], value[3]);
       } else if (value.length === 4) {
