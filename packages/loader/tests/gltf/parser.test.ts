--- conflicted
+++ resolved
@@ -69,10 +69,6 @@
     expect(animations.length === 1).toEqual(true);
     const animation = animations[0];
     expect(animation.name === "animation_AnimatedCube").toEqual(true);
-<<<<<<< HEAD
-    expect(animation._curves.length).toEqual(1);
-=======
     expect(animation.curveBindings.length).toEqual(1);
->>>>>>> 5a30d500
   });
 });