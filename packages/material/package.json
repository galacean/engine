{
  "name": "@alipay/o3-material",
<<<<<<< HEAD
  "version": "1.0.1-next.0",
=======
  "version": "1.0.1-next.1",
>>>>>>> a2c74de3
  "description": "Oasis3D Material",
  "keywords": [
    "Oasis3D",
    "webgl"
  ],
  "authors": [
    "yanliang.fyl <yanliang.fyl@antfin.com>"
  ],
  "homepage": "http://gitlab.alipay-inc.com/OasisHub/oasis3d",
  "repository": {
    "type": "git",
    "url": "http://gitlab.alipay-inc.com/OasisHub/oasis3d"
  },
  "bugs": {
    "url": "http://gitlab.alipay-inc.com/OasisHub/oasis3d/issues"
  },
  "license": "MIT",
  "scripts": {
    "b:types": "tsc"
  },
  "types": "types/index.d.ts",
  "main": "dist/main.js",
  "module": "dist/module.js",
  "dependencies": {
    "@alipay/o3-base": "^1.0.1-next.0",
    "@alipay/o3-core": "^1.0.1-next.0",
    "@alipay/o3-math": "^1.0.1-alpha.4",
    "@alipay/o3-shaderlib": "^1.0.1-next.0"
  },
  "publishConfig": {
    "registry": "http://registry.npm.alibaba-inc.com"
  }
}<|MERGE_RESOLUTION|>--- conflicted
+++ resolved
@@ -1,10 +1,6 @@
 {
   "name": "@alipay/o3-material",
-<<<<<<< HEAD
-  "version": "1.0.1-next.0",
-=======
   "version": "1.0.1-next.1",
->>>>>>> a2c74de3
   "description": "Oasis3D Material",
   "keywords": [
     "Oasis3D",
