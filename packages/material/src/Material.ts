--- conflicted
+++ resolved
@@ -1,11 +1,6 @@
-<<<<<<< HEAD
 import { Matrix, Matrix3x3 } from "@alipay/o3-math";
-import { MaterialType, UniformSemantic, Util } from "@alipay/o3-core";
-
-=======
 import { Camera, MaterialType, ReferenceObject, UniformSemantic, Util } from "@alipay/o3-core";
-import { mat3, mat4 } from "@alipay/o3-math";
->>>>>>> de628356
+
 import { RenderTechnique } from "./RenderTechnique";
 import { Texture } from "./Texture";
 
