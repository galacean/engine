--- conflicted
+++ resolved
@@ -31,7 +31,6 @@
     this.needRecreate = true;
   }
 
-<<<<<<< HEAD
   protected textureConfig = {
     magFilter: TextureFilter.LINEAR,
     minFilter: TextureFilter.LINEAR,
@@ -39,8 +38,6 @@
     wrapT: TextureWrapMode.CLAMP_TO_EDGE
   };
 
-=======
->>>>>>> f58d9cba
   /**
    * 纹理对象基类
    * @param {String} name 名称
