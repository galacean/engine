import { UniformSemantic, DataType, Logger } from "@alipay/o3-base";
import { AssetObject, ACamera } from "@alipay/o3-core";
import { ShaderFactory } from "@alipay/o3-shaderlib";
import { Material } from "./Material";
import { TechniqueStates, Attributes, Uniforms } from "./type";

/**
 * 渲染单个对象所需的控制对象，作为 Material 的模块使用。对应 glTF 里面的 technique 对象
 * @class
 */
export class RenderTechnique extends AssetObject {
  // 是否可用
  public isValid: boolean = false;
  // Unifrom记录数组
  private _uniforms: Uniforms = RenderTechnique.commonUniforms;
  // Attribute记录对象
  private _attributes: Attributes = RenderTechnique.commonAttributes;
  /**
   * 渲染状态控制对象
   * {
   *  enable:[],
   *  disable:[],
   *  functions:{
   *    "func_name":[]
   *  }
   * }
   *
   * function name: "blendColor", "blendEquationSeparate", "blendFuncSeparate",
   * "colorMask", "cullFace", "depthFunc", "depthMask", "depthRange", "frontFace",
   * "lineWidth", "polygonOffset", and "scissor"
   * @member {object}
   */
  public states: TechniqueStates = null;
  /**
   * Vertex Shader 代码
   * @member {string}
   */
  public vertexShader: string = "";
  /**
   * Fragment Shader 代码
   * @member {string}
   */
  public fragmentShader: string = "";

  /**
   * GLSL 版本
   * @member {String}
   */
  public version = "100";
  /**
   * Vertex Shader 的精度
   * @member {String}
   */
  public vertexPrecision = "highp";
  /**
   * Fragment Shader 的精度
   * @member {String}
   */
  public fragmentPrecision = "mediump";
  /**
   * 自定义宏
   * @member {Array}
   */
  public customMacros = [];
  /**
   * 着色器使用的拓展
   * @member {Array}
   */
  public fsExtension = ["GL_EXT_shader_texture_lod", "GL_OES_standard_derivatives"];

  public _needCompile = true;

  private _recreateHeader: boolean;
  private _vsHeader: string;
  private _vsCode: string;
  private _fsHeader: string;
  private _fsCode: string;
  private _fogMacro: string;
  public needRecreate: boolean;
  public attribLocSet: any;

  /**
   * 构造函数
   * @param {string} name 名称
   */
  constructor(name: string) {
    super(name);
  }

  get attributes() {
    return this._attributes;
  }

  set attributes(v) {
    this._attributes = Object.assign({}, RenderTechnique.commonAttributes, v);
  }

  get uniforms() {
    return this._uniforms;
  }

  set uniforms(v) {
    this._uniforms = Object.assign({}, RenderTechnique.commonUniforms, v);
  }

  compile(camera, component, primitive, material: Material) {
    this.parseFog(camera);

    if (this._needCompile) {
      if (typeof material.onBeforeCompile === "function") {
        material.onBeforeCompile(this);
      }

      const attribMacros = this.getAttributeDefines(camera, component, primitive, material);

      if (this._recreateHeader) {
        // reset configs
        this.attributes = this.attributes;
        this.uniforms = this.uniforms;
      }

      if (!this._vsHeader || this._recreateHeader)
        this._vsHeader =
          ShaderFactory.parseVersion(this.version) +
          ShaderFactory.parseShaderName((this.name || "VOID").toUpperCase() + "_VERT") +
          "\n" +
          ShaderFactory.parsePrecision(this.vertexPrecision) +
          "\n" +
          ShaderFactory.parseAttributeMacros(attribMacros) +
          "\n" +
          ShaderFactory.parseCustomMacros(this.customMacros) +
          "\n";

      if (!this._vsCode) this._vsCode = ShaderFactory.parseShader(this.vertexShader);

      this.vertexShader = this._vsHeader + this._vsCode;

      if (!this._fsHeader || this._recreateHeader)
        this._fsHeader =
          ShaderFactory.parseVersion(this.version) +
          ShaderFactory.parseShaderName((this.name || "VOID").toUpperCase() + "_FRAG") +
          "\n" +
          ShaderFactory.parseExtension(this.fsExtension) +
          ShaderFactory.parsePrecision(this.fragmentPrecision) +
          "\n" +
          ShaderFactory.parseAttributeMacros(attribMacros) +
          "\n" +
          ShaderFactory.parseCustomMacros(this.customMacros) +
          "\n";

      if (!this._fsCode) this._fsCode = ShaderFactory.parseShader(this.fragmentShader);

      this.fragmentShader = this._fsHeader + this._fsCode;

      this._needCompile = false;
      this._recreateHeader = false;
    }
  }

<<<<<<< HEAD
  getAttributeDefines(camera: ACamera, component, primitive) {
=======
  getAttributeDefines(camera, component, primitive, material) {
>>>>>>> 9e701c97
    const rhi = camera._rhi;
    const gl = rhi.gl;
    const _macros = [];
    if (!primitive) return _macros;

    const attribNames = Object.keys(primitive.vertexAttributes);

    _macros.push(`O3_VERTEX_PRECISION ${this.vertexPrecision}`);
    _macros.push(`O3_FRAGMENT_PRECISION ${this.fragmentPrecision}`);

    if (attribNames.indexOf("TEXCOORD_0") > -1) _macros.push("O3_HAS_UV");
    if (attribNames.indexOf("NORMAL") > -1) _macros.push("O3_HAS_NORMAL");
    if (attribNames.indexOf("TANGENT") > -1) _macros.push("O3_HAS_TANGENT");
    if (attribNames.indexOf("JOINTS_0") > -1) {
      _macros.push("O3_HAS_SKIN");
      if (component.jointNodes && component.jointNodes.length) {
        const maxAttribUniformVec4 = gl.getParameter(gl.MAX_VERTEX_UNIFORM_VECTORS);
        const maxJoints = Math.floor((maxAttribUniformVec4 - 16) / 4);
        const joints = component.jointNodes.length;
        if (maxJoints < joints) {
          Logger.error(
            `component's joints count(${joints}) greater than device's MAX_VERTEX_UNIFORM_VECTORS number ${maxAttribUniformVec4}, suggest joint count less than ${maxJoints}.`,
            component
          );
        } else {
          // 使用最大关节数，保证所有 ASkinnedMeshRenderer 都可以共用材质
          _macros.push(`O3_JOINTS_NUM ${material.maxJointsNum}`);
        }
      }
    }
    if (attribNames.indexOf("COLOR_0") > -1) {
      _macros.push("O3_HAS_VERTEXCOLOR");
      if (primitive.vertexAttributes.COLOR_0.size === 4) _macros.push("O3_HAS_VERTEXALPHA");
    }

    if (component.weights) {
      const maxAttribs = gl.getParameter(gl.MAX_VERTEX_ATTRIBS);
      if (attribNames.length > maxAttribs) {
        Logger.warn(`too many morph targets, beyound the MAX_VERTEX_ATTRIBS limit ${maxAttribs}`);
      }
      const targetNum = component.weights.length;
      _macros.push("O3_HAS_MORPH");
      _macros.push(`O3_MORPH_NUM ${targetNum}`);

      if (attribNames.indexOf("POSITION_0") > -1) _macros.push("O3_MORPH_POSITION");
      if (attribNames.indexOf("NORMAL_0") > -1) _macros.push("O3_MORPH_NORMAL");
      if (attribNames.indexOf("TANGENT_0") > -1) _macros.push("O3_MORPH_TANGENT");

      this._attributes = Object.assign(this.attributes, this.createMorphConfig(primitive, targetNum));
      this._uniforms.u_morphWeights = {
        name: "u_morphWeights",
        semantic: UniformSemantic.MORPHWEIGHTS,
        type: DataType.FLOAT
      };
      // }
    }

    const scene = camera.scene as any;
    if (scene.hasFogFeature) {
      _macros.push(...scene.getFogMacro());
    }

    return _macros;
  }

  parseFog(camera) {
    const scene = camera.scene;
    if (scene.hasFogFeature) {
      const fogMacro = scene.getFogMacro();
      if (this._fogMacro !== fogMacro) {
        this._needCompile = true;
        this._recreateHeader = true;
        this.needRecreate = true;
        this._fogMacro = fogMacro;
      }
    }
  }

  createMorphConfig(primitive, targetNum: number) {
    const attributes = Object.keys(primitive.vertexAttributes);
    const morphConfig = {};
    for (let i = 0; i < targetNum; i++) {
      if (attributes.indexOf(`POSITION_${i}`) > -1)
        morphConfig[`a_position${i}`] = {
          name: `a_position${i}`,
          semantic: `POSITION_${i}`,
          type: DataType.FLOAT_VEC3
        };

      if (attributes.indexOf(`NORMAL_${i}`) > -1)
        morphConfig[`a_normal${i}`] = {
          name: `a_normal${i}`,
          semantic: `NORMAL_${i}`,
          type: DataType.FLOAT_VEC3
        };

      if (attributes.indexOf(`TANGENT_${i}`) > -1)
        morphConfig[`a_tangent${i}`] = {
          name: `a_tangent${i}`,
          semantic: `TANGENT_${i}`,
          type: DataType.FLOAT_VEC3
        };
    }

    return morphConfig;
  }

  static commonAttributes = {
    a_position: {
      name: "a_position",
      semantic: "POSITION",
      type: DataType.FLOAT_VEC3
    },
    a_uv: {
      name: "a_uv",
      semantic: "TEXCOORD_0",
      type: DataType.FLOAT_VEC2
    },
    a_normal: {
      name: "a_noraml",
      semantic: "NORMAL",
      type: DataType.FLOAT_VEC3
    },
    a_tangent: {
      name: "a_tangent",
      semantic: "TANGENT",
      type: DataType.FLOAT_VEC4
    },
    a_color: {
      name: "a_color",
      semantic: "COLOR_0",
      type: DataType.FLOAT_VEC4
    },
    a_joint: {
      name: "a_joint",
      semantic: "JOINTS_0",
      type: DataType.FLOAT_VEC4
    },
    a_weight: {
      name: "a_weight",
      semantic: "WEIGHTS_0",
      type: DataType.FLOAT_VEC4
    }
  };

  static commonUniforms = {
    u_localMat: {
      name: "u_localMat",
      semantic: UniformSemantic.LOCAL,
      type: DataType.FLOAT_MAT4
    },
    u_modelMat: {
      name: "u_modelMat",
      semantic: UniformSemantic.MODEL,
      type: DataType.FLOAT_MAT4
    },
    u_viewMat: {
      name: "u_viewMat",
      semantic: UniformSemantic.VIEW,
      type: DataType.FLOAT_MAT4
    },
    u_projMat: {
      name: "u_projMat",
      semantic: UniformSemantic.PROJECTION,
      type: DataType.FLOAT_MAT4
    },
    u_MVMat: {
      name: "u_MVMat",
      semantic: UniformSemantic.MODELVIEW,
      type: DataType.FLOAT_MAT4
    },
    u_MVPMat: {
      name: "u_MVPMat",
      semantic: UniformSemantic.MODELVIEWPROJECTION,
      type: DataType.FLOAT_MAT4
    },
    u_normalMat: {
      name: "u_normalMat",
      semantic: UniformSemantic.MODELINVERSETRANSPOSE,
      type: DataType.FLOAT_MAT3
    },
    u_cameraPos: {
      name: "u_cameraPos",
      type: DataType.FLOAT_VEC3,
      semantic: UniformSemantic.EYEPOS
    },
    u_time: {
      name: "u_time",
      type: DataType.FLOAT,
      semantic: UniformSemantic.TIME
    },
    u_jointMatrix: {
      name: "u_jointMatrix",
      semantic: UniformSemantic.JOINTMATRIX,
      type: DataType.FLOAT_MAT4
    },
    u_fogColor: {
      name: "u_fogColor",
      type: DataType.FLOAT_VEC3
    },
    u_fogDensity: {
      name: "u_fogDensity",
      type: DataType.FLOAT
    },
    u_fogNear: {
      name: "u_fogNear",
      type: DataType.FLOAT
    },
    u_fogFar: {
      name: "u_fogFar",
      type: DataType.FLOAT
    }
  };
}<|MERGE_RESOLUTION|>--- conflicted
+++ resolved
@@ -157,11 +157,7 @@
     }
   }
 
-<<<<<<< HEAD
-  getAttributeDefines(camera: ACamera, component, primitive) {
-=======
-  getAttributeDefines(camera, component, primitive, material) {
->>>>>>> 9e701c97
+  getAttributeDefines(camera: ACamera, component, primitive, material) {
     const rhi = camera._rhi;
     const gl = rhi.gl;
     const _macros = [];
