--- conflicted
+++ resolved
@@ -24,8 +24,8 @@
   }
 
   /**
-   * @internal
    * 根据 TextureFormat 获取具体信息
+   * @return {TextureFormatDetail}
    */
   static _getFormatDetail(
     format: TextureFormat,
@@ -429,25 +429,6 @@
     this._unbind();
   }
 
-<<<<<<< HEAD
-  public _glTexture: WebGLTexture;
-  public _formatDetail: TextureFormatDetail;
-  public _isCube: boolean = false; //CM:没必要存，可优化掉
-
-  protected _rhi;
-  protected _target: GLenum;
-  protected _mipmap: boolean;
-  protected _width: number;
-  protected _height: number;
-
-  private _mipmapCount: number;
-  private _wrapModeU: TextureWrapMode;
-  private _wrapModeV: TextureWrapMode;
-  private _filterMode: TextureFilterMode;
-  private _anisoLevel: number;
-
-=======
->>>>>>> 5c402ad3
   /**
    * 根据第0级数据生成多级纹理。
    */
