import { Texture } from "./Texture";
import { TextureFormat, TextureFilter, TextureWrapMode, GLCapabilityType, AssetType, Logger } from "@alipay/o3-base";
import { mat3 } from "@alipay/o3-math";
import { Texture2DConfig, Rect } from "./type";

/**
 * 2D纹理
 */
export class Texture2D extends Texture {
  private _format: TextureFormat;

  /**
   * 纹理的格式。
   */
  get format(): TextureFormat {
    return this._format;
  }

  /**
   * 构建一个2D纹理。
   * @todo 删除兼容性API后直接替换构造函数
   * @param rhi - GPU 硬件抽象层
   * @param width - 宽
   * @param height - 高
   * @param format - 格式,默认 TextureFormat.R8G8B8A8
   * @param mipmap - 是否使用多级纹理
   */
  constructorNew(
    rhi,
    width: number,
    height: number,
    format: TextureFormat = TextureFormat.R8G8B8A8,
    mipmap: boolean = true
  ) {
    const gl: WebGLRenderingContext & WebGL2RenderingContext = rhi.gl;
    const isWebGL2: boolean = rhi.isWebGL2;

    if (format === TextureFormat.R32G32B32A32 && !rhi.canIUse(GLCapabilityType.textureFloat)) {
<<<<<<< HEAD
      Logger.error("当前环境不支持浮点纹理,请先检测能力再使用"); //CM：写英文
      return;
=======
      throw new Error("当前环境不支持浮点纹理,请先检测能力再使用");
>>>>>>> 5c402ad3
    }
    if (mipmap && !isWebGL2 && (!Texture._isPowerOf2(width) || !Texture._isPowerOf2(height))) {
      Logger.warn("WebGL1不支持非二次幂纹理开启 mipmap,已自动降级为非mipmap"); //CM：写英文
      mipmap = false;
    }

    const formatDetail = Texture._getFormatDetail(format, gl, isWebGL2);

    if (!formatDetail) {
<<<<<<< HEAD
      Logger.error(`很抱歉，引擎不支持此格式: ${format}`); //CM：写英文
      return;
=======
      throw new Error(`很抱歉，引擎不支持此格式: ${format}`);
>>>>>>> 5c402ad3
    }

    const glTexture = gl.createTexture();

    this._glTexture = glTexture;
    this._formatDetail = formatDetail;
    this._isCube = false;
    this._rhi = rhi;
    this._target = gl.TEXTURE_2D;
    this._mipmap = mipmap;
    this._width = width;
    this._height = height;
    this._format = format;

    if (!this._formatDetail.isCompressed) {
      this._initMipmap();
    }

    //todo: delete
    this.type = AssetType.Scene;
  }

  /**
   * 通过颜色缓冲数据、指定区域和纹理层级设置像素，同样适用于压缩格式。
   * @param pixelBuffer - 颜色缓冲数据
   * @param miplevel - 纹理层级
   * @param x - 数据起始X坐标
   * @param y - 数据起始Y坐标
   * @param width - 数据宽度
   * @param height - 数据高度
   */
  public setPixelBuffer(
    colorBuffer: ArrayBufferView,
    miplevel: number = 0,
    x?: number,
    y?: number,
    width?: number,
    height?: number
  ): void {
    const gl: WebGLRenderingContext & WebGL2RenderingContext = this._rhi.gl;
    const { internalFormat, baseFormat, dataType, isCompressed } = this._formatDetail;
    const mipWidth = Math.max(1, this._width >> miplevel);
    const mipHeight = Math.max(1, this._height >> miplevel);

    x = x || 0;
    y = y || 0;
    width = width || mipWidth - x;
    height = height || mipHeight - y;

    this._bind();

    if (isCompressed) {
      gl.compressedTexImage2D(this._target, miplevel, internalFormat, width, height, 0, colorBuffer);
    } else {
      gl.texSubImage2D(this._target, miplevel, x, y, width, height, baseFormat, dataType, colorBuffer);
    }

    this._unbind();
  }

  /**
   * 通过图源、指定区域和纹理层级设置像素。
   * @param imageSource - 纹理源
   * @param miplevel - 多级纹理层级
   * @param flipY - 是否翻转Y轴
   * @param premultiplyAlpha - 是否预乘透明通道
   * @param x - 区域起始X坐标
   * @param y - 区域起始Y坐标
   */
  public setImageSource(
    imageSource: TexImageSource,
    miplevel: number = 0,
    flipY: boolean = false,
    premultiplyAlpha: boolean = false,
    x?: number,
    y?: number
  ): void {
    const gl: WebGLRenderingContext & WebGL2RenderingContext = this._rhi.gl;
    const { baseFormat, dataType } = this._formatDetail;

    this._bind();
    gl.texSubImage2D(this._target, miplevel, x || 0, y || 0, baseFormat, dataType, imageSource);
    gl.pixelStorei(gl.UNPACK_FLIP_Y_WEBGL, +flipY);
    gl.pixelStorei(gl.UNPACK_PREMULTIPLY_ALPHA_WEBGL, +premultiplyAlpha);
    this._unbind();
  }

  /**
   * 根据指定区域获得像素颜色缓冲
   * @param x - 区域起始X坐标
   * @param y - 区域起始Y坐标
   * @param width - 区域宽
   * @param height - 区域高
   * @param out - 颜色数据缓冲
   */
  public getPixelsBuffer(x: number, y: number, width: number, height: number, out: ArrayBufferView): void {
    if (this._formatDetail.isCompressed) {
      throw new Error("无法读取压缩纹理");
    }
    super._getPixelsBuffer(null, x, y, width, height, out);
  }

  /** ----------------- @deprecated----------------- */
  public updateSubRects: Array<Rect>;
  public updateSubImageData: Array<any>;
  private _image: any;
  private _context: any;

  /** uv transform */
  public uOffset: number;
  public vOffset: number;
  public uScale: number;
  public vScale: number;
  public uvRotation: number; // 弧度:0～2PI
  public uvCenter: number[];

  private _uvMatrix = mat3.create();

  /** 是否为 Raw 数据源，如 ImageData、ArrayBufferView */
  public isRaw: boolean;

  /**
   * 2D 贴图数据对象
   * @param {String} name 名称
   * @param {HTMLImageElement|ImageData|HTMLCanvasElement|ImageBitmap|ArrayBufferView|HTMLVideoElement} image 纹理内容
   * @param {Texture2DConfig} config 可选配置
   */
  constructor(name: string, image?, config: Texture2DConfig = {}) {
    super(name, config);

    // todo: delete
    if (arguments[0] instanceof Object) {
      this.constructorNew.apply(this, arguments);
      return;
    }

    config = {
      uOffset: 0,
      vOffset: 0,
      uScale: 1,
      vScale: 1,
      uvRotation: 0,
      uvCenter: [0, 0],
      isRaw: false,
      width: null,
      height: null,
      ...config
    };

    this.uOffset = config.uOffset;
    this.vOffset = config.vOffset;
    this.uScale = config.uScale;
    this.vScale = config.vScale;
    this.uvRotation = config.uvRotation;
    this.uvCenter = config.uvCenter;
    this.isRaw = config.isRaw;
    this._width = config.width;
    this._height = config.height;

    if (image) {
      /**
       * Image 数据对象
       * @member {HTMLImageElement|ImageData|HTMLCanvasElement|ImageBitmap|ArrayBufferView|HTMLVideoElement}
       */
      this.image = image;
    }

    this.updateSubRects = [];
    this.updateSubImageData = [];
  }

  /**
   * 获取纹理 RTS 变换矩阵
   * */
  public get uvMatrix() {
    if (this._glTexture) {
      return this._uvMatrix;
    }
    return mat3.fromUvTransform(
      this._uvMatrix,
      this.uOffset,
      this.vOffset,
      this.uScale,
      this.vScale,
      this.uvRotation,
      this.uvCenter
    );
  }

  get image() {
    return this._image;
  }

  set image(img) {
    this._image = img;
    this.updateTexture();
    if (this.isRaw) {
      this.setFilter(TextureFilter.NEAREST, TextureFilter.NEAREST);
      this.setWrapMode(TextureWrapMode.CLAMP_TO_EDGE, TextureWrapMode.CLAMP_TO_EDGE);
      this.canMipmap = false;
    } else {
      this.configMipmap();
    }
  }

  /**
   * @param {Object} texSubRect 需要刷新的贴图子区域
   * @param {ImageData} texSubImageData 需要刷新的贴图子区域数据
   */
  updateSubTexture(texSubRect: Rect, texSubImageData?) {
    if (this.needUpdateWholeTexture) {
      return;
    }

    if (
      texSubRect &&
      texSubRect.x >= 0 &&
      texSubRect.y >= 0 &&
      texSubRect.x + texSubRect.width <= this._image.width &&
      texSubRect.y + texSubRect.height <= this._image.height
    ) {
      this.updateSubRects.push(texSubRect);
      this.updateSubImageData.push(texSubImageData);
    }
  }

  /**
   * 根据图像大小决定是否能够使用Mipmap
   * @private
   */
  configMipmap() {
    if (Texture._isPowerOf2(this._image.width) && Texture._isPowerOf2(this._image.height)) {
      this.canMipmap =
        this.filterMin === TextureFilter.NEAREST_MIPMAP_NEAREST ||
        this.filterMin === TextureFilter.LINEAR_MIPMAP_NEAREST ||
        this.filterMin === TextureFilter.NEAREST_MIPMAP_LINEAR ||
        this.filterMin === TextureFilter.LINEAR_MIPMAP_LINEAR;
    } else {
      this.canMipmap = false;
    }

    if (!this.canMipmap) {
      this.filterMin = this.filterMin === TextureFilter.NEAREST ? TextureFilter.NEAREST : TextureFilter.LINEAR;
      this.filterMag = this.filterMag === TextureFilter.NEAREST ? TextureFilter.NEAREST : TextureFilter.LINEAR;
      this.wrapS = TextureWrapMode.CLAMP_TO_EDGE;
      this.wrapT = TextureWrapMode.CLAMP_TO_EDGE;
    }
  }

  /**
   * 刷新整个纹理
   */
  updateTexture() {
    this.needUpdateWholeTexture = true;
    this.needUpdateFilers = true;
    this.updateSubRects = [];
    this.updateSubImageData = [];
  }

  /**
   * 取出纹理指定范围内的ImageData, 目前只有image类型是HTMLCanvasElement 2d 时支持取出。
   * @param {Number} x - x offset
   * @param {Number} y - y offset
   * @param {Number} width
   * @param {Number} height
   */
  getImageData(x: number, y: number, width: number, height: number) {
    if (!this._context && this._image.getContext) {
      this._context = this._image.getContext("2d");
    }

    if (this._context) {
      return this._context.getImageData(x, y, width, height);
    }
  }

  /**
   * 重置共享状态，以防清除GL资源后重建时状态错误
   * @private
   */
  resetState() {
    if (this.image) this.image = this.image;
    super.resetState();
  }
}<|MERGE_RESOLUTION|>--- conflicted
+++ resolved
@@ -18,7 +18,6 @@
 
   /**
    * 构建一个2D纹理。
-   * @todo 删除兼容性API后直接替换构造函数
    * @param rhi - GPU 硬件抽象层
    * @param width - 宽
    * @param height - 高
@@ -36,27 +35,17 @@
     const isWebGL2: boolean = rhi.isWebGL2;
 
     if (format === TextureFormat.R32G32B32A32 && !rhi.canIUse(GLCapabilityType.textureFloat)) {
-<<<<<<< HEAD
-      Logger.error("当前环境不支持浮点纹理,请先检测能力再使用"); //CM：写英文
-      return;
-=======
       throw new Error("当前环境不支持浮点纹理,请先检测能力再使用");
->>>>>>> 5c402ad3
     }
     if (mipmap && !isWebGL2 && (!Texture._isPowerOf2(width) || !Texture._isPowerOf2(height))) {
-      Logger.warn("WebGL1不支持非二次幂纹理开启 mipmap,已自动降级为非mipmap"); //CM：写英文
+      Logger.warn("WebGL1不支持非二次幂纹理开启 mipmap,已自动降级为非mipmap");
       mipmap = false;
     }
 
     const formatDetail = Texture._getFormatDetail(format, gl, isWebGL2);
 
     if (!formatDetail) {
-<<<<<<< HEAD
-      Logger.error(`很抱歉，引擎不支持此格式: ${format}`); //CM：写英文
-      return;
-=======
       throw new Error(`很抱歉，引擎不支持此格式: ${format}`);
->>>>>>> 5c402ad3
     }
 
     const glTexture = gl.createTexture();
