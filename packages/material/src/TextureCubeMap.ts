import { Texture } from "./Texture";
import { TextureFilter, TextureWrapMode } from "@alipay/o3-base";
import { TextureConfig } from "./type";

function isPowerOf2(v): boolean {
  return (v & (v - 1)) === 0;
}

/**
 * CubeMap 贴图数据对象
 */
export class TextureCubeMap extends Texture {
  private _images: Array<any>;
  private _mipMapLevel: number;
<<<<<<< HEAD
  public needUpdateCubeTextureFace: Array<boolean>;
=======

  private _manualMipMap: boolean;
  protected _needUpdateFilers: boolean;
  protected _canMipmap: boolean;
  // protected _needUpdateTexture: Array<boolean>;

  public updateWholeTexture: boolean;
>>>>>>> 27a8670b

  /**
   * CubeMap 贴图数据对象
   * @param {String} name 名称
   * @param {Array} images 纹理数据
   * @param {Object} config 可选配置，包含以下参数
   * @param {Number} [config.magFilter=TextureFilter.LINEAR] 放大时的筛选器
   * @param {Number} [config.minFilter=TextureFilter.LINEAR_MIPMAP_LINEAR] 缩小时的筛选器
   * @param {Number} [config.wrapS=TextureWrapMode.CLAMP_TO_EDGE] S方向纹理包裹选项
   * @param {Number} [config.wrapT=TextureWrapMode.CLAMP_TO_EDGE] T方向纹理包裹选项
   */
  constructor(name: string, images?: Array<any>, config?: TextureConfig) {
    super(name, config);

    this.setWrapMode(TextureWrapMode.CLAMP_TO_EDGE, TextureWrapMode.CLAMP_TO_EDGE);

<<<<<<< HEAD
    this.needUpdateCubeTextureFace = [];

=======
    // this._needUpdateTexture = [];
>>>>>>> 27a8670b
    /**
     * CubeMap 的数据, 顺序为[px, nx, py, ny, pz, nz]
     * @member {Array}
     */
    if (images) {
      this.images = images;
    }
  }

  get images(): Array<any> {
    return this._images;
  }

  set images(v: Array<any>) {
    this._images = v;
    this.updateTexture();
    this.configMipmap();
  }

  /**
   * MipMap层级，和具体生成和配置的层级有关
   * @readonly
   */
  get mipMapLevel(): number {
    return this._mipMapLevel;
  }

  /**
   * 刷新所有纹理
   */
  updateTexture() {
    this.needUpdateWholeTexture = true;
    this.needUpdateFilers = true;
  }

  /**
   * 更新CubeMap中一面的数据
   * @param {Number} index 更新内容的索引
   * @param {HTMLImageElement|HTMLVideoElement|HTMLCanvasElement} image 更新的内容
   */
  updateImage(index: number, image) {
<<<<<<< HEAD
    this._images[index] = image;
    this.needUpdateCubeTextureFace[index] = true;
=======
    if (this._images[0]) {
      this._images[0][index] = image;
      // this._needUpdateTexture[index] = true;
    }
>>>>>>> 27a8670b
  }

  /**
   * 根据图像大小决定是否能够使用Mipmap
   * @private
   */
  configMipmap() {
    // manual set MipMap
    if (this.images[1]) {
      this._mipMapLevel = Math.log2(this.images[0][0].width);
    } else {
      if (isPowerOf2(this._images[0][0].width) && isPowerOf2(this._images[0][0].height)) {
        if (
          this.filterMin === TextureFilter.NEAREST_MIPMAP_NEAREST ||
          this.filterMin === TextureFilter.LINEAR_MIPMAP_NEAREST ||
          this.filterMin === TextureFilter.NEAREST_MIPMAP_LINEAR ||
          this.filterMin === TextureFilter.LINEAR_MIPMAP_LINEAR
        ) {
          this.canMipmap = true;
          this._mipMapLevel = Math.log2(this.images[0][0].width);
        } else {
          this.canMipmap = false;
          this._mipMapLevel = 0;
        }
      } else {
        this.canMipmap = false;
        this._mipMapLevel = 0;
        this.setFilter(TextureFilter.NEAREST, TextureFilter.NEAREST);
        this.setWrapMode(TextureWrapMode.CLAMP_TO_EDGE, TextureWrapMode.CLAMP_TO_EDGE);
      }
    }
  }

  /**
   * 重置共享状态，以防清除GL资源后重建时状态错误
   * @private
   */
  resetState() {
    if (this.images) this.images = this.images;
    super.resetState();
  }
}<|MERGE_RESOLUTION|>--- conflicted
+++ resolved
@@ -12,17 +12,13 @@
 export class TextureCubeMap extends Texture {
   private _images: Array<any>;
   private _mipMapLevel: number;
-<<<<<<< HEAD
   public needUpdateCubeTextureFace: Array<boolean>;
-=======
 
-  private _manualMipMap: boolean;
   protected _needUpdateFilers: boolean;
   protected _canMipmap: boolean;
   // protected _needUpdateTexture: Array<boolean>;
 
   public updateWholeTexture: boolean;
->>>>>>> 27a8670b
 
   /**
    * CubeMap 贴图数据对象
@@ -39,12 +35,8 @@
 
     this.setWrapMode(TextureWrapMode.CLAMP_TO_EDGE, TextureWrapMode.CLAMP_TO_EDGE);
 
-<<<<<<< HEAD
     this.needUpdateCubeTextureFace = [];
 
-=======
-    // this._needUpdateTexture = [];
->>>>>>> 27a8670b
     /**
      * CubeMap 的数据, 顺序为[px, nx, py, ny, pz, nz]
      * @member {Array}
@@ -86,15 +78,11 @@
    * @param {HTMLImageElement|HTMLVideoElement|HTMLCanvasElement} image 更新的内容
    */
   updateImage(index: number, image) {
-<<<<<<< HEAD
-    this._images[index] = image;
-    this.needUpdateCubeTextureFace[index] = true;
-=======
     if (this._images[0]) {
       this._images[0][index] = image;
       // this._needUpdateTexture[index] = true;
     }
->>>>>>> 27a8670b
+    this.needUpdateCubeTextureFace[index] = true;
   }
 
   /**
