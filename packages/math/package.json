--- conflicted
+++ resolved
@@ -1,11 +1,7 @@
 {
   "name": "@alipay/o3-math",
   "description": "Oasis3D engine math moudule",
-<<<<<<< HEAD
-  "version": "3.0.28-mars.12",
-=======
   "version": "3.0.9",
->>>>>>> 7780a779
   "homepage": "http://gitlab.alipay-inc.com/OasisHub/oasis3d",
   "repository": {
     "type": "git",
