{
  "name": "@oasis-engine/math",
<<<<<<< HEAD
  "version": "0.4.12",
=======
  "version": "0.5.0",
>>>>>>> 8fccb267
  "license": "MIT",
  "main": "dist/main.js",
  "module": "dist/module.js",
  "debug": "src/index.ts",
  "types": "types/index.d.ts",
  "scripts": {
    "b:types": "tsc"
  },
  "files": [
    "dist/**/*",
    "types/**/*"
  ],
  "devDependencies": {
<<<<<<< HEAD
    "@oasis-engine/design": "0.4.12"
=======
    "@oasis-engine/design": "0.5.0"
>>>>>>> 8fccb267
  }
}<|MERGE_RESOLUTION|>--- conflicted
+++ resolved
@@ -1,10 +1,6 @@
 {
   "name": "@oasis-engine/math",
-<<<<<<< HEAD
-  "version": "0.4.12",
-=======
   "version": "0.5.0",
->>>>>>> 8fccb267
   "license": "MIT",
   "main": "dist/main.js",
   "module": "dist/module.js",
@@ -18,10 +14,6 @@
     "types/**/*"
   ],
   "devDependencies": {
-<<<<<<< HEAD
-    "@oasis-engine/design": "0.4.12"
-=======
     "@oasis-engine/design": "0.5.0"
->>>>>>> 8fccb267
   }
 }