--- conflicted
+++ resolved
@@ -1,14 +1,10 @@
 {
   "name": "@oasis-engine/math",
-<<<<<<< HEAD
-  "version": "0.7.0-beta.7",
-=======
   "version": "0.8.0-alpha.3",
   "publishConfig": {
     "access": "public",
     "registry": "https://registry.npmjs.org"
   },
->>>>>>> 64f1c624
   "license": "MIT",
   "main": "dist/main.js",
   "module": "dist/module.js",
