{
  "name": "@alipay/o3-math",
  "description": "Oasis3D engine math moudule",
<<<<<<< HEAD
  "version": "3.0.0-mars",
=======
  "version": "3.0.2",
>>>>>>> ea451817
  "homepage": "http://gitlab.alipay-inc.com/OasisHub/oasis3d",
  "repository": {
    "type": "git",
    "url": "http://gitlab.alipay-inc.com/OasisHub/oasis3d"
  },
  "bugs": {
    "url": "http://gitlab.alipay-inc.com/OasisHub/oasis3d/issues"
  },
  "main": "dist/main.js",
  "module": "dist/module.js",
  "types": "types/index.d.ts",
  "scripts": {
    "b:types": "tsc"
  },
  "publishConfig": {
    "registry": "http://registry.npm.alibaba-inc.com"
  }
}<|MERGE_RESOLUTION|>--- conflicted
+++ resolved
@@ -1,11 +1,7 @@
 {
   "name": "@alipay/o3-math",
   "description": "Oasis3D engine math moudule",
-<<<<<<< HEAD
-  "version": "3.0.0-mars",
-=======
   "version": "3.0.2",
->>>>>>> ea451817
   "homepage": "http://gitlab.alipay-inc.com/OasisHub/oasis3d",
   "repository": {
     "type": "git",
