--- conflicted
+++ resolved
@@ -1,10 +1,6 @@
 {
   "name": "@oasis-engine/math",
-<<<<<<< HEAD
-  "version": "0.6.3",
-=======
   "version": "0.6.6",
->>>>>>> 2cf35719
   "license": "MIT",
   "main": "dist/main.js",
   "module": "dist/module.js",
@@ -19,10 +15,6 @@
     "types/**/*"
   ],
   "devDependencies": {
-<<<<<<< HEAD
-    "@oasis-engine/design": "0.6.3"
-=======
     "@oasis-engine/design": "0.6.6"
->>>>>>> 2cf35719
   }
 }