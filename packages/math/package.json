--- conflicted
+++ resolved
@@ -12,12 +12,8 @@
   "files": [
     "dist/**/*",
     "types/**/*"
-<<<<<<< HEAD
-  ]
-=======
   ],
   "devDependencies": {
     "@oasis-engine/design": "0.5.7"
   }
->>>>>>> e8b30979
 }