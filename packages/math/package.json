--- conflicted
+++ resolved
@@ -1,10 +1,6 @@
 {
   "name": "@oasis-engine/math",
-<<<<<<< HEAD
-  "version": "0.2.6",
-=======
   "version": "0.3.0-beta.2",
->>>>>>> 16d047b6
   "license": "MIT",
   "main": "dist/main.js",
   "module": "dist/module.js",
@@ -17,10 +13,6 @@
     "types/**/*"
   ],
   "devDependencies": {
-<<<<<<< HEAD
-    "@oasis-engine/design": "0.2.6"
-=======
     "@oasis-engine/design": "0.3.0-beta.2"
->>>>>>> 16d047b6
   }
 }