--- conflicted
+++ resolved
@@ -1,10 +1,6 @@
 {
   "name": "@oasis-engine/math",
-<<<<<<< HEAD
-  "version": "0.4.0-alpha.2",
-=======
   "version": "0.4.2",
->>>>>>> df05fd7c
   "license": "MIT",
   "main": "dist/main.js",
   "module": "dist/module.js",
@@ -18,10 +14,6 @@
     "types/**/*"
   ],
   "devDependencies": {
-<<<<<<< HEAD
-    "@oasis-engine/design": "0.4.0-alpha.2"
-=======
     "@oasis-engine/design": "0.4.2"
->>>>>>> df05fd7c
   }
 }