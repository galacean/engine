--- conflicted
+++ resolved
@@ -323,13 +323,8 @@
       const plane = frustum.getPlane(i);
       const normal = plane.normal;
 
-<<<<<<< HEAD
-      back.setValue(normal.x >= 0 ? min.x : max.x, normal.y >= 0 ? min.y : max.y, normal.z >= 0 ? min.z : max.z);
+      back.set(normal.x >= 0 ? min.x : max.x, normal.y >= 0 ? min.y : max.y, normal.z >= 0 ? min.z : max.z);
       if (Vector3.dot(normal, back) > -plane.distance) {
-=======
-      back.set(normal.x >= 0 ? min.x : max.x, normal.y >= 0 ? min.y : max.y, normal.z >= 0 ? min.z : max.z);
-      if (Vector3.dot(plane.normal, back) > -plane.distance) {
->>>>>>> 0e26e2ca
         return false;
       }
     }
