--- conflicted
+++ resolved
@@ -195,7 +195,6 @@
     out.b = Color.linearToGammaSpace(this.b);
     return out;
   }
-<<<<<<< HEAD
 
   copyFrom(color: Color) {
     this.r = color.r;
@@ -212,7 +211,6 @@
       a: this.a
     };
   }
-=======
 }
 
 interface ColorLike {
@@ -224,5 +222,4 @@
   b: number;
   /** {@inheritDoc Color.a} */
   a: number;
->>>>>>> 0e26e2ca
 }