import { IClone } from "@oasis-engine/design";
import { MathUtil } from "./MathUtil";

/**
 * Describes a color in the from of RGBA (in order: R, G, B, A).
 */
export class Color implements IClone {
  /**
   * Modify a value from the gamma space to the linear space.
   * @param value - The value in gamma space
   * @returns The value in linear space
   */
  static gammaToLinearSpace(value: number): number {
    // https://www.khronos.org/registry/OpenGL/extensions/EXT/EXT_framebuffer_sRGB.txt
    // https://www.khronos.org/registry/OpenGL/extensions/EXT/EXT_texture_sRGB_decode.txt

    if (value <= 0.0) return 0.0;
    else if (value <= 0.04045) return value / 12.92;
    else if (value < 1.0) return Math.pow((value + 0.055) / 1.055, 2.4);
    else return Math.pow(value, 2.4);
  }

  /**
   * Modify a value from the linear space to the gamma space.
   * @param value - The value in linear space
   * @returns The value in gamma space
   */
  static linearToGammaSpace(value: number): number {
    // https://www.khronos.org/registry/OpenGL/extensions/EXT/EXT_framebuffer_sRGB.txt
    // https://www.khronos.org/registry/OpenGL/extensions/EXT/EXT_texture_sRGB_decode.txt

    if (value <= 0.0) return 0.0;
    else if (value < 0.0031308) return 12.92 * value;
    else if (value < 1.0) return 1.055 * Math.pow(value, 0.41666) - 0.055;
    else return Math.pow(value, 0.41666);
  }

  /**
   * Determines whether the specified colors are equals.
   * @param left - The first color to compare
   * @param right - The second color to compare
   * @returns True if the specified colors are equals, false otherwise
   */
  static equals(left: Color, right: Color): boolean {
    return (
      MathUtil.equals(left.r, right.r) &&
      MathUtil.equals(left.g, right.g) &&
      MathUtil.equals(left.b, right.b) &&
      MathUtil.equals(left.a, right.a)
    );
  }

  /**
   * Determines the sum of two colors.
   * @param left - The first color to add
   * @param right - The second color to add
   * @param out - The sum of two colors
<<<<<<< HEAD
   * @returns Added color
=======
   * @returns The added color
>>>>>>> 00affebc
   */
  static add(left: Color, right: Color, out: Color): Color {
    out.r = left.r + right.r;
    out.g = left.g + right.g;
    out.b = left.b + right.b;
    out.a = left.a + right.a;

    return out;
  }

  /**
   * Scale a color by the given value.
   * @param left - The color to scale
   * @param s - The amount by which to scale the color
   * @param out - The scaled color
<<<<<<< HEAD
   * @returns Scaled color
=======
   * @returns The scaled color
>>>>>>> 00affebc
   */
  static scale(left: Color, s: number, out: Color): Color {
    out.r = left.r * s;
    out.g = left.g * s;
    out.b = left.b * s;
    out.a = left.a * s;

    return out;
  }

  /** The red component of the color, 0~1. */
  public r: number;
  /** The green component of the color, 0~1. */
  public g: number;
  /** The blue component of the color, 0~1. */
  public b: number;
  /** The alpha component of the color, 0~1. */
  public a: number;

  /**
   * Constructor of Color.
   * @param r - The red component of the color
   * @param g - The green component of the color
   * @param b - The blue component of the color
   * @param a - The alpha component of the color
   */
  constructor(r: number = 1, g: number = 1, b: number = 1, a: number = 1) {
    this.r = r;
    this.g = g;
    this.b = b;
    this.a = a;
  }

  /**
   * Set the value of this color.
   * @param r - The red component of the color
   * @param g - The green component of the color
   * @param b - The blue component of the color
   * @param a - The alpha component of the color
   * @returns This color.
   */
  setValue(r: number, g: number, b: number, a: number): Color {
    this.r = r;
    this.g = g;
    this.b = b;
    this.a = a;
    return this;
  }

  /**
   * Determines the sum of this color and the specified color.
   * @param color - The specified color
   * @returns The added color
   */
  add(color: Color): Color {
    this.r += color.r;
    this.g += color.g;
    this.b += color.b;
    this.a += color.a;

    return this;
  }

  /**
   * Scale this color by the given value.
   * @param s - The amount by which to scale the color
   * @returns The scaled color
   */
  scale(s: number): Color {
    this.r *= s;
    this.g *= s;
    this.b *= s;
    this.a *= s;

    return this;
  }

  /**
   * Creates a clone of this color.
   * @returns A clone of this color
   */
  clone(): Color {
    const ret = new Color(this.r, this.g, this.b, this.a);
    return ret;
  }

  /**
   * Clones this color to the specified color.
   * @param out - The specified color
   * @returns The specified color
   */
  cloneTo(out: Color): Color {
    out.r = this.r;
    out.g = this.g;
    out.b = this.b;
    out.a = this.a;
    return out;
  }

  /**
   * Modify components (r, g, b) of this color from gamma space to linear space.
   * @param out - The color in linear space
   * @returns The color in linear space
   */
  toLinear(out: Color): Color {
    out.r = Color.gammaToLinearSpace(this.r);
    out.g = Color.gammaToLinearSpace(this.g);
    out.b = Color.gammaToLinearSpace(this.b);
    return out;
  }

  /**
   * Modify components (r, g, b) of this color from linear space to gamma space.
   * @param out - The color in gamma space
   * @returns The color in gamma space
   */
  toGamma(out: Color): Color {
    out.r = Color.linearToGammaSpace(this.r);
    out.g = Color.linearToGammaSpace(this.g);
    out.b = Color.linearToGammaSpace(this.b);
    return out;
  }
}<|MERGE_RESOLUTION|>--- conflicted
+++ resolved
@@ -55,11 +55,7 @@
    * @param left - The first color to add
    * @param right - The second color to add
    * @param out - The sum of two colors
-<<<<<<< HEAD
-   * @returns Added color
-=======
    * @returns The added color
->>>>>>> 00affebc
    */
   static add(left: Color, right: Color, out: Color): Color {
     out.r = left.r + right.r;
@@ -75,11 +71,7 @@
    * @param left - The color to scale
    * @param s - The amount by which to scale the color
    * @param out - The scaled color
-<<<<<<< HEAD
-   * @returns Scaled color
-=======
    * @returns The scaled color
->>>>>>> 00affebc
    */
   static scale(left: Color, s: number, out: Color): Color {
     out.r = left.r * s;
