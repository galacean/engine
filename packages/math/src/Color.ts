--- conflicted
+++ resolved
@@ -85,7 +85,6 @@
     return out;
   }
 
-<<<<<<< HEAD
   /**
    * Performs a linear interpolation between two color.
    * @param start - The first color
@@ -101,15 +100,6 @@
     out.a = a + (end.a - a) * t;
   }
 
-  /** The red component of the color, 0~1. */
-  public r: number;
-  /** The green component of the color, 0~1. */
-  public g: number;
-  /** The blue component of the color, 0~1. */
-  public b: number;
-  /** The alpha component of the color, 0~1. */
-  public a: number;
-=======
   /** @internal */
   _r: number;
   /** @internal */
@@ -168,7 +158,6 @@
     this._a = value;
     this._onValueChanged && this._onValueChanged();
   }
->>>>>>> 281e9b81
 
   /**
    * Constructor of Color.
