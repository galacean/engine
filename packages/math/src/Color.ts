--- conflicted
+++ resolved
@@ -92,14 +92,6 @@
    * @param t - The blend amount where 0 returns start and 1 end
    * @param out - The result of linear blending between two color
    */
-<<<<<<< HEAD
-  static lerp(start: Color, end: Color, t: number, out: Color): void {
-    const { r, g, b, a } = start;
-    out.r = r + (end.r - r) * t;
-    out.g = g + (end.g - g) * t;
-    out.b = b + (end.b - b) * t;
-    out.a = a + (end.a - a) * t;
-=======
   static lerp(start: Color, end: Color, t: number, out: Color): Color {
     const { _r, _g, _b, _a } = start;
     out._r = _r + (end._r - _r) * t;
@@ -109,7 +101,6 @@
     out._onValueChanged && out._onValueChanged();
 
     return out;
->>>>>>> 859131ee
   }
 
   /** @internal */
