--- conflicted
+++ resolved
@@ -3,67 +3,6 @@
 
 // A 2d rectangle defined by x and y position, width and height.
 export class Rect implements IClone<Rect>, ICopy<Rect, Rect> {
-<<<<<<< HEAD
-  /**
-   * Determines the sum of two rectangles.
-   * @param left - The first rectangle to add
-   * @param right - The second rectangle to add
-   * @param out - The sum of two rectangles
-   */
-  static add(left: Rect, right: Rect, out: Rect): void {
-    out._x = left._x + right._x;
-    out._y = left._y + right._y;
-    out._width = left._width + right._width;
-    out._height = left._height + right._height;
-    out._onValueChanged && out._onValueChanged();
-  }
-
-  /**
-   * Performs a linear interpolation between two rectangles.
-   * @param start - The start rectangle
-   * @param end - The end rectangle
-   * @param t - The blend amount where 0 returns start and 1 end
-   * @param out - The result of linear blending between two rectangles
-   */
-  static lerp(start: Rect, end: Rect, t: number, out: Rect): void {
-    const { _x, _y, _width, _height } = start;
-    out._x = _x + (end._x - _x) * t;
-    out._y = _y + (end._y - _y) * t;
-    out._width = _width + (end._width - _width) * t;
-    out._height = _height + (end._height - _height) * t;
-    out._onValueChanged && out._onValueChanged();
-  }
-
-  /**
-   * Scale a rectangle by the given value.
-   * @param a - The rectangle to scale
-   * @param s - The amount by which to scale the rectangle
-   * @param out - The scaled rectangle
-   */
-  static scale(a: Rect, s: number, out: Rect): void {
-    out._x = a._x * s;
-    out._y = a._y * s;
-    out._width = a._width * s;
-    out._height = a._height * s;
-    out._onValueChanged && out._onValueChanged();
-  }
-
-  /**
-   * Determines the difference between two rectangles.
-   * @param left - The first rectangle to subtract
-   * @param right - The second rectangle to subtract
-   * @param out - The difference between two rectangles
-   */
-  static subtract(left: Rect, right: Rect, out: Rect): void {
-    out._x = left._x - right._x;
-    out._y = left._y - right._y;
-    out._width = left._width - right._width;
-    out._height = left._height - right._height;
-    out._onValueChanged && out._onValueChanged();
-  }
-
-=======
->>>>>>> f69606fe
   /** @internal */
   _x: number;
   /** @internal */
