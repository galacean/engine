--- conflicted
+++ resolved
@@ -365,20 +365,6 @@
     return this;
   }
 
-<<<<<<< HEAD
-  toObject() {
-    return {
-      x: this.x,
-      y: this.y
-    };
-  }
-
-  setFromObject(obj: { x: number; y: number }) {
-    this.x = obj.x;
-    this.y = obj.y;
-  }
-=======
->>>>>>> 64f1c624
   /**
    * Copy the value of this vector to an array.
    * @param out - The array
