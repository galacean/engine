--- conflicted
+++ resolved
@@ -352,7 +352,19 @@
     return this;
   }
 
-<<<<<<< HEAD
+  /**
+   * Copy the value of this vector from an array.
+   * @param array - The array
+   * @param offset - The start offset of the array
+   * @returns This vector
+   */
+  copyFromArray(array: ArrayLike<number>, offset: number = 0): Vector2 {
+    this._x = array[offset];
+    this._y = array[offset + 1];
+    this._onValueChanged && this._onValueChanged();
+    return this;
+  }
+
   toObject() {
     return {
       x: this.x,
@@ -364,20 +376,6 @@
     this.x = obj.x;
     this.y = obj.y;
   }
-=======
-  /**
-   * Copy the value of this vector from an array.
-   * @param array - The array
-   * @param offset - The start offset of the array
-   * @returns This vector
-   */
-  copyFromArray(array: ArrayLike<number>, offset: number = 0): Vector2 {
-    this._x = array[offset];
-    this._y = array[offset + 1];
-    this._onValueChanged && this._onValueChanged();
-    return this;
-  }
-
   /**
    * Copy the value of this vector to an array.
    * @param out - The array
@@ -394,5 +392,4 @@
   x: number;
   /** {@inheritDoc Vector2.y} */
   y: number;
->>>>>>> 0e26e2ca
 }