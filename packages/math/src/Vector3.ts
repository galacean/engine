--- conflicted
+++ resolved
@@ -540,11 +540,9 @@
     return this;
   }
 
-<<<<<<< HEAD
   toObject() {
     return { x: this.x, y: this.y, z: this.z };
   }
-=======
   /**
    * Creates a clone of this vector.
    * @returns A clone of this vector
@@ -599,5 +597,4 @@
   y: number;
   /** {@inheritDoc Vector3.z} */
   z: number;
->>>>>>> 0e26e2ca
 }