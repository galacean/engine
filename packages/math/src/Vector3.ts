import { MathUtil } from "./MathUtil";
import { Vector4 } from "./Vector4";
import { Quaternion } from "./Quaternion";
import { Matrix } from "./Matrix";

/**
 * 三维向量。
 */
export class Vector3 {
  /** @internal 零向量。*/
  static readonly _zero = new Vector3(0.0, 0.0, 0.0);
  /** @internal 一向量。*/
  static readonly _one = new Vector3(1.0, 1.0, 1.0);
  /** @internal */
  static readonly _tempVector3 = new Vector3();

  /**
   * 将两个向量相加。
   * @param left - 左向量
   * @param right - 右向量
   * @param out - 向量相加结果
   */
  static add(left: Vector3, right: Vector3, out: Vector3): void {
    out.x = left.x + right.x;
    out.y = left.y + right.y;
    out.z = left.z + right.z;
  }

  /**
   * 将两个向量相减。
   * @param left - 左向量
   * @param right - 右向量
   * @param out - 两个三维向量的相减结果
   */
  static subtract(left: Vector3, right: Vector3, out: Vector3): void {
    out.x = left.x - right.x;
    out.y = left.y - right.y;
    out.z = left.z - right.z;
  }

  /**
   * 将两个向量相乘。
   * @param left - 左向量
   * @param right - 右向量
   * @param out - 两个三维向量的相乘结果
   */
  static multiply(left: Vector3, right: Vector3, out: Vector3): void {
    out.x = left.x * right.x;
    out.y = left.y * right.y;
    out.z = left.z * right.z;
  }

  /**
   * 将两个三维向量相除。
   * @param left - 左向量
   * @param right - 右向量
   * @param out - 两个三维向量的相除结果
   */
  static divide(left: Vector3, right: Vector3, out: Vector3): void {
    out.x = left.x / right.x;
    out.y = left.y / right.y;
    out.z = left.z / right.z;
  }

  /**
   * 计算两个三维向量的点积。
   * @param left - 左向量
   * @param right - 右向量
   * @returns 两个向量的点积
   */
  static dot(left: Vector3, right: Vector3): number {
    return left.x * right.x + left.y * right.y + left.z * right.z;
  }

  /**
   * 计算两个三维向量的叉乘。
   * @param left - 左向量
   * @param right - 右向量
   * @param out - 两个三维向量的叉乘结果
   */
  static cross(left: Vector3, right: Vector3, out: Vector3): void {
    const ax = left.x;
    const ay = left.y;
    const az = left.z;
    const bx = right.x;
    const by = right.y;
    const bz = right.z;

    out.x = ay * bz - az * by;
    out.y = az * bx - ax * bz;
    out.z = ax * by - ay * bx;
  }

  /**
   * 计算两个三维向量的距离。
   * @param a - 向量
   * @param b - 向量
   * @returns 两个向量的距离
   */
  static distance(a: Vector3, b: Vector3): number {
    const x = b.x - a.x;
    const y = b.y - a.y;
    const z = b.z - a.z;
    return Math.sqrt(x * x + y * y + z * z);
  }

  /**
   * 计算两个三维向量的距离的平方。
   * @param a - 向量
   * @param b - 向量
   * @returns 两个向量的距离的平方
   */
  static distanceSquared(a: Vector3, b: Vector3): number {
    const x = b.x - a.x;
    const y = b.y - a.y;
    const z = b.z - a.z;
    return x * x + y * y + z * z;
  }

  /**
   * 判断两个三维向量的值是否相等。
   * @param left - 向量
   * @param right - 向量
   * @returns 两个向量是否相等，是返回 true，否则返回 false
   */
  static equals(left: Vector3, right: Vector3): boolean {
    return MathUtil.equals(left.x, right.x) && MathUtil.equals(left.y, right.y) && MathUtil.equals(left.z, right.z);
  }

  /**
   * 插值三维向量。
   * @param start - 向量
   * @param end - 向量
   * @param t - 插值比例
   * @param out - 插值结果
   */
  static lerp(start: Vector3, end: Vector3, t: number, out: Vector3): void {
    const { x, y, z } = start;
    out.x = x + (end.x - x) * t;
    out.y = y + (end.y - y) * t;
    out.z = z + (end.z - z) * t;
  }

  /**
   * 分别取两个三维向量 x、y 的最大值计算新的三维向量。
   * @param left - 向量
   * @param right - 向量
   * @param out - 结果向量
   */
  static max(left: Vector3, right: Vector3, out: Vector3): void {
    out.x = Math.max(left.x, right.x);
    out.y = Math.max(left.y, right.y);
    out.z = Math.max(left.z, right.z);
  }

  /**
   * 分别取两个三维向量 x、y 的最小值计算新的三维向量。
   * @param left - 向量
   * @param right - 向量
   * @param out - 结果向量
   */
  static min(left: Vector3, right: Vector3, out: Vector3): void {
    out.x = Math.min(left.x, right.x);
    out.y = Math.min(left.y, right.y);
    out.z = Math.min(left.z, right.z);
  }

  /**
   * 将向量 a 反转的结果输出到 out。
   * @param a - 向量
   * @param out - 向量反转的结果
   */
  static negate(a: Vector3, out: Vector3): void {
    out.x = -a.x;
    out.y = -a.y;
    out.z = -a.z;
  }

  /**
   * 将向量 a 归一化的结果输出到 out。
   * @param a - 向量
   * @param out - 向量归一化的结果
   */
  static normalize(a: Vector3, out: Vector3): void {
    const { x, y, z } = a;
    let len: number = Math.sqrt(x * x + y * y + z * z);
    if (len > MathUtil.zeroTolerance) {
      len = 1 / len;
      out.x = x * len;
      out.y = y * len;
      out.z = z * len;
    }
  }

  /**
   * 将向量 a 缩放的结果输出到 out。
   * @param a - 向量
   * @param s - 缩放因子
   * @param out - 向量缩放的结果
   */
  static scale(a: Vector3, s: number, out: Vector3): void {
    out.x = a.x * s;
    out.y = a.y * s;
    out.z = a.z * s;
  }

  /**
   * 通过3x3矩阵将一个三维向量进行法线到另一个三维向量。
   * @remarks
   * 法线变换假设 w 分量为零，这导致矩阵的第四行和第四列并不使用。
   * 最终得出的结果是一个没有位置变换的向量，但是其他变换属性均被应用。
   * 通常这对法线向量来说比较友好，因为法线向量纯粹代表方向。
   * @param v - 向量
   * @param m - 转换矩阵
   * @param out - 通过矩阵转换后的向量
   */
  static transformNormal(v: Vector3, m: Matrix, out: Vector3): void {
    const { x, y, z } = v;
    const e = m.elements;
    out.x = x * e[0] + y * e[4] + z * e[8];
    out.y = x * e[1] + y * e[5] + z * e[9];
    out.z = x * e[2] + y * e[6] + z * e[10];
  }

  /**
   * 通过4x4矩阵将一个三维向量转换到另一个三维向量。
   * @param v - 向量
   * @param m - 转换矩阵
   * @param out - 通过矩阵转换后的向量
   */
  static transformToVec3(v: Vector3, m: Matrix, out: Vector3): void {
    const { x, y, z } = v;
    const e = m.elements;

    out.x = x * e[0] + y * e[4] + z * e[8] + e[12];
    out.y = x * e[1] + y * e[5] + z * e[9] + e[13];
    out.z = x * e[2] + y * e[6] + z * e[10] + e[14];
  }

  /**
   * 通过4x4矩阵将一个三维向量转换到一个四维向量。
   * @param v - 向量
   * @param m - 转换矩阵
   * @param out - 通过矩阵转换后的向量
   */
  static transformToVec4(v: Vector3, m: Matrix, out: Vector4): void {
    const { x, y, z } = v;
    const e = m.elements;

    out.x = x * e[0] + y * e[4] + z * e[8] + e[12];
    out.y = x * e[1] + y * e[5] + z * e[9] + e[13];
    out.z = x * e[2] + y * e[6] + z * e[10] + e[14];
    out.w = x * e[3] + y * e[7] + z * e[11] + e[15];
  }

  /**
   * 通过4x4矩阵将一个三维向量转换到另一个三维向量。
   *
   * @remarks
   * 坐标变换价值 w 分量为一，从变换得到的四维向量的每个分量都除以 w 分量。
   * 这导致变换结果的 w 分量为一,向量变为齐次向量。
   * 齐次向量在坐标变换中使用，w 分量可以安全的忽略。
   *
   * @param v - 向量
   * @param m - 转换矩阵
   * @param out - 通过矩阵转换后的向量，此向量为齐次
   */
  static transformCoordinate(v: Vector3, m: Matrix, out: Vector3): void {
    const { x, y, z } = v;
    const e = m.elements;
    let w = x * e[3] + y * e[7] + z * e[11] + e[15];
    w = 1.0 / w;

    out.x = (x * e[0] + y * e[4] + z * e[8] + e[12]) * w;
    out.y = (x * e[1] + y * e[5] + z * e[9] + e[13]) * w;
    out.z = (x * e[2] + y * e[6] + z * e[10] + e[14]) * w;
  }

  /**
   * 通过四元数将一个三维向量转换到另一个三维向量。
   * @param v - 向量
   * @param m - 转换矩阵
   * @param out - 通过矩阵转换后的向量
   */
  static transformByQuat(v: Vector3, q: Quaternion, out: Vector3): void {
    const { x, y, z } = v;
    const qx = q.x;
    const qy = q.y;
    const qz = q.z;
    const qw = q.w;

    // calculate quat * vec
    const ix = qw * x + qy * z - qz * y;
    const iy = qw * y + qz * x - qx * z;
    const iz = qw * z + qx * y - qy * x;
    const iw = -qx * x - qy * y - qz * z;

    // calculate result * inverse quat
    out.x = ix * qw - iw * qx - iy * qz + iz * qy;
    out.y = iy * qw - iw * qy - iz * qx + ix * qz;
    out.z = iz * qw - iw * qz - ix * qy + iy * qx;
  }

  /** 向量的 X 分量。*/
  x: number;
  /** 向量的 Y 分量。*/
  y: number;
  /** 向量的 Z 分量。*/
  z: number;

  /**
   * 创建一个 Vector3 实例。
   * @param x - 向量的 X 分量，默认值 0
   * @param y - 向量的 Y 分量，默认值 0
   * @param z - 向量的 Z 分量，默认值 0
   */
  constructor(x: number = 0, y: number = 0, z: number = 0) {
    this.x = x;
    this.y = y;
    this.z = z;
  }

  /**
   * 设置 x, y, z 的值，并返回当前向量。
   * @param x - 向量的 X 分量
   * @param y - 向量的 Y 分量
   * @param z - 向量的 Z 分量
   * @returns 当前向量
   */
  setValue(x: number, y: number, z: number): Vector3 {
    this.x = x;
    this.y = y;
    this.z = z;
    return this;
  }

  /**
<<<<<<< HEAD
   * 创建一个新的三维向量，并用当前向量值初始化。
   * @returns 一个新的向量，并且拷贝当前向量的值
   */
  clone(): Vector3 {
    let ret = new Vector3(this.x, this.y, this.z);
    return ret;
  }

  /**
   * 将当前向量值拷贝给 out 向量。
   * @param out - 目标向量
   */
  cloneTo(out: Vector3): void {
    out.x = this.x;
    out.y = this.y;
    out.z = this.z;
  }

  /**
   * 将当前向量加上给定的向量 right，并返回当前向量。
   * @param right - 给定的向量
=======
   * 将当前向量加上给定的向量 a，并返回当前向量。
   * @param a - 给定的向量
>>>>>>> 857ebfab
   * @returns 当前向量
   */
  add(right: Vector3): Vector3 {
    this.x += right.x;
    this.y += right.y;
    this.z += right.z;
    return this;
  }

  /**
   * 将当前向量减去给定的向量 right，并返回当前向量。
   * @param right - 给定的向量
   * @returns 当前向量
   */
  subtract(right: Vector3): Vector3 {
    this.x -= right.x;
    this.y -= right.y;
    this.z -= right.z;
    return this;
  }

  /**
   * 将当前向量乘以给定的向量 right，并返回当前向量。
   * @param right - 给定的向量
   * @returns 当前向量
   */
  multiply(right: Vector3): Vector3 {
    this.x *= right.x;
    this.y *= right.y;
    this.z *= right.z;
    return this;
  }

  /**
   * 将当前向量除以给定的向量 right，并返回当前向量。
   * @param right - 给定的向量
   * @returns 当前向量
   */
  divide(right: Vector3): Vector3 {
    this.x /= right.x;
    this.y /= right.y;
    this.z /= right.z;
    return this;
  }

  /**
   * 计算一个三维向量的标量长度。
   * @returns 当前向量的标量长度
   */
  length(): number {
    const { x, y, z } = this;
    return Math.sqrt(x * x + y * y + z * z);
  }

  /**
   * 计算一个三维向量的标量长度的平方。
   * @returns 当前向量的标量长度的平方
   */
  lengthSquared(): number {
    const { x, y, z } = this;
    return x * x + y * y + z * z;
  }

  /**
   * 向量反转。
   * @returns 当前向量
   */
  negate(): Vector3 {
    this.x = -this.x;
    this.y = -this.y;
    this.z = -this.z;
    return this;
  }

  /**
   * 向量归一化。
   * @returns 当前向量
   */
  normalize(): Vector3 {
    Vector3.normalize(this, this);
    return this;
  }

  /**
   * 向量缩放。
   * @param s - 缩放因子
   * @returns 当前向量
   */
  scale(s: number): Vector3 {
    this.x *= s;
    this.y *= s;
    this.z *= s;
    return this;
  }

  /**
   * 克隆并返回一个新的三维向量对象。
   * @returns 新的三维向量对象
   */
  clone(): Vector3 {
    return new Vector3(this.x, this.y, this.z);
  }

  /**
   * 将当前向量值拷贝给 out 向量。
   * @param out - 目标向量
   */
  cloneTo(out: Vector3): void {
    out.x = this.x;
    out.y = this.y;
    out.z = this.z;
  }
}<|MERGE_RESOLUTION|>--- conflicted
+++ resolved
@@ -335,13 +335,109 @@
   }
 
   /**
-<<<<<<< HEAD
-   * 创建一个新的三维向量，并用当前向量值初始化。
-   * @returns 一个新的向量，并且拷贝当前向量的值
+   * 将当前向量加上给定的向量 right，并返回当前向量。
+   * @param right - 给定的向量
+   * @returns 当前向量
+   */
+  add(right: Vector3): Vector3 {
+    this.x += right.x;
+    this.y += right.y;
+    this.z += right.z;
+    return this;
+  }
+
+  /**
+   * 将当前向量减去给定的向量 right，并返回当前向量。
+   * @param right - 给定的向量
+   * @returns 当前向量
+   */
+  subtract(right: Vector3): Vector3 {
+    this.x -= right.x;
+    this.y -= right.y;
+    this.z -= right.z;
+    return this;
+  }
+
+  /**
+   * 将当前向量乘以给定的向量 right，并返回当前向量。
+   * @param right - 给定的向量
+   * @returns 当前向量
+   */
+  multiply(right: Vector3): Vector3 {
+    this.x *= right.x;
+    this.y *= right.y;
+    this.z *= right.z;
+    return this;
+  }
+
+  /**
+   * 将当前向量除以给定的向量 right，并返回当前向量。
+   * @param right - 给定的向量
+   * @returns 当前向量
+   */
+  divide(right: Vector3): Vector3 {
+    this.x /= right.x;
+    this.y /= right.y;
+    this.z /= right.z;
+    return this;
+  }
+
+  /**
+   * 计算一个三维向量的标量长度。
+   * @returns 当前向量的标量长度
+   */
+  length(): number {
+    const { x, y, z } = this;
+    return Math.sqrt(x * x + y * y + z * z);
+  }
+
+  /**
+   * 计算一个三维向量的标量长度的平方。
+   * @returns 当前向量的标量长度的平方
+   */
+  lengthSquared(): number {
+    const { x, y, z } = this;
+    return x * x + y * y + z * z;
+  }
+
+  /**
+   * 向量反转。
+   * @returns 当前向量
+   */
+  negate(): Vector3 {
+    this.x = -this.x;
+    this.y = -this.y;
+    this.z = -this.z;
+    return this;
+  }
+
+  /**
+   * 向量归一化。
+   * @returns 当前向量
+   */
+  normalize(): Vector3 {
+    Vector3.normalize(this, this);
+    return this;
+  }
+
+  /**
+   * 向量缩放。
+   * @param s - 缩放因子
+   * @returns 当前向量
+   */
+  scale(s: number): Vector3 {
+    this.x *= s;
+    this.y *= s;
+    this.z *= s;
+    return this;
+  }
+
+  /**
+   * 克隆并返回一个新的三维向量对象。
+   * @returns 新的三维向量对象
    */
   clone(): Vector3 {
-    let ret = new Vector3(this.x, this.y, this.z);
-    return ret;
+    return new Vector3(this.x, this.y, this.z);
   }
 
   /**
@@ -353,124 +449,4 @@
     out.y = this.y;
     out.z = this.z;
   }
-
-  /**
-   * 将当前向量加上给定的向量 right，并返回当前向量。
-   * @param right - 给定的向量
-=======
-   * 将当前向量加上给定的向量 a，并返回当前向量。
-   * @param a - 给定的向量
->>>>>>> 857ebfab
-   * @returns 当前向量
-   */
-  add(right: Vector3): Vector3 {
-    this.x += right.x;
-    this.y += right.y;
-    this.z += right.z;
-    return this;
-  }
-
-  /**
-   * 将当前向量减去给定的向量 right，并返回当前向量。
-   * @param right - 给定的向量
-   * @returns 当前向量
-   */
-  subtract(right: Vector3): Vector3 {
-    this.x -= right.x;
-    this.y -= right.y;
-    this.z -= right.z;
-    return this;
-  }
-
-  /**
-   * 将当前向量乘以给定的向量 right，并返回当前向量。
-   * @param right - 给定的向量
-   * @returns 当前向量
-   */
-  multiply(right: Vector3): Vector3 {
-    this.x *= right.x;
-    this.y *= right.y;
-    this.z *= right.z;
-    return this;
-  }
-
-  /**
-   * 将当前向量除以给定的向量 right，并返回当前向量。
-   * @param right - 给定的向量
-   * @returns 当前向量
-   */
-  divide(right: Vector3): Vector3 {
-    this.x /= right.x;
-    this.y /= right.y;
-    this.z /= right.z;
-    return this;
-  }
-
-  /**
-   * 计算一个三维向量的标量长度。
-   * @returns 当前向量的标量长度
-   */
-  length(): number {
-    const { x, y, z } = this;
-    return Math.sqrt(x * x + y * y + z * z);
-  }
-
-  /**
-   * 计算一个三维向量的标量长度的平方。
-   * @returns 当前向量的标量长度的平方
-   */
-  lengthSquared(): number {
-    const { x, y, z } = this;
-    return x * x + y * y + z * z;
-  }
-
-  /**
-   * 向量反转。
-   * @returns 当前向量
-   */
-  negate(): Vector3 {
-    this.x = -this.x;
-    this.y = -this.y;
-    this.z = -this.z;
-    return this;
-  }
-
-  /**
-   * 向量归一化。
-   * @returns 当前向量
-   */
-  normalize(): Vector3 {
-    Vector3.normalize(this, this);
-    return this;
-  }
-
-  /**
-   * 向量缩放。
-   * @param s - 缩放因子
-   * @returns 当前向量
-   */
-  scale(s: number): Vector3 {
-    this.x *= s;
-    this.y *= s;
-    this.z *= s;
-    return this;
-  }
-
-  /**
-   * 克隆并返回一个新的三维向量对象。
-   * @returns 新的三维向量对象
-   */
-  clone(): Vector3 {
-    return new Vector3(this.x, this.y, this.z);
-  }
-
-  /**
-   * 将当前向量值拷贝给 out 向量。
-   * @param out - 目标向量
-   */
-  cloneTo(out: Vector3): void {
-    out.x = this.x;
-    out.y = this.y;
-    out.z = this.z;
-  }
 }