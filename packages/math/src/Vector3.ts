import { IClone } from "./IClone";
import { ICopy } from "./ICopy";
import { MathUtil } from "./MathUtil";
import { Matrix } from "./Matrix";
import { Quaternion } from "./Quaternion";
import { Vector4 } from "./Vector4";

/**
 * Describes a 3D-vector.
 */
export class Vector3 implements IClone<Vector3>, ICopy<Vector3Like, Vector3> {
  /** @internal */
  static readonly _zero = new Vector3(0.0, 0.0, 0.0);
  /** @internal */
  static readonly _one = new Vector3(1.0, 1.0, 1.0);

  /**
   * Determines the sum of two vectors.
   * @param left - The first vector to add
   * @param right - The second vector to add
   * @param out - The sum of two vectors
   */
  static add(left: Vector3, right: Vector3, out: Vector3): void {
    out._x = left._x + right._x;
    out._y = left._y + right._y;
    out._z = left._z + right._z;
    out._onValueChanged && out._onValueChanged();
  }

  /**
   * Determines the difference between two vectors.
   * @param left - The first vector to subtract
   * @param right - The second vector to subtract
   * @param out - The difference between two vectors
   */
  static subtract(left: Vector3, right: Vector3, out: Vector3): void {
    out._x = left._x - right._x;
    out._y = left._y - right._y;
    out._z = left._z - right._z;
    out._onValueChanged && out._onValueChanged();
  }

  /**
   * Determines the product of two vectors.
   * @param left - The first vector to multiply
   * @param right - The second vector to multiply
   * @param out - The product of two vectors
   */
  static multiply(left: Vector3, right: Vector3, out: Vector3): void {
    out._x = left._x * right._x;
    out._y = left._y * right._y;
    out._z = left._z * right._z;
    out._onValueChanged && out._onValueChanged();
  }

  /**
   * Determines the divisor of two vectors.
   * @param left - The first vector to divide
   * @param right - The second vector to divide
   * @param out - The divisor of two vectors
   */
  static divide(left: Vector3, right: Vector3, out: Vector3): void {
    out._x = left._x / right._x;
    out._y = left._y / right._y;
    out._z = left._z / right._z;
    out._onValueChanged && out._onValueChanged();
  }

  /**
   * Determines the dot product of two vectors.
   * @param left - The first vector to dot
   * @param right - The second vector to dot
   * @returns The dot product of two vectors
   */
  static dot(left: Vector3, right: Vector3): number {
    return left._x * right._x + left._y * right._y + left._z * right._z;
  }

  /**
   * Determines the cross product of two vectors.
   * @param left - The first vector to cross
   * @param right - The second vector to cross
   * @param out - The cross product of two vectors
   */
  static cross(left: Vector3, right: Vector3, out: Vector3): void {
    const ax = left._x;
    const ay = left._y;
    const az = left._z;
    const bx = right._x;
    const by = right._y;
    const bz = right._z;

    out.set(ay * bz - az * by, az * bx - ax * bz, ax * by - ay * bx);
  }

  /**
   * Determines the distance of two vectors.
   * @param a - The first vector
   * @param b - The second vector
   * @returns The distance of two vectors
   */
  static distance(a: Vector3, b: Vector3): number {
    const x = b._x - a._x;
    const y = b._y - a._y;
    const z = b._z - a._z;
    return Math.sqrt(x * x + y * y + z * z);
  }

  /**
   * Determines the squared distance of two vectors.
   * @param a - The first vector
   * @param b - The second vector
   * @returns The squared distance of two vectors
   */
  static distanceSquared(a: Vector3, b: Vector3): number {
    const x = b._x - a._x;
    const y = b._y - a._y;
    const z = b._z - a._z;
    return x * x + y * y + z * z;
  }

  /**
   * Determines whether the specified vectors are equals.
   * @param left - The first vector to compare
   * @param right - The second vector to compare
   * @returns True if the specified vectors are equals, false otherwise
   */
  static equals(left: Vector3, right: Vector3): boolean {
    return (
      MathUtil.equals(left._x, right._x) && MathUtil.equals(left._y, right._y) && MathUtil.equals(left._z, right._z)
    );
  }

  /**
   * Performs a linear interpolation between two vectors.
   * @param start - The first vector
   * @param end - The second vector
   * @param t - The blend amount where 0 returns start and 1 end
   * @param out - The result of linear blending between two vectors
   */
  static lerp(start: Vector3, end: Vector3, t: number, out: Vector3): void {
    const { _x, _y, _z } = start;
    out._x = _x + (end._x - _x) * t;
    out._y = _y + (end._y - _y) * t;
    out._z = _z + (end._z - _z) * t;
    out._onValueChanged && out._onValueChanged();
  }

  /**
   * Calculate a vector containing the largest components of the specified vectors.
   * @param left - The first vector
   * @param right - The second vector
   * @param out - The vector containing the largest components of the specified vectors
   */
  static max(left: Vector3, right: Vector3, out: Vector3): void {
    out._x = Math.max(left._x, right._x);
    out._y = Math.max(left._y, right._y);
    out._z = Math.max(left._z, right._z);
    out._onValueChanged && out._onValueChanged();
  }

  /**
   * Calculate a vector containing the smallest components of the specified vectors.
   * @param left - The first vector
   * @param right - The second vector
   * @param out - The vector containing the smallest components of the specified vectors
   */
  static min(left: Vector3, right: Vector3, out: Vector3): void {
    out._x = Math.min(left._x, right._x);
    out._y = Math.min(left._y, right._y);
    out._z = Math.min(left._z, right._z);
    out._onValueChanged && out._onValueChanged();
  }

  /**
   * Reverses the direction of a given vector.
   * @param a - The vector to negate
   * @param out - The vector facing in the opposite direction
   */
  static negate(a: Vector3, out: Vector3): void {
    out._x = -a._x;
    out._y = -a._y;
    out._z = -a._z;
    out._onValueChanged && out._onValueChanged();
  }

  /**
   * Converts the vector into a unit vector.
   * @param a - The vector to normalize
   * @param out - The normalized vector
   */
  static normalize(a: Vector3, out: Vector3): void {
    const { _x, _y, _z } = a;
    let len = Math.sqrt(_x * _x + _y * _y + _z * _z);
    if (len > MathUtil.zeroTolerance) {
      len = 1 / len;
      out.set(_x * len, _y * len, _z * len);
    }
  }

  /**
   * Scale a vector by the given value.
   * @param a - The vector to scale
   * @param s - The amount by which to scale the vector
   * @param out - The scaled vector
   */
  static scale(a: Vector3, s: number, out: Vector3): void {
    out._x = a._x * s;
    out._y = a._y * s;
    out._z = a._z * s;
    out._onValueChanged && out._onValueChanged();
  }

  /**
   * Performs a normal transformation using the given 4x4 matrix.
   * @remarks
   * A normal transform performs the transformation with the assumption that the w component
   * is zero. This causes the fourth row and fourth column of the matrix to be unused. The
   * end result is a vector that is not translated, but all other transformation properties
   * apply. This is often preferred for normal vectors as normals purely represent direction
   * rather than location because normal vectors should not be translated.
   * @param v - The normal vector to transform
   * @param m - The transform matrix
   * @param out - The transformed normal
   */
  static transformNormal(v: Vector3, m: Matrix, out: Vector3): void {
    const { _x, _y, _z } = v;
    const e = m.elements;
    out._x = _x * e[0] + _y * e[4] + _z * e[8];
    out._y = _x * e[1] + _y * e[5] + _z * e[9];
    out._z = _x * e[2] + _y * e[6] + _z * e[10];
    out._onValueChanged && out._onValueChanged();
  }

  /**
   * Performs a transformation using the given 4x4 matrix.
   * @param v - The vector to transform
   * @param m - The transform matrix
   * @param out - The transformed vector3
   */
  static transformToVec3(v: Vector3, m: Matrix, out: Vector3): void {
    const { _x, _y, _z } = v;
    const e = m.elements;

    out._x = _x * e[0] + _y * e[4] + _z * e[8] + e[12];
    out._y = _x * e[1] + _y * e[5] + _z * e[9] + e[13];
    out._z = _x * e[2] + _y * e[6] + _z * e[10] + e[14];
    out._onValueChanged && out._onValueChanged();
  }

  /**
   * Performs a transformation from vector3 to vector4 using the given 4x4 matrix.
   * @param v - The vector to transform
   * @param m - The transform matrix
   * @param out - The transformed vector4
   */
  static transformToVec4(v: Vector3, m: Matrix, out: Vector4): void {
    const { _x, _y, _z } = v;
    const e = m.elements;
    out._x = _x * e[0] + _y * e[4] + _z * e[8] + e[12];
    out._y = _x * e[1] + _y * e[5] + _z * e[9] + e[13];
    out._z = _x * e[2] + _y * e[6] + _z * e[10] + e[14];
    out._w = _x * e[3] + _y * e[7] + _z * e[11] + e[15];
    out._onValueChanged && out._onValueChanged();
  }

  /**
   * Performs a coordinate transformation using the given 4x4 matrix.
   *
   * @remarks
   * A coordinate transform performs the transformation with the assumption that the w component
   * is one. The four dimensional vector obtained from the transformation operation has each
   * component in the vector divided by the w component. This forces the w-component to be one and
   * therefore makes the vector homogeneous. The homogeneous vector is often preferred when working
   * with coordinates as the w component can safely be ignored.
   * @param v - The coordinate vector to transform
   * @param m - The transform matrix
   * @param out - The transformed coordinates
   */
  static transformCoordinate(v: Vector3, m: Matrix, out: Vector3): void {
    const { _x, _y, _z } = v;
    const e = m.elements;
    let w = _x * e[3] + _y * e[7] + _z * e[11] + e[15];
    w = 1.0 / w;

    out._x = (_x * e[0] + _y * e[4] + _z * e[8] + e[12]) * w;
    out._y = (_x * e[1] + _y * e[5] + _z * e[9] + e[13]) * w;
    out._z = (_x * e[2] + _y * e[6] + _z * e[10] + e[14]) * w;
    out._onValueChanged && out._onValueChanged();
  }

  /**
   * Performs a transformation using the given quaternion.
   * @param v - The vector to transform
   * @param quaternion - The transform quaternion
   * @param out - The transformed vector
   */
  static transformByQuat(v: Vector3, quaternion: Quaternion, out: Vector3): void {
    const { _x, _y, _z } = v;
    const { _x: qx, _y: qy, _z: qz, _w: qw } = quaternion;

    // calculate quat * vec
    const ix = qw * _x + qy * _z - qz * _y;
    const iy = qw * _y + qz * _x - qx * _z;
    const iz = qw * _z + qx * _y - qy * _x;
    const iw = -qx * _x - qy * _y - qz * _z;

    // calculate result * inverse quat
    out._x = ix * qw - iw * qx - iy * qz + iz * qy;
    out._y = iy * qw - iw * qy - iz * qx + ix * qz;
    out._z = iz * qw - iw * qz - ix * qy + iy * qx;
    out._onValueChanged && out._onValueChanged();
  }

  /** @internal */
  _x: number;
  /** @internal */
  _y: number;
  /** @internal */
  _z: number;
  /** @internal */
  _onValueChanged: () => void = null;

  /**
   * The x component of the vector.
   */
  public get x(): number {
    return this._x;
  }

  public set x(value: number) {
    this._x = value;
    this._onValueChanged && this._onValueChanged();
  }

  /**
   * The y component of the vector.
   */
  public get y(): number {
    return this._y;
  }

  public set y(value: number) {
    this._y = value;
    this._onValueChanged && this._onValueChanged();
  }

  /**
   * The z component of the vector.
   */
  public get z(): number {
    return this._z;
  }

  public set z(value: number) {
    this._z = value;
    this._onValueChanged && this._onValueChanged();
  }

  /**
   * Constructor of Vector3.
   * @param x - The x component of the vector, default 0
   * @param y - The y component of the vector, default 0
   * @param z - The z component of the vector, default 0
   */
  constructor(x: number = 0, y: number = 0, z: number = 0) {
    this._x = x;
    this._y = y;
    this._z = z;
  }

  /**
   * Set the value of this vector.
   * @param x - The x component of the vector
   * @param y - The y component of the vector
   * @param z - The z component of the vector
   * @returns This vector
   */
  set(x: number, y: number, z: number): Vector3 {
    this._x = x;
    this._y = y;
    this._z = z;
    this._onValueChanged && this._onValueChanged();
    return this;
  }

  /**
   * Determines the sum of this vector and the specified vector.
   * @param right - The specified vector
   * @returns This vector
   */
  add(right: Vector3): Vector3 {
    this._x += right._x;
    this._y += right._y;
    this._z += right._z;
    this._onValueChanged && this._onValueChanged();
    return this;
  }

  /**
   * Determines the difference of this vector and the specified vector.
   * @param right - The specified vector
   * @returns This vector
   */
  subtract(right: Vector3): Vector3 {
    this._x -= right._x;
    this._y -= right._y;
    this._z -= right._z;
    this._onValueChanged && this._onValueChanged();
    return this;
  }

  /**
   * Determines the product of this vector and the specified vector.
   * @param right - The specified vector
   * @returns This vector
   */
  multiply(right: Vector3): Vector3 {
    this._x *= right._x;
    this._y *= right._y;
    this._z *= right._z;
    this._onValueChanged && this._onValueChanged();
    return this;
  }

  /**
   * Determines the divisor of this vector and the specified vector.
   * @param right - The specified vector
   * @returns This vector
   */
  divide(right: Vector3): Vector3 {
    this._x /= right._x;
    this._y /= right._y;
    this._z /= right._z;
    this._onValueChanged && this._onValueChanged();
    return this;
  }

  /**
   * Calculate the length of this vector.
   * @returns The length of this vector
   */
  length(): number {
    const { _x, _y, _z } = this;
    return Math.sqrt(_x * _x + _y * _y + _z * _z);
  }

  /**
   * Calculate the squared length of this vector.
   * @returns The squared length of this vector
   */
  lengthSquared(): number {
    const { _x, _y, _z } = this;
    return _x * _x + _y * _y + _z * _z;
  }

  /**
   * Reverses the direction of this vector.
   * @returns This vector
   */
  negate(): Vector3 {
    this._x = -this._x;
    this._y = -this._y;
    this._z = -this._z;
    this._onValueChanged && this._onValueChanged();
    return this;
  }

  /**
   * Converts this vector into a unit vector.
   * @returns This vector
   */
  normalize(): Vector3 {
    Vector3.normalize(this, this);
    return this;
  }

  /**
   * Scale this vector by the given value.
   * @param s - The amount by which to scale the vector
   * @returns This vector
   */
  scale(s: number): Vector3 {
    this._x *= s;
    this._y *= s;
    this._z *= s;
    this._onValueChanged && this._onValueChanged();
    return this;
  }

  /**
   * This vector performs a normal transformation using the given 4x4 matrix.
   * @remarks
   * A normal transform performs the transformation with the assumption that the w component
   * is zero. This causes the fourth row and fourth column of the matrix to be unused. The
   * end result is a vector that is not translated, but all other transformation properties
   * apply. This is often preferred for normal vectors as normals purely represent direction
   * rather than location because normal vectors should not be translated.
   * @param m - The transform matrix
   * @returns This vector
   */
  transformNormal(m: Matrix): Vector3 {
    Vector3.transformNormal(this, m, this);
    return this;
  }

  /**
   * This vector performs a transformation using the given 4x4 matrix.
   * @param m - The transform matrix
   * @returns This vector
   */
  transformToVec3(m: Matrix): Vector3 {
    Vector3.transformToVec3(this, m, this);
    return this;
  }

  /**
   * This vector performs a coordinate transformation using the given 4x4 matrix.
   * @remarks
   * A coordinate transform performs the transformation with the assumption that the w component
   * is one. The four dimensional vector obtained from the transformation operation has each
   * component in the vector divided by the w component. This forces the w-component to be one and
   * therefore makes the vector homogeneous. The homogeneous vector is often preferred when working
   * with coordinates as the w component can safely be ignored.
   * @param m - The transform matrix
   * @returns This vector
   */
  transformCoordinate(m: Matrix): Vector3 {
    Vector3.transformCoordinate(this, m, this);
    return this;
  }

  /**
   * This vector performs a transformation using the given quaternion.
   * @param quaternion - The transform quaternion
   * @returns This vector
   */
  transformByQuat(quaternion: Quaternion): Vector3 {
    Vector3.transformByQuat(this, quaternion, this);
    return this;
  }

<<<<<<< HEAD
  toObject() {
    return { x: this.x, y: this.y, z: this.z };
  }
=======
>>>>>>> 64f1c624
  /**
   * Creates a clone of this vector.
   * @returns A clone of this vector
   */
  clone(): Vector3 {
    return new Vector3(this._x, this._y, this._z);
  }

  /**
   * Copy from vector3 like object.
   * @param source - Vector3 like object.
   * @returns This vector
   */
  copyFrom(source: Vector3Like): Vector3 {
    this._x = source.x;
    this._y = source.y;
    this._z = source.z;
    this._onValueChanged && this._onValueChanged();
    return this;
  }

  /**
   * Copy the value of this vector from an array.
   * @param array - The array
   * @param offset - The start offset of the array
   * @returns This vector
   */
  copyFromArray(array: ArrayLike<number>, offset: number = 0): Vector3 {
    this._x = array[offset];
    this._y = array[offset + 1];
    this._z = array[offset + 2];
    this._onValueChanged && this._onValueChanged();
    return this;
  }

  /**
   * Copy the value of this vector to an array.
   * @param out - The array
   * @param outOffset - The start offset of the array
   */
  copyToArray(out: number[] | Float32Array | Float64Array, outOffset: number = 0) {
    out[outOffset] = this._x;
    out[outOffset + 1] = this._y;
    out[outOffset + 2] = this._z;
  }
}

interface Vector3Like {
  /** {@inheritDoc Vector3.x} */
  x: number;
  /** {@inheritDoc Vector3.y} */
  y: number;
  /** {@inheritDoc Vector3.z} */
  z: number;
}<|MERGE_RESOLUTION|>--- conflicted
+++ resolved
@@ -540,12 +540,6 @@
     return this;
   }
 
-<<<<<<< HEAD
-  toObject() {
-    return { x: this.x, y: this.y, z: this.z };
-  }
-=======
->>>>>>> 64f1c624
   /**
    * Creates a clone of this vector.
    * @returns A clone of this vector
