--- conflicted
+++ resolved
@@ -1,10 +1,6 @@
-<<<<<<< HEAD
 import { Vector3, Vector4 } from "@alipay/o3-math";
-import { DataType } from "@alipay/o3-base";
-=======
-import { vec3, vec4 } from "@alipay/o3-math";
 import { DataType } from "@alipay/o3-core";
->>>>>>> cc1109d0
+
 import { RenderTechnique, Texture2D, Material } from "@alipay/o3-material";
 import { LightFeature, AmbientLight, DirectLight, PointLight, SpotLight } from "@alipay/o3-lighting";
 import { CommonMaterial } from "./CommonMaterial";
