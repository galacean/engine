<<<<<<< HEAD
import { Vector4 } from "@alipay/o3-math";
import { DataType } from "@alipay/o3-base";
=======
import { vec4 } from "@alipay/o3-math";
import { DataType } from "@alipay/o3-core";
>>>>>>> cc1109d0
import { Texture2D } from "@alipay/o3-material";
import { CommonMaterial } from "./CommonMaterial";
import { LightFeature, DirectLight } from "@alipay/o3-lighting";
import LambertShader from "./shader/Lambert.glsl";

/**
 * 实现 Lambert 光照模型的材质
 * color = <emission> + <ambient> * al + <diffuse> * max(N * L, 0)
 */
export class LambertMaterial extends CommonMaterial {
  private _directLightCount;

  /**
   * Lambert 光照模型材质
   * @param {String} name 名称
   */
  constructor(name) {
    super(name);

    this._directLightCount = 0;

    this.diffuse = new Vector4(1, 1, 1, 1);
  }

  /**
   * 环境光反射颜色
   * @member {Vector4|Texture2D}
   */
  get diffuse() {
    return this.getValue("u_diffuse");
  }

  set diffuse(val) {
    this.setValue("u_diffuse", val);
  }

  /**
   * 生成内部的 Technique 对象
   * @private
   */
  _generateTechnique() {
    this._internalGenerate("LambertMaterial", LambertShader);
  }

  /**
   * 重写基类方法，添加方向光计算
   * @private
   */
  prepareDrawing(camera, component, primitive) {
    const scene = camera.scene;
    const lightMgr = scene.findFeature(LightFeature);
    const { directLightCount } = lightMgr.lightSortAmount;

    if (this._technique === null || this._directLightCount != directLightCount) {
      this._directLightCount = directLightCount;
      this._generateTechnique();
      this.bindLightUniformDefine(camera);
    }

    super.prepareDrawing(camera, component, primitive);
  }

  /**
   * 添加方向光相关的 uniform 定义
   * @private
   */
  _generateFragmentUniform() {
    let uniforms: any = {};

    if (this.diffuse instanceof Texture2D) {
      uniforms.u_diffuse = {
        name: "u_diffuse",
        type: DataType.SAMPLER_2D
      };
    } else {
      uniforms.u_diffuse = {
        name: "u_diffuse",
        type: DataType.FLOAT_VEC4
      };
    }

    const baseUniforms = super._generateFragmentUniform();
    return Object.assign(baseUniforms, uniforms);
  }

  /**
   * 根据方向光的个数，添加相应的宏定义
   * @private
   */
  _generateMacros() {
    const macros = super._generateMacros();

    macros.push("O3_NEED_WORLDPOS");

    if (this._directLightCount > 0) macros.push(`O3_DIRECT_LIGHT_COUNT ${this._directLightCount}`);

    if (this.diffuse instanceof Texture2D) macros.push("O3_DIFFUSE_TEXTURE");

    return macros;
  }
}<|MERGE_RESOLUTION|>--- conflicted
+++ resolved
@@ -1,10 +1,6 @@
-<<<<<<< HEAD
 import { Vector4 } from "@alipay/o3-math";
-import { DataType } from "@alipay/o3-base";
-=======
-import { vec4 } from "@alipay/o3-math";
 import { DataType } from "@alipay/o3-core";
->>>>>>> cc1109d0
+
 import { Texture2D } from "@alipay/o3-material";
 import { CommonMaterial } from "./CommonMaterial";
 import { LightFeature, DirectLight } from "@alipay/o3-lighting";
