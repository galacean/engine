--- conflicted
+++ resolved
@@ -1,10 +1,6 @@
 {
   "name": "@alipay/o3-plus",
-<<<<<<< HEAD
-  "version": "1.0.1-alpha.40",
-=======
   "version": "1.5.0",
->>>>>>> 3370c8a5
   "description": "Oasis3D o3-plus",
   "keywords": [
     "Oasis3D",
@@ -31,10 +27,6 @@
     "registry": "http://registry.npm.alibaba-inc.com"
   },
   "dependencies": {
-<<<<<<< HEAD
-    "@alipay/o3": "^1.0.1-alpha.34"
-=======
     "@alipay/o3": "^1.5.0"
->>>>>>> 3370c8a5
   }
 }