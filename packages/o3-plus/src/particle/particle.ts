<<<<<<< HEAD
import { AGPUParticleSystem } from "@alipay/o3";
import { BlendFunc } from "@alipay/o3";
=======
import { AGPUParticleSystem, BlendFunc } from "@alipay/o3";
>>>>>>> 9ec88e34

/**
 * 暂时只为编辑器使用
 */
export class Particle extends AGPUParticleSystem {
  private _config;
  private _options;

  constructor(node, props) {
    super(node);

    this._options = {
      position: props.__position,
      positionRandomness: props.__positionRandomness,
      velocity: props.__velocity,
      velocityRandomness: props.__velocityRandomness,
      acceleration: props.__acceleration,
      accelerationRandomness: props.__accelerationRandomness,
      color: props.__color,
      colorRandomness: props.__colorRandomness,
      lifetime: props.__lifetime,
      size: props.__size,
      sizeRandomness: props.__sizeRandomness,
      startAngle: props.__startAngle,
      startAngleRandomness: props.__startAngleRandomness,
      rotateRate: props.__rotateRate,
      rotateRateRandomness: props.__rotateRateRandomness,
      scaleFactor: props.__scaleFactor,
      alpha: props.__alpha,
      alphaRandomness: props.__alphaRandomness
    };
    // 粒子发射器环境参数
    this._config = {
      maxCount: props.__maxCount,
      spawnCount: props.__spawnCount,
      intervalFrameCount: props.__intervalFrameCount,
      once: props.__once,
      rotateToVelocity: props.__rotateToVelocity,
      isScaleByLifetime: props.__isScaleByLifetime,
      fadeIn: props.__fadeIn,
      texture: props.__texture ? props.__texture.asset : null,
      maskTexture: props.__maskTexture ? props.__maskTexture.asset : null,
      // blendFunc: [props.__blendFunc01, props.__blendFunc02],
      useOriginColor: props.__useOriginColor,
      options: this._options
    };
    if (props.__separate) {
      this._config.blendFuncSeparate = [
        BlendFunc[props.__srcRGB || "SRC_ALPHA"],
        BlendFunc[props.__dstRGB || "ONE_MINUS_SRC_ALPHA"],
        BlendFunc[props.__srcAlpha || "SRC_ALPHA"],
        BlendFunc[props.__dstAlpha || "ONE_MINUS_SRC_ALPHA"]
      ];
    } else if (props.__src && props.__dst) {
      this._config.blendFunc = [BlendFunc[props.__src], BlendFunc[props.__dst]];
    }
    this.initialize(this._config);
    if (props.__defaultStart === true || props.__defaultStart === undefined) {
      this.start();
    }
  }

  updateOption(key, value) {
    this._options = {
      ...this._options,
      [key]: value
    };
    this._config = {
      ...this._config,
      options: {
        ...this._options
      }
    };
    this.initialize(this._config);
    this.start();
  }

  updateConfig(key, value) {
    this._config = {
      ...this._config,
      [key]: value
    };
    this.initialize(this._config);
    this.start();
  }

  set __position(value) {
    this.updateOption("position", value);
  }

  set __positionRandomness(value) {
    this.updateOption("positionRandomness", value);
  }

  set __velocity(value) {
    this.updateOption("velocity", value);
  }

  set __velocityRandomness(value) {
    this.updateOption("velocityRandomness", value);
  }

  set __acceleration(value) {
    this.updateOption("acceleration", value);
  }

  set __accelerationRandomness(value) {
    this.updateOption("accelerationRandomness", value);
  }

  set __color(value) {
    this.updateOption("color", value);
  }

  set __colorRandomness(value) {
    this.updateOption("colorRandomness", value);
  }

  set __lifetime(value) {
    this.updateOption("lifetime", value);
  }

  set __size(value) {
    this.updateOption("size", value);
  }

  set __sizeRandomness(value) {
    this.updateOption("sizeRandomness", value);
  }

  set __startAngle(value) {
    this.updateOption("startAngle", value);
  }

  set __startAngleRandomness(value) {
    this.updateOption("startAngleRandomness", value);
  }

  set __rotateRate(value) {
    this.updateOption("rotateRate", value);
  }

  set __rotateRateRandomness(value) {
    this.updateOption("rotateRateRandomness", value);
  }

  set __scaleFactor(value) {
    this.updateOption("scaleFactor", value);
  }

  set __maxCount(value) {
    this.updateConfig("maxCount", value);
  }

  set __spawnCount(value) {
    this.updateConfig("spawnCount", value);
  }

  set __intervalFrameCount(value) {
    this.updateConfig("intervalFrameCount", value);
  }

  set __useOriginColor(value) {
    this.updateConfig("useOriginColor", value);
  }

  set __once(value) {
    this.updateConfig("once", value);
  }

  set __rotateToVelocity(value) {
    this.updateConfig("rotateToVelocity", value);
  }

  set __isScaleByLifetime(value) {
    this.updateConfig("isScaleByLifetime", value);
  }

  set __fadeIn(value) {
    this.updateConfig("fadeIn", value);
  }

  set __texture(value) {
    this.updateConfig("texture", value.asset);
  }

  set __maskTexture(value) {
    this.updateConfig("maskTexture", value.asset);
  }

  set __alpha(value) {
    this.updateOption("alpha", value);
  }

  set __alphaRandomness(value) {
    this.updateOption("alphaRandomness", value);
  }

  // set __blendFunc01(value) {
  //   this._config.blendFunc[0] = value;
  //   this.updateConfig('blendFunc', this._config.blendFunc);
  // }

  // set __blendFunc02(value) {
  //   this._config.blendFunc[1] = value;
  //   this.updateConfig('blendFunc', this._config.blendFunc);
  // }
}<|MERGE_RESOLUTION|>--- conflicted
+++ resolved
@@ -1,9 +1,4 @@
-<<<<<<< HEAD
-import { AGPUParticleSystem } from "@alipay/o3";
-import { BlendFunc } from "@alipay/o3";
-=======
 import { AGPUParticleSystem, BlendFunc } from "@alipay/o3";
->>>>>>> 9ec88e34
 
 /**
  * 暂时只为编辑器使用
