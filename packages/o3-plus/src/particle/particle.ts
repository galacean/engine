--- conflicted
+++ resolved
@@ -1,8 +1,4 @@
-<<<<<<< HEAD
-import {AGPUParticleSystem, BlendFunc } from "@alipay/o3";
-=======
 import { AGPUParticleSystem, BlendFunc } from "@alipay/o3";
->>>>>>> 95af28d9
 
 /**
  * 暂时只为编辑器使用
@@ -215,7 +211,6 @@
     this.updateConfig("maskTexture", value.asset);
   }
 
-<<<<<<< HEAD
   set __spriteSheet(value) {
     if (typeof value === 'object' && value.length) {
       this.updateConfig('spriteSheet', value);
@@ -233,14 +228,12 @@
     } else {
       this.updateConfig('spriteSheet', null);
     }
-=======
   set __alpha(value) {
     this.updateOption("alpha", value);
   }
 
   set __alphaRandomness(value) {
     this.updateOption("alphaRandomness", value);
->>>>>>> 95af28d9
   }
 
   set __is2d(value) {
