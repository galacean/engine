--- conflicted
+++ resolved
@@ -1,10 +1,6 @@
 {
   "name": "@alipay/o3",
-<<<<<<< HEAD
-  "version": "1.6.3-alpha.0",
-=======
   "version": "1.6.7",
->>>>>>> 2d2fd15e
   "description": "",
   "repository": {
     "type": "git",
@@ -35,51 +31,6 @@
     "registry": "http://registry.npm.alibaba-inc.com"
   },
   "dependencies": {
-<<<<<<< HEAD
-    "@alipay/o3-2d": "^1.6.3-alpha.0",
-    "@alipay/o3-animation": "^1.6.3-alpha.0",
-    "@alipay/o3-animator": "^1.6.3-alpha.0",
-    "@alipay/o3-base": "^1.6.3-alpha.0",
-    "@alipay/o3-bounding-info": "^1.6.3-alpha.0",
-    "@alipay/o3-collider": "^1.6.3-alpha.0",
-    "@alipay/o3-collision": "^1.6.3-alpha.0",
-    "@alipay/o3-compressed-texture": "^1.0.0",
-    "@alipay/o3-core": "^1.6.3-alpha.0",
-    "@alipay/o3-default-camera": "^1.6.3-alpha.0",
-    "@alipay/o3-draco": "^1.0.0",
-    "@alipay/o3-engine-stats": "^1.6.3-alpha.0",
-    "@alipay/o3-env-probe": "^1.6.3-alpha.0",
-    "@alipay/o3-fog": "^1.6.3-alpha.0",
-    "@alipay/o3-framebuffer-picker": "^1.6.3-alpha.0",
-    "@alipay/o3-free-controls": "^1.6.3-alpha.0",
-    "@alipay/o3-fsm": "^1.6.3-alpha.0",
-    "@alipay/o3-geometry": "^1.6.3-alpha.0",
-    "@alipay/o3-geometry-shape": "^1.6.3-alpha.0",
-    "@alipay/o3-hud": "^1.6.3-alpha.0",
-    "@alipay/o3-lighting": "^1.6.3-alpha.0",
-    "@alipay/o3-loader": "^1.6.3-alpha.0",
-    "@alipay/o3-loader-gltf": "^1.6.3-alpha.0",
-    "@alipay/o3-material": "^1.6.3-alpha.0",
-    "@alipay/o3-math": "^1.6.0",
-    "@alipay/o3-mesh": "^1.6.3-alpha.0",
-    "@alipay/o3-mobile-material": "^1.6.3-alpha.0",
-    "@alipay/o3-orbit-controls": "^1.6.3-alpha.0",
-    "@alipay/o3-particle": "^1.6.3-alpha.0",
-    "@alipay/o3-pbr": "^1.6.3-alpha.0",
-    "@alipay/o3-primitive": "^1.6.3-alpha.0",
-    "@alipay/o3-raycast": "^1.6.3-alpha.0",
-    "@alipay/o3-renderer-basic": "^1.6.3-alpha.0",
-    "@alipay/o3-renderer-cull": "^1.6.3-alpha.0",
-    "@alipay/o3-request": "^1.5.0",
-    "@alipay/o3-rfui": "^1.6.3-alpha.0",
-    "@alipay/o3-rhi-webgl": "^1.6.3-alpha.0",
-    "@alipay/o3-shaderlib": "^1.6.3-alpha.0",
-    "@alipay/o3-shadow": "^1.6.3-alpha.0",
-    "@alipay/o3-skybox": "^1.6.3-alpha.0",
-    "@alipay/o3-spine": "^1.6.3-alpha.0",
-    "@alipay/o3-trail": "^1.6.3-alpha.0",
-    "@alipay/o3-tween": "^1.6.3-alpha.0"
-=======
     "@alipay/o3-2d": "^1.6.6",
     "@alipay/o3-animation": "^1.6.6",
     "@alipay/o3-animator": "^1.6.6",
@@ -121,6 +72,5 @@
     "@alipay/o3-spine": "^1.6.7",
     "@alipay/o3-trail": "^1.6.6",
     "@alipay/o3-tween": "^1.6.6"
->>>>>>> 2d2fd15e
   }
 }