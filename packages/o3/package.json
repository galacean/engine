--- conflicted
+++ resolved
@@ -31,16 +31,10 @@
     "registry": "http://registry.npm.alibaba-inc.com"
   },
   "dependencies": {
-<<<<<<< HEAD
-    "@alipay/o3-2d": "^1.5.2",
-    "@alipay/o3-animation": "^1.5.2",
-    "@alipay/o3-animator": "^1.5.2",
-=======
     "@alipay/o3-bounding-info": "^1.5.0",
     "@alipay/o3-2d": "^1.5.0",
     "@alipay/o3-animation": "^1.5.0",
     "@alipay/o3-animator": "^1.5.0",
->>>>>>> 559593cd
     "@alipay/o3-base": "^1.5.0",
     "@alipay/o3-collider": "^1.5.2",
     "@alipay/o3-collision": "^1.5.2",
