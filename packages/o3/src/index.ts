export * from "@alipay/o3-2d";
export * from "@alipay/o3-animation";
export * from "@alipay/o3-base";
export * from "@alipay/o3-collider";
export * from "@alipay/o3-collision";
export * from "@alipay/o3-core";
export * from "@alipay/o3-default-camera";
export * from "@alipay/o3-fog";
export * from "@alipay/o3-framebuffer-picker";
export * from "@alipay/o3-free-controls";
export * from "@alipay/o3-fsm";
export * from "@alipay/o3-geometry";
export * from "@alipay/o3-geometry-shape";
export * from "@alipay/o3-hud";
export * from "@alipay/o3-lighting";
export * from "@alipay/o3-loader";
export * from "@alipay/o3-loader-gltf";
export * from "@alipay/o3-material";
export * from "@alipay/o3-math";
export * from "@alipay/o3-mesh";
export * from "@alipay/o3-mobile-material";
export * from "@alipay/o3-orbit-controls";
export * from "@alipay/o3-particle";
export * from "@alipay/o3-pbr";
// export * from '@alipay/o3-post-processing';
export * from "@alipay/o3-primitive";
import "@alipay/o3-raycast";
export * from "@alipay/o3-renderer-basic";
export * from "@alipay/o3-renderer-cull";
export * from "@alipay/o3-request";
export * from "@alipay/o3-rfui";
export * from "@alipay/o3-rhi-webgl";
export * from "@alipay/o3-shaderlib";
import "@alipay/o3-shadow";
export * from "@alipay/o3-skybox";
export * from "@alipay/o3-trail";
export * from "@alipay/o3-tween";
export * from "@alipay/o3-env-probe";
export {
  AnimationClip as AnimationClipNew,
  Animation,
  Animator,
  AAnimation as AAnimationNew,
  AAnimator,
<<<<<<< HEAD
  AnimationType
=======
  AnimationClipType
>>>>>>> f1821798
} from "@alipay/o3-animator";
import { PBRMaterial } from "@alipay/o3-pbr";
import { TextureMaterial, TransparentMaterial } from "@alipay/o3-mobile-material";
import { RegistExtension } from "@alipay/o3-loader-gltf";

RegistExtension({ PBRMaterial, TextureMaterial, TransparentMaterial });<|MERGE_RESOLUTION|>--- conflicted
+++ resolved
@@ -42,11 +42,7 @@
   Animator,
   AAnimation as AAnimationNew,
   AAnimator,
-<<<<<<< HEAD
-  AnimationType
-=======
   AnimationClipType
->>>>>>> f1821798
 } from "@alipay/o3-animator";
 import { PBRMaterial } from "@alipay/o3-pbr";
 import { TextureMaterial, TransparentMaterial } from "@alipay/o3-mobile-material";
