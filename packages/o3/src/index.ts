--- conflicted
+++ resolved
@@ -1,17 +1,6 @@
 export * from "@alipay/o3-2d";
 export * from "@alipay/o3-animation";
-<<<<<<< HEAD
-// export {
-//   // AnimationAsset,
-//   // AnimatorAsset,
-//   Animation,
-//   AnimationClip,
-//   AnimationClipType,
-//   Animator
-// } from "@alipay/o3-animator";
-=======
-export { Animation, AnimationClip, AnimationClipType, Animator } from "@alipay/o3-animator";
->>>>>>> b7b13bae
+// export { Animation, AnimationClip, AnimationClipType, Animator } from "@alipay/o3-animator";
 export * from "@alipay/o3-base";
 export * from "@alipay/o3-bounding-info";
 export * from "@alipay/o3-collider";
