--- conflicted
+++ resolved
@@ -41,11 +41,8 @@
 import { BoxCollider, SphereCollider } from "@alipay/o3-collider";
 import { Camera, Component } from "@alipay/o3-core";
 import { PlaneProbe } from "@alipay/o3-env-probe";
-<<<<<<< HEAD
 import { Model } from "@alipay/o3-geometry-shape";
-=======
 import { GeometryRenderer } from "@alipay/o3-geometry";
-import { Model } from "@alipay/o3-geometry-shape";
 import { AmbientLight, DirectLight, EnvironmentMapLight, PointLight } from "@alipay/o3-lighting";
 import { GLTFModel } from "@alipay/o3-loader";
 import { Particle } from "@alipay/o3-particle";
@@ -53,7 +50,6 @@
 import { Parser } from "@alipay/o3-scene-loader";
 import "@alipay/o3-shadow";
 import { ASkyBox } from "@alipay/o3-skybox";
->>>>>>> 0058d31a
 
 Parser.registerComponents("o3", {
   Model,
