{
  "name": "oasis-engine",
<<<<<<< HEAD
  "version": "0.6.3",
=======
  "version": "0.6.6",
>>>>>>> 2cf35719
  "license": "MIT",
  "scripts": {
    "b:types": "tsc"
  },
  "types": "types/index.d.ts",
  "main": "dist/browser.min.js",
  "module": "dist/module.js",
  "browser": "dist/browser.min.js",
  "files": [
    "dist/**/*",
    "types/**/*"
  ],
  "dependencies": {
<<<<<<< HEAD
    "@oasis-engine/core": "0.6.3",
    "@oasis-engine/loader": "0.6.3",
    "@oasis-engine/math": "0.6.3",
    "@oasis-engine/rhi-webgl": "0.6.3"
=======
    "@oasis-engine/core": "0.6.6",
    "@oasis-engine/loader": "0.6.6",
    "@oasis-engine/math": "0.6.6",
    "@oasis-engine/rhi-webgl": "0.6.6"
>>>>>>> 2cf35719
  }
}<|MERGE_RESOLUTION|>--- conflicted
+++ resolved
@@ -1,10 +1,6 @@
 {
   "name": "oasis-engine",
-<<<<<<< HEAD
-  "version": "0.6.3",
-=======
   "version": "0.6.6",
->>>>>>> 2cf35719
   "license": "MIT",
   "scripts": {
     "b:types": "tsc"
@@ -18,16 +14,9 @@
     "types/**/*"
   ],
   "dependencies": {
-<<<<<<< HEAD
-    "@oasis-engine/core": "0.6.3",
-    "@oasis-engine/loader": "0.6.3",
-    "@oasis-engine/math": "0.6.3",
-    "@oasis-engine/rhi-webgl": "0.6.3"
-=======
     "@oasis-engine/core": "0.6.6",
     "@oasis-engine/loader": "0.6.6",
     "@oasis-engine/math": "0.6.6",
     "@oasis-engine/rhi-webgl": "0.6.6"
->>>>>>> 2cf35719
   }
 }