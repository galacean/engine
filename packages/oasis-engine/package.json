--- conflicted
+++ resolved
@@ -1,10 +1,6 @@
 {
   "name": "oasis-engine",
-<<<<<<< HEAD
-  "version": "0.4.12",
-=======
   "version": "0.5.0",
->>>>>>> 8fccb267
   "license": "MIT",
   "scripts": {
     "b:types": "tsc"
@@ -18,16 +14,9 @@
     "types/**/*"
   ],
   "dependencies": {
-<<<<<<< HEAD
-    "@oasis-engine/core": "0.4.12",
-    "@oasis-engine/loader": "0.4.12",
-    "@oasis-engine/math": "0.4.12",
-    "@oasis-engine/rhi-webgl": "0.4.12"
-=======
     "@oasis-engine/core": "0.5.0",
     "@oasis-engine/loader": "0.5.0",
     "@oasis-engine/math": "0.5.0",
     "@oasis-engine/rhi-webgl": "0.5.0"
->>>>>>> 8fccb267
   }
 }