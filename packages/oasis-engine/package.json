{
  "name": "oasis-engine",
<<<<<<< HEAD
  "version": "0.7.0-beta.7",
=======
  "version": "0.8.0-alpha.3",
  "publishConfig": {
    "access": "public",
    "registry": "https://registry.npmjs.org"
  },
>>>>>>> 64f1c624
  "license": "MIT",
  "scripts": {
    "b:types": "tsc",
    "watch:types": "tsc -w"
  },
  "types": "types/index.d.ts",
  "main": "dist/browser.js",
  "module": "dist/module.js",
  "browser": "dist/browser.js",
  "files": [
    "dist/**/*",
    "types/**/*"
  ],
  "dependencies": {
<<<<<<< HEAD
    "@oasis-engine/core": "0.7.0-beta.7",
    "@oasis-engine/loader": "0.7.0-beta.7",
    "@oasis-engine/math": "0.7.0-beta.7",
    "@oasis-engine/rhi-webgl": "0.7.0-beta.7"
=======
    "@oasis-engine/core": "0.8.0-alpha.3",
    "@oasis-engine/loader": "0.8.0-alpha.3",
    "@oasis-engine/math": "0.8.0-alpha.3",
    "@oasis-engine/rhi-webgl": "0.8.0-alpha.3"
>>>>>>> 64f1c624
  }
}<|MERGE_RESOLUTION|>--- conflicted
+++ resolved
@@ -1,14 +1,10 @@
 {
   "name": "oasis-engine",
-<<<<<<< HEAD
-  "version": "0.7.0-beta.7",
-=======
   "version": "0.8.0-alpha.3",
   "publishConfig": {
     "access": "public",
     "registry": "https://registry.npmjs.org"
   },
->>>>>>> 64f1c624
   "license": "MIT",
   "scripts": {
     "b:types": "tsc",
@@ -23,16 +19,9 @@
     "types/**/*"
   ],
   "dependencies": {
-<<<<<<< HEAD
-    "@oasis-engine/core": "0.7.0-beta.7",
-    "@oasis-engine/loader": "0.7.0-beta.7",
-    "@oasis-engine/math": "0.7.0-beta.7",
-    "@oasis-engine/rhi-webgl": "0.7.0-beta.7"
-=======
     "@oasis-engine/core": "0.8.0-alpha.3",
     "@oasis-engine/loader": "0.8.0-alpha.3",
     "@oasis-engine/math": "0.8.0-alpha.3",
     "@oasis-engine/rhi-webgl": "0.8.0-alpha.3"
->>>>>>> 64f1c624
   }
 }