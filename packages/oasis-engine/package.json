{
  "name": "oasis-engine",
  "version": "0.9.0-alpha.4",
  "publishConfig": {
    "access": "public",
    "registry": "https://registry.npmjs.org"
  },
  "license": "MIT",
  "scripts": {
    "b:types": "tsc"
  },
  "types": "types/index.d.ts",
  "main": "dist/browser.min.js",
  "module": "dist/module.js",
  "browser": "dist/browser.min.js",
  "files": [
    "dist/**/*",
    "types/**/*"
  ],
  "dependencies": {
<<<<<<< HEAD
    "@oasis-engine/core": "0.9.0-alpha.1",
    "@oasis-engine/loader": "0.9.0-alpha.1",
    "@oasis-engine/math": "0.9.0-alpha.1",
    "@oasis-engine/rhi-webgl": "0.9.0-alpha.1",
    "@oasis-engine/rhi-canvas": "0.9.0-alpha.1"
=======
    "@oasis-engine/core": "0.9.0-alpha.4",
    "@oasis-engine/loader": "0.9.0-alpha.4",
    "@oasis-engine/math": "0.9.0-alpha.4",
    "@oasis-engine/rhi-webgl": "0.9.0-alpha.4"
>>>>>>> a69f9e4c
  }
}<|MERGE_RESOLUTION|>--- conflicted
+++ resolved
@@ -18,17 +18,10 @@
     "types/**/*"
   ],
   "dependencies": {
-<<<<<<< HEAD
     "@oasis-engine/core": "0.9.0-alpha.1",
     "@oasis-engine/loader": "0.9.0-alpha.1",
     "@oasis-engine/math": "0.9.0-alpha.1",
     "@oasis-engine/rhi-webgl": "0.9.0-alpha.1",
     "@oasis-engine/rhi-canvas": "0.9.0-alpha.1"
-=======
-    "@oasis-engine/core": "0.9.0-alpha.4",
-    "@oasis-engine/loader": "0.9.0-alpha.4",
-    "@oasis-engine/math": "0.9.0-alpha.4",
-    "@oasis-engine/rhi-webgl": "0.9.0-alpha.4"
->>>>>>> a69f9e4c
   }
 }