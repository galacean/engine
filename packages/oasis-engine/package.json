{
  "name": "oasis-engine",
<<<<<<< HEAD
  "version": "0.7.0-beta.0",
=======
  "version": "0.7.0-beta.1",
>>>>>>> 96d66a59
  "license": "MIT",
  "scripts": {
    "b:types": "tsc"
  },
  "types": "types/index.d.ts",
  "main": "dist/browser.min.js",
  "module": "dist/module.js",
  "browser": "dist/browser.min.js",
  "files": [
    "dist/**/*",
    "types/**/*"
  ],
  "dependencies": {
<<<<<<< HEAD
    "@oasis-engine/core": "0.7.0-beta.0",
    "@oasis-engine/loader": "0.7.0-beta.0",
    "@oasis-engine/math": "0.7.0-beta.0",
    "@oasis-engine/rhi-webgl": "0.7.0-beta.0"
=======
    "@oasis-engine/core": "0.7.0-beta.1",
    "@oasis-engine/loader": "0.7.0-beta.1",
    "@oasis-engine/math": "0.7.0-beta.1",
    "@oasis-engine/rhi-webgl": "0.7.0-beta.1"
>>>>>>> 96d66a59
  }
}<|MERGE_RESOLUTION|>--- conflicted
+++ resolved
@@ -1,10 +1,6 @@
 {
   "name": "oasis-engine",
-<<<<<<< HEAD
-  "version": "0.7.0-beta.0",
-=======
   "version": "0.7.0-beta.1",
->>>>>>> 96d66a59
   "license": "MIT",
   "scripts": {
     "b:types": "tsc"
@@ -18,16 +14,9 @@
     "types/**/*"
   ],
   "dependencies": {
-<<<<<<< HEAD
-    "@oasis-engine/core": "0.7.0-beta.0",
-    "@oasis-engine/loader": "0.7.0-beta.0",
-    "@oasis-engine/math": "0.7.0-beta.0",
-    "@oasis-engine/rhi-webgl": "0.7.0-beta.0"
-=======
     "@oasis-engine/core": "0.7.0-beta.1",
     "@oasis-engine/loader": "0.7.0-beta.1",
     "@oasis-engine/math": "0.7.0-beta.1",
     "@oasis-engine/rhi-webgl": "0.7.0-beta.1"
->>>>>>> 96d66a59
   }
 }