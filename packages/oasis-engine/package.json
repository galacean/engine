--- conflicted
+++ resolved
@@ -1,10 +1,6 @@
 {
   "name": "oasis-engine",
-<<<<<<< HEAD
-  "version": "0.3.0",
-=======
   "version": "0.3.7",
->>>>>>> 6e1a0be4
   "license": "MIT",
   "scripts": {
     "b:types": "tsc"
@@ -18,16 +14,9 @@
     "types/**/*"
   ],
   "dependencies": {
-<<<<<<< HEAD
-    "@oasis-engine/core": "0.3.0",
-    "@oasis-engine/loader": "0.3.0",
-    "@oasis-engine/math": "0.3.0",
-    "@oasis-engine/rhi-webgl": "0.3.0"
-=======
     "@oasis-engine/core": "0.3.7",
     "@oasis-engine/loader": "0.3.7",
     "@oasis-engine/math": "0.3.7",
     "@oasis-engine/rhi-webgl": "0.3.7"
->>>>>>> 6e1a0be4
   }
 }