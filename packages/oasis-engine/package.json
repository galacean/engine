{
  "name": "oasis-engine",
<<<<<<< HEAD
  "version": "0.8.0-beta.27",
=======
  "version": "0.8.0-beta.26",
>>>>>>> 8bceb308
  "publishConfig": {
    "access": "public",
    "registry": "https://registry.npmjs.org"
  },
  "license": "MIT",
  "scripts": {
    "b:types": "tsc"
  },
  "types": "types/index.d.ts",
  "main": "dist/browser.min.js",
  "module": "dist/module.js",
  "browser": "dist/browser.min.js",
  "files": [
    "dist/**/*",
    "types/**/*"
  ],
  "dependencies": {
    "@oasis-engine/core": "0.8.0-beta.26",
    "@oasis-engine/loader": "0.8.0-beta.26",
    "@oasis-engine/math": "0.8.0-beta.26",
    "@oasis-engine/rhi-webgl": "0.8.0-beta.26"
  }
}<|MERGE_RESOLUTION|>--- conflicted
+++ resolved
@@ -1,10 +1,6 @@
 {
   "name": "oasis-engine",
-<<<<<<< HEAD
   "version": "0.8.0-beta.27",
-=======
-  "version": "0.8.0-beta.26",
->>>>>>> 8bceb308
   "publishConfig": {
     "access": "public",
     "registry": "https://registry.npmjs.org"
