--- conflicted
+++ resolved
@@ -1,13 +1,6 @@
 "use strict";
-
-<<<<<<< HEAD
-import { Logger } from "@alipay/o3-core";
-import { Entity, Script } from "@alipay/o3-core";
-import { Spherical, Vector2, Vector3, Matrix } from "@alipay/o3-math";
-=======
+import { Spherical, Vector2, Vector3, Matrix, Vector3, Vector3 } from "@alipay/o3-math";
 import { Entity, Logger, Script } from "@alipay/o3-core";
-import { Spherical, vec2, vec3 } from "@alipay/o3-math";
->>>>>>> 8b288e06
 
 /**
  * 相机的的轨道控制器，可以旋转，缩放，平移，支持鼠标和触摸事件。
@@ -105,12 +98,12 @@
       return null;
     }
     // 目标点
-<<<<<<< HEAD
-    this.target = props.target || new Vector3();
-=======
-    const target = vec3.create();
-    this.target = props.target || vec3.add(target, entity.transform.position, entity.transform.getWorldForward(target));
->>>>>>> 8b288e06
+    const target = new Vector3();
+    if (props.target) {
+      this.target = props.target;
+    } else {
+      Vector3.add(entity.transform.position, entity.transform.getWorldForward(target), this.target);
+    }
 
     // up向量
     this.up = new Vector3(0, 1, 0);
