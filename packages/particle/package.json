--- conflicted
+++ resolved
@@ -1,10 +1,6 @@
 {
   "name": "@alipay/o3-particle",
-<<<<<<< HEAD
-  "version": "1.0.1-alpha.29",
-=======
   "version": "1.5.0",
->>>>>>> 3370c8a5
   "description": "Oasis3D particle system",
   "keywords": [
     "Oasis3D"
@@ -31,18 +27,10 @@
     "registry": "http://registry.npm.alibaba-inc.com"
   },
   "dependencies": {
-<<<<<<< HEAD
-    "@alipay/o3-base": "^1.0.1-alpha.12",
-    "@alipay/o3-core": "^1.0.1-alpha.16",
-    "@alipay/o3-geometry": "^1.0.1-alpha.17",
-    "@alipay/o3-material": "^1.0.1-alpha.17",
-    "@alipay/o3-math": "^1.0.1-alpha.5"
-=======
     "@alipay/o3-base": "^1.5.0",
     "@alipay/o3-core": "^1.5.0",
     "@alipay/o3-geometry": "^1.5.0",
     "@alipay/o3-material": "^1.5.0",
     "@alipay/o3-math": "^1.5.0"
->>>>>>> 3370c8a5
   }
 }