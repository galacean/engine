import {
  UniformSemantic,
  DataType,
  DrawMode,
  BufferUsage,
  BlendFunc,
  RenderState,
  MaterialType,
  TextureWrapMode,
} from '@alipay/o3-base';
import { Material, RenderTechnique } from '@alipay/o3-material';
import { AGeometryRenderer, BufferGeometry, IndexBufferGeometry } from '@alipay/o3-geometry';
import { vec3 } from '@alipay/o3-math';


/**
 * GPU粒子系统渲染类
 * @extends AGeometryRenderer
 */
export class AGPUParticleSystem extends AGeometryRenderer {
  private _cursor: number;
  private _rand: any[];
  private _randomIndex: number;
  private _time: number;
  private _sleepedCount: number;
  private _myActive: boolean;
  private _isInit: boolean;
  private once: boolean;
  public DPR: number;
  public maxCount: number;
  public spawnCount: number;
  private _sleepFrameCount: number;
  public intervalFrameCount: number;
  public options: {};
  public getOptions: any;
  public rotateToVelocity: boolean;
  public blendFunc: number[];
  public blendFuncSeparate: number[];
  public useOriginColor: boolean;
  public fragmentShader: string;
  public vertexShader: string;
  public particleTex;
  public fadeIn: boolean;
  public particleMaskTex;
  public isScaleByLifetime: boolean;
  public scaleFactor: number;
  public spriteSheet: any[];
  public is2d: boolean;

  /**
   * @constructor
   * @param {Node} node 节点对象
   */
  constructor(node) {

    super(node);
    this._cursor = 0; // 粒子指针
    this._rand = []; // 随机数数组
    this._randomIndex = 0; // 随机数指针
    this._time = 0; // 渲染时间，单位秒
    this._sleepedCount = 0; // 睡眠帧数
    this._isInit = false; // 是否完成初始化
    this._myActive = false; // 是否激活发射模块
    this.DPR = window.devicePixelRatio; // 精度系数

  }

  /**
   * 粒子发射参数
   * @typedef {Object} ParticleParam
   * @property {Array/Vec3} position 位置，默认[0, 0, 0]
   * @property {Array/Vec3} velocity 速度，默认[0, 0, 0]
   * @property {Array/Vec3} acceleration 加速度，默认[0, 0, 0]
   * @property {Array/number} color  颜色，默认[1, 1, 1]，范围 0 ~ 1
   * @property {number} size  大小，默认 10，范围  >0
   * @property {number} startAngle  初始旋转角度，默认0，范围 0 ~ 2*PI
   * @property {number} rotateRate  自转旋转角速率，默认0
   * @property {number} lifetime  生命周期，默认5，范围  >0
   * @property {number} alpha 透明度，默认1，范围 0 ~ 1
   * @property {Array/number} positionRandomness  位置随机因子，默认[0,0,0]，范围  >0
   * @property {Array/number} velocityRandomness  速度随机因子，默认[0, 0, 0]，范围  >0
   * @property {Array/number} accelerationRandomness  加速度随机因子，默认[0, 0, 0]，范围  >0
   * @property {number} colorRandomness  颜色随机因子，默认0，范围  0 ~ 1
   * @property {number} sizeRandomness  大小随机因子，默认0，范围  0 ~ 1
   * @property {number} alphaRandomness  透明度随机因子，默认0，范围 0 ~ 1
   * @property {number} startAngleRandomness  初始旋转角度随机因子，默认0，范围 0 ~ 1
   * @property {number} rotateRateRandomness  自转旋转角速率随机因子，默认0，范围   >0
   */

  /**
   * 初始化
   * @param {ParticleProps} props 初始化参数
   * @param {number} [ParticleProps.maxCount = 1000] 最大粒子数
   * @param {number} [ParticleProps.spawnCount = maxCount / 10] 每帧发射粒子数
   * @param {boolean} [ParticleProps.once = false] 是否只发射一帧, 默认
   * @param {number} [ParticleProps.intervalFrameCount = 0] 发射粒子间隔帧数
   * @param {ParticleParam} [ParticleProps.options] 发射参数
   * @param {Function} [ParticleProps.getOptions] 获取更新参数（每帧回调）
   * @param {boolean} [ParticleProps.rotateToVelocity] 是否跟随粒子运动速度的方向。
   * @param {Array} [ParticleProps.blendFunc] webgl 混合因子，默认透明度混合 [SRC_ALPHA, ONE_MINUS_SRC_ALPHA]
   * @param {Array} [ParticleProps.blendFuncSeparate] webgl 混合因子alpha通道分离，优先级高于blendFunc，如无指定使用blendFunc
   * @param {boolean} [ParticleProps.useOriginColor = true] 是否使用图片原色: true(使用图片原色)、 false(图片原色混合生成的颜色)
   * @param {string} [ParticleProps.fragmentShader] 自定义片元着色器
   * @param {string} [ParticleProps.vertexShader] 自定义定点着色器
   * @param {Texture} [ParticleProps.texture] 粒子贴图
   * @param {Texture} [ParticleProps.maskTexture] 粒子遮罩贴图
   * @param {boolean} [ParticleProps.isScaleByLifetime = false] 是否随生命周期缩小至消失
   * @param {boolean} [ParticleProps.fadeIn = false] 是否添加淡入效果
   * @param {number} [ParticleProps.scaleFactor = 1] 粒子随时间scale参数
   * @param {Array} [ParticleProps.spriteSheet] 雪碧图数据
   * @param {boolean} [ParticleProps.is2d] 是否是2D旋转
   */

  initialize(props) {
    this.maxCount = props.maxCount !== undefined ? props.maxCount : 1000;
    this.spawnCount = props.spawnCount !== undefined ? props.spawnCount : Math.floor(this.maxCount / 10);
    this._sleepFrameCount = this.spawnCount > 1 ? 0 : 1 / this.spawnCount;
    this.intervalFrameCount = props.intervalFrameCount || 0;
    this.once = props.once || false;
    this.options = props.options || {};
    this.getOptions = props.getOptions;
    this.rotateToVelocity = props.rotateToVelocity || false;
    if (props.blendFuncSeparate) {
      this.blendFuncSeparate = props.blendFuncSeparate;
    }
    this.blendFunc = props.blendFunc || [BlendFunc.SRC_ALPHA, BlendFunc.ONE_MINUS_SRC_ALPHA];
    this.useOriginColor = props.useOriginColor !== undefined ? props.useOriginColor : true;
    this.fragmentShader = props.fragmentShader || null;
    this.vertexShader = props.vertexShader || null;
    this.particleTex = props.texture || null;
    this.fadeIn = props.fadeIn || false;
    this.particleMaskTex = props.maskTexture || null;
    this.isScaleByLifetime = props.isScaleByLifetime || false;
    this.scaleFactor = props.scaleFactor || 1;
    this.spriteSheet = props.spriteSheet || null;
    this.is2d = props.is2d || false;

    const randomCount = Math.min(this.maxCount * 2, Math.max(this.spawnCount, 1) * 360);
    this._creatRandom(randomCount);
    this.setMaterial();

    /** @private */
    this.geometry = this._createGeometry();

    this._isInit = true;
    return this;

  }

  /**
   * 更新参数
   * @param {number} deltaTime 帧间隔时间
   * @private
   */
  update(deltaTime) {

    if (!this._isInit) {

      return;

    }
    this._time += deltaTime / 1000;
    this.getMaterial().setValue('uTime', this._time);

    if (this._myActive) {

      if (this._sleepFrameCount > 0 && this._sleepedCount < this._sleepFrameCount + this.intervalFrameCount) {

        this._sleepedCount++;

      } else {

        this._sleepedCount = 0;
        const options = this.getOptions ? this.getOptions(this._time) : this.options;
        for (let x = 0; x < this.spawnCount; x++) {
          this._spawnParticle(options);
        }

      }

    }

    if (this.once) {

      this._myActive = false;

    }

  }

  /**
   * 设置粒子发射参数
   * @param {ParticleParam} options 发射参数
   */
  setOptions(options) {

    if (options !== undefined) {

      this.options = { ...this.options, ...options };

    }
    return this;

  }

  /**
   * 激活发射模块，重新开始发射 */
  start() {

    if (!this._myActive) {

      this._myActive = true;

    }

  }

  /**
   * 停止发射
   */
  stop() {

    if (this._myActive) {

      this._myActive = false;

    }

  }

  /**
   * 销毁资源
   * @private
   */
  destroy() {

    super.destroy();
    this._rand = null;
    this.options = null;
    if (this.particleTex) {

      this.particleTex = null;

    }
    if (this.particleMaskTex) {

      this.particleMaskTex = null;

    }

  }

  /**
   * 创建材质
   * @private
   */
  setMaterial() {

    const technique = this._createTechnique();
    const material = new Material('particleMaterial');
    material.technique = technique;
    material.renderType = MaterialType.TRANSPARENT;

    if (this.particleTex) {

      this.particleTex.setWrapMode(TextureWrapMode.CLAMP_TO_EDGE, TextureWrapMode.CLAMP_TO_EDGE);
      material.setValue('particleTex', this.particleTex);

    }
    if (this.particleMaskTex) {

      this.particleMaskTex.setWrapMode(TextureWrapMode.CLAMP_TO_EDGE, TextureWrapMode.CLAMP_TO_EDGE);
      material.setValue('particleMaskTex', this.particleMaskTex);

    }

    super.setMaterial(material);

  }

  /**
   * 创建 Technique
   * @private
   */
  _createTechnique() {

    const cfg = {
      attributes: {
        positionStart: {
          name: 'positionStart',
          semantic: 'POSITIONSTART',
          type: DataType.FLOAT_VEC3
        },
        color: {
          name: 'color',
          semantic: 'COLOR',
          type: DataType.FLOAT_VEC3
        },
        alpha: {
          name: 'alpha',
          semantic: 'ALPHA',
          type: DataType.FLOAT
        },
        acceleration: {
          name: 'acceleration',
          semantic: 'ACCELERATION',
          type: DataType.FLOAT_VEC3
        },
        velocity: {
          name: 'velocity',
          semantic: 'VELOCITY',
          type: DataType.FLOAT_VEC3
        },
        startAngle: {
          name: 'startAngle',
          semantic: 'STARTANGLE',
          type: DataType.FLOAT
        },
        lifeTime: {
          name: 'lifeTime',
          semantic: 'LIFETIME',
          type: DataType.FLOAT
        },
        startTime: {
          name: 'startTime',
          semantic: 'STARTTIME',
          type: DataType.FLOAT
        },
        size: {
          name: 'size',
          semantic: 'SIZE',
          type: DataType.FLOAT
        },
        rotateRate: {
          name: 'rotateRate',
          semantic: 'ROTATERATE',
          type: DataType.FLOAT
        },
        scaleFactor: {
          name: 'scaleFactor',
          semantic: 'SCALEFACTOR',
          type: DataType.FLOAT
        },
        uv: {
          name: 'uv',
          semantic: 'UV',
          type: DataType.FLOAT_VEC2
        },
      },
      uniforms: {
        uTime: {
          name: 'uTime',
          type: DataType.FLOAT
        },
        matModelViewProjection: {
          name: 'matModelViewProjection',
          semantic: UniformSemantic.MODELVIEWPROJECTION,
          type: DataType.FLOAT_MAT4,
        },
        matModelView: {
          name: 'matModelView',
          semantic: UniformSemantic.MODELVIEW,
          type: DataType.FLOAT_MAT4,
        }
      } as any,
      states: {
        enable: [RenderState.BLEND],
        disable: [RenderState.CULL_FACE], // double face
        functions: {
          // blendFunc: this.blendFunc,
          // todo question
          depthMask: [false]
        } as any
      }
    };

    if (this.is2d) {
      cfg.uniforms.matViewInverse = {
        name: 'matViewInverse',
        semantic: UniformSemantic.VIEWINVERSE,
        type: DataType.FLOAT_MAT4,
      }

      cfg.uniforms.matProjection = {
        name: 'matProjection',
        semantic: UniformSemantic.PROJECTION,
        type: DataType.FLOAT_MAT4,
      }

      cfg.uniforms.matView = {
        name: 'matView',
        semantic: UniformSemantic.VIEW,
        type: DataType.FLOAT_MAT4,
      }
    }

    if (this.blendFuncSeparate) {
      // @ts-ignore
      cfg.states.functions.blendFuncSeparate = this.blendFuncSeparate;
    } else {
      // @ts-ignore
      cfg.states.functions.blendFunc = this.blendFunc;
    }
    if (this.particleTex) {

      cfg.uniforms.particleTex = {
        name: 'particleTex',
        type: DataType.SAMPLER_2D
      };

    }
    if (this.particleMaskTex) {

      cfg.uniforms.particleMaskTex = {
        name: 'particleMaskTex',
        type: DataType.SAMPLER_2D
      };

    }

    const tech = new RenderTechnique('particleTech');
    tech.isValid = true;
    tech.uniforms = cfg.uniforms;
    tech.attributes = cfg.attributes;
    tech.states = cfg.states;
    tech.vertexShader = this._createVertexShader();
    tech.fragmentShader = this._createFragmentShader();

    return tech;

  }

  /**
   * 创建几何体
   * @private
   */
  _createGeometry() {

    const geometry = new IndexBufferGeometry('particleGeometry');
    geometry.mode = DrawMode.TRIANGLES;
    const FLOAT = DataType.FLOAT;

    var indices = new Uint16Array(6 * this.maxCount);

    var idx = 0;

    for (var i = 0; i < this.maxCount; ++i) {
      // 两个三角面
      var startIndex = i * 4;
      indices[idx++] = startIndex + 0;
      indices[idx++] = startIndex + 1;
      indices[idx++] = startIndex + 2;
      indices[idx++] = startIndex + 0;
      indices[idx++] = startIndex + 2;
      indices[idx++] = startIndex + 3;
    }

    geometry.initialize([
<<<<<<< HEAD
      { semantic: 'POSITIONSTART', size: 3, type: FLOAT, normalized: false },
      { semantic: 'VELOCITY', size: 3, type: FLOAT, normalized: false },
      { semantic: 'ACCELERATION', size: 3, type: FLOAT, normalized: false },
      { semantic: 'COLOR', size: 3, type: FLOAT, normalized: false },
      { semantic: 'SIZE', size: 1, type: FLOAT, normalized: false },
      { semantic: 'ROTATERATE', size: 1, type: FLOAT, normalized: false },
      { semantic: 'STARTTIME', size: 1, type: FLOAT, normalized: false },
      { semantic: 'LIFETIME', size: 1, type: FLOAT, normalized: false },
      { semantic: 'STARTANGLE', size: 1, type: FLOAT, normalized: false },
      { semantic: 'SCALEFACTOR', size: 1, type: FLOAT, normalized: false },
      { semantic: 'UV', size: 2, type: FLOAT, normalized: false },
    ], this.maxCount * 4, indices, BufferUsage.DYNAMIC_DRAW);
=======
      {semantic: 'POSITIONSTART', size: 3, type: FLOAT, normalized: false},
      {semantic: 'VELOCITY', size: 3, type: FLOAT, normalized: false},
      {semantic: 'ACCELERATION', size: 3, type: FLOAT, normalized: false},
      {semantic: 'COLOR', size: 3, type: FLOAT, normalized: false},
      {semantic: 'ALPHA', size: 1, type: FLOAT, normalized: false},
      {semantic: 'SIZE', size: 1, type: FLOAT, normalized: false},
      {semantic: 'ROTATERATE', size: 1, type: FLOAT, normalized: false},
      {semantic: 'STARTTIME', size: 1, type: FLOAT, normalized: false},
      {semantic: 'LIFETIME', size: 1, type: FLOAT, normalized: false},
      {semantic: 'STARTANGLE', size: 1, type: FLOAT, normalized: false},
      {semantic: 'SCALEFACTOR', size: 1, type: FLOAT, normalized: false},
    ], this.maxCount, BufferUsage.DYNAMIC_DRAW);
>>>>>>> 647cc701
    return geometry;

  }

  /**
   * 粒子发射
   * @param {Options} options
   * @private
   */
  _spawnParticle(options) {

    const position = options.position !== undefined ? vec3.clone(options.position) : vec3.fromValues(0, 0, 0);
    const positionRandomness = options.positionRandomness !== undefined ? this._get3DData(options.positionRandomness) : [0, 0, 0];
    const velocity = options.velocity !== undefined ? vec3.clone(options.velocity) : vec3.fromValues(0, 0, 0);
    const velocityRandomness = options.velocityRandomness !== undefined ? this._get3DData(options.velocityRandomness) : [0, 0, 0];
    const color = options.color !== undefined ? this._getColor(options.color) : vec3.fromValues(1, 1, 1);
    const colorRandomness = options.colorRandomness !== undefined ? options.colorRandomness : 1;
    const alpha = options.alpha !== undefined ? options.alpha : 1;
    const alphaRandomness = options.alphaRandomness !== undefined ? options.alphaRandomness : 0;
    const lifetime = options.lifetime !== undefined ? options.lifetime : 5;
    let size = options.size !== undefined ? options.size : 1;
    const sizeRandomness = options.sizeRandomness !== undefined ? options.sizeRandomness : 0;
    const smoothPosition = options.smoothPosition !== undefined ? options.smoothPosition : false;

    const acceleration = options.acceleration !== undefined ? this._get3DData(options.acceleration) : [0, 0, 0];
    const accelerationRandomness = options.accelerationRandomness !== undefined ? this._get3DData(options.accelerationRandomness) : [0, 0, 0];
    const startAngle = options.startAngle !== undefined ? options.startAngle : 0;
    const startAngleRandomness = options.startAngleRandomness !== undefined ? options.startAngleRandomness : 0;
    const rotateRate = options.rotateRate !== undefined ? options.rotateRate : 0;
    const rotateRateRandomness = options.rotateRateRandomness !== undefined ? options.rotateRateRandomness : 0;
    const scaleFactor = options.scaleFactor !== undefined ? options.scaleFactor : 1;

    if (this.DPR !== undefined) size *= this.DPR;

    const i = this._cursor;
    let x = position[0] + (this._getRandom() * positionRandomness[0]);
    let y = position[1] + (this._getRandom() * positionRandomness[1]);
    let z = position[2] + (this._getRandom() * positionRandomness[2]);

    if (smoothPosition === true) {
      x += -(velocity[0] * this._getRandom());
      y += -(velocity[1] * this._getRandom());
      z += -(velocity[2] * this._getRandom());
    }

    const velX = velocity[0] + (this._getRandom() * velocityRandomness[0]);
    const velY = velocity[1] + (this._getRandom() * velocityRandomness[1]);
    const velZ = velocity[2] + (this._getRandom() * velocityRandomness[2]);

    const accX = acceleration[0] + this._getRandom() * accelerationRandomness[0];
    const accY = acceleration[1] + this._getRandom() * accelerationRandomness[1];
    const accZ = acceleration[2] + this._getRandom() * accelerationRandomness[2];

    color[0] = this._clamp(color[0] + this._getRandom() * colorRandomness, 0, 1);
    color[1] = this._clamp(color[1] + this._getRandom() * colorRandomness, 0, 1);
    color[2] = this._clamp(color[2] + this._getRandom() * colorRandomness, 0, 1);
    size += this._getRandom() * sizeRandomness * size * 2
    size /= 10;
    const lifeTime = [lifetime + this._getRandom() * lifetime];
    const time = [this._time + (this._getRandom() + 0.5) * 0.1];
    const sa = [startAngle + this._getRandom() * Math.PI * startAngleRandomness * 2];
    const rr = [rotateRate + this._getRandom() * rotateRateRandomness]

    let ws = size / 2;
    let hs = size / 2;

    const {spriteSheet} = this;

    if (spriteSheet) {
      const {w, h} = spriteSheet[i % spriteSheet.length]
      ws *= w / 100;
      hs *= h / 100;
    }

    const corners = [
      [-ws, -hs], //left bottom
      [ws, -hs], // right bottom
      [ws, hs], // right top
      [-ws, hs] // left top
    ]

    for (let j = 0; j < 4; j++) {
      let _x = x + corners[j][0];
      let _y = y + corners[j][1];

      const k = i * 4 + j;

      this.geometry.setValue('POSITIONSTART', k, [_x, _y, z]);

      this.geometry.setValue('VELOCITY', k, [velX, velY, velZ]);

<<<<<<< HEAD
      this.geometry.setValue('ACCELERATION', k, [accX, accY, accZ]);

      this.geometry.setValue('COLOR', k, [color[0], color[1], color[2]]);

      this.geometry.setValue('SIZE', k, [size]);
      this.geometry.setValue('LIFETIME', k, lifeTime);

      this.geometry.setValue('STARTTIME', k, time);

      this.geometry.setValue('STARTANGLE', k, sa);
      this.geometry.setValue('ROTATERATE', k, rr);
      this.geometry.setValue('SCALEFACTOR', k, [scaleFactor]);

      this._setUvs(i, j, k);
    }
=======
    this.geometry.setValue('ALPHA', i, [this._clamp(alpha + this._getRandom() * alphaRandomness, 0, 1)]);

    this.geometry.setValue('SIZE', i, [size + this._getRandom() * sizeRandomness * size * 2]);
    this.geometry.setValue('LIFETIME', i, [lifetime + this._getRandom() * lifetime]);
>>>>>>> 647cc701



    // 移动指针
    this._cursor++;
    if (this._cursor >= this.maxCount) {

      this._cursor = 0;

    }

  }

  /**
   * 设置每个粒子的uv
   * @param i {number} 第i个粒子
   * @param j {number} 单个粒子四个顶点中的第j个
   * @param k {number} 所有粒子顶点中的第k个
   */
  private _setUvs(i: number, j: number, k:number) {
    const { spriteSheet } = this;
    const {particleTex} = this;
    let rects;

    if (spriteSheet) {
      const width = particleTex.image.width;
      const height = particleTex.image.height;

      const { x, y, w, h} = spriteSheet[i % spriteSheet.length];
      const u = x / width;
      const v = y / height;
      const p = u + w / width;
      const q = v + h / height;

      rects = [
        [u, q], // left bottom
        [p, q], // right bottom
        [p, v], // right top
        [u, v], // left top
      ]

    }
    else {
      rects = [
        [0, 0],
        [1, 0],
        [1, 1],
        [0, 1]
      ]
    }

    this.geometry.setValue('UV', k, rects[j]);
  }

  /**
   * 创建随机数数组
   * @param {number} count 随机数个数
   * @private
   */
  _creatRandom(count) {

    for (let i = 0; i < count; i++) {

      this._rand.push(Math.random() - 0.5);

    }

  }

  /**
   * 获取随机数
   * @returns {number}
   * @private
   */
  _getRandom() {

    return ++this._randomIndex >= this._rand.length ? this._rand[this._randomIndex = 1] : this._rand[this._randomIndex];

  }

  /**
   * 获取着色器代码
   * @returns {string}
   * @private
   */
  _getShader() {

    return {
      vertexShader:
        `
        precision highp float;
        precision highp int;

        attribute float lifeTime;
        attribute float startTime;
        attribute float size;
        attribute float rotateRate;
        attribute vec3 velocity;
        attribute vec3 acceleration;
        attribute vec3 positionStart;
        attribute vec3 color;
        attribute float alpha;
        attribute float startAngle;
        attribute float scaleFactor;
        attribute vec2 uv;
        
        uniform float uTime;
        uniform mat4 matModelViewProjection;
        uniform mat4 matModelView;
        uniform mat4 matViewInverse;
        uniform mat4 matView;
        uniform mat4 matProjection;
        uniform mat4 matModel;
        uniform mat4 matLocal;

        varying vec3 v_color;
        varying float v_alpha;
        varying float lifeLeft;
        varying mat2 vTextureMat;
        varying vec2 v_uv;
        
        void main()
        {
          v_color = color;
<<<<<<< HEAD
          v_uv = uv;
          float deltaTime = max((uTime - startTime), 0.0);
          lifeLeft = clamp((1.0 - ( deltaTime / lifeTime )) * 2.0, 0.0, 1.0);
          float scale = size;
          vec3 position = positionStart + (velocity + acceleration * deltaTime) * deltaTime;
=======
          v_alpha = alpha;
          float deltaTime = max((uTime - startTime), 0.0);
          lifeLeft = clamp((1.0 - ( deltaTime / lifeTime )) * 2.0, 0.0, 1.0);
          vec3 position = positionStart + (velocity + acceleration * deltaTime * 0.5) * deltaTime;
          gl_Position = matModelViewProjection * vec4( position, 1.0 );
         
>>>>>>> 647cc701
      `,
      postionShader: `
        gl_Position = matModelViewProjection * vec4(position, 1.0 );
      `,
      sizeVertexShader:
        `
          scale *= pow(scaleFactor, deltaTime);
      `,
      isScaleByLifetimeVertexShader:
        `
          scale *= lifeLeft;
      `,
      rotateToVelocityVertexShader:
        // TODO：此feature待开发
        `
        // vec4 vWorld = matModelView * vec4( velocity + acceleration * deltaTime, 0.0 );
        // vec2 v2 = normalize(vWorld.xy);
        // vTextureMat = mat2(v2.x, v2.y, -v2.y, v2.x);
      `,
      rotationVertexShader:
        `
        float deltaAngle = deltaTime * rotateRate;
        float angle = startAngle + deltaAngle;
        float s = sin(angle);
        float c = cos(angle);
      
      `,
      rotation2dShader: `
        vec2 rotatedPoint = vec2(uv.x * c + uv.y * s, -uv.x * s + uv.y * c);

        vec3 basisX = matViewInverse[0].xyz;
        vec3 basisZ = matViewInverse[1].xyz;

        vec3 localPosition = vec3(basisX * rotatedPoint.x +
                basisZ * rotatedPoint.y) * scale + position;

        gl_Position = matProjection * matView * vec4(localPosition, 1.);
      `
      ,
      rotation3dShader: `
        vec4 rotatedPoint = vec4((uv.x * c + uv.y * s) * scale, 0., 
                                 (uv.x * s - uv.y * c) * scale, 1.);

      
        vec4 orientation = vec4(0, 0, 0, 1);
        vec4 q2 = orientation + orientation;
        vec4 qx = orientation.xxxw * q2.xyzx;
        vec4 qy = orientation.xyyw * q2.xyzy;
        vec4 qz = orientation.xxzw * q2.xxzz;
      
        mat4 localMatrix = mat4(
            (1.0 - qy.y) - qz.z, 
            qx.y + qz.w, 
            qx.z - qy.w,
            0,
      
            qx.y - qz.w, 
            (1.0 - qx.x) - qz.z, 
            qy.z + qx.w,
            0,
      
            qx.z + qy.w, 
            qy.z - qx.w, 
            (1.0 - qx.x) - qy.y,
            0,
      
            position.x, position.y, position.z, 1);

        rotatedPoint = localMatrix * rotatedPoint;

        gl_Position = matModelViewProjection * rotatedPoint;
      `,

      fragmentShader:
        `
        precision mediump float;
        precision mediump int;

        varying vec3 v_color;
        varying float v_alpha;
        varying float lifeLeft;
        varying vec2 v_uv;
        uniform sampler2D particleTex;
        uniform sampler2D particleMaskTex;

        void main()
        {
          float new_lifeLeft = lifeLeft;
         
      `,
      fadeInFragmentShader:
        `
        float k = step(0.5, lifeLeft);
        new_lifeLeft =  (1.0 - k) * lifeLeft +  k * (1.0 - lifeLeft);
      `,
      noImgFragmentShader:
        ` 
        float dist = distance(gl_PointCoord, vec2(0.5, 0.5));
        if(dist < 0.5){
          float alpha = dist < 0.25 ? new_lifeLeft : new_lifeLeft * (1.0 - (dist - 0.25) * 4.0);
          vec3 shineColor =  vec3(0.8) * (1.0 - (dist * 2.0));
          gl_FragColor = vec4( v_color + shineColor, alpha * v_alpha);
        } else {
          gl_FragColor = vec4(0.0, 0.0, 0.0, 0.0);
        }
      `,
      imgFragmentShader:
        `
        vec4 tex = texture2D(particleTex, v_uv);
      `,
      originColorFragmentShader:
        `
        gl_FragColor = vec4( tex.rgb ,  new_lifeLeft * tex.a * v_alpha);
      `,
      createColorFragmentShader:
        `
        gl_FragColor = vec4( v_color * tex.rgb , new_lifeLeft * tex.a * v_alpha);
      `,
      createColorWithMaskFragmentShader:
        `
<<<<<<< HEAD
        vec4 maskTex = texture2D( particleMaskTex, v_uv);
        gl_FragColor = vec4( v_color * tex.rgb + maskTex.a,   new_lifeLeft * tex.a);
=======
        vec4 maskTex = texture2D( particleMaskTex, pointCoord );
        gl_FragColor = vec4( v_color * tex.rgb + maskTex.a,   new_lifeLeft * tex.a * v_alpha);
>>>>>>> 647cc701
      `
    };

  }

  /**
   * 创建顶点着色器
   * @returns {string}
   * @private
   */
  _createVertexShader() {

    const shader = this._getShader();

    let vertexShader = '';
    if (this.vertexShader) {

      vertexShader = this.vertexShader;

    } else {

      vertexShader = shader.vertexShader;
      if (this.isScaleByLifetime) {

        vertexShader += shader.isScaleByLifetimeVertexShader;

      } else {

        vertexShader += shader.sizeVertexShader;

      }
      if (this.particleTex) {

        if (this.rotateToVelocity) {

          vertexShader += shader.rotateToVelocityVertexShader;

        } else {

          vertexShader += shader.rotationVertexShader;

          // 2D 和 3D 的旋转算法不同
          if (this.is2d) {
            vertexShader += shader.rotation2dShader;
          }
          else {
            vertexShader += shader.rotation3dShader;
          }

        }

      }
      vertexShader += this.rotateToVelocity ? (shader.postionShader + '}') : '}';

    }
    return vertexShader;

  }

  /**
   * 创建片元着色器
   * @returns {string}
   * @private
   */
  _createFragmentShader() {

    const shader = this._getShader();

    let fragmentShader = '';
    if (this.fragmentShader) {

      fragmentShader = this.fragmentShader;

    } else {

      fragmentShader = shader.fragmentShader;
      if (this.fadeIn) {

        fragmentShader += shader.fadeInFragmentShader;

      }

      if (!this.particleTex) {

        fragmentShader += shader.noImgFragmentShader;

      } else {

        fragmentShader += shader.imgFragmentShader;
        if (this.useOriginColor) {

          fragmentShader += shader.originColorFragmentShader;

        } else {

          if (this.particleMaskTex) {

            fragmentShader += shader.createColorWithMaskFragmentShader;

          } else {

            fragmentShader += shader.createColorFragmentShader;

          }

        }

      }
      fragmentShader += '}';

    }
    return fragmentShader;

  }

  /**
   * 将值的大小限制在最大值和最小值之间
   * @param {number} value 计算值
   * @param {number} min 最小值
   * @param {number} max 最大值
   * @returns 限制后的值
   * @private
   */
  _clamp(value, min, max) {

    if (value > max) {

      return max;

    }
    if (value < min) {

      return min;

    }
    return value;

  }

  /**
   * 将十六进制值颜色转换为颜色向量
   * @param {number} hex
   * @private
   */
  _getRGBFromHex(hex) {

    hex = Math.floor(hex);
    const r = (hex >> 16 & 255) / 255;
    const g = (hex >> 8 & 255) / 255;
    const b = (hex & 255) / 255;
    return vec3.fromValues(r, g, b);

  }

  /**
   * 将颜色格式转换为向量
   * @param {number|Array|Vec3} value 颜色
   * @private
   */
  _getColor(value) {

    if (typeof value === 'number') {

      return this._getRGBFromHex(value);

    } else if (Array.isArray(value)) {

      return vec3.fromValues(value[0], value[1], value[2]);

    } else {

      return vec3.clone(value);

    }

  }

  /**
   * 将一维数据扩展为三维数据
   * @param {number} value 一维数据
   * @returns {Array} 三维数据
   * @private
   */
  _get3DData(value) {

    let res = [];
    if (!Array.isArray(value)) {

      res.push(value);
      res.push(value);
      res.push(value);

    } else {

      res = value;

    }
    return res;

  }

}<|MERGE_RESOLUTION|>--- conflicted
+++ resolved
@@ -456,7 +456,6 @@
     }
 
     geometry.initialize([
-<<<<<<< HEAD
       { semantic: 'POSITIONSTART', size: 3, type: FLOAT, normalized: false },
       { semantic: 'VELOCITY', size: 3, type: FLOAT, normalized: false },
       { semantic: 'ACCELERATION', size: 3, type: FLOAT, normalized: false },
@@ -469,20 +468,6 @@
       { semantic: 'SCALEFACTOR', size: 1, type: FLOAT, normalized: false },
       { semantic: 'UV', size: 2, type: FLOAT, normalized: false },
     ], this.maxCount * 4, indices, BufferUsage.DYNAMIC_DRAW);
-=======
-      {semantic: 'POSITIONSTART', size: 3, type: FLOAT, normalized: false},
-      {semantic: 'VELOCITY', size: 3, type: FLOAT, normalized: false},
-      {semantic: 'ACCELERATION', size: 3, type: FLOAT, normalized: false},
-      {semantic: 'COLOR', size: 3, type: FLOAT, normalized: false},
-      {semantic: 'ALPHA', size: 1, type: FLOAT, normalized: false},
-      {semantic: 'SIZE', size: 1, type: FLOAT, normalized: false},
-      {semantic: 'ROTATERATE', size: 1, type: FLOAT, normalized: false},
-      {semantic: 'STARTTIME', size: 1, type: FLOAT, normalized: false},
-      {semantic: 'LIFETIME', size: 1, type: FLOAT, normalized: false},
-      {semantic: 'STARTANGLE', size: 1, type: FLOAT, normalized: false},
-      {semantic: 'SCALEFACTOR', size: 1, type: FLOAT, normalized: false},
-    ], this.maxCount, BufferUsage.DYNAMIC_DRAW);
->>>>>>> 647cc701
     return geometry;
 
   }
@@ -545,6 +530,7 @@
     const time = [this._time + (this._getRandom() + 0.5) * 0.1];
     const sa = [startAngle + this._getRandom() * Math.PI * startAngleRandomness * 2];
     const rr = [rotateRate + this._getRandom() * rotateRateRandomness]
+    const alpha = this._clamp(alpha + this._getRandom() * alphaRandomness, 0, 1)
 
     let ws = size / 2;
     let hs = size / 2;
@@ -574,7 +560,6 @@
 
       this.geometry.setValue('VELOCITY', k, [velX, velY, velZ]);
 
-<<<<<<< HEAD
       this.geometry.setValue('ACCELERATION', k, [accX, accY, accZ]);
 
       this.geometry.setValue('COLOR', k, [color[0], color[1], color[2]]);
@@ -588,15 +573,10 @@
       this.geometry.setValue('ROTATERATE', k, rr);
       this.geometry.setValue('SCALEFACTOR', k, [scaleFactor]);
 
+      this.geometry.setValue('ALPHA', k, [alpha]);
+
       this._setUvs(i, j, k);
     }
-=======
-    this.geometry.setValue('ALPHA', i, [this._clamp(alpha + this._getRandom() * alphaRandomness, 0, 1)]);
-
-    this.geometry.setValue('SIZE', i, [size + this._getRandom() * sizeRandomness * size * 2]);
-    this.geometry.setValue('LIFETIME', i, [lifetime + this._getRandom() * lifetime]);
->>>>>>> 647cc701
-
 
 
     // 移动指针
@@ -720,20 +700,13 @@
         void main()
         {
           v_color = color;
-<<<<<<< HEAD
           v_uv = uv;
+          v_alpha = alpha;
+
           float deltaTime = max((uTime - startTime), 0.0);
           lifeLeft = clamp((1.0 - ( deltaTime / lifeTime )) * 2.0, 0.0, 1.0);
           float scale = size;
-          vec3 position = positionStart + (velocity + acceleration * deltaTime) * deltaTime;
-=======
-          v_alpha = alpha;
-          float deltaTime = max((uTime - startTime), 0.0);
-          lifeLeft = clamp((1.0 - ( deltaTime / lifeTime )) * 2.0, 0.0, 1.0);
           vec3 position = positionStart + (velocity + acceleration * deltaTime * 0.5) * deltaTime;
-          gl_Position = matModelViewProjection * vec4( position, 1.0 );
-         
->>>>>>> 647cc701
       `,
       postionShader: `
         gl_Position = matModelViewProjection * vec4(position, 1.0 );
@@ -854,13 +827,8 @@
       `,
       createColorWithMaskFragmentShader:
         `
-<<<<<<< HEAD
         vec4 maskTex = texture2D( particleMaskTex, v_uv);
-        gl_FragColor = vec4( v_color * tex.rgb + maskTex.a,   new_lifeLeft * tex.a);
-=======
-        vec4 maskTex = texture2D( particleMaskTex, pointCoord );
         gl_FragColor = vec4( v_color * tex.rgb + maskTex.a,   new_lifeLeft * tex.a * v_alpha);
->>>>>>> 647cc701
       `
     };
 
