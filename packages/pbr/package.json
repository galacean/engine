{
  "name": "@alipay/o3-pbr",
  "version": "2.3.6",
  "description": "PBR material",
  "repository": {
    "type": "git",
    "url": "http://gitlab.alipay-inc.com/OasisHub/oasis3d"
  },
  "homepage": "http://gitlab.alipay-inc.com/OasisHub/oasis3d",
  "keywords": [
    "Oasis3D"
  ],
  "authors": [
    "hongjiang.jhj <hongjiang.jhj@antfin.com>"
  ],
  "license": "MIT",
  "bugs": {
    "url": "http://gitlab.alipay-inc.com/OasisHub/oasis3d/issues"
  },
  "main": "dist/main.js",
  "module": "dist/module.js",
  "types": "types/index.d.ts",
  "scripts": {
    "b:types": "tsc"
  },
  "publishConfig": {
    "registry": "http://registry.npm.alibaba-inc.com"
  },
  "dependencies": {
<<<<<<< HEAD
    "@alipay/o3-core": "2.3.2",
    "@alipay/o3-lighting": "2.3.2",
    "@alipay/o3-material": "2.3.2",
    "@alipay/o3-math": "2.3.2"
=======
    "@alipay/o3-core": "2.3.6",
    "@alipay/o3-lighting": "2.3.6",
    "@alipay/o3-material": "2.3.6"
>>>>>>> 297ea28e
  }
}<|MERGE_RESOLUTION|>--- conflicted
+++ resolved
@@ -27,15 +27,9 @@
     "registry": "http://registry.npm.alibaba-inc.com"
   },
   "dependencies": {
-<<<<<<< HEAD
-    "@alipay/o3-core": "2.3.2",
-    "@alipay/o3-lighting": "2.3.2",
-    "@alipay/o3-material": "2.3.2",
-    "@alipay/o3-math": "2.3.2"
-=======
     "@alipay/o3-core": "2.3.6",
     "@alipay/o3-lighting": "2.3.6",
-    "@alipay/o3-material": "2.3.6"
->>>>>>> 297ea28e
+    "@alipay/o3-material": "2.3.6",
+    "@alipay/o3-math": "2.3.6"
   }
 }