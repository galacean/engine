#include <common>
#include <common_frag>

#include <fog_share>

#include <uv_share>
#include <uv_transform_share_declaration>
#include <normal_share>
#include <color_share>
#include <worldpos_share>
#include <refraction_share>
#include <perturbation_share>
#include <clipPlane_frag_define>


#ifdef ALPHA_MASK

    uniform float u_alphaCutoff;

#endif

#ifdef O3_HAS_ENVMAPLIGHT

    uniform float u_mipMapLevel;
    uniform float u_diffuseEnvSamplerIntensity;
    uniform float u_specularEnvSamplerIntensity;

    #ifdef O3_HAS_SPECULARMAP

        uniform samplerCube u_specularEnvSampler;

    #else

        uniform vec3 u_specular;

    #endif

    #ifdef O3_HAS_DIFFUSEMAP

        uniform samplerCube u_diffuseEnvSampler;

    #else

        uniform vec3 u_diffuse;

    #endif

#endif

uniform float u_envMapIntensity;
uniform float u_refractionRatio;



uniform vec3 u_lightDirection;
uniform vec3 u_lightColor;

uniform vec2 u_metallicRoughnessValue;
uniform vec4 u_baseColorFactor;

uniform vec3 u_specularFactor;
uniform float u_glossinessFactor;
#ifdef HAS_SPECULARGLOSSINESSMAP
    uniform sampler2D u_specularGlossinessSampler;
#endif

uniform float u_clearCoat;
uniform float u_clearCoatRoughness;

#ifdef HAS_BASECOLORMAP

    uniform sampler2D u_baseColorSampler;

#endif

#ifdef O3_HAS_NORMALMAP

    uniform sampler2D u_normalSampler;
    uniform float u_normalScale;

#endif

#ifdef HAS_EMISSIVEMAP

    uniform sampler2D u_emissiveSampler;
    uniform vec3 u_emissiveFactor;

#endif

#ifdef HAS_METALMAP

    uniform sampler2D u_metallicSampler;

#endif

#ifdef HAS_ROUGHNESSMAP

    uniform sampler2D u_roughnessSampler;

#endif

#ifdef HAS_METALROUGHNESSMAP

    uniform sampler2D u_metallicRoughnessSampler;

#endif

#ifdef HAS_OCCLUSIONMAP

    uniform sampler2D u_occlusionSampler;
    uniform float u_occlusionStrength;

#endif

#ifdef HAS_OPACITYMAP

    uniform sampler2D u_opacitySampler;

#endif

#ifdef HAS_REFLECTIONMAP

    uniform samplerCube u_reflectionSampler;

#endif

uniform vec2 u_resolution;


// structures
struct IncidentLight {
    vec3 color;
    vec3 direction;
    bool visible;
};
struct ReflectedLight {
    vec3 directDiffuse;
    vec3 directSpecular;
    vec3 indirectDiffuse;
    vec3 indirectSpecular;
};
struct GeometricContext {
    vec3 position;
    vec3 normal;
    vec3 viewDir;
};
struct PhysicalMaterial {
    vec3	diffuseColor;
    float	 specularRoughness;
    vec3	specularColor;
    float    clearCoat;
    float    clearCoatRoughness;
};

vec4 SRGBtoLINEAR(vec4 srgbIn)
{
  #ifdef MANUAL_SRGB

    #ifdef SRGB_FAST_APPROXIMATION

        vec3 linOut = pow(srgbIn.xyz,vec3(2.2));

    #else

        vec3 bLess = step(vec3(0.04045),srgbIn.xyz);
        vec3 linOut = mix( srgbIn.xyz/vec3(12.92), pow((srgbIn.xyz+vec3(0.055))/vec3(1.055),vec3(2.4)), bLess );

    #endif

    return vec4(linOut,srgbIn.w);;

  #else

    return srgbIn;

  #endif
}

vec3 getNormal()
{
  #ifdef O3_HAS_NORMALMAP
    #ifndef O3_HAS_TANGENT
        #ifdef HAS_DERIVATIVES
            vec3 pos_dx = dFdx(v_pos);
            vec3 pos_dy = dFdy(v_pos);
            vec3 tex_dx = dFdx(vec3(v_uv, 0.0));
            vec3 tex_dy = dFdy(vec3(v_uv, 0.0));
            vec3 t = (tex_dy.t * pos_dx - tex_dx.t * pos_dy) / (tex_dx.s * tex_dy.t - tex_dy.s * tex_dx.t);
            #ifdef O3_HAS_NORMAL
                vec3 ng = normalize(v_normal);
            #else
                vec3 ng = cross(pos_dx, pos_dy);
            #endif
            t = normalize(t - ng * dot(ng, t));
            vec3 b = normalize(cross(ng, t));
            mat3 tbn = mat3(t, b, ng);
        #else
            #ifdef O3_HAS_NORMAL
                vec3 ng = normalize(v_normal);
            #else
                vec3 ng = vec3(0.0, 0.0, 1.0);
            #endif
            mat3 tbn = mat3(vec3(0.0), vec3(0.0), ng);
        #endif
    #else
        mat3 tbn = v_TBN;
    #endif
        vec3 n = texture2D(u_normalSampler, v_uv_normalTexture ).rgb;
        n = normalize(tbn * ((2.0 * n - 1.0) * vec3(u_normalScale, u_normalScale, 1.0)));
  #else
    #ifdef O3_HAS_NORMAL
        vec3 n = normalize(v_normal);
    #elif defined(HAS_DERIVATIVES)
        vec3 pos_dx = dFdx(v_pos);
        vec3 pos_dy = dFdy(v_pos);
        vec3 n= cross(pos_dx, pos_dy);
    #else
        vec3 n= vec3(0.0,0.0,1.0);
    #endif
  #endif

  n *= float( gl_FrontFacing ) * 2.0 - 1.0;

  return n;
}

vec2 getScreenUv(){
    return gl_FragCoord.xy / u_resolution;
}


// Constance

#ifndef EPSILON
#define EPSILON 1e-6
#endif

#ifndef RECIPROCAL_PI
#define RECIPROCAL_PI 0.31830988618
#endif

float pow2( const in float x ) {
    return x*x;
}

vec3 inverseTransformDirection( in vec3 dir, in mat4 matrix ) {
    return normalize( ( vec4( dir, 0.0 ) * matrix ).xyz );
}

//- Constance

// BSDF

float punctualLightIntensityToIrradianceFactor( const in float lightDistance, const in float cutoffDistance, const in float decayExponent ) {

	if( decayExponent > 0.0 ) {

        #if defined ( PHYSICALLY_CORRECT_LIGHTS )

            // based upon Frostbite 3 Moving to Physically-based Rendering
            // page 32, equation 26: E[window1]
            // https://seblagarde.files.wordpress.com/2015/07/course_notes_moving_frostbite_to_pbr_v32.pdf
            // this is intended to be used on spot and point lights who are represented as luminous intensity
            // but who must be converted to luminous irradiance for surface lighting calculation
            float distanceFalloff = 1.0 / max( pow( lightDistance, decayExponent ), 0.01 );
            float maxDistanceCutoffFactor = pow2( saturate( 1.0 - pow4( lightDistance / cutoffDistance ) ) );
            return distanceFalloff * maxDistanceCutoffFactor;

        #else

        return pow( saturate( -lightDistance / cutoffDistance + 1.0 ), decayExponent );

        #endif

	}

	return 1.0;

}

vec3 F_Schlick( const in vec3 specularColor, const in float dotLH ) {

	// Original approximation by Christophe Schlick '94
	// float fresnel = pow( 1.0 - dotLH, 5.0 );

	// Optimized variant (presented by Epic at SIGGRAPH '13)
	// https://cdn2.unrealengine.com/Resources/files/2013SiggraphPresentationsNotes-26915738.pdf
	float fresnel = exp2( ( -5.55473 * dotLH - 6.98316 ) * dotLH );

	return ( 1.0 - specularColor ) * fresnel + specularColor;

} // validated

// Moving Frostbite to Physically Based Rendering 3.0 - page 12, listing 2
// https://seblagarde.files.wordpress.com/2015/07/course_notes_moving_frostbite_to_pbr_v32.pdf
float G_GGX_SmithCorrelated( const in float alpha, const in float dotNL, const in float dotNV ) {

	float a2 = pow2( alpha );

	// dotNL and dotNV are explicitly swapped. This is not a mistake.
	float gv = dotNL * sqrt( a2 + ( 1.0 - a2 ) * pow2( dotNV ) );
	float gl = dotNV * sqrt( a2 + ( 1.0 - a2 ) * pow2( dotNL ) );

	return 0.5 / max( gv + gl, EPSILON );

}

// Microfacet Models for Refraction through Rough Surfaces - equation (33)
// http://graphicrants.blogspot.com/2013/08/specular-brdf-reference.html
// alpha is "roughness squared" in Disney’s reparameterization
float D_GGX( const in float alpha, const in float dotNH ) {

	float a2 = pow2( alpha );

	float denom = pow2( dotNH ) * ( a2 - 1.0 ) + 1.0; // avoid alpha = 0 with dotNH = 1

	return RECIPROCAL_PI * a2 / pow2( denom );

}

// GGX Distribution, Schlick Fresnel, GGX-Smith Visibility
vec3 BRDF_Specular_GGX( const in IncidentLight incidentLight, const in GeometricContext geometry, const in vec3 specularColor, const in float roughness ) {

	float alpha = pow2( roughness ); // UE4's roughness

	vec3 halfDir = normalize( incidentLight.direction + geometry.viewDir );

	float dotNL = saturate( dot( geometry.normal, incidentLight.direction ) );
	float dotNV = saturate( dot( geometry.normal, geometry.viewDir ) );
	float dotNH = saturate( dot( geometry.normal, halfDir ) );
	float dotLH = saturate( dot( incidentLight.direction, halfDir ) );

	vec3 F = F_Schlick( specularColor, dotLH );

	float G = G_GGX_SmithCorrelated( alpha, dotNL, dotNV );

	float D = D_GGX( alpha, dotNH );

	return F * ( G * D );

} // validated

vec3 BRDF_Diffuse_Lambert( const in vec3 diffuseColor ) {

	return RECIPROCAL_PI * diffuseColor;

} // validated

// ref: https://www.unrealengine.com/blog/physically-based-shading-on-mobile - environmentBRDF for GGX on mobile
vec3 BRDF_Specular_GGX_Environment( const in GeometricContext geometry, const in vec3 specularColor, const in float roughness ) {

	float dotNV = saturate( dot( geometry.normal, geometry.viewDir ) );

	const vec4 c0 = vec4( - 1, - 0.0275, - 0.572, 0.022 );

	const vec4 c1 = vec4( 1, 0.0425, 1.04, - 0.04 );

	vec4 r = roughness * c0 + c1;

	float a004 = min( r.x * r.x, exp2( - 9.28 * dotNV ) ) * r.x + r.y;

	vec2 AB = vec2( -1.04, 1.04 ) * a004 + r.zw;

	return specularColor * AB.x + AB.y;

} // validated

// source: http://simonstechblog.blogspot.ca/2011/12/microfacet-brdf.html
float GGXRoughnessToBlinnExponent( const in float ggxRoughness ) {
	return ( 2.0 / pow2( ggxRoughness + 0.0001 ) - 2.0 );
}

//- BSDF

// ENV MAP

// taken from here: http://casual-effects.blogspot.ca/2011/08/plausible-environment-lighting-in-two.html
float getSpecularMIPLevel( const in float blinnShininessExponent, const in int maxMIPLevel ) {

    //float envMapWidth = pow( 2.0, maxMIPLevelScalar );
    //float desiredMIPLevel = log2( envMapWidth * sqrt( 3.0 ) ) - 0.5 * log2( pow2( blinnShininessExponent ) + 1.0 );

    float maxMIPLevelScalar = float( maxMIPLevel );
    float desiredMIPLevel = maxMIPLevelScalar + 0.79248 - 0.5 * log2( pow2( blinnShininessExponent ) + 1.0 );

    // clamp to allowable LOD ranges.
    return clamp( desiredMIPLevel, 0.0, maxMIPLevelScalar );

}

#ifdef O3_HAS_ENVMAPLIGHT
vec3 getLightProbeIndirectRadiance( /*const in SpecularLightProbe specularLightProbe,*/ const in GeometricContext geometry, const in float blinnShininessExponent, const in int maxMIPLevel ) {

    #if !defined(O3_HAS_SPECULARMAP) && !defined(HAS_REFLECTIONMAP)

        return u_specular * u_specularEnvSamplerIntensity * u_envMapIntensity;

    #else

    #ifdef ENVMAPMODE_REFRACT

        vec3 reflectVec = refract( -geometry.viewDir, geometry.normal, u_refractionRatio );

    #else

        vec3 reflectVec = reflect( -geometry.viewDir, geometry.normal );

    #endif
//        reflectVec = inverseTransformDirection( reflectVec, u_viewMat );
        float specularMIPLevel = getSpecularMIPLevel( blinnShininessExponent, maxMIPLevel );

        #ifdef HAS_TEX_LOD
            #ifdef HAS_REFLECTIONMAP
                 vec4 envMapColor = textureCubeLodEXT( u_reflectionSampler, reflectVec, specularMIPLevel );
            #else
                vec4 envMapColor = textureCubeLodEXT( u_specularEnvSampler, reflectVec, specularMIPLevel );
            #endif

        #else
            #ifdef HAS_REFLECTIONMAP
                 vec4 envMapColor = textureCube( u_reflectionSampler, reflectVec, specularMIPLevel );
            #else
                 vec4 envMapColor = textureCube( u_specularEnvSampler, reflectVec, specularMIPLevel );
            #endif
        #endif

        envMapColor.rgb = SRGBtoLINEAR( envMapColor * u_specularEnvSamplerIntensity * u_envMapIntensity).rgb;

        return envMapColor.rgb;

    #endif

}
#endif

//- ENV MAP

// PBR RenderEquations#

#define MAXIMUM_SPECULAR_COEFFICIENT 0.16
#define DEFAULT_SPECULAR_COEFFICIENT 0.04

float clearCoatDHRApprox( const in float roughness, const in float dotNL ) {
    return DEFAULT_SPECULAR_COEFFICIENT + ( 1.0 - DEFAULT_SPECULAR_COEFFICIENT ) * ( pow( 1.0 - dotNL, 5.0 ) * pow( 1.0 - roughness, 2.0 ) );
}

void RE_Direct_Physical( const in IncidentLight directLight, const in GeometricContext geometry, const in PhysicalMaterial material, inout ReflectedLight reflectedLight ) {

	float dotNL = saturate( dot( geometry.normal, directLight.direction ) );

	vec3 irradiance = dotNL * directLight.color;

	#ifndef PHYSICALLY_CORRECT_LIGHTS

		irradiance *= PI; // punctual light

	#endif


	float clearCoatDHR = material.clearCoat * clearCoatDHRApprox( material.clearCoatRoughness, dotNL );

	reflectedLight.directSpecular += ( 1.0 - clearCoatDHR ) * irradiance * BRDF_Specular_GGX( directLight, geometry, material.specularColor, material.specularRoughness );

	reflectedLight.directDiffuse += ( 1.0 - clearCoatDHR ) * irradiance * BRDF_Diffuse_Lambert( material.diffuseColor );

    reflectedLight.directSpecular += irradiance * material.clearCoat * BRDF_Specular_GGX( directLight, geometry, vec3( DEFAULT_SPECULAR_COEFFICIENT ), material.clearCoatRoughness );

}

void RE_IndirectDiffuse_Physical( const in vec3 irradiance, const in GeometricContext geometry, const in PhysicalMaterial material, inout ReflectedLight reflectedLight ) {

	reflectedLight.indirectDiffuse += irradiance * BRDF_Diffuse_Lambert( material.diffuseColor );

}

void RE_IndirectSpecular_Physical( const in vec3 radiance, const in vec3 clearCoatRadiance, const in GeometricContext geometry, const in PhysicalMaterial material, inout ReflectedLight reflectedLight ) {

    float dotNV = saturate( dot( geometry.normal, geometry.viewDir ) );
    float dotNL = dotNV;
    float clearCoatDHR = material.clearCoat * clearCoatDHRApprox( material.clearCoatRoughness, dotNL );

	reflectedLight.indirectSpecular += ( 1.0 - clearCoatDHR ) * radiance * BRDF_Specular_GGX_Environment( geometry, material.specularColor, material.specularRoughness );
    reflectedLight.indirectSpecular += clearCoatRadiance * material.clearCoat * BRDF_Specular_GGX_Environment( geometry, vec3( DEFAULT_SPECULAR_COEFFICIENT ), material.clearCoatRoughness );

}

#define RE_Direct				RE_Direct_Physical
#define RE_IndirectDiffuse		RE_IndirectDiffuse_Physical
#define RE_IndirectSpecular		RE_IndirectSpecular_Physical

#define Material_BlinnShininessExponent( material )   GGXRoughnessToBlinnExponent( material.specularRoughness )
#define Material_ClearCoat_BlinnShininessExponent( material )   GGXRoughnessToBlinnExponent( material.clearCoatRoughness )

float computeSpecularOcclusion( const in float dotNV, const in float ambientOcclusion, const in float roughness ) {

	return saturate( pow( dotNV + ambientOcclusion, exp2( - 16.0 * roughness - 1.0 ) ) - 1.0 + ambientOcclusion );

}

//- PBR RenderEquations

// Lights

uniform vec3 u_ambientLightColor;

vec3 getAmbientLightIrradiance( const in vec3 ambientLightColor ) {

    vec3 irradiance = ambientLightColor;

    #ifndef PHYSICALLY_CORRECT_LIGHTS

        irradiance *= PI;

    #endif

    return irradiance;

}

#ifdef O3_DIRECTLIGHT_NUM

    struct DirectionalLight {
        vec3 direction;
        vec3 color;
    };

    uniform DirectionalLight u_directionalLight[ O3_DIRECTLIGHT_NUM ];

    void getDirectionalDirectLightIrradiance( const in DirectionalLight directionalLight, const in GeometricContext geometry, out IncidentLight directLight ) {
        directLight.color = directionalLight.color;
        directLight.direction = directionalLight.direction;
        directLight.visible = true;
    }

#endif

#ifdef O3_POINTLIGHT_NUM

    struct PointLight {
		vec3 position;
		vec3 color;
		float distance;
		float decay;
	};

	uniform PointLight u_pointLight[ O3_POINTLIGHT_NUM ];

	// directLight is an out parameter as having it as a return value caused compiler errors on some devices
	void getPointDirectLightIrradiance( const in PointLight pointLight, const in GeometricContext geometry, out IncidentLight directLight ) {

		vec3 lVector = pointLight.position - geometry.position;
		directLight.direction = normalize( lVector );

		float lightDistance = length( lVector );

		directLight.color = pointLight.color;
		directLight.color *= punctualLightIntensityToIrradianceFactor( lightDistance, pointLight.distance, pointLight.decay );
		directLight.visible = ( directLight.color != vec3( 0.0 ) );

	}

#endif

#ifdef O3_SPOTLIGHT_NUM

	struct SpotLight {
		vec3 position;
		vec3 direction;
		vec3 color;
		float distance;
		float decay;
		float coneCos;
		float penumbraCos;
	};

	uniform SpotLight u_spotLight[ O3_SPOTLIGHT_NUM ];

	// directLight is an out parameter as having it as a return value caused compiler errors on some devices
	void getSpotDirectLightIrradiance( const in SpotLight spotLight, const in GeometricContext geometry, out IncidentLight directLight  ) {

		vec3 lVector = spotLight.position - geometry.position;
		directLight.direction = normalize( lVector );

		float lightDistance = length( lVector );
		float angleCos = dot( directLight.direction, spotLight.direction );

		if ( angleCos > spotLight.coneCos ) {

			float spotEffect = smoothstep( spotLight.coneCos, spotLight.penumbraCos, angleCos );

			directLight.color = spotLight.color;
			directLight.color *= spotEffect * punctualLightIntensityToIrradianceFactor( lightDistance, spotLight.distance, spotLight.decay );
			directLight.visible = true;

		} else {

			directLight.color = vec3( 0.0 );
			directLight.visible = false;

		}
	}


#endif

//- Lights


// 亮度值
float getLuminance(vec3 color)
{
    return dot(color, vec3(0.2126, 0.7152, 0.0722));
}

void main() {
<<<<<<< HEAD
    #include <clipPlane_frag>

=======
>>>>>>> 4d293eca
    vec3 normal = getNormal();

    vec4 diffuseColor = u_baseColorFactor;
    ReflectedLight reflectedLight = ReflectedLight( vec3( 0.0 ), vec3( 0.0 ), vec3( 0.0 ), vec3( 0.0 ) );
    vec3 totalEmissiveRadiance = vec3(0.0);

    #ifdef HAS_BASECOLORMAP

        vec4 baseMapColor = texture2D( u_baseColorSampler, v_uv_baseColorTexture );
        baseMapColor = SRGBtoLINEAR( baseMapColor );
        diffuseColor *= baseMapColor;

    #endif

    #ifdef O3_HAS_VERTEXCOLOR

        diffuseColor.rgb *= v_color.rgb;

        #ifdef O3_HAS_VERTEXALPHA

            diffuseColor.a *= v_color.a;

        #endif

    #endif

    #ifdef ALPHA_MASK

        if( diffuseColor.a < u_alphaCutoff ) {
            discard;
        }

    #endif


    #if defined(ALPHA_BLEND) && defined(HAS_OPACITYMAP)

        #ifdef GETOPACITYFROMRGB
            diffuseColor.a *= getLuminance(texture2D( u_opacitySampler, v_uv_opacityTexture ).rgb);
        #else
            diffuseColor.a *= texture2D( u_opacitySampler, v_uv_opacityTexture ).a;
        #endif

    #endif

    #ifdef UNLIT

        gl_FragColor = vec4( diffuseColor.rgb, diffuseColor.a );

    #else

        float metalnessFactor = u_metallicRoughnessValue.r;
        float roughnessFactor = u_metallicRoughnessValue.g;
        vec3 specularFactor = u_specularFactor;
        float glossinessFactor = u_glossinessFactor;

        #ifdef HAS_METALROUGHNESSMAP

            vec4 metalRoughMapColor = texture2D( u_metallicRoughnessSampler, v_uv_metallicRoughnessTexture );
            metalnessFactor *= metalRoughMapColor.b;
            roughnessFactor *= metalRoughMapColor.g;

        #else
            #ifdef HAS_METALMAP

            vec4 metalMapColor = texture2D( u_metallicSampler, uv );
            metalnessFactor *= metalMapColor.b;

            #endif

            #ifdef HAS_ROUGHNESSMAP

            vec4 roughMapColor = texture2D( u_roughnessSampler, uv );
            roughnessFactor *= roughMapColor.g;

            #endif
        #endif

        #ifdef HAS_SPECULARGLOSSINESSMAP

            vec4 specularGlossinessColor = texture2D(u_specularGlossinessSampler, v_uv_specularGlossinessTexture );
            specularFactor *= specularGlossinessColor.rgb;
            glossinessFactor *= specularGlossinessColor.a;

        #endif

        // start semulation
        PhysicalMaterial material;

        #ifdef IS_METALLIC_WORKFLOW
            material.diffuseColor = diffuseColor.rgb * ( 1.0 - metalnessFactor );
            material.specularRoughness = clamp( roughnessFactor, 0.04, 1.0 );
//          material.specularColor = mix( vec3( DEFAULT_SPECULAR_COEFFICIENT ), diffuseColor.rgb, metalnessFactor );
            material.specularColor = mix( vec3( MAXIMUM_SPECULAR_COEFFICIENT /* pow2( reflectivity )*/ ), diffuseColor.rgb, metalnessFactor );
        #else
            float specularStrength = max( max( specularFactor.r, specularFactor.g ), specularFactor.b );
            material.diffuseColor = diffuseColor.rgb * ( 1.0 - specularStrength );
            material.specularRoughness = clamp( 1.0 - glossinessFactor, 0.04, 1.0 );
            material.specularColor = specularFactor;
        #endif

        material.clearCoat = saturate( u_clearCoat );
        material.clearCoatRoughness = clamp( u_clearCoatRoughness, 0.04, 1.0 );

        GeometricContext geometry;
        geometry.position = v_pos;
        geometry.normal = normal;
        geometry.viewDir = normalize( u_cameraPos - v_pos );

        // lights

        IncidentLight directLight;

        #if defined( O3_DIRECTLIGHT_NUM ) && defined( RE_Direct )

            DirectionalLight directionalLight;

            for ( int i = 0; i < O3_DIRECTLIGHT_NUM; i ++ ) {

                directionalLight = u_directionalLight[ i ];

                getDirectionalDirectLightIrradiance( directionalLight, geometry, directLight );

                RE_Direct( directLight, geometry, material, reflectedLight );

            }

        #endif

        #if defined( O3_POINTLIGHT_NUM ) && defined( RE_Direct )

            PointLight pointLight;

            for ( int i = 0; i < O3_POINTLIGHT_NUM; i ++ ) {

                pointLight = u_pointLight[ i ];

                getPointDirectLightIrradiance( pointLight, geometry, directLight );

                RE_Direct( directLight, geometry, material, reflectedLight );

            }

        #endif

        #if defined( O3_SPOTLIGHT_NUM ) && defined( RE_Direct )

            SpotLight spotLight;

            for ( int i = 0; i < O3_SPOTLIGHT_NUM; i ++ ) {

                spotLight = u_spotLight[ i ];

                getSpotDirectLightIrradiance( spotLight, geometry, directLight );

                RE_Direct( directLight, geometry, material, reflectedLight );

            }

        #endif

        // light maps

        #if defined( RE_IndirectDiffuse )

            vec3 irradiance = getAmbientLightIrradiance( u_ambientLightColor );

        #endif

        #if defined( RE_IndirectSpecular )

            vec3 radiance = vec3( 0.0 );
            vec3 clearCoatRadiance = vec3( 0.0 );

        #endif

        #if defined( RE_IndirectDiffuse ) && defined( O3_HAS_ENVMAPLIGHT )

            #ifdef O3_HAS_DIFFUSEMAP

                vec3 lightMapIrradiance = textureCube(u_diffuseEnvSampler, geometry.normal).rgb * u_diffuseEnvSamplerIntensity;

            #else

                vec3 lightMapIrradiance = u_diffuse * u_diffuseEnvSamplerIntensity;

            #endif

            #ifndef PHYSICALLY_CORRECT_LIGHTS

                lightMapIrradiance *= PI;

            #endif

            irradiance += lightMapIrradiance;

        #endif

        #if defined( O3_HAS_ENVMAPLIGHT ) && defined( RE_IndirectSpecular )

            radiance += getLightProbeIndirectRadiance( geometry, Material_BlinnShininessExponent( material ), int(u_mipMapLevel) );
            clearCoatRadiance += getLightProbeIndirectRadiance( geometry, Material_ClearCoat_BlinnShininessExponent( material ), int(u_mipMapLevel) );

        #endif

        #if defined( RE_IndirectDiffuse )

            RE_IndirectDiffuse( irradiance, geometry, material, reflectedLight );

        #endif

        #if defined( RE_IndirectSpecular )

            RE_IndirectSpecular( radiance, clearCoatRadiance, geometry, material, reflectedLight );

        #endif

        #ifdef HAS_OCCLUSIONMAP

            float ambientOcclusion = ( texture2D( u_occlusionSampler, v_uv_occlusionTexture ).r - 1.0 ) * u_occlusionStrength + 1.0;
            reflectedLight.indirectDiffuse *= ambientOcclusion;

            #if defined( O3_HAS_SPECULARMAP )

                float dotNV = saturate( dot( geometry.normal, geometry.viewDir ) );
                reflectedLight.indirectSpecular *= computeSpecularOcclusion( dotNV, ambientOcclusion, material.specularRoughness );

            #endif

        #endif

        #ifdef HAS_EMISSIVEMAP

            vec4 emissiveMapColor = texture2D( u_emissiveSampler, v_uv_emissiveTexture );
            emissiveMapColor = SRGBtoLINEAR( emissiveMapColor );
            totalEmissiveRadiance += u_emissiveFactor * emissiveMapColor.rgb;

        #endif

        vec3 outgoingLight = reflectedLight.directDiffuse + reflectedLight.indirectDiffuse + reflectedLight.directSpecular + reflectedLight.indirectSpecular + totalEmissiveRadiance;
        gl_FragColor = vec4( outgoingLight, diffuseColor.a );

    #endif

    #ifdef PREMULTIPLIED_ALPHA
        gl_FragColor.rgb *= gl_FragColor.a;
    #endif

    #ifdef GAMMA
        float gamma = 2.2;
        gl_FragColor.rgb = pow(gl_FragColor.rgb, vec3(1.0 / gamma));
    #endif

    #include <refraction_frag>
    #include <perturbation_frag>
    #include <fog_frag>

}<|MERGE_RESOLUTION|>--- conflicted
+++ resolved
@@ -613,11 +613,8 @@
 }
 
 void main() {
-<<<<<<< HEAD
     #include <clipPlane_frag>
 
-=======
->>>>>>> 4d293eca
     vec3 normal = getNormal();
 
     vec4 diffuseColor = u_baseColorFactor;
