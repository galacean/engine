--- conflicted
+++ resolved
@@ -19,17 +19,10 @@
     "types/**/*"
   ],
   "devDependencies": {
-<<<<<<< HEAD
     "@oasis-engine/design": "workspace:*",
     "oasis-engine": "workspace:*"
   },
   "peerDependencies": {
     "oasis-engine": "workspace:*"
-=======
-    "@oasis-engine/design": "0.9.0-alpha.4"
-  },
-  "peerDependencies": {
-    "oasis-engine": "0.9.0-alpha.4"
->>>>>>> 3cca4ab2
   }
 }