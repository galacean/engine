{
  "name": "@oasis-engine/physics-lite",
  "version": "0.6.2",
  "license": "MIT",
  "main": "dist/main.js",
  "module": "dist/module.js",
  "debug": "src/index.ts",
  "browser": "dist/browser.js",
  "types": "types/index.d.ts",
  "scripts": {
    "b:types": "tsc"
  },
  "files": [
    "dist/**/*",
    "types/**/*"
  ],
  "dependencies": {
<<<<<<< HEAD
    "@oasis-engine/design": "0.6.1",
    "oasis-engine": "0.6.1"
=======
    "@oasis-engine/design": "0.6.2",
    "oasis-engine": "0.6.2"
>>>>>>> 19501150
  },
  "publishConfig": {
    "access": "public"
  }
}<|MERGE_RESOLUTION|>--- conflicted
+++ resolved
@@ -15,13 +15,8 @@
     "types/**/*"
   ],
   "dependencies": {
-<<<<<<< HEAD
-    "@oasis-engine/design": "0.6.1",
-    "oasis-engine": "0.6.1"
-=======
     "@oasis-engine/design": "0.6.2",
     "oasis-engine": "0.6.2"
->>>>>>> 19501150
   },
   "publishConfig": {
     "access": "public"
