--- conflicted
+++ resolved
@@ -1,11 +1,6 @@
 {
-<<<<<<< HEAD
-  "name": "@oasis-engine/physics-lite",
+  "name": "@galacean/engine-physics-lite",
   "version": "1.0.0-alpha.5",
-=======
-  "name": "@galacean/engine-physics-lite",
-  "version": "0.9.0-beta.80",
->>>>>>> 23244597
   "publishConfig": {
     "access": "public",
     "registry": "https://registry.npmjs.org"
