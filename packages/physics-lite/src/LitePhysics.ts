import {
  IBoxColliderShape,
  ICapsuleColliderShape,
  ICharacterController,
  IDynamicCollider,
  IFixedJoint,
  IHingeJoint,
  IPhysics,
  IPhysicsManager,
  IPhysicsMaterial,
  IPlaneColliderShape,
  ISphereColliderShape,
  ISpringJoint,
<<<<<<< HEAD
  IStaticCollider
} from "@oasis-engine/design";
import { Quaternion, Vector3 } from "oasis-engine";
import { LiteCollider } from "./LiteCollider";
=======
} from "@galacean/engine-design";
import { Quaternion, Vector3 } from "@galacean/engine";
>>>>>>> 23244597
import { LiteDynamicCollider } from "./LiteDynamicCollider";
import { LitePhysicsManager } from "./LitePhysicsManager";
import { LitePhysicsMaterial } from "./LitePhysicsMaterial";
import { LiteStaticCollider } from "./LiteStaticCollider";
import { LiteBoxColliderShape } from "./shape/LiteBoxColliderShape";
import { LiteSphereColliderShape } from "./shape/LiteSphereColliderShape";

export class LitePhysics implements IPhysics {
  /**
   * {@inheritDoc IPhysics.initialize }
   */
  initialize(): Promise<void> {
    return Promise.resolve();
  }

  /**
   * {@inheritDoc IPhysics.createPhysicsManager }
   */
  createPhysicsManager(
    onContactBegin?: (obj1: number, obj2: number) => void,
    onContactEnd?: (obj1: number, obj2: number) => void,
    onContactPersist?: (obj1: number, obj2: number) => void,
    onTriggerBegin?: (obj1: number, obj2: number) => void,
    onTriggerEnd?: (obj1: number, obj2: number) => void,
    onTriggerPersist?: (obj1: number, obj2: number) => void
  ): IPhysicsManager {
    return new LitePhysicsManager(
      onContactBegin,
      onContactEnd,
      onContactPersist,
      onTriggerBegin,
      onTriggerEnd,
      onTriggerPersist
    );
  }

  /**
   * {@inheritDoc IPhysics.createStaticCollider }
   */
  createStaticCollider(position: Vector3, rotation: Quaternion): IStaticCollider {
    return new LiteStaticCollider(position, rotation);
  }

  /**
   * {@inheritDoc IPhysics.createDynamicCollider }
   */
  createDynamicCollider(position: Vector3, rotation: Quaternion): IDynamicCollider {
    return new LiteDynamicCollider(position, rotation);
  }

  /**
   * {@inheritDoc IPhysics.createCharacterController }
   */
  createCharacterController(): ICharacterController {
    throw "Physics-lite don't support createCharacterController. Use Physics-PhysX instead!";
  }

  /**
   * {@inheritDoc IPhysics.createPhysicsMaterial }
   */
  createPhysicsMaterial(
    staticFriction: number,
    dynamicFriction: number,
    bounciness: number,
    frictionCombine: number,
    bounceCombine: number
  ): IPhysicsMaterial {
    return new LitePhysicsMaterial(staticFriction, dynamicFriction, bounciness, frictionCombine, bounceCombine);
  }

  /**
   * {@inheritDoc IPhysics.createBoxColliderShape }
   */
  createBoxColliderShape(uniqueID: number, size: Vector3, material: LitePhysicsMaterial): IBoxColliderShape {
    return new LiteBoxColliderShape(uniqueID, size, material);
  }

  /**
   * {@inheritDoc IPhysics.createSphereColliderShape }
   */
  createSphereColliderShape(uniqueID: number, radius: number, material: LitePhysicsMaterial): ISphereColliderShape {
    return new LiteSphereColliderShape(uniqueID, radius, material);
  }

  /**
   * {@inheritDoc IPhysics.createPlaneColliderShape }
   */
  createPlaneColliderShape(uniqueID: number, material: LitePhysicsMaterial): IPlaneColliderShape {
    throw "Physics-lite don't support PlaneColliderShape. Use Physics-PhysX instead!";
  }

  /**
   * {@inheritDoc IPhysics.createCapsuleColliderShape }
   */
  createCapsuleColliderShape(
    uniqueID: number,
    radius: number,
    height: number,
    material: LitePhysicsMaterial
  ): ICapsuleColliderShape {
    throw "Physics-lite don't support CapsuleColliderShape. Use Physics-PhysX instead!";
  }

  /**
   * {@inheritDoc IPhysics.createFixedJoint }
   */
  createFixedJoint(collider: LiteCollider): IFixedJoint {
    throw "Physics-lite don't support CapsuleColliderShape. Use Physics-PhysX instead!";
  }

  /**
   * {@inheritDoc IPhysics.createHingeJoint }
   */
  createHingeJoint(collider: LiteCollider): IHingeJoint {
    throw "Physics-lite don't support CapsuleColliderShape. Use Physics-PhysX instead!";
  }

  /**
   * {@inheritDoc IPhysics.createSpringJoint }
   */
  createSpringJoint(collider: LiteCollider): ISpringJoint {
    throw "Physics-lite don't support CapsuleColliderShape. Use Physics-PhysX instead!";
  }
}<|MERGE_RESOLUTION|>--- conflicted
+++ resolved
@@ -11,15 +11,10 @@
   IPlaneColliderShape,
   ISphereColliderShape,
   ISpringJoint,
-<<<<<<< HEAD
   IStaticCollider
-} from "@oasis-engine/design";
-import { Quaternion, Vector3 } from "oasis-engine";
-import { LiteCollider } from "./LiteCollider";
-=======
 } from "@galacean/engine-design";
 import { Quaternion, Vector3 } from "@galacean/engine";
->>>>>>> 23244597
+import { LiteCollider } from "./LiteCollider";
 import { LiteDynamicCollider } from "./LiteDynamicCollider";
 import { LitePhysicsManager } from "./LitePhysicsManager";
 import { LitePhysicsMaterial } from "./LitePhysicsMaterial";
