import { ISphereColliderShape } from "@galacean/engine-design";
import { LiteColliderShape } from "./LiteColliderShape";
import { BoundingSphere, Quaternion, Ray, Vector3, Vector4 } from "@galacean/engine";
import { LiteHitResult } from "../LiteHitResult";
import { LitePhysicsMaterial } from "../LitePhysicsMaterial";

/**
 * Sphere collider shape in Lite.
 */
export class LiteSphereColliderShape extends LiteColliderShape implements ISphereColliderShape {
  private static _tempSphere: BoundingSphere = new BoundingSphere();

  private _radius: number = 1;
  private _maxScale: number = 1;

  get worldRadius(): number {
    return this._radius * this._maxScale;
  }

  /**
   * Init sphere shape.
   * @param uniqueID - UniqueID mark collider
   * @param radius - Size of SphereCollider
   * @param material - Material of PhysXCollider
   */
  constructor(uniqueID: number, radius: number, material: LitePhysicsMaterial) {
    super();
    this._radius = radius;
    this._id = uniqueID;
  }

  /**
   * {@inheritDoc ISphereColliderShape.setRadius }
   */
  setRadius(value: number): void {
    this._radius = value;
  }

  /**
   * {@inheritDoc IColliderShape.setWorldScale }
   */
  override setWorldScale(scale: Vector3): void {
    super.setWorldScale(scale);
    this._maxScale = Math.max(Math.abs(scale.x), Math.abs(scale.y), Math.abs(scale.z));
  }

  /**
   * {@inheritDoc IColliderShape.pointDistance }
   */
  override pointDistance(point: Vector3): Vector4 {
    const position = LiteColliderShape._tempPos;
    const worldRadius = this.worldRadius;
    this._transform.worldMatrix.decompose(position, LiteColliderShape._tempRot, LiteColliderShape._tempScale);
    const p = LiteColliderShape._tempPoint;
    Vector3.subtract(point, position, p);
    const distanceFromCenter = p.lengthSquared();
    const direction = p.normalize();

    Vector3.scale(direction, worldRadius, p);
    p.add(position);

    const res = LiteColliderShape._tempVector4;
    const distanceSquared = Vector3.distanceSquared(p, point);
<<<<<<< HEAD

    if (distanceFromCenter <= worldRadius * worldRadius) {
=======
    if (distanceSquared <= worldRadius * worldRadius) {
>>>>>>> 6fd70509
      res.set(point.x, point.y, point.z, 0);
    } else {
      res.set(p.x, p.y, p.z, distanceSquared);
    }

    return res;
  }

  /**
   * @internal
   */
  _raycast(ray: Ray, hit: LiteHitResult): boolean {
    const boundingSphere = LiteSphereColliderShape._tempSphere;
    Vector3.transformCoordinate(this._transform.position, this._collider._transform.worldMatrix, boundingSphere.center);
    boundingSphere.radius = this.worldRadius;

    const rayDistance = ray.intersectSphere(boundingSphere);
    if (rayDistance !== -1) {
      this._updateHitResult(ray, rayDistance, hit, ray.origin, true);
      return true;
    } else {
      return false;
    }
  }
}<|MERGE_RESOLUTION|>--- conflicted
+++ resolved
@@ -1,6 +1,6 @@
 import { ISphereColliderShape } from "@galacean/engine-design";
 import { LiteColliderShape } from "./LiteColliderShape";
-import { BoundingSphere, Quaternion, Ray, Vector3, Vector4 } from "@galacean/engine";
+import { BoundingSphere, Ray, Vector3, Vector4 } from "@galacean/engine";
 import { LiteHitResult } from "../LiteHitResult";
 import { LitePhysicsMaterial } from "../LitePhysicsMaterial";
 
@@ -61,12 +61,8 @@
 
     const res = LiteColliderShape._tempVector4;
     const distanceSquared = Vector3.distanceSquared(p, point);
-<<<<<<< HEAD
 
     if (distanceFromCenter <= worldRadius * worldRadius) {
-=======
-    if (distanceSquared <= worldRadius * worldRadius) {
->>>>>>> 6fd70509
       res.set(point.x, point.y, point.z, 0);
     } else {
       res.set(p.x, p.y, p.z, distanceSquared);
