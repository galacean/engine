{
  "name": "@oasis-engine/physics-physx",
  "version": "0.9.0-alpha.6",
  "publishConfig": {
    "access": "public",
    "registry": "https://registry.npmjs.org"
  },
  "license": "MIT",
  "main": "dist/main.js",
  "module": "dist/module.js",
  "debug": "src/index.ts",
  "browser": "dist/browser.js",
  "types": "types/index.d.ts",
  "scripts": {
    "b:types": "tsc"
  },
  "files": [
    "dist/**/*",
    "libs/**/*",
    "types/**/*"
  ],
  "devDependencies": {
    "@oasis-engine/design": "workspace:*",
    "oasis-engine": "workspace:*"
  },
  "peerDependencies": {
<<<<<<< HEAD
    "oasis-engine": "workspace:*"
=======
    "oasis-engine": "0.8.0-beta.22"
>>>>>>> b40f07c3
  }
}<|MERGE_RESOLUTION|>--- conflicted
+++ resolved
@@ -24,10 +24,6 @@
     "oasis-engine": "workspace:*"
   },
   "peerDependencies": {
-<<<<<<< HEAD
-    "oasis-engine": "workspace:*"
-=======
     "oasis-engine": "0.8.0-beta.22"
->>>>>>> b40f07c3
   }
 }