import { Quaternion, Vector3, version } from "@galacean/engine";
import {
  IBoxColliderShape,
  ICapsuleColliderShape,
  ICharacterController,
  ICollision,
  IDynamicCollider,
  IFixedJoint,
  IHingeJoint,
  IPhysics,
  IPhysicsManager,
  IPhysicsMaterial,
  IPhysicsScene,
  IPlaneColliderShape,
  ISphereColliderShape,
  ISpringJoint,
  IStaticCollider
} from "@galacean/engine-design";
import { PhysXCharacterController } from "./PhysXCharacterController";
import { PhysXCollider } from "./PhysXCollider";
import { PhysXDynamicCollider } from "./PhysXDynamicCollider";
import { PhysXPhysicsManager } from "./PhysXPhysicsManager";
import { PhysXPhysicsMaterial } from "./PhysXPhysicsMaterial";
import { PhysXPhysicsScene } from "./PhysXPhysicsScene";
import { PhysXStaticCollider } from "./PhysXStaticCollider";
import { PhysXRuntimeMode } from "./enum/PhysXRuntimeMode";
import { PhysXFixedJoint } from "./joint/PhysXFixedJoint";
import { PhysXHingeJoint } from "./joint/PhysXHingeJoint";
import { PhysXSpringJoint } from "./joint/PhysXSpringJoint";
import { PhysXBoxColliderShape } from "./shape/PhysXBoxColliderShape";
import { PhysXCapsuleColliderShape } from "./shape/PhysXCapsuleColliderShape";
import { PhysXPlaneColliderShape } from "./shape/PhysXPlaneColliderShape";
import { PhysXSphereColliderShape } from "./shape/PhysXSphereColliderShape";

/**
 * PhysX object creation.
 */

export class PhysXPhysics implements IPhysics {
  /** @internal PhysX wasm object */
  _physX: any;
  /** @internal PhysX Foundation SDK singleton class */
  _pxFoundation: any;
  /** @internal PhysX physics object */
  _pxPhysics: any;

  private _runTimeMode: PhysXRuntimeMode;
  private _initializeState: InitializeState = InitializeState.Uninitialized;
  private _initializePromise: Promise<void>;

  constructor(runtimeMode: PhysXRuntimeMode = PhysXRuntimeMode.Auto) {
    this._runTimeMode = runtimeMode;
  }

  /**
   * Initialize PhysXPhysics.
   * @param runtimeMode - Runtime mode
   * @returns Promise object
   */
  initialize(): Promise<void> {
    if (this._initializeState === InitializeState.Initialized) {
      return Promise.resolve();
    } else if (this._initializeState === InitializeState.Initializing) {
      return this._initializePromise;
    }

    let runtimeMode = this._runTimeMode;
    const scriptPromise = new Promise((resolve, reject) => {
      const script = document.createElement("script");
      document.body.appendChild(script);
      script.async = true;
      script.onload = resolve;
      script.onerror = reject;
      if (runtimeMode == PhysXRuntimeMode.Auto) {
        const supported = (() => {
          try {
            if (typeof WebAssembly === "object" && typeof WebAssembly.instantiate === "function") {
              const module = new WebAssembly.Module(Uint8Array.of(0x0, 0x61, 0x73, 0x6d, 0x01, 0x00, 0x00, 0x00));
              if (module instanceof WebAssembly.Module)
                return new WebAssembly.Instance(module) instanceof WebAssembly.Instance;
            }
          } catch (e) {}
          return false;
        })();
        if (supported) {
          runtimeMode = PhysXRuntimeMode.WebAssembly;
        } else {
          runtimeMode = PhysXRuntimeMode.JavaScript;
        }
      }

      if (runtimeMode == PhysXRuntimeMode.JavaScript) {
        script.src = `https://mdn.alipayobjects.com/rms/afts/file/A*CfV8RrDQk5oAAAAAAAAAAAAAARQnAQ/physx.release.downgrade.js`;
      } else if (runtimeMode == PhysXRuntimeMode.WebAssembly) {
<<<<<<< HEAD
        script.src = `https://mdn.alipayobjects.com/rms/afts/file/A*LRfCQ4VcCFQAAAAAAAAAAAAAARQnAQ/physx.release.js`;
=======
        script.src = `https://mdn.alipayobjects.com/rms/afts/file/A*ZDDgR4ERdfwAAAAAAAAAAAAAARQnAQ/physx.release.js`;
>>>>>>> dcdfc1a3
      }
    });

    const initializePromise = new Promise<void>((resolve, reject) => {
      scriptPromise
        .then(
          () =>
            (<any>window).PHYSX().then((PHYSX) => {
              this._init(PHYSX);
              this._initializeState = InitializeState.Initialized;
              this._initializePromise = null;
              console.log("PhysX loaded.");
              resolve();
            }, reject),
          reject
        )
        .catch(reject);
    });

    this._initializePromise = initializePromise;
    return initializePromise;
  }

  /**
   * Destroy PhysXPhysics.
   */
  public destroy(): void {
    this._physX.PxCloseExtensions();
    this._pxPhysics.release();
    this._pxFoundation.release();
    this._physX = null;
    this._pxFoundation = null;
    this._pxPhysics = null;
  }

  /**
   * {@inheritDoc IPhysics.createPhysicsManager }
   */
  createPhysicsManager(): IPhysicsManager {
    return new PhysXPhysicsManager();
  }

  /**
   * {@inheritDoc IPhysics.createPhysicsScene }
   */
  createPhysicsScene(
    physicsManager: PhysXPhysicsManager,
    onContactBegin?: (collision: ICollision) => void,
    onContactEnd?: (collision: ICollision) => void,
    onContactStay?: (collision: ICollision) => void,
    onTriggerBegin?: (obj1: number, obj2: number) => void,
    onTriggerEnd?: (obj1: number, obj2: number) => void,
    onTriggerStay?: (obj1: number, obj2: number) => void
  ): IPhysicsScene {
    const manager = new PhysXPhysicsScene(
      this,
      physicsManager,
      onContactBegin,
      onContactEnd,
      onContactStay,
      onTriggerBegin,
      onTriggerEnd,
      onTriggerStay
    );
    return manager;
  }

  /**
   * {@inheritDoc IPhysics.createStaticCollider }
   */
  createStaticCollider(position: Vector3, rotation: Quaternion): IStaticCollider {
    return new PhysXStaticCollider(this, position, rotation);
  }

  /**
   * {@inheritDoc IPhysics.createDynamicCollider }
   */
  createDynamicCollider(position: Vector3, rotation: Quaternion): IDynamicCollider {
    return new PhysXDynamicCollider(this, position, rotation);
  }

  /**
   * {@inheritDoc IPhysics.createCharacterController }
   */
  createCharacterController(): ICharacterController {
    return new PhysXCharacterController(this);
  }

  /**
   * {@inheritDoc IPhysics.createPhysicsMaterial }
   */
  createPhysicsMaterial(
    staticFriction: number,
    dynamicFriction: number,
    bounciness: number,
    frictionCombine: number,
    bounceCombine: number
  ): IPhysicsMaterial {
    return new PhysXPhysicsMaterial(this, staticFriction, dynamicFriction, bounciness, frictionCombine, bounceCombine);
  }

  /**
   * {@inheritDoc IPhysics.createBoxColliderShape }
   */
  createBoxColliderShape(uniqueID: number, size: Vector3, material: PhysXPhysicsMaterial): IBoxColliderShape {
    return new PhysXBoxColliderShape(this, uniqueID, size, material);
  }

  /**
   * {@inheritDoc IPhysics.createSphereColliderShape }
   */
  createSphereColliderShape(uniqueID: number, radius: number, material: PhysXPhysicsMaterial): ISphereColliderShape {
    return new PhysXSphereColliderShape(this, uniqueID, radius, material);
  }

  /**
   * {@inheritDoc IPhysics.createPlaneColliderShape }
   */
  createPlaneColliderShape(uniqueID: number, material: PhysXPhysicsMaterial): IPlaneColliderShape {
    return new PhysXPlaneColliderShape(this, uniqueID, material);
  }

  /**
   * {@inheritDoc IPhysics.createCapsuleColliderShape }
   */
  createCapsuleColliderShape(
    uniqueID: number,
    radius: number,
    height: number,
    material: PhysXPhysicsMaterial
  ): ICapsuleColliderShape {
    return new PhysXCapsuleColliderShape(this, uniqueID, radius, height, material);
  }

  /**
   * {@inheritDoc IPhysics.createFixedJoint }
   */
  createFixedJoint(collider: PhysXCollider): IFixedJoint {
    return new PhysXFixedJoint(this, collider);
  }

  /**
   * {@inheritDoc IPhysics.createHingeJoint }
   */
  createHingeJoint(collider: PhysXCollider): IHingeJoint {
    return new PhysXHingeJoint(this, collider);
  }

  /**
   * {@inheritDoc IPhysics.createSpringJoint }
   */
  createSpringJoint(collider: PhysXCollider): ISpringJoint {
    return new PhysXSpringJoint(this, collider);
  }

  private _init(physX: any): void {
    const version = physX.PX_PHYSICS_VERSION;
    const defaultErrorCallback = new physX.PxDefaultErrorCallback();
    const allocator = new physX.PxDefaultAllocator();
    const pxFoundation = physX.PxCreateFoundation(version, allocator, defaultErrorCallback);
    const pxPhysics = physX.PxCreatePhysics(version, pxFoundation, new physX.PxTolerancesScale(), false, null);

    physX.PxInitExtensions(pxPhysics, null);
    this._physX = physX;
    this._pxFoundation = pxFoundation;
    this._pxPhysics = pxPhysics;
  }
}

enum InitializeState {
  Uninitialized,
  Initializing,
  Initialized
}<|MERGE_RESOLUTION|>--- conflicted
+++ resolved
@@ -92,11 +92,7 @@
       if (runtimeMode == PhysXRuntimeMode.JavaScript) {
         script.src = `https://mdn.alipayobjects.com/rms/afts/file/A*CfV8RrDQk5oAAAAAAAAAAAAAARQnAQ/physx.release.downgrade.js`;
       } else if (runtimeMode == PhysXRuntimeMode.WebAssembly) {
-<<<<<<< HEAD
-        script.src = `https://mdn.alipayobjects.com/rms/afts/file/A*LRfCQ4VcCFQAAAAAAAAAAAAAARQnAQ/physx.release.js`;
-=======
         script.src = `https://mdn.alipayobjects.com/rms/afts/file/A*ZDDgR4ERdfwAAAAAAAAAAAAAARQnAQ/physx.release.js`;
->>>>>>> dcdfc1a3
       }
     });
 
