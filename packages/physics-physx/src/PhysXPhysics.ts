--- conflicted
+++ resolved
@@ -96,11 +96,7 @@
       if (runtimeMode == PhysXRuntimeMode.JavaScript) {
         script.src = `https://mdn.alipayobjects.com/rms/afts/file/A*V4pqRqM65UMAAAAAAAAAAAAAARQnAQ/physx.release.downgrade.js`;
       } else if (runtimeMode == PhysXRuntimeMode.WebAssembly) {
-<<<<<<< HEAD
         script.src = `https://mdn.alipayobjects.com/rms/afts/file/A*H4ElTYwBxwgAAAAAAAAAAAAAARQnAQ/physx.release.js`;
-=======
-        script.src = `https://mdn.alipayobjects.com/rms/afts/file/A*jlLNQqp6mBsAAAAAAAAAAAAAARQnAQ/physx.release.js`;
->>>>>>> 05820e5e
       }
     });
 
