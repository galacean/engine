--- conflicted
+++ resolved
@@ -62,15 +62,9 @@
       }
 
       if (runtimeMode == PhysXRuntimeMode.JavaScript) {
-<<<<<<< HEAD
-        script.src = "http://30.46.128.37:8000/physx.release.js";
-      } else if (runtimeMode == PhysXRuntimeMode.WebAssembly) {
-        script.src = "http://30.46.128.37:8000/physx.release.js";
-=======
         script.src = "https://lg-2fw0hhsc-1256786476.cos.ap-shanghai.myqcloud.com/phy/physx.release.js";
       } else if (runtimeMode == PhysXRuntimeMode.WebAssembly) {
         script.src = "https://lg-2fw0hhsc-1256786476.cos.ap-shanghai.myqcloud.com/phy/physx.release.js";
->>>>>>> da53f3ca
       }
     });
 
