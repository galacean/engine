--- conflicted
+++ resolved
@@ -1,10 +1,5 @@
-<<<<<<< HEAD
-import { IPhysicsMaterial } from "@oasis-engine/design";
+import { IPhysicsMaterial } from "@galacean/engine-design";
 import { PhysXPhysics } from "./PhysXPhysics";
-=======
-import { PhysXPhysics } from "./PhysXPhysics";
-import { IPhysicsMaterial } from "@galacean/engine-design";
->>>>>>> 23244597
 
 /**
  * Physics material describes how to handle colliding objects (friction, bounciness).
