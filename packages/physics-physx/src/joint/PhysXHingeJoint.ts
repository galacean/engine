--- conflicted
+++ resolved
@@ -1,16 +1,8 @@
-<<<<<<< HEAD
-import { IHingeJoint } from "@oasis-engine/design";
-import { Quaternion, Vector3 } from "oasis-engine";
+import { IHingeJoint } from "@galacean/engine-design";
+import { Quaternion, Vector3 } from "@galacean/engine";
 import { PhysXCollider } from "../PhysXCollider";
 import { PhysXPhysics } from "../PhysXPhysics";
 import { PhysXJoint } from "./PhysXJoint";
-=======
-import { PhysXCollider } from "../PhysXCollider";
-import { PhysXJoint } from "./PhysXJoint";
-import { IHingeJoint } from "@galacean/engine-design";
-import { PhysXPhysics } from "../PhysXPhysics";
-import { Quaternion, Vector3 } from "@galacean/engine";
->>>>>>> 23244597
 
 /**
  * A joint which behaves in a similar way to a hinge or axle.
