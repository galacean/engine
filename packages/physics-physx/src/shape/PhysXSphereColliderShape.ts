<<<<<<< HEAD
import { ISphereColliderShape } from "@oasis-engine/design";
import { Vector3 } from "oasis-engine";
import { PhysXPhysics } from "../PhysXPhysics";
import { PhysXPhysicsMaterial } from "../PhysXPhysicsMaterial";
import { PhysXColliderShape } from "./PhysXColliderShape";
=======
import { PhysXPhysics } from "../PhysXPhysics";
import { ISphereColliderShape } from "@galacean/engine-design";
import { PhysXColliderShape } from "./PhysXColliderShape";
import { PhysXPhysicsMaterial } from "../PhysXPhysicsMaterial";
import { Vector3 } from "@galacean/engine";
>>>>>>> 23244597

/**
 * Sphere collider shape in PhysX.
 */
export class PhysXSphereColliderShape extends PhysXColliderShape implements ISphereColliderShape {
  private _radius: number;
  private _maxScale: number = 1;

  constructor(physXPhysics: PhysXPhysics, uniqueID: number, radius: number, material: PhysXPhysicsMaterial) {
    super(physXPhysics);

    this._radius = radius;

    this._pxGeometry = new physXPhysics._physX.PxSphereGeometry(this._radius * this._maxScale);
    this._initialize(material, uniqueID);
    this._setLocalPose();
  }

  /**
   * {@inheritDoc ISphereColliderShape.setRadius }
   */
  setRadius(value: number): void {
    this._radius = value;
    this._pxGeometry.radius = value * this._maxScale;
    this._pxShape.setGeometry(this._pxGeometry);
  }

  /**
   * {@inheritDoc IColliderShape.setWorldScale }
   */
  setWorldScale(scale: Vector3): void {
    this._scale.copyFrom(scale);
    this._setLocalPose();

    this._maxScale = Math.max(scale.x, Math.max(scale.x, scale.y));
    this._pxGeometry.radius = this._radius * this._maxScale;
    this._pxShape.setGeometry(this._pxGeometry);
  }
}<|MERGE_RESOLUTION|>--- conflicted
+++ resolved
@@ -1,16 +1,8 @@
-<<<<<<< HEAD
-import { ISphereColliderShape } from "@oasis-engine/design";
-import { Vector3 } from "oasis-engine";
+import { ISphereColliderShape } from "@galacean/engine-design";
+import { Vector3 } from "@galacean/engine";
 import { PhysXPhysics } from "../PhysXPhysics";
 import { PhysXPhysicsMaterial } from "../PhysXPhysicsMaterial";
 import { PhysXColliderShape } from "./PhysXColliderShape";
-=======
-import { PhysXPhysics } from "../PhysXPhysics";
-import { ISphereColliderShape } from "@galacean/engine-design";
-import { PhysXColliderShape } from "./PhysXColliderShape";
-import { PhysXPhysicsMaterial } from "../PhysXPhysicsMaterial";
-import { Vector3 } from "@galacean/engine";
->>>>>>> 23244597
 
 /**
  * Sphere collider shape in PhysX.
