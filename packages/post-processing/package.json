--- conflicted
+++ resolved
@@ -21,26 +21,15 @@
   "main": "./dist/main.js",
   "module": "./dist/module.js",
   "dependencies": {
-<<<<<<< HEAD
-    "@alipay/o3-base": "2.0.4",
-    "@alipay/o3-core": "2.0.4",
-    "@alipay/o3-geometry": "^2.0.6",
-    "@alipay/o3-geometry-shape": "^2.0.6",
-    "@alipay/o3-material": "^2.0.6",
-    "@alipay/o3-math": "^2.0.0",
-    "@alipay/o3-primitive": "2.0.4",
-    "@alipay/o3-renderer-basic": "^2.0.6",
-    "@alipay/o3-shaderlib": "^2.0.6"
-=======
     "@alipay/o3-base": "^2.0.12",
     "@alipay/o3-core": "^2.0.12",
     "@alipay/o3-geometry": "^2.0.12",
+    "@alipay/o3-geometry-shape": "^2.0.12",
     "@alipay/o3-material": "^2.0.12",
     "@alipay/o3-math": "^2.0.12",
     "@alipay/o3-primitive": "^2.0.12",
     "@alipay/o3-renderer-basic": "^2.0.12",
     "@alipay/o3-shaderlib": "^2.0.12"
->>>>>>> f24d00dd
   },
   "publishConfig": {
     "registry": "http://registry.npm.alibaba-inc.com"
