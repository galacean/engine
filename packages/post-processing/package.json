--- conflicted
+++ resolved
@@ -23,14 +23,9 @@
   "dependencies": {
     "@alipay/o3-base": "2.0.4",
     "@alipay/o3-core": "2.0.4",
-<<<<<<< HEAD
-    "@alipay/o3-geometry": "2.0.4",
-    "@alipay/o3-geometry-shape": "2.0.4",
-    "@alipay/o3-material": "2.0.4",
-=======
     "@alipay/o3-geometry": "^2.0.6",
+    "@alipay/o3-geometry-shape": "^2.0.6",
     "@alipay/o3-material": "^2.0.6",
->>>>>>> 23fbc84c
     "@alipay/o3-math": "^2.0.0",
     "@alipay/o3-primitive": "2.0.4",
     "@alipay/o3-renderer-basic": "^2.0.6",
