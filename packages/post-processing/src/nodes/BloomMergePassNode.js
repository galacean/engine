--- conflicted
+++ resolved
@@ -1,13 +1,8 @@
-<<<<<<< HEAD
 import { DataType } from '@alipay/o3-core';
 import { Vector3 } from '@alipay/o3-math';
 import { PostEffectNode } from '../PostEffectNode';
 import fs from '../shaders/BloomMerge.glsl';
-=======
-import { DataType } from "@alipay/o3-core";
-import { PostEffectNode } from "../PostEffectNode";
-import fs from "../shaders/BloomMerge.glsl";
->>>>>>> b8c69bcd
+
 
 const SHADER_CONFIG = {
   source: fs,
@@ -43,12 +38,7 @@
     super(name, renderTarget, parent, SHADER_CONFIG);
 
     this.weight = 0.8;
-<<<<<<< HEAD
     this.tintColor = new Vector3(1, 1, 1);
-
-=======
-    this.tintColor = [1, 1, 1];
->>>>>>> b8c69bcd
   }
 
   get weight() {
