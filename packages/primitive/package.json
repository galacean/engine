{
  "name": "@alipay/o3-primitive",
  "version": "1.0.1-alpha.11",
  "description": "primitive",
  "keywords": [
    "Oasis3D"
  ],
  "authors": [
    "daqi.sdq <daqi.sdq@alibaba-inc.com>"
  ],
  "homepage": "http://gitlab.alipay-inc.com/OasisHub/oasis3d",
  "repository": {
    "type": "git",
    "url": "http://gitlab.alipay-inc.com/OasisHub/oasis3d"
  },
  "bugs": {
    "url": "http://gitlab.alipay-inc.com/OasisHub/oasis3d/issues"
  },
  "license": "MIT",
  "types": "types/index.d.ts",
  "scripts": {
    "b:types": "tsc"
  },
  "main": "dist/main.js",
  "module": "dist/module.js",
  "publishConfig": {
    "registry": "http://registry.npm.alibaba-inc.com"
  },
  "dependencies": {
    "@alipay/o3-base": "^1.0.1-alpha.9",
<<<<<<< HEAD
    "@alipay/o3-bounding-info": "^1.0.0",
    "@alipay/o3-core": "^1.0.1-alpha.13"
=======
    "@alipay/o3-core": "^1.0.1-alpha.13",
    "@alipay/o3-math": "^1.0.1-alpha.4"
>>>>>>> cf55cfcd
  }
}<|MERGE_RESOLUTION|>--- conflicted
+++ resolved
@@ -28,12 +28,8 @@
   },
   "dependencies": {
     "@alipay/o3-base": "^1.0.1-alpha.9",
-<<<<<<< HEAD
     "@alipay/o3-bounding-info": "^1.0.0",
-    "@alipay/o3-core": "^1.0.1-alpha.13"
-=======
     "@alipay/o3-core": "^1.0.1-alpha.13",
     "@alipay/o3-math": "^1.0.1-alpha.4"
->>>>>>> cf55cfcd
   }
 }