--- conflicted
+++ resolved
@@ -1,11 +1,8 @@
 import { BufferUsage, DataType, DrawMode, UpdateType } from "@alipay/o3-base";
 import { AssetObject } from "@alipay/o3-core";
-<<<<<<< HEAD
 import { BoundingSphere, OBB } from "@alipay/o3-bounding-info";
-=======
 import { Mat4 } from "@alipay/o3-math/types/type";
 import { vec3 } from "@alipay/o3-math";
->>>>>>> cf55cfcd
 
 let primitiveID = 0;
 
