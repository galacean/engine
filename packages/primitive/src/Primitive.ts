--- conflicted
+++ resolved
@@ -1,14 +1,7 @@
-<<<<<<< HEAD
-import { DrawMode } from "@alipay/o3-base";
 import { AssetObject } from "@alipay/o3-core";
 import { BoundingSphere, OBB } from "@alipay/o3-bounding-info";
-import { Matrix4 } from "@alipay/o3-math/types/type";
-import { vec3 } from "@alipay/o3-math";
 import { BufferAttribute } from "./index";
-=======
-import { BufferUsage, DataType, DrawMode, UpdateType } from "@alipay/o3-core";
-import { AssetObject } from "@alipay/o3-core";
-import { BoundingSphere, OBB } from "@alipay/o3-bounding-info";
+import { DataType, DrawMode } from "@alipay/o3-core";
 import { Vector3, Matrix } from "@alipay/o3-math";
 
 // TODO Destroy VAO and Buffer，ref to rhi refactor
@@ -24,7 +17,6 @@
   offset?: number;
   vertexBufferIndex?: number;
 }
->>>>>>> 6635d7b8
 
 let primitiveID = 0;
 
