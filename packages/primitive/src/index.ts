//-- 数据类
<<<<<<< HEAD
export { Primitive } from "./Primitive";

//-- Component 类
export { PrimitiveRenderer } from "./PrimitiveRenderer";

export { BufferAttribute, IndexFormat } from "./type";

export type { Attribute, UpdateRange } from "./type";
=======
export { Primitive } from "./Primitive";
>>>>>>> 6635d7b8
<|MERGE_RESOLUTION|>--- conflicted
+++ resolved
@@ -1,13 +1,6 @@
 //-- 数据类
-<<<<<<< HEAD
 export { Primitive } from "./Primitive";
-
-//-- Component 类
-export { PrimitiveRenderer } from "./PrimitiveRenderer";
 
 export { BufferAttribute, IndexFormat } from "./type";
 
-export type { Attribute, UpdateRange } from "./type";
-=======
-export { Primitive } from "./Primitive";
->>>>>>> 6635d7b8
+export type { Attribute, UpdateRange } from "./type";