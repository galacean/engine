--- conflicted
+++ resolved
@@ -139,23 +139,13 @@
         //-- 如果有缓存的Sprite尚未绘制，则先绘制缓存的Sprite
         rhi.flushSprite();
 
-<<<<<<< HEAD
-        const material = replaceMaterial ? replaceMaterial : item.mtl;
+        const material = replaceMaterial ? replaceMaterial : mtl;
         material.preRender?.(item.nodeAbility, item.primitive);
 
-        material.prepareDrawing(camera, item.nodeAbility, item.primitive, item.mtl);
+        material.prepareDrawing(camera, item.nodeAbility, item.primitive, mtl);
         rhi.drawPrimitive(item.primitive, material);
 
         material.postRender?.(item.nodeAbility, item.primitive);
-=======
-        if (replaceMaterial) {
-          replaceMaterial.prepareDrawing(camera, nodeAbility, primitive, mtl);
-          rhi.drawPrimitive(primitive, replaceMaterial);
-        } else {
-          mtl.prepareDrawing(camera, nodeAbility, primitive);
-          rhi.drawPrimitive(primitive, mtl);
-        }
->>>>>>> e74ff903
       } else {
         rhi.drawSprite(item.positionQuad, item.uvRect, item.tintColor, item.texture, item.renderMode, item.camera);
       }
