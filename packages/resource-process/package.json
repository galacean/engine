--- conflicted
+++ resolved
@@ -15,12 +15,7 @@
     "types/**/*"
   ],
   "dependencies": {
-<<<<<<< HEAD
-    "@oasis-engine/core": "0.7.0-beta.6",
-    "@oasis-engine/math": "0.7.0-beta.6"
-=======
     "@oasis-engine/core": "0.7.0-beta.7",
     "@oasis-engine/math": "0.7.0-beta.7"
->>>>>>> 0c00aa3f
   }
 }