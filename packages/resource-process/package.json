--- conflicted
+++ resolved
@@ -1,11 +1,7 @@
 {
   "name": "@oasis-engine/resource-process",
-<<<<<<< HEAD
+  "license": "MIT",
   "version": "0.7.0-beta.6",
-=======
-  "version": "0.7.0-beta.4",
->>>>>>> 303abb83
-  "license": "MIT",
   "scripts": {
     "b:types": "tsc",
     "watch:types": "tsc -w"
