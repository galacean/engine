--- conflicted
+++ resolved
@@ -43,10 +43,7 @@
    */
   constructor(name, props) {
     super(name);
-<<<<<<< HEAD
     this.parent = props.parent;
-=======
->>>>>>> b7b13bae
     this.nodesConfig = props.nodesConfig;
     this.animationParam = props.animationParam || {};
     this.inAnimations = [];
