{
<<<<<<< HEAD
  "name": "@galacean/engine-rhi-webgl",
  "version": "0.9.0-beta.78",
=======
  "name": "@oasis-engine/rhi-webgl",
  "version": "0.9.0-beta.79",
>>>>>>> c539dbd1
  "publishConfig": {
    "access": "public",
    "registry": "https://registry.npmjs.org"
  },
  "license": "MIT",
  "main": "dist/main.js",
  "module": "dist/module.js",
  "debug": "src/index.ts",
  "scripts": {
    "b:types": "tsc"
  },
  "types": "types/index.d.ts",
  "files": [
    "dist/**/*",
    "types/**/*"
  ],
  "dependencies": {
    "@galacean/engine-core": "workspace:*",
    "@galacean/engine-math": "workspace:*"
  },
  "devDependencies": {
    "@galacean/engine-design": "workspace:*"
  }
}<|MERGE_RESOLUTION|>--- conflicted
+++ resolved
@@ -1,11 +1,6 @@
 {
-<<<<<<< HEAD
-  "name": "@galacean/engine-rhi-webgl",
-  "version": "0.9.0-beta.78",
-=======
   "name": "@oasis-engine/rhi-webgl",
   "version": "0.9.0-beta.79",
->>>>>>> c539dbd1
   "publishConfig": {
     "access": "public",
     "registry": "https://registry.npmjs.org"
