--- conflicted
+++ resolved
@@ -1,10 +1,6 @@
 {
   "name": "@alipay/o3-rhi-webgl",
-<<<<<<< HEAD
-  "version": "1.0.1-next.0",
-=======
   "version": "1.0.1-next.1",
->>>>>>> a2c74de3
   "description": "Oasis3D Render Hardware Interface -  WebGL 1.0 implementation",
   "keywords": [
     "Oasis3D",
@@ -34,11 +30,7 @@
   "dependencies": {
     "@alipay/o3-base": "^1.0.1-next.0",
     "@alipay/o3-core": "^1.0.1-next.0",
-<<<<<<< HEAD
-    "@alipay/o3-material": "^1.0.1-next.0",
-=======
     "@alipay/o3-material": "^1.0.1-next.1",
->>>>>>> a2c74de3
     "@alipay/o3-math": "^1.0.1-alpha.4"
   }
 }