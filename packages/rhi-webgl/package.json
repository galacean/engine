{
  "name": "@galacean/engine-rhi-webgl",
<<<<<<< HEAD
  "version": "1.0.0-beta.21",
=======
  "version": "1.1.0-alpha.4",
>>>>>>> 5d7d8dc4
  "publishConfig": {
    "access": "public",
    "registry": "https://registry.npmjs.org"
  },
  "license": "MIT",
  "main": "dist/main.js",
  "module": "dist/module.js",
  "debug": "src/index.ts",
  "scripts": {
    "b:types": "tsc"
  },
  "types": "types/index.d.ts",
  "files": [
    "dist/**/*",
    "types/**/*"
  ],
  "dependencies": {
    "@galacean/engine-core": "workspace:*",
    "@galacean/engine-math": "workspace:*"
  },
  "devDependencies": {
    "@galacean/engine-design": "workspace:*"
  }
}<|MERGE_RESOLUTION|>--- conflicted
+++ resolved
@@ -1,10 +1,6 @@
 {
   "name": "@galacean/engine-rhi-webgl",
-<<<<<<< HEAD
-  "version": "1.0.0-beta.21",
-=======
   "version": "1.1.0-alpha.4",
->>>>>>> 5d7d8dc4
   "publishConfig": {
     "access": "public",
     "registry": "https://registry.npmjs.org"
