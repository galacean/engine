{
  "name": "@oasis-engine/rhi-webgl",
  "version": "0.9.0-alpha.4",
  "publishConfig": {
    "access": "public",
    "registry": "https://registry.npmjs.org"
  },
  "license": "MIT",
  "main": "dist/main.js",
  "module": "dist/module.js",
  "debug": "src/index.ts",
  "scripts": {
    "b:types": "tsc"
  },
  "types": "types/index.d.ts",
  "files": [
    "dist/**/*",
    "types/**/*"
  ],
  "dependencies": {
<<<<<<< HEAD
    "@oasis-engine/core": "workspace:*",
    "@oasis-engine/math": "workspace:*"
  },
  "devDependencies": {
    "@oasis-engine/design": "workspace:*"
=======
    "@oasis-engine/core": "0.9.0-alpha.4",
    "@oasis-engine/math": "0.9.0-alpha.4"
  },
  "devDependencies": {
    "@oasis-engine/design": "0.9.0-alpha.4"
>>>>>>> 3cca4ab2
  }
}<|MERGE_RESOLUTION|>--- conflicted
+++ resolved
@@ -18,18 +18,10 @@
     "types/**/*"
   ],
   "dependencies": {
-<<<<<<< HEAD
     "@oasis-engine/core": "workspace:*",
     "@oasis-engine/math": "workspace:*"
   },
   "devDependencies": {
     "@oasis-engine/design": "workspace:*"
-=======
-    "@oasis-engine/core": "0.9.0-alpha.4",
-    "@oasis-engine/math": "0.9.0-alpha.4"
-  },
-  "devDependencies": {
-    "@oasis-engine/design": "0.9.0-alpha.4"
->>>>>>> 3cca4ab2
   }
 }