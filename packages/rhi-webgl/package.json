--- conflicted
+++ resolved
@@ -1,13 +1,9 @@
 {
   "name": "@galacean/engine-rhi-webgl",
-<<<<<<< HEAD
-  "version": "0.0.0-experimental-shaderlab.2",
-=======
   "version": "1.3.15",
   "repository": {
     "url": "https://github.com/galacean/engine.git"
   },
->>>>>>> 5d147ae4
   "publishConfig": {
     "access": "public",
     "registry": "https://registry.npmjs.org"
