{
  "name": "@oasis-engine/rhi-webgl",
<<<<<<< HEAD
  "version": "0.4.1",
=======
  "version": "0.5.3-alpha.2",
>>>>>>> 938dae00
  "license": "MIT",
  "main": "dist/main.js",
  "module": "dist/module.js",
  "debug": "src/index.ts",
  "scripts": {
    "b:types": "tsc"
  },
  "types": "types/index.d.ts",
  "files": [
    "dist/**/*",
    "types/**/*"
  ],
  "dependencies": {
<<<<<<< HEAD
    "@oasis-engine/core": "0.4.1",
    "@oasis-engine/math": "0.4.1"
  },
  "devDependencies": {
    "@oasis-engine/design": "0.4.1"
=======
    "@oasis-engine/core": "0.5.3-alpha.2",
    "@oasis-engine/math": "0.5.3-alpha.2"
  },
  "devDependencies": {
    "@oasis-engine/design": "0.5.3-alpha.2"
>>>>>>> 938dae00
  }
}<|MERGE_RESOLUTION|>--- conflicted
+++ resolved
@@ -1,10 +1,6 @@
 {
   "name": "@oasis-engine/rhi-webgl",
-<<<<<<< HEAD
-  "version": "0.4.1",
-=======
   "version": "0.5.3-alpha.2",
->>>>>>> 938dae00
   "license": "MIT",
   "main": "dist/main.js",
   "module": "dist/module.js",
@@ -18,18 +14,10 @@
     "types/**/*"
   ],
   "dependencies": {
-<<<<<<< HEAD
-    "@oasis-engine/core": "0.4.1",
-    "@oasis-engine/math": "0.4.1"
-  },
-  "devDependencies": {
-    "@oasis-engine/design": "0.4.1"
-=======
     "@oasis-engine/core": "0.5.3-alpha.2",
     "@oasis-engine/math": "0.5.3-alpha.2"
   },
   "devDependencies": {
     "@oasis-engine/design": "0.5.3-alpha.2"
->>>>>>> 938dae00
   }
 }