{
  "name": "@alipay/o3-rhi-webgl",
<<<<<<< HEAD
  "version": "3.1.0-alpha.0",
  "description": "Oasis Render Hardware Interface -  WebGL implementation",
=======
  "version": "3.1.23",
  "description": "Oasis3D Render Hardware Interface -  WebGL implementation",
>>>>>>> 346ef7d4
  "keywords": [
    "Oasis3D",
    "webgl"
  ],
  "authors": [
    "yanliang.fyl <yanliang.fyl@antfin.com>"
  ],
  "homepage": "http://gitlab.alipay-inc.com/OasisHub/oasis3d",
  "repository": {
    "type": "git",
    "url": "http://gitlab.alipay-inc.com/OasisHub/oasis3d"
  },
  "bugs": {
    "url": "http://gitlab.alipay-inc.com/OasisHub/oasis3d/issues"
  },
  "license": "MIT",
  "main": "dist/main.js",
  "module": "dist/module.js",
  "scripts": {
    "b:types": "tsc"
  },
  "types": "types/index.d.ts",
  "publishConfig": {
    "registry": "http://registry.npm.alibaba-inc.com"
  },
  "dependencies": {
<<<<<<< HEAD
    "@alipay/o3-core": "3.1.0-alpha.0",
    "@alipay/o3-math": "3.1.0-alpha.0"
=======
    "@alipay/o3-core": "3.1.23",
    "@alipay/o3-math": "3.1.23"
>>>>>>> 346ef7d4
  }
}<|MERGE_RESOLUTION|>--- conflicted
+++ resolved
@@ -1,12 +1,7 @@
 {
   "name": "@alipay/o3-rhi-webgl",
-<<<<<<< HEAD
   "version": "3.1.0-alpha.0",
   "description": "Oasis Render Hardware Interface -  WebGL implementation",
-=======
-  "version": "3.1.23",
-  "description": "Oasis3D Render Hardware Interface -  WebGL implementation",
->>>>>>> 346ef7d4
   "keywords": [
     "Oasis3D",
     "webgl"
@@ -33,12 +28,7 @@
     "registry": "http://registry.npm.alibaba-inc.com"
   },
   "dependencies": {
-<<<<<<< HEAD
     "@alipay/o3-core": "3.1.0-alpha.0",
     "@alipay/o3-math": "3.1.0-alpha.0"
-=======
-    "@alipay/o3-core": "3.1.23",
-    "@alipay/o3-math": "3.1.23"
->>>>>>> 346ef7d4
   }
 }