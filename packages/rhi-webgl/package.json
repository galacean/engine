{
  "name": "@alipay/o3-rhi-webgl",
  "version": "1.6.3-alpha.0",
  "description": "Oasis3D Render Hardware Interface -  WebGL implementation",
  "keywords": [
    "Oasis3D",
    "webgl"
  ],
  "authors": [
    "yanliang.fyl <yanliang.fyl@antfin.com>"
  ],
  "homepage": "http://gitlab.alipay-inc.com/OasisHub/oasis3d",
  "repository": {
    "type": "git",
    "url": "http://gitlab.alipay-inc.com/OasisHub/oasis3d"
  },
  "bugs": {
    "url": "http://gitlab.alipay-inc.com/OasisHub/oasis3d/issues"
  },
  "license": "MIT",
  "main": "dist/main.js",
  "module": "dist/module.js",
  "scripts": {
    "b:types": "tsc"
  },
  "types": "types/index.d.ts",
  "publishConfig": {
    "registry": "http://registry.npm.alibaba-inc.com"
  },
  "dependencies": {
<<<<<<< HEAD
    "@alipay/o3-base": "^1.6.0",
    "@alipay/o3-compressed-texture": "^1.0.0",
    "@alipay/o3-core": "^1.6.0",
    "@alipay/o3-material": "^1.6.0",
=======
    "@alipay/o3-base": "^1.6.3-alpha.0",
    "@alipay/o3-core": "^1.6.3-alpha.0",
    "@alipay/o3-material": "^1.6.3-alpha.0",
>>>>>>> 079a1ecf
    "@alipay/o3-math": "^1.6.0",
    "@alipay/o3-primitive": "^1.6.3-alpha.0"
  }
}<|MERGE_RESOLUTION|>--- conflicted
+++ resolved
@@ -28,16 +28,10 @@
     "registry": "http://registry.npm.alibaba-inc.com"
   },
   "dependencies": {
-<<<<<<< HEAD
-    "@alipay/o3-base": "^1.6.0",
+    "@alipay/o3-base": "^1.6.3-alpha.0",
     "@alipay/o3-compressed-texture": "^1.0.0",
-    "@alipay/o3-core": "^1.6.0",
-    "@alipay/o3-material": "^1.6.0",
-=======
-    "@alipay/o3-base": "^1.6.3-alpha.0",
     "@alipay/o3-core": "^1.6.3-alpha.0",
     "@alipay/o3-material": "^1.6.3-alpha.0",
->>>>>>> 079a1ecf
     "@alipay/o3-math": "^1.6.0",
     "@alipay/o3-primitive": "^1.6.3-alpha.0"
   }
