import { GLRenderHardware } from "./GLRenderHardware";
import { GLCapabilityType } from "@alipay/o3-base";

type extensionKey = string;

/**
 * GL 能力统一管理
 * */
export class GLCapability {
  _rhi: GLRenderHardware;
  capabilityList: Map<GLCapabilityType, boolean>;

  get rhi() {
    return this._rhi;
  }

  constructor(rhi: GLRenderHardware) {
    this._rhi = rhi;
    this.capabilityList = new Map();

    this.init();
    // 抹平接口差异
    this.compatibleAllInterface();
  }

  /**
   * 查询能否使用某些 GL 能力
   * */
  public canIUse(capabilityType: GLCapabilityType): boolean {
    return this.capabilityList.get(capabilityType);
  }

  /**
   *  初始化能力
   * */
  private init() {
    const cap = this.capabilityList;
    const { isWebGL2, requireExtension } = this.rhi;
    const {
      standardDerivatives,
      shaderTextureLod,
      elementIndexUint,
      depthTexture,
      vertexArrayObject,
      multipleSample
    } = GLCapabilityType;

<<<<<<< HEAD
    cap.set(standardDerivatives, isWebGL2 || !!rhi.requireExtension(standardDerivatives));
    cap.set(shaderTextureLod, isWebGL2 || !!rhi.requireExtension(shaderTextureLod));
    cap.set(elementIndexUint, isWebGL2 || !!rhi.requireExtension(elementIndexUint));
    cap.set(depthTexture, isWebGL2 || !!rhi.requireExtension(depthTexture));
    cap.set(vertexArrayObject, isWebGL2 || !!rhi.requireExtension(vertexArrayObject));

    cap.set(multipleSample, isWebGL2);
=======
    cap.set(standardDerivatives, isWebGL2 || !!requireExtension(standardDerivatives));
    cap.set(shaderTextureLod, isWebGL2 || !!requireExtension(shaderTextureLod));
    cap.set(elementIndexUint, isWebGL2 || !!requireExtension(elementIndexUint));
    cap.set(depthTexture, isWebGL2 || !!requireExtension(depthTexture));
    cap.set(vertexArrayObject, isWebGL2 || !!requireExtension(vertexArrayObject));
>>>>>>> e6dd82a4
  }

  /**
   * 如果不是 WebGL2 环境,但是有插件能补充该能力，则抹平该差异
   * @example
   * compatible(GLCapabilityType.depthTexture,{
   *    UNSIGNED_INT_24_8: "UNSIGNED_INT_24_8_WEBGL"
   * })
   * 满足条件时， gl.UNSIGNED_INT_24_8 = ext.UNSIGNED_INT_24_8_WEBGL
   * */
  private compatibleInterface(capabilityType: GLCapabilityType, flatItem: { [glKey: string]: extensionKey }) {
    const rhi = this.rhi;
    const gl = rhi.gl;
    let ext = null;

    /** 如果不是 WebGL2 环境,但是有插件能补充该能力，则抹平该差异 */
    if (!rhi.isWebGL2 && (ext = rhi.requireExtension(capabilityType))) {
      for (let glKey in flatItem) {
        const extensionKey = flatItem[glKey];
        const extensionVal = ext[extensionKey];

        if (extensionVal instanceof Function) {
          gl[glKey] = extensionVal.bind(ext);
        } else {
          gl[glKey] = extensionVal;
        }
      }
    }
  }

  /** 兼容 WebGL 1和 WebGL 2,抹平接口差异 */
  private compatibleAllInterface() {
    // 需要兼容的能力
    const { depthTexture, vertexArrayObject } = GLCapabilityType;

    this.compatibleInterface(depthTexture, {
      UNSIGNED_INT_24_8: "UNSIGNED_INT_24_8_WEBGL"
    });
    this.compatibleInterface(vertexArrayObject, {
      createVertexArray: "createVertexArrayOES",
      deleteVertexArray: "deleteVertexArrayOES",
      isVertexArray: "isVertexArrayOES",
      bindVertexArray: "bindVertexArrayOES"
    });
  }
}<|MERGE_RESOLUTION|>--- conflicted
+++ resolved
@@ -45,21 +45,13 @@
       multipleSample
     } = GLCapabilityType;
 
-<<<<<<< HEAD
-    cap.set(standardDerivatives, isWebGL2 || !!rhi.requireExtension(standardDerivatives));
-    cap.set(shaderTextureLod, isWebGL2 || !!rhi.requireExtension(shaderTextureLod));
-    cap.set(elementIndexUint, isWebGL2 || !!rhi.requireExtension(elementIndexUint));
-    cap.set(depthTexture, isWebGL2 || !!rhi.requireExtension(depthTexture));
-    cap.set(vertexArrayObject, isWebGL2 || !!rhi.requireExtension(vertexArrayObject));
-
-    cap.set(multipleSample, isWebGL2);
-=======
     cap.set(standardDerivatives, isWebGL2 || !!requireExtension(standardDerivatives));
     cap.set(shaderTextureLod, isWebGL2 || !!requireExtension(shaderTextureLod));
     cap.set(elementIndexUint, isWebGL2 || !!requireExtension(elementIndexUint));
     cap.set(depthTexture, isWebGL2 || !!requireExtension(depthTexture));
     cap.set(vertexArrayObject, isWebGL2 || !!requireExtension(vertexArrayObject));
->>>>>>> e6dd82a4
+
+    cap.set(multipleSample, isWebGL2);
   }
 
   /**
