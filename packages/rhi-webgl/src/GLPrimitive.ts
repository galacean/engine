<<<<<<< HEAD
import { Logger, UpdateType, GLCapabilityType } from "@alipay/o3-core";
import { Primitive, BufferAttribute } from "@alipay/o3-primitive";
import { WebGLRenderer } from "./WebGLRenderer";
import { GLTechnique } from "./GLTechnique";
=======
import { GLCapabilityType, Logger, UpdateType, Primitive } from "@alipay/o3-core";
>>>>>>> dc53534b
import { GLAsset } from "./GLAsset";
import { GLTechnique } from "./GLTechnique";
import { WebGLRenderer } from "./WebGLRenderer";

/**
 * Primtive 相关的 GL 资源管理，主要是 WebGLBuffer 对象
 * @private
 */
export class GLPrimitive extends GLAsset {
  protected readonly _primitive;
  protected _glIndexBuffer: WebGLBuffer;
  protected _glVertBuffers: WebGLBuffer[];
  protected attribLocArray: number[];
  protected readonly canUseInstancedArrays: boolean;

  constructor(rhi: WebGLRenderer, primitive: Primitive) {
    super(rhi, primitive);
    this._primitive = primitive;
    this.attribLocArray = [];
    this.canUseInstancedArrays = this.rhi.canIUse(GLCapabilityType.instancedArrays);
  }

  /** 创建并初始化 IBO */
  protected initIBO() {
    const gl = this.rhi.gl;
    const { indexBuffers, indexArrayBuffers, indexBufferIndex } = this._primitive;
    if (indexBuffers) {
      this._glIndexBuffer = gl.createBuffer();
      const indexBuffer = indexArrayBuffers[indexBufferIndex];
      const indexUsage = indexBuffers[indexBufferIndex].usage;
      gl.bindBuffer(gl.ELEMENT_ARRAY_BUFFER, this._glIndexBuffer);
      gl.bufferData(gl.ELEMENT_ARRAY_BUFFER, indexBuffer, indexUsage);
      gl.bindBuffer(gl.ELEMENT_ARRAY_BUFFER, null);
    }
  }

  /** 创建并初始化 VBO */
  protected initVBO() {
    const gl = this.rhi.gl;
    const { vertexArrayBuffers } = this._primitive;
    /** vertex buffers*/
    this._glVertBuffers = [];
    for (let i = 0, len = vertexArrayBuffers.length; i < len; i++) {
      this._glVertBuffers[i] = gl.createBuffer();
      const usage = this._getBufferUsage(i);
      gl.bindBuffer(gl.ARRAY_BUFFER, this._glVertBuffers[i]);
      gl.bufferData(gl.ARRAY_BUFFER, vertexArrayBuffers[i], usage);
      gl.bindBuffer(gl.ARRAY_BUFFER, null);
    }
  }

  private _getBufferUsage(index) {
    const attributes = this._primitive.attributes;
    let usage;
    const semanticList = Object.keys(attributes);
    for (let i = 0; i < semanticList.length; i += 1) {
      const semantic = semanticList[i];
      const attribute = attributes[semantic];
      const { vertexBufferIndex } = attribute;
      if (index === vertexBufferIndex) {
        usage = attribute.usage;
      }
    }
    return usage;
  }

  /**
   * 更新 VBO
   * @param {number} bufferIndex - 第几个 vbo
   * @param {number} byteOffset - 更新 buffer 的偏移字节
   * @param {number} byteLength - 更新 buffer 的字节长度
   */
  protected updateVertexBuffer(bufferIndex = 0, updateRange) {
    const gl = this.rhi.gl;
    const primitive = this._primitive;
    const vertBufferObject = this._glVertBuffers[bufferIndex];
    const vertexBuffer = primitive.vertexArrayBuffers[bufferIndex];
    const { byteOffset, byteLength, bufferByteOffset } = updateRange;

    gl.bindBuffer(gl.ARRAY_BUFFER, vertBufferObject);
    const activeVertexBuffer = new Int8Array(vertexBuffer, byteOffset, byteLength);
    gl.bufferSubData(gl.ARRAY_BUFFER, bufferByteOffset, activeVertexBuffer);
    gl.bindBuffer(gl.ARRAY_BUFFER, null);
  }

  /**
   * 更新 VBO
   * @param {number} bufferIndex - 第几个 vbo
   * @param {number} byteOffset - 更新 buffer 的偏移字节
   * @param {number} byteLength - 更新 buffer 的字节长度
   */
  protected updateIndexBuffer(updateRange) {
    const gl = this.rhi.gl;
    const primitive = this._primitive;
    const indexBufferIndex = primitive.indexBufferIndex;
    const indexArrayBuffers = primitive.indexArrayBuffers;
    const indexBuffer = indexArrayBuffers[indexBufferIndex];
    const indexBufferObject = this._glIndexBuffer;
    const { byteOffset, byteLength, bufferByteOffset } = updateRange;

    gl.bindBuffer(gl.ELEMENT_ARRAY_BUFFER, indexBufferObject);
    const activeIndexBuffer = new Int8Array(indexBuffer, byteOffset, byteLength);
    gl.bufferSubData(gl.ELEMENT_ARRAY_BUFFER, bufferByteOffset, activeIndexBuffer);
    gl.bindBuffer(gl.ELEMENT_ARRAY_BUFFER, null);
  }

  /**
   * 绑定 Buffer 和 attribute
   * */
  protected bindBufferAndAttrib(tech: GLTechnique) {
    const gl = this.rhi.gl;
    const primitive = this._primitive;

    this.attribLocArray = [];
    const techAttributes = tech.attributes;
    const attributes = primitive.attributes;
    const vbos = this._glVertBuffers;
    let vbo: WebGLBuffer;
    let lastBoundVbo: WebGLBuffer;

    for (const name in techAttributes) {
      const loc = techAttributes[name].location;
      if (loc === -1) continue;

      const semantic = techAttributes[name].semantic;
      const att = attributes[semantic];
      if (att) {
        vbo = vbos[att.vertexBufferIndex];
        // prevent binding the vbo which already bound at the last loop, e.g. a buffer with multiple attributes.
        if (lastBoundVbo !== vbo) {
          lastBoundVbo = vbo;
          gl.bindBuffer(gl.ARRAY_BUFFER, vbo);
        }

        gl.enableVertexAttribArray(loc);
        gl.vertexAttribPointer(loc, att.size, att.type, att.normalized, att.stride, att.offset);
        if (this.canUseInstancedArrays) {
          gl.vertexAttribDivisor(loc, att.instanced);
        }
        this.attribLocArray.push(loc);
      } else {
        Logger.warn("vertex attribute not found: " + name);
      }
    }

    gl.bindBuffer(gl.ARRAY_BUFFER, null);
  }

  /**
   * 初始化或更新 BufferObject
   * */
  protected prepareBuffers() {
    const attributes = this._primitive.attributes;
    const semanticList = Object.keys(attributes);
    for (let i = 0; i < semanticList.length; i += 1) {
      const semantic = semanticList[i];
      const attribute = attributes[semantic];
      this._handleVertexBufferUpdate(attribute);
    }
    this._handleIndexBufferUpdate();
  }

  private _handleVertexBufferUpdate(attribute: BufferAttribute) {
    const { updateType, vertexBufferIndex, updateRange } = attribute;
    switch (updateType) {
      case UpdateType.NO_UPDATE:
        break;
      case UpdateType.UPDATE_ALL:
        this.initVBO();
        attribute.updateType = UpdateType.NO_UPDATE;
        break;
      case UpdateType.UPDATE_RANGE:
        if (!this._glVertBuffers?.length) {
          this.initVBO();
        }
        this.updateVertexBuffer(vertexBufferIndex, updateRange);
        attribute.updateType = UpdateType.NO_UPDATE;
        attribute.resetUpdateRange();
        break;
    }
  }

  private _handleIndexBufferUpdate() {
    const primitive = this._primitive;
    const { indexBuffers, indexBufferIndex } = primitive;
    const indexBuffer = indexBuffers[indexBufferIndex];
    if (indexBuffer) {
      const { updateRange, updateType } = indexBuffer;
      switch (updateType) {
        case UpdateType.NO_UPDATE:
          break;
        case UpdateType.UPDATE_ALL:
          this.initIBO();
          indexBuffer.updateType = UpdateType.NO_UPDATE;
          break;
        case UpdateType.UPDATE_RANGE:
          if (!this._glIndexBuffer) {
            this.initIBO();
          }
          this.updateIndexBuffer(updateRange);
          indexBuffer.updateType = UpdateType.NO_UPDATE;
          indexBuffer.resetUpdateRange();
          break;
      }
    }
  }

  /**
   * 执行绘制操作
   * @param {GLTechnique} tech
   */
  draw(tech: GLTechnique) {
    const gl = this.rhi.gl;
    const primitive = this._primitive;

    /** prepare BO */
    this.prepareBuffers();
    /** 绑定 Buffer 和 attribute */
    this.bindBufferAndAttrib(tech);
    /** draw */
    const indexBufferObject = this._glIndexBuffer;
    const { isInstanced, indexBuffers, indexBufferIndex } = primitive;
    const indexBuffer = indexBuffers[indexBufferIndex];
    if (!isInstanced) {
      if (indexBufferObject) {
        const { indexCount, indexType } = indexBuffer;
        gl.bindBuffer(gl.ELEMENT_ARRAY_BUFFER, indexBufferObject);
        gl.drawElements(primitive.mode, indexCount, indexType, primitive.indexOffset);
        gl.bindBuffer(gl.ELEMENT_ARRAY_BUFFER, null);
      } else {
        gl.drawArrays(primitive.mode, primitive.vertexOffset, primitive.vertexCount);
      }
    } else {
      if (this.canUseInstancedArrays) {
        if (indexBufferObject) {
          const { indexCount, indexType } = indexBuffer;
          gl.bindBuffer(gl.ELEMENT_ARRAY_BUFFER, indexBufferObject);
          gl.drawElementsInstanced(
            primitive.mode,
            indexCount,
            indexType,
            primitive.indexOffset,
            primitive.instancedCount
          );
          gl.bindBuffer(gl.ELEMENT_ARRAY_BUFFER, null);
        } else {
          gl.drawArraysInstanced(
            primitive.mode,
            primitive.vertexOffset,
            primitive.vertexCount,
            primitive.instancedCount
          );
        }
      } else {
        Logger.error("ANGLE_instanced_arrays extension is not supported");
      }
    }

    /** unbind */
    this.disableAttrib();
  }

  /** disableVertexAttribArray */
  protected disableAttrib() {
    const gl = this.rhi.gl;
    for (let i = 0, l = this.attribLocArray.length; i < l; i++) {
      gl.disableVertexAttribArray(this.attribLocArray[i]);
    }
  }

  /**
   * 释放 GL 资源
   */
  finalize() {
    const gl = this.rhi.gl;
    const primitive = this._primitive;
    //-- 释放顶点缓冲
    if (this._glVertBuffers) {
      for (let i = 0; i < this._glVertBuffers.length; i++) {
        gl.deleteBuffer(this._glVertBuffers[i]);
      }
      primitive.updateType = UpdateType.UPDATE_ALL;
      this._glVertBuffers = null;
    }

    //-- 释放 index buffer
    if (this._glIndexBuffer) {
      gl.deleteBuffer(this._glIndexBuffer);
      this._glIndexBuffer = null;
    }
  }
}<|MERGE_RESOLUTION|>--- conflicted
+++ resolved
@@ -1,11 +1,4 @@
-<<<<<<< HEAD
-import { Logger, UpdateType, GLCapabilityType } from "@alipay/o3-core";
-import { Primitive, BufferAttribute } from "@alipay/o3-primitive";
-import { WebGLRenderer } from "./WebGLRenderer";
-import { GLTechnique } from "./GLTechnique";
-=======
 import { GLCapabilityType, Logger, UpdateType, Primitive } from "@alipay/o3-core";
->>>>>>> dc53534b
 import { GLAsset } from "./GLAsset";
 import { GLTechnique } from "./GLTechnique";
 import { WebGLRenderer } from "./WebGLRenderer";
