--- conflicted
+++ resolved
@@ -46,11 +46,7 @@
     }
 
     // @ts-ignore
-<<<<<<< HEAD
-    const { _indexBufferBinding, _instanceCount, _glIndexType } = primitive;
-=======
     const { _indexBufferBinding, _instanceCount, _glIndexType, _glIndexByteCount } = primitive;
->>>>>>> 3f4af3a7
     const { topology, start, count } = subMesh;
 
     if (!_instanceCount) {
@@ -70,19 +66,11 @@
       if (this.canUseInstancedArrays) {
         if (_indexBufferBinding) {
           if (this._useVao) {
-<<<<<<< HEAD
-            gl.drawElementsInstanced(topology, count, _glIndexType, start, _instanceCount);
-          } else {
-            const { _nativeBuffer } = _indexBufferBinding.buffer;
-            gl.bindBuffer(gl.ELEMENT_ARRAY_BUFFER, _nativeBuffer);
-            gl.drawElementsInstanced(topology, count, _glIndexType, start, _instanceCount);
-=======
             gl.drawElementsInstanced(topology, count, _glIndexType, start * _glIndexByteCount, _instanceCount);
           } else {
             const { _nativeBuffer } = _indexBufferBinding.buffer;
             gl.bindBuffer(gl.ELEMENT_ARRAY_BUFFER, _nativeBuffer);
             gl.drawElementsInstanced(topology, count, _glIndexType, start * _glIndexByteCount, _instanceCount);
->>>>>>> 3f4af3a7
             gl.bindBuffer(gl.ELEMENT_ARRAY_BUFFER, null);
           }
         } else {
