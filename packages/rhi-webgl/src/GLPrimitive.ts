import { GLCapabilityType, Logger, Mesh, SubMesh } from "@oasis-engine/core";
import { IPlatformPrimitive } from "@oasis-engine/design";
import { WebGLExtension } from "./type";
import { WebGLRenderer } from "./WebGLRenderer";

/**
 * Improvement of VAO:
 * 1) WebGL2.0 must support VAO, almost all devices support vao extensions in webgl1.0, we can use PollyFill,only keep VAO mode.
 * 2) VAO implementation now has bugs, change IndexBuffer、VertexBuffer、VertexElements need to update VAO.
 */

/**
 * GL platform primtive.
 */
export class GLPrimitive implements IPlatformPrimitive {
  protected readonly _primitive: Mesh;
  protected attribLocArray: number[];
  protected readonly canUseInstancedArrays: boolean;

  private gl: (WebGLRenderingContext & WebGLExtension) | WebGL2RenderingContext;
  private vao: Map<number, WebGLVertexArrayObject> = new Map();
  private readonly _useVao: boolean;

  constructor(rhi: WebGLRenderer, primitive: Mesh) {
    this._primitive = primitive;
    this.canUseInstancedArrays = rhi.canIUse(GLCapabilityType.instancedArrays);
    this._useVao = rhi.canIUse(GLCapabilityType.vertexArrayObject);
    this.gl = rhi.gl;
  }

  /**
   * Draw the primitive.
   */
  draw(shaderProgram: any, subMesh: SubMesh) {
    const gl = this.gl;
    const primitive = this._primitive;

    if (this._useVao) {
      if (!this.vao.has(shaderProgram.id)) {
        this.registerVAO(shaderProgram);
      }
      const vao = this.vao.get(shaderProgram.id);
      gl.bindVertexArray(vao);
    } else {
      this.bindBufferAndAttrib(shaderProgram);
    }

    // @ts-ignore
    const { _indexBufferBinding, _instanceCount, _glIndexType, _glIndexByteCount } = primitive;
    const { topology, start, count } = subMesh;

    if (!_instanceCount) {
      if (_indexBufferBinding) {
        if (this._useVao) {
          gl.drawElements(topology, count, _glIndexType, start * _glIndexByteCount);
        } else {
          const { _nativeBuffer } = _indexBufferBinding.buffer;
          gl.bindBuffer(gl.ELEMENT_ARRAY_BUFFER, _nativeBuffer);
          gl.drawElements(topology, count, _glIndexType, start * _glIndexByteCount);
          gl.bindBuffer(gl.ELEMENT_ARRAY_BUFFER, null);
        }
      } else {
        gl.drawArrays(topology, start, count);
      }
    } else {
      if (this.canUseInstancedArrays) {
        if (_indexBufferBinding) {
          if (this._useVao) {
            gl.drawElementsInstanced(topology, count, _glIndexType, start * _glIndexByteCount, _instanceCount);
          } else {
            const { _nativeBuffer } = _indexBufferBinding.buffer;
            gl.bindBuffer(gl.ELEMENT_ARRAY_BUFFER, _nativeBuffer);
            gl.drawElementsInstanced(topology, count, _glIndexType, start * _glIndexByteCount, _instanceCount);
            gl.bindBuffer(gl.ELEMENT_ARRAY_BUFFER, null);
          }
        } else {
          gl.drawArraysInstanced(topology, start, count, _instanceCount);
        }
      } else {
        Logger.error("ANGLE_instanced_arrays extension is not supported");
      }
    }

    // unbind
    if (this._useVao) {
      gl.bindVertexArray(null);
    } else {
      this.disableAttrib();
    }
  }

  destroy() {
    if (this._useVao) {
      const gl = this.gl;
      this.vao.forEach((vao) => {
        gl.deleteVertexArray(vao);
      });
      this.vao.clear();
    }
  }

  /**
   * Bind buffer and attribute.
   */
  protected bindBufferAndAttrib(shaderProgram: any) {
    const gl = this.gl;
    const primitive = this._primitive;
    // @ts-ignore
    const vertexBufferBindings = primitive._vertexBufferBindings;

    this.attribLocArray = [];
    const attributeLocation = shaderProgram.attributeLocation;
    const attributes = primitive._vertexElementMap;

    let vbo: WebGLBuffer;
    let lastBoundVbo: WebGLBuffer;

    for (const name in attributeLocation) {
      const loc = attributeLocation[name];
      if (loc === -1) continue;

      const element = attributes[name];
      if (element) {
        const { buffer, stride } = vertexBufferBindings[element.bindingIndex];
        vbo = buffer._nativeBuffer;
        // prevent binding the vbo which already bound at the last loop, e.g. a buffer with multiple attributes.
        if (lastBoundVbo !== vbo) {
          lastBoundVbo = vbo;
          gl.bindBuffer(gl.ARRAY_BUFFER, vbo);
        }

        gl.enableVertexAttribArray(loc);
        const { size, type, normalized } = element._glElementInfo;
        gl.vertexAttribPointer(loc, size, type, normalized, stride, element.offset);
        if (this.canUseInstancedArrays) {
<<<<<<< HEAD
          // @ts-ignore  @todo
          gl.vertexAttribDivisor(loc, element.instanceDivisor);
=======
          gl.vertexAttribDivisor(loc, element.instanceStepRate);
>>>>>>> d0ffba86
        }
        this.attribLocArray.push(loc);
      } else {
        Logger.warn("vertex attribute not found: " + name);
      }
    }

    gl.bindBuffer(gl.ARRAY_BUFFER, null);
  }

  protected disableAttrib() {
    const gl = this.gl;
    for (let i = 0, l = this.attribLocArray.length; i < l; i++) {
      gl.disableVertexAttribArray(this.attribLocArray[i]);
    }
  }

  private registerVAO(shaderProgram: any): void {
    const gl = this.gl;
    const vao = gl.createVertexArray();

    /** register VAO */
    gl.bindVertexArray(vao);

    // @ts-ignore
    const { _indexBufferBinding } = this._primitive;
    if (_indexBufferBinding) {
      gl.bindBuffer(gl.ELEMENT_ARRAY_BUFFER, _indexBufferBinding.buffer._nativeBuffer);
    }
    this.bindBufferAndAttrib(shaderProgram);

    /** unbind */
    gl.bindVertexArray(null);
    gl.bindBuffer(gl.ELEMENT_ARRAY_BUFFER, null);
    this.disableAttrib();

    this.vao.set(shaderProgram.id, vao);
  }
}<|MERGE_RESOLUTION|>--- conflicted
+++ resolved
@@ -133,12 +133,7 @@
         const { size, type, normalized } = element._glElementInfo;
         gl.vertexAttribPointer(loc, size, type, normalized, stride, element.offset);
         if (this.canUseInstancedArrays) {
-<<<<<<< HEAD
-          // @ts-ignore  @todo
-          gl.vertexAttribDivisor(loc, element.instanceDivisor);
-=======
           gl.vertexAttribDivisor(loc, element.instanceStepRate);
->>>>>>> d0ffba86
         }
         this.attribLocArray.push(loc);
       } else {
