import { Logger, ClearMode, GLCapabilityType } from "@alipay/o3-base";
import { RenderTarget } from "@alipay/o3-material";
import { RHIOption } from "@alipay/o3-core/types/type";
import { GLRenderStates } from "./GLRenderStates";
import { GLAssetsCache } from "./GLAssetsCache";
import { GLPrimitive } from "./GLPrimitive";
import { GLVAOPrimitive } from "./GLVAOPrimitive";
import { GLTechnique } from "./GLTechnique";
import { GLSpriteBatcher } from "./GLSpriteBatcher";
import { GLRenderTarget } from "./GLRenderTarget";
import { GLExtensions } from "./GLExtensions";
import { GLCapability } from "./GLCapability";
import { ACamera } from "@alipay/o3-core";
import { GLMultiRenderTarget } from "./GLMultiRenderTarget";
import { WebGLExtension } from "./type";

/**
 * GPU 硬件抽象层的 WebGL 的实现
 * @private
 */
export class GLRenderHardware {
  private _canvas: HTMLCanvasElement;
  private _gl: (WebGLRenderingContext & WebGLExtension) | WebGL2RenderingContext;
  private _renderStates;
  private _assetsCache: GLAssetsCache;
  private _extensions;
  private _frameCount: number;
  private _spriteBatcher;
  private _capability: GLCapability;
  private _isWebGL2: boolean;

  /** 当前 RHI 是否为 WebGL 2.0 */
  get isWebGL2() {
<<<<<<< HEAD
    return this._isWebGL2;
=======
    return false;
>>>>>>> 2d2fd15e
  }

  constructor(canvas: HTMLCanvasElement, option: RHIOption) {
    if (typeof canvas === "string") {
      this._canvas = document.getElementById(canvas) as HTMLCanvasElement;
    } else {
      this._canvas = canvas;
    }

    /** 若不设置 disableWebGL2 为 true，则默认自动优先使用 WebGL 2.0 */
<<<<<<< HEAD
    if (!option.disableWebGL2) {
      this._gl = <WebGL2RenderingContext>(
        (this._canvas.getContext("webgl2", option) || this._canvas.getContext("experimental-webgl2", option))
      );
      this._isWebGL2 = true;
    }

    if (!this._gl) {
      this._gl = <WebGLRenderingContext & WebGLExtension>(
        (this._canvas.getContext("webgl", option) || this._canvas.getContext("experimental-webgl", option))
      );
      this._isWebGL2 = false;
    }
=======
    this._gl = <WebGLRenderingContext>(
      (this._canvas.getContext("webgl", option) || this._canvas.getContext("experimental-webgl", option))
    );
>>>>>>> 2d2fd15e

    if (!this._gl) {
      throw new Error("Get GL Context FAILED.");
    }

    this._renderStates = new GLRenderStates(this._gl);

    this._assetsCache = new GLAssetsCache(this, option);

    this._extensions = new GLExtensions(this);

    this._capability = new GLCapability(this);

    this._frameCount = 0;
  }

  /**
   * GL Context 对象
   * @member {WebGLRenderingContext}
   * @readonly
   */
  get gl() {
    return this._gl;
  }

  /**
   * Canvas 对象
   * @member
   * @readonly
   */
  get canvas() {
    return this._canvas;
  }

  /**
   * GL 资源对象缓冲池
   */
  get assetsCache(): GLAssetsCache {
    return this._assetsCache;
  }

  /**
   * GL 状态管理器
   */
  get renderStates(): GLRenderStates {
    return this._renderStates;
  }

  /**
   * GL 能力管理
   * */
  get capability(): GLCapability {
    return this._capability;
  }

  /**
   * 当前帧的计数
   */
  get frameCount() {
    return this._frameCount;
  }

  /**
   * 请求扩展
   * @param {String} ext 扩展名
   * @returns {Object|null} 请求结果，返回插件对象或null
   */
  requireExtension(ext) {
    return this._extensions.requireExtension(ext);
  }

  /**
   * 查询能否使用某些 GL 能力
   * */
  canIUse(capabilityType: GLCapabilityType) {
    return this.capability.canIUse(capabilityType);
  }

  /**
   * 查询能否使用某种压缩纹理格式
   * */
  canIUseCompressedTextureInternalFormat(type: number) {
    return this.capability.canIUseCompressedTextureInternalFormat(type);
  }

  /**
   * 设置视口区域
   * @param {number} x 用来设定视口的左下角水平坐标
   * @param {number} y 用来设定视口的左下角垂直坐标
   * @param {number} width 用来设定视口的宽度
   * @param {number} height 用来设定视口的高度
   */
  viewport(x, y, width, height) {
    this._gl.viewport(x, y, width, height);
  }

  colorMask(r, g, b, a) {
    this._gl.colorMask(r, g, b, a);
  }

  /**
   * 在一帧的渲染开始时，处理内部状态
   */
  beginFrame() {
    this._frameCount++;
  }

  /**
   * 清空渲染缓冲
   * @param {ClearMode} clearMode
   * @param {*} clearParam
   */
  clearRenderTarget(clearMode, clearParam) {
    const gl = this._gl;

    switch (clearMode) {
      case ClearMode.SOLID_COLOR: // solid color
        gl.clearColor(clearParam[0], clearParam[1], clearParam[2], clearParam[3]);
        gl.clear(gl.COLOR_BUFFER_BIT | gl.DEPTH_BUFFER_BIT);
        break;
      case ClearMode.DEPTH_ONLY: // depth only
        gl.clear(gl.DEPTH_BUFFER_BIT);
        break;
      case ClearMode.COLOR_ONLY:
        gl.clearColor(clearParam[0], clearParam[1], clearParam[2], clearParam[3]);
        gl.clear(gl.COLOR_BUFFER_BIT);
        break;
      case ClearMode.STENCIL_ONLY:
        gl.clear(gl.STENCIL_BUFFER_BIT);
        break;
      case ClearMode.ALL_CLEAR:
        gl.clearColor(clearParam[0], clearParam[1], clearParam[2], clearParam[3]);
        gl.clear(gl.COLOR_BUFFER_BIT | gl.DEPTH_BUFFER_BIT | gl.STENCIL_BUFFER_BIT);
        break;

      case ClearMode.DONT_CLEAR: // dont clear
        break;
    }
  }

  /**
   * 使用指定的材质绘制一个 Primitive
   * @param {Primitive} primitive
   * @param {Material} mtl
   */
  drawPrimitive(primitive, mtl) {
    // todo: VAO 不支持 morph 动画
    const glPrimitive = this._assetsCache.requireObject(
      primitive,
      this.canIUse(GLCapabilityType.vertexArrayObject) && !primitive.targets.length ? GLVAOPrimitive : GLPrimitive
    );
    const glTech = this._assetsCache.requireObject(mtl.technique, GLTechnique);

    if (glPrimitive && glTech) {
      glTech.begin(mtl);
      glPrimitive.draw(glTech);
      glTech.end();
    } else {
      Logger.error("draw primitive failed.");
    }
  }

  /**
   * 把一个 Sprite 绘制需要的信息传进来
   * @param {Object} positionQuad  Sprite四个顶点的位置
   * @param {Object} uvRect        Sprite在texture上的纹理坐标
   * @param {vec4}   tintColor     颜色
   * @param {Texture}   texture    纹理信息
   * @param {String}    renderMode    绘制方式， '2D' 或者 '3D'
   * @param {ACamera}   camera        相机信息
   */
  drawSprite(positionQuad, uvRect, tintColor, texture, renderMode, camera) {
    // _spriteBatcher只有在需要的时候才会创建
    if (!this._spriteBatcher) {
      this._spriteBatcher = new GLSpriteBatcher(this);
    }

    this._spriteBatcher.drawSprite(positionQuad, uvRect, tintColor, texture, renderMode, camera);
  }

  /**
   * 给 SpriteRenderPass 在最后调用，确保所有 Sprite 绘制
   */
  flushSprite() {
    if (this._spriteBatcher) {
      this._spriteBatcher.flush();
    }
  }

  /**
   * 激活指定的RenderTarget
   * @param {RenderTarget} renderTarget  需要被激活的RenderTarget对象，如果未设置，则渲染到屏幕帧
   */
  activeRenderTarget(renderTarget: RenderTarget, camera: ACamera) {
    if (renderTarget) {
      const TargetClazz = renderTarget.isMulti ? GLMultiRenderTarget : GLRenderTarget;
      const glRenderTarget = this._assetsCache.requireObject(renderTarget, TargetClazz);
      glRenderTarget.activeRenderTarget();
    } else {
      const gl = this._gl;
      gl.bindFramebuffer(gl.FRAMEBUFFER, null);
      gl.viewport(camera.viewport[0], camera.viewport[1], camera.viewport[2], camera.viewport[3]);
    }
  }

  /** blit FBO */
  blitRenderTarget(renderTarget: RenderTarget) {
    if (renderTarget) {
      const glRenderTarget = this._assetsCache.requireObject(renderTarget, GLRenderTarget);
      glRenderTarget.blitRenderTarget();
    }
  }

  /**
   * 设置渲染到立方体纹理的面
   * @param {RenderTarget} renderTarget  需要设置的 RenderTarget 对象
   * @param {number} faceIndex - gl.TEXTURE_CUBE_MAP_POSITIVE_X + faceIndex
   * */
  setRenderTargetFace(renderTarget: RenderTarget, faceIndex: number) {
    if (renderTarget) {
      const glRenderTarget = this._assetsCache.requireObject(renderTarget, GLRenderTarget);
      glRenderTarget.setRenderTargetFace(faceIndex);
    }
  }

  /**
   * 在一帧结束时，处理内部状态，释放 texture 缓存
   */
  endFrame() {
    const CHECK_FREQ = 8;
    if (this._frameCount % CHECK_FREQ === 0) {
      this._assetsCache.compact();
    }
  }

  /**
   * 释放资源
   */
  destroy() {
    this._assetsCache.finalize();
  }
}<|MERGE_RESOLUTION|>--- conflicted
+++ resolved
@@ -4,15 +4,11 @@
 import { GLRenderStates } from "./GLRenderStates";
 import { GLAssetsCache } from "./GLAssetsCache";
 import { GLPrimitive } from "./GLPrimitive";
-import { GLVAOPrimitive } from "./GLVAOPrimitive";
 import { GLTechnique } from "./GLTechnique";
 import { GLSpriteBatcher } from "./GLSpriteBatcher";
 import { GLRenderTarget } from "./GLRenderTarget";
 import { GLExtensions } from "./GLExtensions";
 import { GLCapability } from "./GLCapability";
-import { ACamera } from "@alipay/o3-core";
-import { GLMultiRenderTarget } from "./GLMultiRenderTarget";
-import { WebGLExtension } from "./type";
 
 /**
  * GPU 硬件抽象层的 WebGL 的实现
@@ -20,22 +16,17 @@
  */
 export class GLRenderHardware {
   private _canvas: HTMLCanvasElement;
-  private _gl: (WebGLRenderingContext & WebGLExtension) | WebGL2RenderingContext;
+  private _gl: WebGLRenderingContext | WebGL2RenderingContext;
   private _renderStates;
   private _assetsCache: GLAssetsCache;
   private _extensions;
   private _frameCount: number;
   private _spriteBatcher;
   private _capability: GLCapability;
-  private _isWebGL2: boolean;
 
   /** 当前 RHI 是否为 WebGL 2.0 */
   get isWebGL2() {
-<<<<<<< HEAD
-    return this._isWebGL2;
-=======
     return false;
->>>>>>> 2d2fd15e
   }
 
   constructor(canvas: HTMLCanvasElement, option: RHIOption) {
@@ -46,25 +37,9 @@
     }
 
     /** 若不设置 disableWebGL2 为 true，则默认自动优先使用 WebGL 2.0 */
-<<<<<<< HEAD
-    if (!option.disableWebGL2) {
-      this._gl = <WebGL2RenderingContext>(
-        (this._canvas.getContext("webgl2", option) || this._canvas.getContext("experimental-webgl2", option))
-      );
-      this._isWebGL2 = true;
-    }
-
-    if (!this._gl) {
-      this._gl = <WebGLRenderingContext & WebGLExtension>(
-        (this._canvas.getContext("webgl", option) || this._canvas.getContext("experimental-webgl", option))
-      );
-      this._isWebGL2 = false;
-    }
-=======
     this._gl = <WebGLRenderingContext>(
       (this._canvas.getContext("webgl", option) || this._canvas.getContext("experimental-webgl", option))
     );
->>>>>>> 2d2fd15e
 
     if (!this._gl) {
       throw new Error("Get GL Context FAILED.");
@@ -141,13 +116,6 @@
    * */
   canIUse(capabilityType: GLCapabilityType) {
     return this.capability.canIUse(capabilityType);
-  }
-
-  /**
-   * 查询能否使用某种压缩纹理格式
-   * */
-  canIUseCompressedTextureInternalFormat(type: number) {
-    return this.capability.canIUseCompressedTextureInternalFormat(type);
   }
 
   /**
@@ -211,11 +179,7 @@
    * @param {Material} mtl
    */
   drawPrimitive(primitive, mtl) {
-    // todo: VAO 不支持 morph 动画
-    const glPrimitive = this._assetsCache.requireObject(
-      primitive,
-      this.canIUse(GLCapabilityType.vertexArrayObject) && !primitive.targets.length ? GLVAOPrimitive : GLPrimitive
-    );
+    const glPrimitive = this._assetsCache.requireObject(primitive, GLPrimitive);
     const glTech = this._assetsCache.requireObject(mtl.technique, GLTechnique);
 
     if (glPrimitive && glTech) {
@@ -258,23 +222,14 @@
    * 激活指定的RenderTarget
    * @param {RenderTarget} renderTarget  需要被激活的RenderTarget对象，如果未设置，则渲染到屏幕帧
    */
-  activeRenderTarget(renderTarget: RenderTarget, camera: ACamera) {
+  activeRenderTarget(renderTarget: RenderTarget, camera) {
     if (renderTarget) {
-      const TargetClazz = renderTarget.isMulti ? GLMultiRenderTarget : GLRenderTarget;
-      const glRenderTarget = this._assetsCache.requireObject(renderTarget, TargetClazz);
+      const glRenderTarget = this._assetsCache.requireObject(renderTarget, GLRenderTarget);
       glRenderTarget.activeRenderTarget();
     } else {
       const gl = this._gl;
       gl.bindFramebuffer(gl.FRAMEBUFFER, null);
       gl.viewport(camera.viewport[0], camera.viewport[1], camera.viewport[2], camera.viewport[3]);
-    }
-  }
-
-  /** blit FBO */
-  blitRenderTarget(renderTarget: RenderTarget) {
-    if (renderTarget) {
-      const glRenderTarget = this._assetsCache.requireObject(renderTarget, GLRenderTarget);
-      glRenderTarget.blitRenderTarget();
     }
   }
 
