--- conflicted
+++ resolved
@@ -1,9 +1,5 @@
 import { Logger } from "@alipay/o3-core";
-<<<<<<< HEAD
-import { Vector3 } from "@alipay/o3-math";
-=======
 import { Vector2, Vector3, Vector4 } from "@alipay/o3-math";
->>>>>>> b1b23a2b
 
 /**
  * 管理HUD控件Batch绘制时，需要处理的几何体数据
