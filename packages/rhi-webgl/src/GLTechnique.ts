--- conflicted
+++ resolved
@@ -1,10 +1,5 @@
-<<<<<<< HEAD
-import { DataType, Logger, Material, RenderTechnique, Texture } from "@oasis-engine/core";
-import { GLAsset } from "./GLAsset";
-=======
-import { DataType, HardwareRenderer, Logger, Material, RenderTechnique } from "@oasis-engine/core";
+import { DataType, IHardwareRenderer, Logger, Material, RenderTechnique, Texture } from "@oasis-engine/core";
 import { IPlatformTechnique } from "@oasis-engine/design";
->>>>>>> 0babe5f3
 import { GLRenderStates } from "./GLRenderStates";
 import { GLShaderProgram } from "./GLShaderProgram";
 import { GLTexture } from "./GLTexture";
@@ -19,7 +14,7 @@
 
   readonly valid: boolean;
   readonly cacheID: number = ++GLTechnique._cacheIDCounter;
-  private rhi: HardwareRenderer;
+  private rhi: IHardwareRenderer;
   private _tech: RenderTechnique;
   private _activeTextureCount: number;
   private _program: GLShaderProgram;
