import { DataType } from "@alipay/o3-base";
import { mat4 } from "@alipay/o3-math";
import { GLShaderProgram } from "./GLShaderProgram";
import { Logger } from "@alipay/o3-base";
import { GLTexture2D } from "./GLTexture2D";
import { GLTextureCubeMap } from "./GLTextureCubeMap";
import { GLRenderHardware } from "./GLRenderHardware";
import { RenderTechnique, Material } from "@alipay/o3-material";
import { GLRenderStates } from "./GLRenderStates";
import { GLAsset } from "./GLAsset";

const UniformDefaults = {};
UniformDefaults[DataType.FLOAT] = 0.0;
UniformDefaults[DataType.FLOAT_VEC2] = new Float32Array([0.0, 0.0]);
UniformDefaults[DataType.FLOAT_VEC3] = new Float32Array([0.0, 0.0, 0.0]);
UniformDefaults[DataType.FLOAT_VEC4] = new Float32Array([0.0, 0.0, 0.0, 0.0]);
UniformDefaults[DataType.FLOAT_MAT4] = mat4.create();

/** uv变换矩阵 的 uniform 名字在相应纹理的 uniform 后面添加后缀
 * @example
 *  u_diffuse -> u_diffuseMatrix
 *  */
const UV_MATRIX_POSTFIX = "Matrix";

/**
 * GL 层的 Technique 资源管理和渲染调用处理
 * @private
 */
export class GLTechnique extends GLAsset {
  private _tech: RenderTechnique;
  private _activeTextureCount: number;
  private _program: GLShaderProgram;
  private _attributes;
  private _uniforms;

  constructor(rhi: GLRenderHardware, tech: RenderTechnique) {
    super(rhi, tech);
    this._tech = tech;
    this._activeTextureCount = 0;

    const gl: WebGLRenderingContext = rhi.gl;

    //-- 编译shader 或者从缓存中捞program
    this._program = GLShaderProgram.requireProgram(tech, gl);

    const glProgram = this._program.program;

    // 记录Attribute的shader location
    this._attributes = {};
    const attributes = tech.attributes;
    for (const name in attributes) {
      this._attributes[name] = {
        name,
        semantic: attributes[name].semantic,
        location: this._program.getAttribLocation(glProgram, name)
      };
    }

    // 记录Unifrom的shader location
    this._uniforms = {};
    const uniforms = tech.uniforms;
    for (const name in uniforms) {
      const loc = this._program.getUniformLocation(glProgram, name);
      if (!(loc !== 0 && !loc)) {
        this._uniforms[name] = {
          name,
          location: loc
        };
      } else {
        delete uniforms[name];
      }
    } // end of for
  }

  /**
   * 释放 GL 资源
   */
  finalize(forceDispose?: boolean) {
    if (this._program && forceDispose) {
      this._program.finalize();
      this._program = null;
    }
  }

  /**
   * Shader Program 对象
   * @member {GLShaderProgram}
   */
  get program(): GLShaderProgram {
    return this._program;
  }

  /**
   * 顶点属性数组
   */
  get attributes() {
    return this._attributes;
  }

  /**
   * Unifrom 参数集合
   */
  get uniforms() {
    return this._uniforms;
  }

  /**
   * 开始渲染时调用，绑定内部 GL Program，并设定 Unifrom
   * @param {Material} mtl
   */
<<<<<<< HEAD
  begin(mtl) {
=======
  begin(mtl: Material) {
>>>>>>> e74ff903
    const gl = this.rhi.gl;
    const glProgram = this._program.program;

    //-- 重置内部状态变量
    this._activeTextureCount = 0;

    //-- bind program
    gl.useProgram(glProgram);

    //-- upload mtl uniforms
    const uniforms = this._uniforms;
    const assetUniforms = this._tech.uniforms;
    for (const name in assetUniforms) {
      this._uploadUniformValue(assetUniforms[name], uniforms[name].location, mtl.getValue(name));
    }

    //-- change render states
    const stateManager = this.rhi.renderStates;
    if (this._tech.states) {
      stateManager.pushStateBlock(this._tech.name);
      this._applyStates(stateManager);
    }
  }

  /**
   * 结束渲染，回复状态
   */
  end() {
    // 恢复渲染状态
    if (this._tech.states) {
      const stateManager = this.rhi.renderStates;
      stateManager.popStateBlock();
    }
  }

  /**
   * 将状态设置到GL/RenderStateManager
   * @param {GLRenderStates} stateManager
   */
  _applyStates(stateManager: GLRenderStates) {
    const states = this._tech.states;
    //-- enable
    const enable = states.enable;
    if (enable) {
      for (let i = 0, len = enable.length; i < len; i++) {
        stateManager.enable(enable[i]);
      }
    }

    const disable = states.disable;
    if (disable) {
      for (let i = 0, len = disable.length; i < len; i++) {
        stateManager.disable(disable[i]);
      }
    }

    //-- functions
    const functions = states.functions;
    if (functions) {
      for (const name in functions) {
        const args = Array.isArray(functions[name]) ? functions[name] : [functions[name]];
        const func = stateManager[name];
        func.apply(stateManager, args);
      }
    }
  }

  /**
   * 将自己的value设置到shader的uniform值之上
   * @param uniform
   * @param location
   * @param value
   * @private
   */
  private _uploadUniformValue(uniform, location, value) {
    // 取得uniform的值
    if (value === null || value === undefined) {
      value = UniformDefaults[uniform.type];
    }

    const gl = this.rhi.gl;

    // 设置shader uniform值
    switch (uniform.type) {
      case DataType.FLOAT:
        if (value.length) gl.uniform1fv(location, value);
        else gl.uniform1f(location, value);
        break;
      case DataType.INT:
        if (value.length) gl.uniform1iv(location, value);
        else gl.uniform1i(location, value);
        break;
      case DataType.FLOAT_VEC2:
        gl.uniform2fv(location, value);
        break;
      case DataType.FLOAT_VEC3:
        gl.uniform3fv(location, value);
        break;
      case DataType.FLOAT_VEC4:
        gl.uniform4fv(location, value);
        break;
      case DataType.INT_VEC2:
        gl.uniform2iv(location, value);
        break;
      case DataType.INT_VEC3:
        gl.uniform3iv(location, value);
        break;
      case DataType.INT_VEC4:
        gl.uniform4iv(location, value);
        break;
      case DataType.FLOAT_MAT2:
        gl.uniformMatrix2fv(location, false, value);
        break;
      case DataType.FLOAT_MAT3:
        gl.uniformMatrix3fv(location, false, value);
        break;
      case DataType.FLOAT_MAT4:
        gl.uniformMatrix4fv(location, false, value);
        break;
      case DataType.SAMPLER_2D: {
        const texture = value;
        if (texture) {
          this._uploadTexture(texture, location, GLTexture2D);
          this.bindUvMatrix(texture.uvMatrix, uniform.name);
        }
        break;
      }
      case DataType.SAMPLER_CUBE: {
        const texture = value;
        if (texture) {
          this._uploadTexture(texture, location, GLTextureCubeMap);
        }
        break;
      }
      default:
        Logger.warn("UNKNOWN uniform type: " + uniform.type);
        break;
    } // end of switch
  }

  /**
   * 绑定 uv 变换矩阵
   * */
  bindUvMatrix(uvMatrix, textureUniformName: string) {
    const uvMatrixUniformName = textureUniformName + UV_MATRIX_POSTFIX;
    // 若不存在，则新建
    if (!this._uniforms[uvMatrixUniformName]) {
      const glProgram = this._program.program;
      const loc = this._program.getUniformLocation(glProgram, uvMatrixUniformName);
      if (!(loc !== 0 && !loc)) {
        this._uniforms[uvMatrixUniformName] = {
          name: uvMatrixUniformName,
          location: loc
        };
      }
    }
    // 若存在，则绑定
    if (this._uniforms[uvMatrixUniformName]) {
      const location = this._uniforms[uvMatrixUniformName].location;
      this.rhi.gl.uniformMatrix3fv(location, false, uvMatrix);
    }
  }

  /**
   * 将一个内存中的 Texture2D 对象绑定到 GL
   * @param {Texture} texture
   */
  _uploadTexture(texture, location, type) {
    const assetCache = this.rhi.assetsCache;
    const glTexture = assetCache.requireObject(texture, type);

    if (glTexture) {
      const index = this._activeTextureCount++;
      glTexture.activeBinding(index);
      this.rhi.gl.uniform1i(location, index);
    } // end of if
  }
}<|MERGE_RESOLUTION|>--- conflicted
+++ resolved
@@ -108,11 +108,7 @@
    * 开始渲染时调用，绑定内部 GL Program，并设定 Unifrom
    * @param {Material} mtl
    */
-<<<<<<< HEAD
-  begin(mtl) {
-=======
   begin(mtl: Material) {
->>>>>>> e74ff903
     const gl = this.rhi.gl;
     const glProgram = this._program.program;
 
