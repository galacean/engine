--- conflicted
+++ resolved
@@ -69,11 +69,7 @@
   /**
    * 释放 GL 资源
    */
-<<<<<<< HEAD
-  finalize(forceDispose: boolean) {
-=======
   finalize(forceDispose?: boolean) {
->>>>>>> 6b2cbecc
     if (this._program && forceDispose) {
       this._program.finalize();
       this._program = null;
@@ -106,13 +102,8 @@
    * 开始渲染时调用，绑定内部 GL Program，并设定 Unifrom
    * @param {Material} mtl
    */
-<<<<<<< HEAD
   begin(mtl: Material) {
-    const gl = this._rhi.gl;
-=======
-  begin(mtl) {
     const gl = this.rhi.gl;
->>>>>>> 6b2cbecc
     const glProgram = this._program.program;
 
     //-- 重置内部状态变量
