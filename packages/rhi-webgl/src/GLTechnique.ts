<<<<<<< HEAD
import { DataType } from "@alipay/o3-base";
import { Matrix3x3, Matrix4x4, Vector2, Vector3, Vector4 } from "@alipay/o3-math";
=======
import { DataType } from "@alipay/o3-core";
import { mat4 } from "@alipay/o3-math";
>>>>>>> cc1109d0
import { GLShaderProgram } from "./GLShaderProgram";
import { Logger } from "@alipay/o3-core";
import { GLTexture2D } from "./GLTexture2D";
import { GLTextureCubeMap } from "./GLTextureCubeMap";
import { WebGLRenderer } from "./WebGLRenderer";
import { RenderTechnique, Material } from "@alipay/o3-material";
import { GLRenderStates } from "./GLRenderStates";
import { GLAsset } from "./GLAsset";

const UniformDefaults = {};
UniformDefaults[DataType.FLOAT] = 0.0;
UniformDefaults[DataType.FLOAT_VEC2] = new Vector2();
UniformDefaults[DataType.FLOAT_VEC3] = new Vector3();
UniformDefaults[DataType.FLOAT_VEC4] = new Vector4();
UniformDefaults[DataType.FLOAT_MAT3] = new Matrix3x3();
UniformDefaults[DataType.FLOAT_MAT4] = new Matrix4x4();

/**
 * GL 层的 Technique 资源管理和渲染调用处理
 * @private
 */
export class GLTechnique extends GLAsset {
  private _tech: RenderTechnique;
  private _activeTextureCount: number;
  private _program: GLShaderProgram;
  private _attributes;
  private _uniforms;

  constructor(rhi: WebGLRenderer, tech: RenderTechnique) {
    super(rhi, tech);
    this._tech = tech;
    this._activeTextureCount = 0;

    const gl: WebGLRenderingContext = rhi.gl;

    //-- 编译shader 或者从缓存中捞program
    this._program = GLShaderProgram.requireProgram(tech, gl);

    const glProgram = this._program.program;

    // 记录Attribute的shader location
    this._attributes = {};
    const attributes = tech.attributes;
    for (const name in attributes) {
      this._attributes[name] = {
        name,
        semantic: attributes[name].semantic,
        location: this._program.getAttribLocation(glProgram, name)
      };
    }

    // 记录Unifrom的shader location
    this._uniforms = {};
    const uniforms = tech.uniforms;
    for (const name in uniforms) {
      const loc = this._program.getUniformLocation(glProgram, name);
      if (loc !== null) {
        this._uniforms[name] = {
          name,
          location: loc
        };
      }
    } // end of for
  }

  /**
   * 释放 GL 资源
   */
  finalize(forceDispose?: boolean) {
    if (this._program && forceDispose) {
      this._program.finalize();
      this._program = null;
    }
  }

  /**
   * Shader Program 对象
   * @member {GLShaderProgram}
   */
  get program(): GLShaderProgram {
    return this._program;
  }

  /**
   * 顶点属性数组
   */
  get attributes() {
    return this._attributes;
  }

  /**
   * Unifrom 参数集合
   */
  get uniforms() {
    return this._uniforms;
  }

  /**
   * 开始渲染时调用，绑定内部 GL Program，并设定 Unifrom
   * @param {Material} mtl
   */
  begin(mtl: Material) {
    const gl = this.rhi.gl;
    const glProgram = this._program.program;

    //-- 重置内部状态变量
    this._activeTextureCount = 0;

    //-- bind program
    gl.useProgram(glProgram);

    //-- upload mtl uniforms
    const uniforms = this._uniforms;
    const assetUniforms = this._tech.uniforms;
    for (const name in assetUniforms) {
      if (uniforms.hasOwnProperty(name)) {
        this._uploadUniformValue(assetUniforms[name], uniforms[name].location, mtl.getValue(name));
      }
    }

    //-- change render states
    const stateManager = this.rhi.renderStates;
    if (this._tech.states) {
      stateManager.pushStateBlock(this._tech.name);
      this._applyStates(stateManager);
    }
  }

  /**
   * 结束渲染，回复状态
   */
  end() {
    // 恢复渲染状态
    if (this._tech.states) {
      const stateManager = this.rhi.renderStates;
      stateManager.popStateBlock();
    }
  }

  /**
   * 将状态设置到GL/RenderStateManager
   * @param {GLRenderStates} stateManager
   */
  _applyStates(stateManager: GLRenderStates) {
    const states = this._tech.states;
    //-- enable
    const enable = states.enable;
    if (enable) {
      for (let i = 0, len = enable.length; i < len; i++) {
        stateManager.enable(enable[i]);
      }
    }

    const disable = states.disable;
    if (disable) {
      for (let i = 0, len = disable.length; i < len; i++) {
        stateManager.disable(disable[i]);
      }
    }

    //-- functions
    const functions = states.functions;
    if (functions) {
      for (const name in functions) {
        const args = Array.isArray(functions[name]) ? functions[name] : [functions[name]];
        const func = stateManager[name];
        func.apply(stateManager, args);
      }
    }
  }

  /**
   * 将自己的value设置到shader的uniform值之上
   * @param uniform
   * @param location
   * @param value
   * @private
   */
  private _uploadUniformValue(uniform, location, value) {
    // 取得uniform的值
    if (value === null || value === undefined) {
      value = UniformDefaults[uniform.type];
    }

    const gl = this.rhi.gl;

    // 设置shader uniform值
    switch (uniform.type) {
      case DataType.FLOAT:
        if (value.length) gl.uniform1fv(location, value);
        else gl.uniform1f(location, value);
        break;
      case DataType.INT:
        if (value.length) gl.uniform1iv(location, value);
        else gl.uniform1i(location, value);
        break;
      case DataType.FLOAT_VEC2:
        gl.uniform2f(location, value.x, value.y);
        break;
      case DataType.FLOAT_VEC3:
        gl.uniform3f(location, value.x, value.y, value.z);
        break;
      case DataType.FLOAT_VEC4:
        gl.uniform4f(location, value.x, value.y, value.z, value.w);
        break;
      case DataType.INT_VEC2:
        gl.uniform2i(location, value.x, value.y);
        break;
      case DataType.INT_VEC3:
        gl.uniform3i(location, value.x, value.y, value.z);
        break;
      case DataType.INT_VEC4:
        gl.uniform4i(location, value.x, value.y, value.z, value.w);
        break;
      case DataType.FLOAT_MAT2:
        gl.uniformMatrix2fv(location, false, value.elements);
        break;
      case DataType.FLOAT_MAT3:
        gl.uniformMatrix3fv(location, false, value.elements);
        break;
      case DataType.FLOAT_MAT4:
        gl.uniformMatrix4fv(location, false, value.elements);
        break;
      case DataType.SAMPLER_2D: {
        const texture = value;
        if (texture) {
          this._uploadTexture(texture, location, GLTexture2D);
        }
        break;
      }
      case DataType.SAMPLER_CUBE: {
        const texture = value;
        if (texture) {
          this._uploadTexture(texture, location, GLTextureCubeMap);
        }
        break;
      }
      default:
        Logger.warn("UNKNOWN uniform type: " + uniform.type);
        break;
    } // end of switch
  }

  /**
   * 将一个内存中的 Texture2D 对象绑定到 GL
   * @param {Texture} texture
   */
  _uploadTexture(texture, location, type) {
    const assetCache = this.rhi.assetsCache;
    const glTexture = assetCache.requireObject(texture, type);

    if (glTexture) {
      const index = this._activeTextureCount++;
      glTexture.activeBinding(index);
      this.rhi.gl.uniform1i(location, index);
    } // end of if
  }
}<|MERGE_RESOLUTION|>--- conflicted
+++ resolved
@@ -1,10 +1,6 @@
-<<<<<<< HEAD
-import { DataType } from "@alipay/o3-base";
 import { Matrix3x3, Matrix4x4, Vector2, Vector3, Vector4 } from "@alipay/o3-math";
-=======
 import { DataType } from "@alipay/o3-core";
-import { mat4 } from "@alipay/o3-math";
->>>>>>> cc1109d0
+
 import { GLShaderProgram } from "./GLShaderProgram";
 import { Logger } from "@alipay/o3-core";
 import { GLTexture2D } from "./GLTexture2D";
