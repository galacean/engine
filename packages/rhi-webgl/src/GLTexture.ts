--- conflicted
+++ resolved
@@ -249,7 +249,7 @@
     switch (format) {
       case RenderBufferDepthFormat.Depth:
         return {
-          internalFormat: isWebGL2 ? gl.DEPTH_COMPONENT32F : gl.DEPTH_COMPONENT,
+          internalFormat: isWebGL2 ? gl.DEPTH_COMPONENT32F : gl.DEPTH_COMPONENT16,
           baseFormat: gl.DEPTH_COMPONENT,
           dataType: isWebGL2 ? gl.FLOAT : gl.UNSIGNED_SHORT,
           isCompressed: false,
@@ -273,11 +273,7 @@
         };
       case RenderBufferDepthFormat.Depth16:
         return {
-<<<<<<< HEAD
-          internalFormat: isWebGL2 ? gl.DEPTH_COMPONENT16 : gl.DEPTH_COMPONENT,
-=======
           internalFormat: gl.DEPTH_COMPONENT16,
->>>>>>> 6b8b6962
           baseFormat: gl.DEPTH_COMPONENT,
           dataType: gl.UNSIGNED_SHORT,
           isCompressed: false,
