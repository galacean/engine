import {
  GLCapabilityType,
  IPlatformTexture,
  Logger,
  RenderBufferColorFormat,
  RenderBufferDepthFormat,
  Texture,
  TextureCubeFace,
  TextureFilterMode,
  TextureFormat,
  TextureWrapMode
} from "@oasis-engine/core";
import { GLCompressedTextureInternalFormat, TextureFormatDetail } from "./type";
import { WebGLRenderer } from "./WebGLRenderer";

/**
 * Texture in WebGL platform.
 */
export class GLTexture implements IPlatformTexture {
  /** @internal */
  static _readFrameBuffer: WebGLFramebuffer = null;

  /** @internal */
  static _isPowerOf2(v: number): boolean {
    return (v & (v - 1)) === 0;
  }

  /**
   * Get more texture info from TextureFormat.
   * @internal
   */
  static _getFormatDetail(
    format: TextureFormat,
    gl: WebGLRenderingContext & WebGL2RenderingContext,
    isWebGL2: boolean
  ): TextureFormatDetail {
    switch (format) {
      case TextureFormat.R8G8B8:
        return {
          internalFormat: isWebGL2 ? gl.RGB8 : gl.RGB,
          baseFormat: gl.RGB,
          dataType: gl.UNSIGNED_BYTE,
          isCompressed: false
        };
      case TextureFormat.R8G8B8A8:
        return {
          internalFormat: isWebGL2 ? gl.RGBA8 : gl.RGBA,
          baseFormat: gl.RGBA,
          dataType: gl.UNSIGNED_BYTE,
          isCompressed: false
        };
      case TextureFormat.R4G4B4A4:
        return {
          internalFormat: isWebGL2 ? gl.RGBA4 : gl.RGBA,
          baseFormat: gl.RGBA,
          dataType: gl.UNSIGNED_SHORT_4_4_4_4,
          isCompressed: false
        };
      case TextureFormat.R5G5B5A1:
        return {
          internalFormat: isWebGL2 ? gl.RGB5_A1 : gl.RGBA,
          baseFormat: gl.RGBA,
          dataType: gl.UNSIGNED_SHORT_5_5_5_1,
          isCompressed: false
        };
      case TextureFormat.R5G6B5:
        return {
          internalFormat: isWebGL2 ? gl.RGB565 : gl.RGB,
          baseFormat: gl.RGB,
          dataType: gl.UNSIGNED_SHORT_5_6_5,
          isCompressed: false
        };
      case TextureFormat.Alpha8:
        return {
          internalFormat: gl.ALPHA,
          baseFormat: gl.ALPHA,
          dataType: gl.UNSIGNED_BYTE,
          isCompressed: false
        };
      case TextureFormat.LuminanceAlpha:
        return {
          internalFormat: gl.LUMINANCE_ALPHA,
          baseFormat: gl.LUMINANCE_ALPHA,
          dataType: gl.UNSIGNED_BYTE,
          isCompressed: false
        };
      case TextureFormat.R32G32B32A32:
        return {
          internalFormat: gl.RGBA32F,
          baseFormat: gl.RGBA,
          dataType: gl.FLOAT,
          isCompressed: false
        };
      case TextureFormat.DXT1:
        return {
          internalFormat: GLCompressedTextureInternalFormat.RGB_S3TC_DXT1_EXT,
          isCompressed: true
        };
      case TextureFormat.DXT5:
        return {
          internalFormat: GLCompressedTextureInternalFormat.RGBA_S3TC_DXT5_EXT,
          isCompressed: true
        };
      case TextureFormat.ETC1_RGB:
        return {
          internalFormat: GLCompressedTextureInternalFormat.RGB_ETC1_WEBGL,
          isCompressed: true
        };
      case TextureFormat.ETC2_RGB:
        return {
          internalFormat: GLCompressedTextureInternalFormat.RGB8_ETC2,
          isCompressed: true
        };
      case TextureFormat.ETC2_RGBA5:
        return {
          internalFormat: GLCompressedTextureInternalFormat.RGB8_PUNCHTHROUGH_ALPHA1_ETC2,
          isCompressed: true
        };
      case TextureFormat.ETC2_RGBA8:
        return {
          internalFormat: GLCompressedTextureInternalFormat.RGBA8_ETC2_EAC,
          isCompressed: true
        };
      case TextureFormat.PVRTC_RGB2:
        return {
          internalFormat: GLCompressedTextureInternalFormat.RGB_PVRTC_2BPPV1_IMG,
          isCompressed: true
        };
      case TextureFormat.PVRTC_RGBA2:
        return {
          internalFormat: GLCompressedTextureInternalFormat.RGBA_PVRTC_2BPPV1_IMG,
          isCompressed: true
        };
      case TextureFormat.PVRTC_RGB4:
        return {
          internalFormat: GLCompressedTextureInternalFormat.RGB_PVRTC_4BPPV1_IMG,
          isCompressed: true
        };
      case TextureFormat.PVRTC_RGBA4:
        return {
          internalFormat: GLCompressedTextureInternalFormat.RGBA_PVRTC_4BPPV1_IMG,
          isCompressed: true
        };
      case TextureFormat.ASTC_4x4:
        return {
          internalFormat: GLCompressedTextureInternalFormat.RGBA_ASTC_4X4_KHR,
          isCompressed: true
        };
      case TextureFormat.ASTC_5x5:
        return {
          internalFormat: GLCompressedTextureInternalFormat.RGBA_ASTC_5X5_KHR,
          isCompressed: true
        };
      case TextureFormat.ASTC_6x6:
        return {
          internalFormat: GLCompressedTextureInternalFormat.RGBA_ASTC_6X6_KHR,
          isCompressed: true
        };
      case TextureFormat.ASTC_8x8:
        return {
          internalFormat: GLCompressedTextureInternalFormat.RGBA_ASTC_8X8_KHR,
          isCompressed: true
        };
      case TextureFormat.ASTC_10x10:
        return {
          internalFormat: GLCompressedTextureInternalFormat.RGBA_ASTC_10X10_KHR,
          isCompressed: true
        };
      case TextureFormat.ASTC_12x12:
        return {
          internalFormat: GLCompressedTextureInternalFormat.RGBA_ASTC_12X12_KHR,
          isCompressed: true
        };
      default:
        throw new Error(`this TextureFormat is not supported in Oasis Engine: ${format}`);
    }
  }

  /**
   * @internal
   */
  static _getRenderBufferColorFormatDetail(
    format: RenderBufferColorFormat,
    gl: WebGLRenderingContext & WebGL2RenderingContext,
    isWebGL2: boolean
  ): TextureFormatDetail {
    switch (format) {
      case RenderBufferColorFormat.R8G8B8:
        return {
          internalFormat: isWebGL2 ? gl.RGB8 : gl.RGB,
          baseFormat: gl.RGB,
          dataType: gl.UNSIGNED_BYTE,
          isCompressed: false
        };
      case RenderBufferColorFormat.R8G8B8A8:
        return {
          internalFormat: isWebGL2 ? gl.RGBA8 : gl.RGBA,
          baseFormat: gl.RGBA,
          dataType: gl.UNSIGNED_BYTE,
          isCompressed: false
        };
      case RenderBufferColorFormat.R4G4B4A4:
        return {
          internalFormat: isWebGL2 ? gl.RGBA4 : gl.RGBA,
          baseFormat: gl.RGBA,
          dataType: gl.UNSIGNED_SHORT_4_4_4_4,
          isCompressed: false
        };
      case RenderBufferColorFormat.R5G5B5A1:
        return {
          internalFormat: isWebGL2 ? gl.RGB5_A1 : gl.RGBA,
          baseFormat: gl.RGBA,
          dataType: gl.UNSIGNED_SHORT_5_5_5_1,
          isCompressed: false
        };
      case RenderBufferColorFormat.R5G6B5:
        return {
          internalFormat: isWebGL2 ? gl.RGB565 : gl.RGB,
          baseFormat: gl.RGB,
          dataType: gl.UNSIGNED_SHORT_5_6_5,
          isCompressed: false
        };
      case RenderBufferColorFormat.Alpha8:
        return {
          internalFormat: gl.ALPHA,
          baseFormat: gl.ALPHA,
          dataType: gl.UNSIGNED_BYTE,
          isCompressed: false
        };
      case RenderBufferColorFormat.R16G16B16A16:
        return {
          internalFormat: gl.RGBA16F,
          baseFormat: gl.RGBA,
          dataType: gl.HALF_FLOAT,
          isCompressed: false
        };
      case RenderBufferColorFormat.R32G32B32A32:
        return {
          internalFormat: gl.RGBA32F,
          baseFormat: gl.RGBA,
          dataType: gl.FLOAT,
          isCompressed: false
        };
      default:
        throw new Error(`this RenderBufferColorFormat is not supported in Oasis Engine: ${format}`);
    }
  }

  /**
   * In WebGL 1, internalformat must be the same as baseFormat when call texImage2D.
   * @internal
   */
  static _getRenderBufferDepthFormatDetail(
    format: RenderBufferDepthFormat,
    gl: WebGLRenderingContext & WebGL2RenderingContext,
    isWebGL2: boolean
  ): TextureFormatDetail {
    switch (format) {
      case RenderBufferDepthFormat.Depth:
        return {
          internalFormat: isWebGL2 ? gl.DEPTH_COMPONENT32F : gl.DEPTH_COMPONENT16,
          baseFormat: gl.DEPTH_COMPONENT,
          dataType: isWebGL2 ? gl.FLOAT : gl.UNSIGNED_INT,
          isCompressed: false,
          attachment: gl.DEPTH_ATTACHMENT
        };
      case RenderBufferDepthFormat.DepthStencil:
        return {
          internalFormat: isWebGL2 ? gl.DEPTH24_STENCIL8 : gl.DEPTH_STENCIL,
          baseFormat: gl.DEPTH_STENCIL,
          dataType: gl.UNSIGNED_INT_24_8,
          isCompressed: false,
          attachment: gl.DEPTH_STENCIL_ATTACHMENT
        };
      case RenderBufferDepthFormat.Stencil:
        return {
          internalFormat: gl.STENCIL_INDEX8,
          baseFormat: gl.STENCIL_ATTACHMENT,
          dataType: gl.UNSIGNED_BYTE,
          isCompressed: false,
          attachment: gl.STENCIL_ATTACHMENT
        };
      case RenderBufferDepthFormat.Depth16:
        return {
          internalFormat: isWebGL2 ? gl.DEPTH_COMPONENT16 : gl.DEPTH_COMPONENT16,
          baseFormat: gl.DEPTH_COMPONENT,
          dataType: gl.UNSIGNED_INT,
          isCompressed: false,
          attachment: gl.DEPTH_ATTACHMENT
        };
      case RenderBufferDepthFormat.Depth24:
        return {
          internalFormat: gl.DEPTH_COMPONENT24,
          baseFormat: gl.DEPTH_COMPONENT,
          dataType: gl.UNSIGNED_INT,
          isCompressed: false,
          attachment: gl.DEPTH_ATTACHMENT
        };
      case RenderBufferDepthFormat.Depth32:
        return {
          internalFormat: gl.DEPTH_COMPONENT32F,
          baseFormat: gl.DEPTH_COMPONENT,
          dataType: gl.FLOAT,
          isCompressed: false,
          attachment: gl.DEPTH_ATTACHMENT
        };
      case RenderBufferDepthFormat.Depth24Stencil8:
        return {
          internalFormat: isWebGL2 ? gl.DEPTH24_STENCIL8 : gl.DEPTH_STENCIL,
          baseFormat: gl.DEPTH_STENCIL,
          dataType: gl.UNSIGNED_INT_24_8,
          isCompressed: false,
          attachment: gl.DEPTH_STENCIL_ATTACHMENT
        };
      case RenderBufferDepthFormat.Depth32Stencil8:
        return {
          internalFormat: gl.DEPTH32F_STENCIL8,
          baseFormat: gl.DEPTH_STENCIL,
          dataType: gl.FLOAT_32_UNSIGNED_INT_24_8_REV,
          isCompressed: false,
          attachment: gl.DEPTH_STENCIL_ATTACHMENT
        };
      default:
        throw new Error(`this RenderBufferDepthFormat is not supported in Oasis Engine: ${format}`);
    }
  }

  /**
   * Check whether the corresponding texture format is supported.
   * @internal
   */
  static _supportTextureFormat(format: TextureFormat, rhi: WebGLRenderer): boolean {
    let isSupported = true;

    switch (format) {
      case TextureFormat.R32G32B32A32:
        {
          if (!rhi.canIUse(GLCapabilityType.textureFloat)) {
            isSupported = false;
          }
        }
        break;
    }

    return isSupported;
  }

  /**
   * @internal
   */
  static _supportRenderBufferColorFormat(format: RenderBufferColorFormat, rhi: WebGLRenderer): boolean {
    let isSupported = true;

    switch (format) {
      case RenderBufferColorFormat.R32G32B32A32:
        {
          if (!rhi.canIUse(GLCapabilityType.colorBufferFloat) || !rhi.canIUse(GLCapabilityType.textureFloat)) {
            isSupported = false;
          }
        }
        break;
      case RenderBufferColorFormat.R16G16B16A16:
        {
          if (!rhi.canIUse(GLCapabilityType.colorBufferHalfFloat) || !rhi.canIUse(GLCapabilityType.textureHalfFloat)) {
            isSupported = false;
          }
        }
        break;
    }

    return isSupported;
  }

  /**
   * @internal
   */
  static _supportRenderBufferDepthFormat(
    format: RenderBufferDepthFormat,
    rhi: WebGLRenderer,
    isTexture: boolean
  ): boolean {
    const isWebGL2: boolean = rhi.isWebGL2;
    let isSupported = true;

    if (isTexture && !rhi.canIUse(GLCapabilityType.depthTexture)) {
      return false;
    }

    switch (format) {
      case RenderBufferDepthFormat.Stencil:
        {
          isSupported = false;
        }
        break;
      case RenderBufferDepthFormat.Depth24:
      case RenderBufferDepthFormat.Depth32:
      case RenderBufferDepthFormat.Depth32Stencil8:
        {
          if (!isWebGL2) {
            isSupported = false;
          }
        }
        break;
    }

    return isSupported;
  }

  /** @internal */
  _texture: Texture;
  /** @internal */
  _glTexture: WebGLTexture;
  /** @internal */
  _rhi: WebGLRenderer;
  /** @internal */
  _gl: WebGLRenderingContext & WebGL2RenderingContext;
  /** @internal */
  _isWebGL2: boolean;
  /** @internal */
  _target: GLenum; // gl.TEXTURE_2D | gl.TEXTURE_CUBE_MAP
  /** @internal */
  _formatDetail: TextureFormatDetail;

  /**
   * Wrapping mode for texture coordinate S.
   */
  set wrapModeU(value: TextureWrapMode) {
    this._bind();
    this._setWrapMode(value, this._gl.TEXTURE_WRAP_S);
  }

  /**
   * Wrapping mode for texture coordinate T.
   */
  set wrapModeV(value: TextureWrapMode) {
    this._bind();
    this._setWrapMode(value, this._gl.TEXTURE_WRAP_T);
  }

  /**
   * Filter mode for texture.
   */
  set filterMode(value: TextureFilterMode) {
    const gl = this._gl;
    const target = this._target;
    /** @ts-ignore */
    const { _mipmap } = this._texture;

    this._bind();
    switch (value) {
      case TextureFilterMode.Point:
        gl.texParameteri(target, gl.TEXTURE_MAG_FILTER, gl.NEAREST);
        gl.texParameteri(target, gl.TEXTURE_MIN_FILTER, _mipmap ? gl.NEAREST_MIPMAP_NEAREST : gl.NEAREST);
        break;
      case TextureFilterMode.Bilinear:
        gl.texParameteri(target, gl.TEXTURE_MAG_FILTER, gl.LINEAR);
        gl.texParameteri(target, gl.TEXTURE_MIN_FILTER, _mipmap ? gl.LINEAR_MIPMAP_NEAREST : gl.LINEAR);
        break;
      case TextureFilterMode.Trilinear:
        gl.texParameteri(target, gl.TEXTURE_MAG_FILTER, gl.LINEAR);
        gl.texParameteri(target, gl.TEXTURE_MIN_FILTER, _mipmap ? gl.LINEAR_MIPMAP_LINEAR : gl.LINEAR);
        break;
    }
  }

  /**
   * Anisotropic level for texture.
   */
  set anisoLevel(value: number) {
    const gl = this._gl as WebGLRenderingContext & WebGL2RenderingContext & EXT_texture_filter_anisotropic;

    this._bind();
    gl.texParameterf(this._target, gl.TEXTURE_MAX_ANISOTROPY_EXT, value);
  }

  /**
   * Create texture in WebGL platform.
   */
  constructor(rhi: WebGLRenderer, texture: Texture, target: GLenum) {
    this._texture = texture;
    this._rhi = rhi;
    this._gl = rhi.gl as WebGLRenderingContext & WebGL2RenderingContext;
    this._isWebGL2 = rhi.isWebGL2;
    this._target = target;
    this._glTexture = this._gl.createTexture();
  }

  /**
   * Destroy texture.
   */
  destroy() {
    this._gl.deleteTexture(this._glTexture);
    this._texture = null;
    this._glTexture = null;
    this._formatDetail = null;
  }

  /**
   * Generate multi-level textures based on the 0th level data.
   */
  generateMipmaps(): void {
    this._bind();
    this._gl.generateMipmap(this._target);
  }

  protected _bind() {
    this._rhi.bindTexture(this);
  }

  /**
   * Pre-development mipmapping GPU memory.
   */
  protected _initMipmap(isCube: boolean): void {
    const gl = this._gl;
    const isWebGL2 = this._isWebGL2;
    let { internalFormat, baseFormat, dataType } = this._formatDetail;
    const { mipmapCount, width, height } = this._texture;

    this._bind();

    if (isWebGL2 && !(baseFormat === gl.LUMINANCE_ALPHA || baseFormat === gl.ALPHA)) {
      gl.texStorage2D(this._target, mipmapCount, internalFormat, width, height);
    } else {
      // In WebGL 1, internalformat must be the same as baseFormat
      if (baseFormat !== internalFormat) {
        internalFormat = baseFormat;
      }

      if (!isCube) {
        for (let i = 0; i < mipmapCount; i++) {
          const mipWidth = Math.max(1, width >> i);
          const mipHeight = Math.max(1, height >> i);

          gl.texImage2D(this._target, i, internalFormat, mipWidth, mipHeight, 0, baseFormat, dataType, null);
        }
      } else {
        for (let i = 0; i < mipmapCount; i++) {
          const size = Math.max(1, width >> i);
          for (let faceIndex = 0; faceIndex < 6; faceIndex++) {
            gl.texImage2D(
              gl.TEXTURE_CUBE_MAP_POSITIVE_X + faceIndex,
              i,
              internalFormat,
              size,
              size,
              0,
              baseFormat,
              dataType,
              null
            );
          }
        }
      }
    }
  }

  /**
   * Get the pixel color buffer according to the specified cube face and area.
   * @param face - You can choose which cube face to read
   * @param x - X coordinate of area start
   * @param y - Y coordinate of area start
   * @param width - Area width
   * @param height - Area height
   * @param out - Color buffer
   * @param mipLevel - Set mip level the data want to get from
   */
  protected _getPixelBuffer(
    face: TextureCubeFace | null,
    x: number,
    y: number,
    width: number,
    height: number,
<<<<<<< HEAD
    out: ArrayBufferView,
    mipLevel: number
=======
    mipLevel: number,
    out: ArrayBufferView
>>>>>>> 849c1e38
  ): void {
    const gl = this._gl;
    const { baseFormat, dataType } = this._formatDetail;

    if (!GLTexture._readFrameBuffer) {
      GLTexture._readFrameBuffer = gl.createFramebuffer();
    }

    gl.bindFramebuffer(gl.FRAMEBUFFER, GLTexture._readFrameBuffer);

    if (mipLevel > 0 && !this._isWebGL2) {
      mipLevel = 0;
      Logger.error("mipLevel only take effect in WebGL2.0");
    }

    if (face != null) {
      gl.framebufferTexture2D(
        gl.FRAMEBUFFER,
        gl.COLOR_ATTACHMENT0,
        gl.TEXTURE_CUBE_MAP_POSITIVE_X + face,
        this._glTexture,
        mipLevel
      );
    } else {
      gl.framebufferTexture2D(gl.FRAMEBUFFER, gl.COLOR_ATTACHMENT0, gl.TEXTURE_2D, this._glTexture, mipLevel);
    }
    gl.readPixels(x, y, width, height, baseFormat, dataType, out);

    gl.bindFramebuffer(gl.FRAMEBUFFER, null);
  }

  private _setWrapMode(value: TextureWrapMode, pname: GLenum): void {
    const gl = this._gl;
    const isWebGL2 = this._isWebGL2;
    const target = this._target;
    const { width, height } = this._texture;

    if (
      !isWebGL2 &&
      value !== TextureWrapMode.Clamp &&
      (!GLTexture._isPowerOf2(width) || !GLTexture._isPowerOf2(height))
    ) {
      Logger.warn(
        "non-power-2 texture is not supported for REPEAT or MIRRORED_REPEAT in WebGL1,and has automatically downgraded to CLAMP_TO_EDGE"
      );
      value = TextureWrapMode.Clamp;
    }

    switch (value) {
      case TextureWrapMode.Clamp:
        gl.texParameteri(target, pname, gl.CLAMP_TO_EDGE);
        break;
      case TextureWrapMode.Repeat:
        gl.texParameteri(target, pname, gl.REPEAT);
        break;
      case TextureWrapMode.Mirror:
        gl.texParameteri(target, pname, gl.MIRRORED_REPEAT);
        break;
    }
  }
}<|MERGE_RESOLUTION|>--- conflicted
+++ resolved
@@ -570,13 +570,8 @@
     y: number,
     width: number,
     height: number,
-<<<<<<< HEAD
-    out: ArrayBufferView,
-    mipLevel: number
-=======
     mipLevel: number,
     out: ArrayBufferView
->>>>>>> 849c1e38
   ): void {
     const gl = this._gl;
     const { baseFormat, dataType } = this._formatDetail;
