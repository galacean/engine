<<<<<<< HEAD
import { GLCapabilityType, Logger } from "@alipay/o3-base";
// import { CompressedTexture2D } from "@alipay/o3-compressed-texture";
import { Texture2D } from "@alipay/o3-material";
=======
>>>>>>> 7f1ffe23
import { WebGLRenderer } from "./WebGLRenderer";
import { GLTexture } from "./GLTexture";

/**
 * GL 2D贴图资源管理
 * @private
 */
export class GLTexture2D extends GLTexture {
  constructor(rhi: WebGLRenderer, config) {
    super(rhi, config, rhi.gl.TEXTURE_2D);
  }

  /**
   * 绑定到指定的texture index
   * @private
   */
  activeBinding(textureIndex) {
    super.activeBinding(textureIndex);
<<<<<<< HEAD
    // 刷新纹理
    this.updateTexture();
    super.setFilters();
  }

  /**
   * 更新纹理内容
   * @private
   */
  updateTexture() {
    // todo: delete
    if (this._isNew) return;

    const gl = this._gl;
    const { isWebGL2 } = this.rhi;
    const config = this._config as Texture2D;
    const {
      isCompressed,
      needUpdateWholeTexture,
      updateSubRects,
      updateSubImageData,
      isFloat,
      isRaw,
      width,
      height
    } = config;
    if (!isCompressed) {
      const { image } = config;
      if (needUpdateWholeTexture && image) {
        super.setPixelStore();
        /** 源数据 */
        if (isRaw) {
          if (isFloat) {
            if (!this.rhi.canIUse(GLCapabilityType.textureFloat)) {
              Logger.warn("监测到当前环境不支持浮点纹理！");
              return;
            } else {
              gl.texImage2D(
                gl.TEXTURE_2D,
                0,
                isWebGL2 ? gl.RGBA32F : gl.RGBA,
                width,
                height,
                0,
                gl.RGBA,
                gl.FLOAT,
                image
              );
            }
          } else {
            gl.texImage2D(gl.TEXTURE_2D, 0, gl.RGBA, width, height, 0, gl.RGBA, gl.UNSIGNED_BYTE, image);
          }
          /**  image */
        } else {
          gl.texImage2D(gl.TEXTURE_2D, 0, gl.RGBA, gl.RGBA, gl.UNSIGNED_BYTE, image);
          super.generateMipmap();
          // if (!config._isReadable) {
          //   var img: HTMLImageElement = config._image;
          //   img.src = "";
          //   img.onload = null;
          //   img.onerror = null;
          //   config._image = null;
          // }
        }

        config.needUpdateWholeTexture = false;
      } else if (updateSubRects && updateSubRects.length > 0) {
        super.setPixelStore();
        for (let i = updateSubRects.length - 1; i >= 0; i--) {
          this.updateSubTexture(gl, config, updateSubRects[i], updateSubImageData[i]);
        }
        super.generateMipmap();
        config.updateSubRects = [];
        config.updateSubImageData = [];
      }
      /** compressed */
    } else if (isCompressed && needUpdateWholeTexture) {
      const compressedConfig = config as any;
      if (!this.rhi.canIUseCompressedTextureInternalFormat(compressedConfig.internalFormat)) {
        Logger.warn("GLTexture2D: Attempt to load unsupport compressed texture format");
      }
      const mipmaps = compressedConfig.mipmaps;
      if (mipmaps) {
        super.setPixelStore();
        for (let i = 0; i < mipmaps.length; i++) {
          const mipmap = mipmaps[i];
          gl.compressedTexImage2D(
            gl.TEXTURE_2D,
            i,
            compressedConfig.internalFormat,
            mipmap.width,
            mipmap.height,
            0,
            mipmap.data
          );
        }
      }
      config.needUpdateWholeTexture = false;
    }
  }

  /**
   * 刷新指定区域的纹理
   * @param {object} textSubRect
   * @private
   */
  updateSubTexture(gl, texture, texSubRect, texSubImageData) {
    // todo: delete
    if (this._isNew) return;

    const imageData =
      texSubImageData || texture.getImageData(texSubRect.x, texSubRect.y, texSubRect.width, texSubRect.height);
    if (imageData) {
      gl.texSubImage2D(this._type, 0, texSubRect.x, texSubRect.y, gl.RGBA, gl.UNSIGNED_BYTE, imageData);
    }
=======
>>>>>>> 7f1ffe23
  }
}<|MERGE_RESOLUTION|>--- conflicted
+++ resolved
@@ -1,9 +1,6 @@
-<<<<<<< HEAD
 import { GLCapabilityType, Logger } from "@alipay/o3-base";
 // import { CompressedTexture2D } from "@alipay/o3-compressed-texture";
 import { Texture2D } from "@alipay/o3-material";
-=======
->>>>>>> 7f1ffe23
 import { WebGLRenderer } from "./WebGLRenderer";
 import { GLTexture } from "./GLTexture";
 
@@ -22,123 +19,5 @@
    */
   activeBinding(textureIndex) {
     super.activeBinding(textureIndex);
-<<<<<<< HEAD
-    // 刷新纹理
-    this.updateTexture();
-    super.setFilters();
-  }
-
-  /**
-   * 更新纹理内容
-   * @private
-   */
-  updateTexture() {
-    // todo: delete
-    if (this._isNew) return;
-
-    const gl = this._gl;
-    const { isWebGL2 } = this.rhi;
-    const config = this._config as Texture2D;
-    const {
-      isCompressed,
-      needUpdateWholeTexture,
-      updateSubRects,
-      updateSubImageData,
-      isFloat,
-      isRaw,
-      width,
-      height
-    } = config;
-    if (!isCompressed) {
-      const { image } = config;
-      if (needUpdateWholeTexture && image) {
-        super.setPixelStore();
-        /** 源数据 */
-        if (isRaw) {
-          if (isFloat) {
-            if (!this.rhi.canIUse(GLCapabilityType.textureFloat)) {
-              Logger.warn("监测到当前环境不支持浮点纹理！");
-              return;
-            } else {
-              gl.texImage2D(
-                gl.TEXTURE_2D,
-                0,
-                isWebGL2 ? gl.RGBA32F : gl.RGBA,
-                width,
-                height,
-                0,
-                gl.RGBA,
-                gl.FLOAT,
-                image
-              );
-            }
-          } else {
-            gl.texImage2D(gl.TEXTURE_2D, 0, gl.RGBA, width, height, 0, gl.RGBA, gl.UNSIGNED_BYTE, image);
-          }
-          /**  image */
-        } else {
-          gl.texImage2D(gl.TEXTURE_2D, 0, gl.RGBA, gl.RGBA, gl.UNSIGNED_BYTE, image);
-          super.generateMipmap();
-          // if (!config._isReadable) {
-          //   var img: HTMLImageElement = config._image;
-          //   img.src = "";
-          //   img.onload = null;
-          //   img.onerror = null;
-          //   config._image = null;
-          // }
-        }
-
-        config.needUpdateWholeTexture = false;
-      } else if (updateSubRects && updateSubRects.length > 0) {
-        super.setPixelStore();
-        for (let i = updateSubRects.length - 1; i >= 0; i--) {
-          this.updateSubTexture(gl, config, updateSubRects[i], updateSubImageData[i]);
-        }
-        super.generateMipmap();
-        config.updateSubRects = [];
-        config.updateSubImageData = [];
-      }
-      /** compressed */
-    } else if (isCompressed && needUpdateWholeTexture) {
-      const compressedConfig = config as any;
-      if (!this.rhi.canIUseCompressedTextureInternalFormat(compressedConfig.internalFormat)) {
-        Logger.warn("GLTexture2D: Attempt to load unsupport compressed texture format");
-      }
-      const mipmaps = compressedConfig.mipmaps;
-      if (mipmaps) {
-        super.setPixelStore();
-        for (let i = 0; i < mipmaps.length; i++) {
-          const mipmap = mipmaps[i];
-          gl.compressedTexImage2D(
-            gl.TEXTURE_2D,
-            i,
-            compressedConfig.internalFormat,
-            mipmap.width,
-            mipmap.height,
-            0,
-            mipmap.data
-          );
-        }
-      }
-      config.needUpdateWholeTexture = false;
-    }
-  }
-
-  /**
-   * 刷新指定区域的纹理
-   * @param {object} textSubRect
-   * @private
-   */
-  updateSubTexture(gl, texture, texSubRect, texSubImageData) {
-    // todo: delete
-    if (this._isNew) return;
-
-    const imageData =
-      texSubImageData || texture.getImageData(texSubRect.x, texSubRect.y, texSubRect.width, texSubRect.height);
-    if (imageData) {
-      gl.texSubImage2D(this._type, 0, texSubRect.x, texSubRect.y, gl.RGBA, gl.UNSIGNED_BYTE, imageData);
-    }
-=======
->>>>>>> 7f1ffe23
   }
 }