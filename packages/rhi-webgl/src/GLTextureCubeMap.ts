<<<<<<< HEAD
import { CubeMapFace, Logger } from "@alipay/o3-base";
// import { CompressedTextureCubeMap } from "@alipay/o3-compressed-texture";
import { TextureCubeMap } from "@alipay/o3-material";
=======
>>>>>>> 7f1ffe23
import { WebGLRenderer } from "./WebGLRenderer";
import { GLTexture } from "./GLTexture";

/**
 * GL CubeMap 资源管理
 * @private
 */
export class GLTextureCubeMap extends GLTexture {
  constructor(rhi: WebGLRenderer, config) {
    super(rhi, config, rhi.gl.TEXTURE_CUBE_MAP);
  }

  /**
   * 绑定到指定的texture index
   * @private
   */
  activeBinding(textureIndex) {
    super.activeBinding(textureIndex);
<<<<<<< HEAD
    // 刷新纹理
    this.updateTexture();
    super.setFilters();
  }

  /**
   * 更新纹理内容
   * @private
   */
  updateTexture() {
    // todo: delete
    if (this._isNew) return;

    const gl = this._gl;
    let config = this._config as TextureCubeMap;
    if (config.isCompressed) {
      this.updateCompressedTexture();
    } else {
      const images = config.images;
      if (config.needUpdateWholeTexture || config.needUpdateCubeTextureFace.includes(true)) {
        super.setPixelStore();
        for (let f = 0; f < CubeMapFace.length; f++) {
          for (let level = 0; level < images.length; level++) {
            if (config.needUpdateWholeTexture || config.needUpdateCubeTextureFace[f]) {
              config.needUpdateCubeTextureFace[f] = false;
              gl.texImage2D(CubeMapFace[f], level, gl.RGBA, gl.RGBA, gl.UNSIGNED_BYTE, images[level][f]);
            }
          }
        }
        super.generateMipmap();
      }
      // if (!config._isReadable) {
      //   config._images = null;
      // }
    }

    config.needUpdateWholeTexture = false;
  }

  /**
   * 更新压缩纹理内容
   * @private
   */
  private updateCompressedTexture() {
    // todo: delete
    if (this._isNew) return;

    const gl = this._gl;
    const compressedConfig = this._config as any;
    const mipmapsFaces = compressedConfig.mipmapsFaces;
    if (compressedConfig.needUpdateWholeTexture || compressedConfig.needUpdateCubeTextureFace.includes(true)) {
      if (!this.rhi.canIUseCompressedTextureInternalFormat(compressedConfig.internalFormat)) {
        Logger.warn("GLTextureCubeMap: Attempt to load unsupport compressed texture format");
      }
      super.setPixelStore();
      for (let f = 0; f < CubeMapFace.length; f++) {
        if (compressedConfig.needUpdateWholeTexture || compressedConfig.needUpdateCubeTextureFace[f]) {
          const mipmapsFace = mipmapsFaces[f];
          for (let level = 0; level < mipmapsFace.length; level++) {
            const mipmap = mipmapsFace[level];
            gl.compressedTexImage2D(
              CubeMapFace[f],
              level,
              compressedConfig.internalFormat,
              mipmap.width,
              mipmap.height,
              0,
              mipmap.data
            );
          }
          compressedConfig.needUpdateCubeTextureFace[f] = false;
        }
      }
    }
=======
>>>>>>> 7f1ffe23
  }
}<|MERGE_RESOLUTION|>--- conflicted
+++ resolved
@@ -1,9 +1,3 @@
-<<<<<<< HEAD
-import { CubeMapFace, Logger } from "@alipay/o3-base";
-// import { CompressedTextureCubeMap } from "@alipay/o3-compressed-texture";
-import { TextureCubeMap } from "@alipay/o3-material";
-=======
->>>>>>> 7f1ffe23
 import { WebGLRenderer } from "./WebGLRenderer";
 import { GLTexture } from "./GLTexture";
 
@@ -22,82 +16,5 @@
    */
   activeBinding(textureIndex) {
     super.activeBinding(textureIndex);
-<<<<<<< HEAD
-    // 刷新纹理
-    this.updateTexture();
-    super.setFilters();
-  }
-
-  /**
-   * 更新纹理内容
-   * @private
-   */
-  updateTexture() {
-    // todo: delete
-    if (this._isNew) return;
-
-    const gl = this._gl;
-    let config = this._config as TextureCubeMap;
-    if (config.isCompressed) {
-      this.updateCompressedTexture();
-    } else {
-      const images = config.images;
-      if (config.needUpdateWholeTexture || config.needUpdateCubeTextureFace.includes(true)) {
-        super.setPixelStore();
-        for (let f = 0; f < CubeMapFace.length; f++) {
-          for (let level = 0; level < images.length; level++) {
-            if (config.needUpdateWholeTexture || config.needUpdateCubeTextureFace[f]) {
-              config.needUpdateCubeTextureFace[f] = false;
-              gl.texImage2D(CubeMapFace[f], level, gl.RGBA, gl.RGBA, gl.UNSIGNED_BYTE, images[level][f]);
-            }
-          }
-        }
-        super.generateMipmap();
-      }
-      // if (!config._isReadable) {
-      //   config._images = null;
-      // }
-    }
-
-    config.needUpdateWholeTexture = false;
-  }
-
-  /**
-   * 更新压缩纹理内容
-   * @private
-   */
-  private updateCompressedTexture() {
-    // todo: delete
-    if (this._isNew) return;
-
-    const gl = this._gl;
-    const compressedConfig = this._config as any;
-    const mipmapsFaces = compressedConfig.mipmapsFaces;
-    if (compressedConfig.needUpdateWholeTexture || compressedConfig.needUpdateCubeTextureFace.includes(true)) {
-      if (!this.rhi.canIUseCompressedTextureInternalFormat(compressedConfig.internalFormat)) {
-        Logger.warn("GLTextureCubeMap: Attempt to load unsupport compressed texture format");
-      }
-      super.setPixelStore();
-      for (let f = 0; f < CubeMapFace.length; f++) {
-        if (compressedConfig.needUpdateWholeTexture || compressedConfig.needUpdateCubeTextureFace[f]) {
-          const mipmapsFace = mipmapsFaces[f];
-          for (let level = 0; level < mipmapsFace.length; level++) {
-            const mipmap = mipmapsFace[level];
-            gl.compressedTexImage2D(
-              CubeMapFace[f],
-              level,
-              compressedConfig.internalFormat,
-              mipmap.width,
-              mipmap.height,
-              0,
-              mipmap.data
-            );
-          }
-          compressedConfig.needUpdateCubeTextureFace[f] = false;
-        }
-      }
-    }
-=======
->>>>>>> 7f1ffe23
   }
 }