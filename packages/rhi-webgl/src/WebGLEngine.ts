<<<<<<< HEAD
import { Engine, EngineConfiguration } from "@oasis-engine/core";
=======
import { Engine } from "@galacean/engine-core";
>>>>>>> 23244597
import { WebCanvas } from "./WebCanvas";
import { WebGLGraphicDeviceOptions, WebGLGraphicDevice } from "./";

/**
 * WebGL platform engine,support includes WebGL1.0 and WebGL2.0.
 */
export class WebGLEngine extends Engine {
  /**
   * Create a WebGL engine.
   * @param configuration - WebGL engine configuration
   * @returns A promise that will resolve when the engine is created
   */
  static create(configuration: WebGLEngineConfiguration): Promise<WebGLEngine> {
    const canvas = configuration.canvas;
    const webCanvas = new WebCanvas(typeof canvas === "string" ? document.getElementById(canvas) : canvas);
    const webGLRenderer = new WebGLGraphicDevice(configuration.graphicDeviceOptions);
    const engine = new WebGLEngine(webCanvas, webGLRenderer, configuration);
    return engine._initialize(configuration) as Promise<WebGLEngine>;
  }

  /**
   * Web canvas.
   */
  get canvas(): WebCanvas {
    return this._canvas as WebCanvas;
  }
}

/**
 * WebGL engine configuration.
 */
export interface WebGLEngineConfiguration extends EngineConfiguration {
  /** Canvas element or canvas id. */
  canvas: HTMLCanvasElement | string;
  /** Graphic device options. */
  graphicDeviceOptions?: WebGLGraphicDeviceOptions;
}<|MERGE_RESOLUTION|>--- conflicted
+++ resolved
@@ -1,8 +1,4 @@
-<<<<<<< HEAD
-import { Engine, EngineConfiguration } from "@oasis-engine/core";
-=======
-import { Engine } from "@galacean/engine-core";
->>>>>>> 23244597
+import { Engine, EngineConfiguration } from "@galacean/engine-core";
 import { WebCanvas } from "./WebCanvas";
 import { WebGLGraphicDeviceOptions, WebGLGraphicDevice } from "./";
 
