--- conflicted
+++ resolved
@@ -12,13 +12,6 @@
   IPlatformTexture2D,
   IPlatformTextureCubeMap,
   Logger,
-<<<<<<< HEAD
-  Material,
-  Mesh,
-  RenderTarget,
-  SubMesh,
-  TextureCubeFace
-=======
   Mesh,
   RenderColorTexture,
   RenderDepthTexture,
@@ -26,7 +19,6 @@
   SubMesh,
   Texture2D,
   TextureCubeMap
->>>>>>> 21bb632a
 } from "@oasis-engine/core";
 import { IPlatformPrimitive } from "@oasis-engine/design";
 import { Vector4 } from "@oasis-engine/math";
