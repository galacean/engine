import {
  Camera,
  Canvas,
  ColorWriteMask,
  Engine,
  GLCapabilityType,
  IHardwareRenderer,
  IPlatformRenderColorTexture,
  IPlatformRenderDepthTexture,
  IPlatformRenderTarget,
  IPlatformTexture2D,
  IPlatformTextureCubeMap,
  Logger,
  Mesh,
  RenderColorTexture,
  RenderDepthTexture,
  RenderTarget,
  SubMesh,
  Texture2D,
  TextureCubeMap
} from "@oasis-engine/core";
import { CameraClearFlags } from "@oasis-engine/core";
import { IPlatformPrimitive } from "@oasis-engine/design";
import { Color, Vector4 } from "@oasis-engine/math";
import { GLCapability } from "./GLCapability";
import { GLExtensions } from "./GLExtensions";
import { GLPrimitive } from "./GLPrimitive";
import { GLRenderColorTexture } from "./GLRenderColorTexture";
import { GLRenderDepthTexture } from "./GLRenderDepthTexture";
import { GLRenderStates } from "./GLRenderStates";
import { GLRenderTarget } from "./GLRenderTarget";
import { GLTexture } from "./GLTexture";
import { GLTexture2D } from "./GLTexture2D";
import { GLTextureCubeMap } from "./GLTextureCubeMap";
import { WebGLExtension } from "./type";
import { WebCanvas } from "./WebCanvas";

/**
 * WebGL mode.
 */
export enum WebGLMode {
  /** Auto, use WebGL2.0 if support, or will fallback to WebGL1.0. */
  Auto = 0,
  /** WebGL2.0. */
  WebGL2 = 1,
  /** WebGL1.0, */
  WebGL1 = 2
}

/**
 * WebGL renderer options.
 */
export interface WebGLRendererOptions extends WebGLContextAttributes {
  /** WebGL mode.*/
  webGLMode?: WebGLMode;
}

/**
 * WebGL renderer, including WebGL1.0 and WebGL2.0.
 */
export class WebGLRenderer implements IHardwareRenderer {
  _currentBind: any;

  private _options: WebGLRendererOptions;
  private _gl: (WebGLRenderingContext & WebGLExtension) | WebGL2RenderingContext;
  private _renderStates;
  private _extensions;
  private _capability: GLCapability;
  private _isWebGL2: boolean;

  private _activeTextureID: number = WebGLRenderingContext.TEXTURE0;
  private _activeTextures: GLTexture[] = new Array(32);

  // cache value
  private _lastViewport: Vector4 = new Vector4(undefined, undefined, undefined, undefined);
  private _lastClearColor: Color = new Color(undefined, undefined, undefined, undefined);

  get isWebGL2() {
    return this._isWebGL2;
  }

  /**
   * GL Context
   * @member {WebGLRenderingContext}
   */
  get gl() {
    return this._gl;
  }

  get renderStates(): GLRenderStates {
    return this._renderStates;
  }

  get capability(): GLCapability {
    return this._capability;
  }

  get canIUseMoreJoints() {
    return this.capability.canIUseMoreJoints;
  }

  constructor(options: WebGLRendererOptions = {}) {
    this._options = options;
  }

  init(canvas: Canvas) {
    const option = this._options;
    option.alpha === undefined && (option.alpha = false);
    option.stencil === undefined && (option.stencil = true);

    const webCanvas = (canvas as WebCanvas)._webCanvas;
    const webGLMode = option.webGLMode || WebGLMode.Auto;
    let gl: (WebGLRenderingContext & WebGLExtension) | WebGL2RenderingContext;

    if (webGLMode == WebGLMode.Auto || webGLMode == WebGLMode.WebGL2) {
      gl = webCanvas.getContext("webgl2", option);
      if (!gl && webCanvas instanceof HTMLCanvasElement) {
        gl = <WebGL2RenderingContext>webCanvas.getContext("experimental-webgl2", option);
      }
      this._isWebGL2 = true;

      // Prevent weird browsers to lie (such as safari!)
      if (gl && !(<WebGL2RenderingContext>gl).deleteQuery) {
        this._isWebGL2 = false;
      }
    }

    if (!gl) {
      if (webGLMode == WebGLMode.Auto || webGLMode == WebGLMode.WebGL1) {
        gl = <WebGLRenderingContext & WebGLExtension>webCanvas.getContext("webgl", option);
        if (!gl && webCanvas instanceof HTMLCanvasElement) {
          gl = <WebGLRenderingContext & WebGLExtension>webCanvas.getContext("experimental-webgl", option);
        }
        this._isWebGL2 = false;
      }
    }

    if (!gl) {
      throw new Error("Get GL Context FAILED.");
    }

    this._gl = gl;
    this._renderStates = new GLRenderStates(gl);
    this._extensions = new GLExtensions(this);
    this._capability = new GLCapability(this);
    // Make sure the active texture in gl context is on default, because gl context may be used in other webgl renderer.
    gl.activeTexture(WebGLRenderingContext.TEXTURE0);

    this._options = null;
  }

  createPlatformPrimitive(primitive: Mesh): IPlatformPrimitive {
    return new GLPrimitive(this, primitive);
  }

  createPlatformTexture2D(texture2D: Texture2D): IPlatformTexture2D {
    return new GLTexture2D(this, texture2D);
  }

  createPlatformTextureCubeMap(textureCube: TextureCubeMap): IPlatformTextureCubeMap {
    return new GLTextureCubeMap(this, textureCube);
  }

  createPlatformRenderColorTexture(texture: RenderColorTexture): IPlatformRenderColorTexture {
    return new GLRenderColorTexture(this, texture);
  }

  createPlatformRenderDepthTexture(texture: RenderDepthTexture): IPlatformRenderDepthTexture {
    return new GLRenderDepthTexture(this, texture);
  }

  createPlatformRenderTarget(target: RenderTarget): IPlatformRenderTarget {
    return new GLRenderTarget(this, target);
  }

  requireExtension(ext) {
    return this._extensions.requireExtension(ext);
  }

  canIUse(capabilityType: GLCapabilityType) {
    return this.capability.canIUse(capabilityType);
  }

  canIUseCompressedTextureInternalFormat(type: number) {
    return this.capability.canIUseCompressedTextureInternalFormat(type);
  }

  viewport(x: number, y: number, width: number, height: number): void {
    // gl.enable(gl.SCISSOR_TEST);
    // gl.scissor(x, transformY, width, height);
    const gl = this._gl;
    const lv = this._lastViewport;

    if (x !== lv.x || y !== lv.y || width !== lv.z || height !== lv.w) {
      gl.viewport(x, y, width, height);
      lv.setValue(x, y, width, height);
    }
  }

  colorMask(r, g, b, a) {
    this._gl.colorMask(r, g, b, a);
  }

  clearRenderTarget(
    engine: Engine,
    clearFlags: CameraClearFlags.Depth | CameraClearFlags.DepthColor,
    clearColor: Color
  ) {
    const gl = this._gl;
    const {
      blendState: { targetBlendState },
      depthState,
      stencilState
    } = engine._lastRenderState;

    let clearFlag = gl.DEPTH_BUFFER_BIT | gl.STENCIL_BUFFER_BIT;

    if (clearFlags === CameraClearFlags.DepthColor) {
      clearFlag |= gl.COLOR_BUFFER_BIT;

      const lc = this._lastClearColor;
      const { r, g, b, a } = clearColor;

      if (clearColor && (r !== lc.r || g !== lc.g || b !== lc.b || a !== lc.a)) {
        gl.clearColor(r, g, b, a);
        lc.setValue(r, g, b, a);
      }

      if (targetBlendState.colorWriteMask !== ColorWriteMask.All) {
        gl.colorMask(true, true, true, true);
        targetBlendState.colorWriteMask = ColorWriteMask.All;
      }
    }

    if (depthState.writeEnabled !== true) {
      gl.depthMask(true);
      depthState.writeEnabled = true;
    }

    if (stencilState.writeMask !== 0xff) {
      gl.stencilMask(0xff);
      stencilState.writeMask = 0xff;
    }

    gl.clear(clearFlag);
  }

  drawPrimitive(primitive: Mesh, subPrimitive: SubMesh, shaderProgram: any) {
    // todo: VAO not support morph animation
    if (primitive) {
      //@ts-ignore
      primitive._draw(shaderProgram, subPrimitive);
    } else {
      Logger.error("draw primitive failed.");
    }
  }

  activeRenderTarget(renderTarget: RenderTarget, camera: Camera, mipLevel: number) {
    const gl = this._gl;
    if (renderTarget) {
      /** @ts-ignore */
      (renderTarget._platformRenderTarget as GLRenderTarget)?._activeRenderTarget();
      const { width, height } = renderTarget;
<<<<<<< HEAD
      this.viewport(0, 0, width, height);
=======

      gl.viewport(0.0, 0.0, width >> mipLevel, height >> mipLevel);
>>>>>>> c8c355ae
    } else {
      gl.bindFramebuffer(gl.FRAMEBUFFER, null);
      const viewport = camera.viewport;
      const { drawingBufferWidth, drawingBufferHeight } = gl;
      const width = drawingBufferWidth * viewport.z;
      const height = drawingBufferHeight * viewport.w;
      const x = viewport.x * drawingBufferWidth;
      const y = drawingBufferHeight - viewport.y * drawingBufferHeight - height;
      this.viewport(x, y, width, height);
    }
  }

  destroy() {}

  activeTexture(textureID: number): void {
    if (this._activeTextureID !== textureID) {
      this._gl.activeTexture(textureID);
      this._activeTextureID = textureID;
    }
  }

  bindTexture(texture: GLTexture): void {
    const index = this._activeTextureID - this._gl.TEXTURE0;
    if (this._activeTextures[index] !== texture) {
      this._gl.bindTexture(texture._target, texture._glTexture);
      this._activeTextures[index] = texture;
    }
  }
}<|MERGE_RESOLUTION|>--- conflicted
+++ resolved
@@ -261,12 +261,7 @@
       /** @ts-ignore */
       (renderTarget._platformRenderTarget as GLRenderTarget)?._activeRenderTarget();
       const { width, height } = renderTarget;
-<<<<<<< HEAD
-      this.viewport(0, 0, width, height);
-=======
-
       gl.viewport(0.0, 0.0, width >> mipLevel, height >> mipLevel);
->>>>>>> c8c355ae
     } else {
       gl.bindFramebuffer(gl.FRAMEBUFFER, null);
       const viewport = camera.viewport;
