--- conflicted
+++ resolved
@@ -4,7 +4,6 @@
   ClearMode,
   GLCapabilityType,
   IHardwareRenderer,
-  IPlatformPrimitive,
   IPlatformRenderColorTexture,
   IPlatformRenderDepthTexture,
   IPlatformRenderTarget,
@@ -15,12 +14,9 @@
   RenderColorTexture,
   RenderDepthTexture,
   RenderTarget,
-<<<<<<< HEAD
+  RenderTechnique,
   Texture2D,
   TextureCubeMap
-=======
-  RenderTechnique
->>>>>>> 0babe5f3
 } from "@oasis-engine/core";
 import { IPlatformPrimitive, IPlatformTechnique } from "@oasis-engine/design";
 import { Vector4 } from "@oasis-engine/math";
