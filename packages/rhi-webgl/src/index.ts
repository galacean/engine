--- conflicted
+++ resolved
@@ -1,13 +1,7 @@
-export { WebGLRenderer, WebGLMode } from "./WebGLRenderer";
-export { WebCanvas } from "./WebCanvas";
-export type { WebGLRendererOptions } from "./WebGLRenderer";
-<<<<<<< HEAD
-export { GLTexture } from "./GLTexture";
-export { GLTexture2D } from "./GLTexture2D";
-export { GLTextureCubeMap } from "./GLTextureCubeMap";
-=======
-export { GLRenderTarget } from "./GLRenderTarget";
 export { GLShaderProgram } from "./GLShaderProgram";
 export { GLTechnique } from "./GLTechnique";
->>>>>>> 346ef7d4
-export { WebGLEngine } from "./WebGLEngine";+export { GLTexture } from "./GLTexture";
+export { WebCanvas } from "./WebCanvas";
+export { WebGLEngine } from "./WebGLEngine";
+export { WebGLMode, WebGLRenderer } from "./WebGLRenderer";
+export type { WebGLRendererOptions } from "./WebGLRenderer";