--- conflicted
+++ resolved
@@ -26,12 +26,8 @@
     "registry": "http://registry.npm.alibaba-inc.com"
   },
   "dependencies": {
-<<<<<<< HEAD
-    "@alipay/o3": "^1.6.0-alpha.5",
-    "@alipay/spine-core": "^1.0.0"
-=======
+    "@alipay/spine-core": "^1.0.0",
     "@alipay/o3": "^1.6.0-alpha.8",
     "@alipay/o3-material": "^1.6.0-alpha.8"
->>>>>>> b8b6ca50
   }
 }