--- conflicted
+++ resolved
@@ -27,11 +27,6 @@
   },
   "dependencies": {
     "@alipay/o3": "^1.6.0-alpha.5",
-<<<<<<< HEAD
-    "@alipay/o3-spine": "^1.0.0",
     "@alipay/spine-core": "^1.0.0"
-=======
-    "@alipay/o3-material": "^1.6.0-alpha.3"
->>>>>>> 1b003a3c
   }
 }