--- conflicted
+++ resolved
@@ -45,11 +45,7 @@
    */
   private create(nodeConfig: NodeConfig): o3.Entity {
     const { isActive, position, rotation, scale, id, name } = nodeConfig;
-<<<<<<< HEAD
-    const node = new o3.Node(name);
-=======
     const node = new o3.Entity(name);
->>>>>>> b7b13bae
     node.isActive = isActive;
     node.position = position;
     node.transform.rotation = rotation;
