--- conflicted
+++ resolved
@@ -1,12 +1,7 @@
 import { NodeManager } from "./NodeManager";
 import { AbilityManager } from "./AbilityManager";
-<<<<<<< HEAD
-import { ResouceManager } from "./resouces/ResourceManager";
+import { ResourceManager } from "./ResourceManager";
 import { PluginManager, pluginHook } from "./plugins/PluginManager";
-=======
-import { ResourceManager } from "./ResourceManager";
-import { PluginManager } from "./plugins/PluginManager";
->>>>>>> 2284f432
 import * as o3 from "@alipay/o3";
 
 export class Oasis extends o3.EventDispatcher {
@@ -37,13 +32,8 @@
   @pluginHook({ after: "schemaParsed" })
   private init(): Promise<any> {
     this.pluginManager.boot(this);
-<<<<<<< HEAD
-    return this.loadResouces().then(() => {
-=======
-    this._canvas = canvas;
     return this.loadResources().then(() => {
       this.bindResouces();
->>>>>>> 2284f432
       this.parseNodes();
       this.parseNodeAbilities();
     });
