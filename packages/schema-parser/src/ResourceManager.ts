--- conflicted
+++ resolved
@@ -91,10 +91,7 @@
       }
       resource.onDestroy && resource.onDestroy();
     }
-<<<<<<< HEAD
-=======
     // this.resourceIdMap[id].onDestroy();
->>>>>>> 68a23bd8
     delete this.resourceMap[id];
     return result;
   }
