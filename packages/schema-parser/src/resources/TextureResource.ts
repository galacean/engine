--- conflicted
+++ resolved
@@ -2,8 +2,6 @@
 import * as o3 from "@alipay/o3";
 import { AssetConfig } from "../types";
 import { Oasis } from "../Oasis";
-<<<<<<< HEAD
-=======
 
 // https://github.com/BabylonJS/Babylon.js/blob/d780145531ac1b1cee85cbfba4d836dcc24ab58e/src/Engines/Extensions/engine.textureSelector.ts#L70
 // Intelligently add supported compressed formats in order to check for.
@@ -18,27 +16,10 @@
   etc: 4,
   etc1: 5
 };
->>>>>>> 890a5afb
 
 export class TextureResource extends SchemaResource {
   load(resourceLoader: o3.ResourceLoader, assetConfig: AssetConfig, oasis: Oasis): Promise<TextureResource> {
     return new Promise((resolve, reject) => {
-<<<<<<< HEAD
-      const resource = new o3.Resource(assetConfig.name, { type: assetConfig.type as any, url: assetConfig.url });
-      resourceLoader.load(
-        resource,
-        (err, res) => {
-          if (err) {
-            reject(err);
-          } else {
-            this._resource = res.asset;
-            this.setMeta();
-            resolve(this);
-          }
-        },
-        oasis.options.timeout
-      );
-=======
       let resource;
       let url;
       if (assetConfig?.props?.compression?.compressions.length) {
@@ -61,17 +42,20 @@
         url = assetConfig.url;
         resource = new o3.Resource(assetConfig.name, { type: assetConfig.type as any, url: assetConfig.url });
       }
-      resourceLoader.load(resource, (err, res) => {
-        if (err) {
-          reject(err);
-        } else {
-          this._resource = res.asset;
-          this.setMeta();
-          this._meta.url = url;
-          resolve(this);
-        }
-      });
->>>>>>> 890a5afb
+      resourceLoader.load(
+        resource,
+        (err, res) => {
+          if (err) {
+            reject(err);
+          } else {
+            this._resource = res.asset;
+            this.setMeta();
+            this._meta.url = url;
+            resolve(this);
+          }
+        },
+        oasis.options.timeout
+      );
     });
   }
 
