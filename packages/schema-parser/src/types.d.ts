--- conflicted
+++ resolved
@@ -95,15 +95,10 @@
    * asset props
    */
   props: any;
-<<<<<<< HEAD
-
-  url: string;
-=======
   /**
    * asset url
    */
   url?: string;
->>>>>>> b2b02d53
 }
 
 interface Schema {
