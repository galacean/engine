--- conflicted
+++ resolved
@@ -1,10 +1,6 @@
 {
   "name": "@alipay/o3-screenshot",
-<<<<<<< HEAD
-  "version": "3.0.0-mars",
-=======
   "version": "3.0.2",
->>>>>>> ea451817
   "description": "Oasis3D screenshot",
   "keywords": [
     "Oasis3D",
@@ -30,10 +26,6 @@
     "registry": "http://registry.npm.alibaba-inc.com"
   },
   "dependencies": {
-<<<<<<< HEAD
-    "@alipay/o3-core": "3.0.0-mars"
-=======
     "@alipay/o3-core": "3.0.2"
->>>>>>> ea451817
   }
 }