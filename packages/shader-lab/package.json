--- conflicted
+++ resolved
@@ -1,10 +1,6 @@
 {
   "name": "@galacean/engine-shader-lab",
-<<<<<<< HEAD
-  "version": "1.3.24",
-=======
   "version": "1.4.0-alpha.0",
->>>>>>> cfe8c349
   "publishConfig": {
     "access": "public",
     "registry": "https://registry.npmjs.org"
