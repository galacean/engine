import { CstChildrenDictionary, CstNode, ICstVisitor, IToken } from "chevrotain";

import { IShaderInfo } from "@galacean/engine-design";
import RuntimeContext, { IDiagnostic } from "./RuntimeContext";
import { ShaderVisitor, parser } from "./ShaderVisitor";
import { AstNode, ObjectAstNode } from "./ast-node";
import { IPosition, IPositionRange } from "./ast-node/";
<<<<<<< HEAD
import { ShaderVisitor, parser } from "./ShaderVisitor";
import RuntimeContext, { IDiagnostic } from "./RuntimeContext";
import { IShaderInfo } from "@galacean/engine-design";
import { DiagnosticSeverity } from "./Constants";
import { Logger } from "@galacean/engine";
=======
>>>>>>> 772791e0

export class AstNodeUtils {
  static isCstNode(node: any) {
    return !!node.children;
  }

  static extractCstToken(
    ctx: CstNode | CstChildrenDictionary,
    opts?: {
      fnToken?: (element: IToken) => any;
      fnNode?: (element: CstNode) => any;
    }
  ): any {
    if (!ctx) return undefined;

    const obj = ctx.children ?? ctx;
    for (const tk in obj) {
      const value = obj[tk][0];
      if (AstNodeUtils.isCstNode(value)) return opts?.fnNode?.(value) ?? AstNodeUtils.extractCstToken(value, opts);
      else return opts?.fnToken?.(value) ?? value.image;
    }
    return undefined;
  }

  static defaultVisit(this: ICstVisitor<any, AstNode>, ctx: CstChildrenDictionary): ObjectAstNode {
    const content = {} as Record<string, AstNode>;
    let start: IPosition = { line: Number.MAX_SAFE_INTEGER, offset: -1 },
      end: IPosition = { line: 0, offset: -1 };

    for (const k in ctx) {
      if (AstNodeUtils.isCstNode(ctx[k][0])) {
        const astInfo = this.visit(ctx[k][0] as CstNode);
        if (astInfo.position.start.line < start.line) {
          start = astInfo.position.start;
        }
        if (astInfo.position.end.line > end.line) {
          end = astInfo.position.end;
        }
        content[k] = astInfo;
      } else {
        const token = ctx[k][0] as IToken;
        const position = AstNodeUtils.getTokenPosition(token);
        if (position.start.line < start.line) {
          start = position.start;
        }
        if (position.end.line > end.line) {
          end = position.end;
        }
        content[k] = new AstNode(position, token.image);
      }
    }
    return new ObjectAstNode({ start, end }, content);
  }

  static getTokenPosition(token: IToken): IPositionRange {
    return {
      start: {
        line: token.startLine,
        offset: token.startColumn
      },
      end: {
        line: token.endLine,
        offset: token.endColumn
      }
    };
  }

  /**
   * get OR-Type CstNode position
   */
  static getOrTypeCstNodePosition(node: IToken | { children: CstChildrenDictionary }): IPositionRange {
    if (!AstNodeUtils.isCstNode(node)) return AstNodeUtils.getTokenPosition(node as IToken);
    const cstNode = node as CstNode;
    for (const k in cstNode.children) {
      const child = cstNode.children[k];
      if (!child) continue;

      return AstNodeUtils.getOrTypeCstNodePosition(child[0]);
    }
  }

  static astSortAsc(a: AstNode, b: AstNode) {
    return a.position.start.line > b.position.start.line ||
      (a.position.start.line === b.position.start.line && a.position.start.offset >= b.position.start.offset)
      ? 1
      : -1;
  }

  static astSortDesc(a: AstNode, b: AstNode) {
    return -AstNodeUtils.astSortAsc(a, b);
  }

  static parseShader(input: string): IShaderInfo & { diagnostics?: Array<IDiagnostic> } {
    parser.parse(input);
    const cst = parser.ruleShader();
    if (parser.errors.length > 0) {
      console.log(parser.errors);
      throw parser.errors;
    }

    const visitor = new ShaderVisitor();
    const ast = visitor.visit(cst);

    const context = new RuntimeContext();
    const shaderInfo: IShaderInfo & { diagnostics?: Array<IDiagnostic> } = context.parse(ast);
    context.diagnostics.forEach((item) => {
      if (item.severity !== DiagnosticSeverity.Error) {
        Logger.warn(item);
      } else {
        throw item;
      }
    });

    return shaderInfo;
  }
}<|MERGE_RESOLUTION|>--- conflicted
+++ resolved
@@ -5,14 +5,6 @@
 import { ShaderVisitor, parser } from "./ShaderVisitor";
 import { AstNode, ObjectAstNode } from "./ast-node";
 import { IPosition, IPositionRange } from "./ast-node/";
-<<<<<<< HEAD
-import { ShaderVisitor, parser } from "./ShaderVisitor";
-import RuntimeContext, { IDiagnostic } from "./RuntimeContext";
-import { IShaderInfo } from "@galacean/engine-design";
-import { DiagnosticSeverity } from "./Constants";
-import { Logger } from "@galacean/engine";
-=======
->>>>>>> 772791e0
 
 export class AstNodeUtils {
   static isCstNode(node: any) {
