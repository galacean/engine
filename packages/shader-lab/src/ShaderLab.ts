--- conflicted
+++ resolved
@@ -12,10 +12,7 @@
 // #endif
 import { PpParser } from "./preprocessor/PpParser";
 import { ShaderLabUtils } from "./ShaderLabUtils";
-<<<<<<< HEAD
-=======
 import { IShaderProgramSource } from "@galacean/engine-design/types/shader-lab/IShaderProgramSource";
->>>>>>> ab1ceb3b
 
 /** @internal */
 export class ShaderLab implements IShaderLab {
@@ -58,11 +55,7 @@
     backend: ShaderPlatformTarget,
     platformMacros: string[],
     basePathForIncludeKey: string
-<<<<<<< HEAD
-  ) {
-=======
   ): IShaderProgramSource | undefined {
->>>>>>> ab1ceb3b
     Preprocessor.reset(ShaderLib, basePathForIncludeKey);
     for (const macro of macros) {
       Preprocessor.addPredefinedMacro(macro.name, macro.value);
@@ -80,11 +73,7 @@
         this.errors.push(<GSError>err);
       }
       this._logErrors();
-<<<<<<< HEAD
-      return { vertex: "", fragment: "" };
-=======
       return undefined;
->>>>>>> ab1ceb3b
     }
     // #endif
 
@@ -104,11 +93,7 @@
     }
     if (!program) {
       this._logErrors();
-<<<<<<< HEAD
-      return { vertex: "", fragment: "" };
-=======
       return undefined;
->>>>>>> ab1ceb3b
     }
     // #endif
 
