--- conflicted
+++ resolved
@@ -9,32 +9,24 @@
 import { ShaderLab } from "../ShaderLab";
 import { GSErrorName } from "../GSError";
 // #if _VERBOSE
-import type { GSError } from "../GSError";
+import { GSError } from "../GSError";
 // #endif
-import { ShaderLabUtils } from "../ShaderLabUtils";
-<<<<<<< HEAD
-=======
 import { Logger, ReturnableObjectPool } from "@galacean/engine";
 import { TempArray } from "../TempArray";
->>>>>>> 0ae6eab0
 
 /**
  * @internal
  * The code generator
  */
 export abstract class CodeGenVisitor {
-<<<<<<< HEAD
-  readonly errors: Error[] = [];
-
-  abstract getFragDataCodeGen(index: string | number): string;
-
-  abstract getReferencedMRTPropText(index: string | number, ident: string): string;
-=======
   // #if _VERBOSE
   readonly errors: Error[] = [];
   // #endif
+
+  abstract getFragDataCodeGen(index: string | number): string;
+
+  abstract getReferencedMRTPropText(index: string | number, ident: string): string;
   protected static _tmpArrayPool = new ReturnableObjectPool(TempArray<string>, 10);
->>>>>>> 0ae6eab0
 
   defaultCodeGen(children: NodeChild[]) {
     const pool = CodeGenVisitor._tmpArrayPool;
@@ -63,19 +55,25 @@
         if (context.isAttributeStruct(<string>postExpr.type)) {
           const error = context.referenceAttribute(prop);
           if (error) {
+            // #if _VERBOSE
             this.errors.push(<GSError>error);
+            // #endif
           }
           return prop.lexeme;
         } else if (context.isVaryingStruct(<string>postExpr.type)) {
           const error = context.referenceVarying(prop);
           if (error) {
+            // #if _VERBOSE
             this.errors.push(<GSError>error);
+            // #endif
           }
           return prop.lexeme;
         } else if (context.isMRTStruct(<string>postExpr.type)) {
           const error = context.referenceMRTProp(prop);
           if (error) {
+            // #if _VERBOSE
             this.errors.push(<GSError>error);
+            // #endif
           }
           return prop.lexeme;
         }
@@ -227,16 +225,10 @@
   }
 
   protected _reportError(loc: ShaderRange | ShaderPosition, message: string): void {
-<<<<<<< HEAD
-    this.errors.push(
-      ShaderLabUtils.createGSError(message, GSErrorName.CompilationError, ShaderLab._processingPassText, loc)
-    );
-=======
     // #if _VERBOSE
     this.errors.push(new GSError(GSErrorName.CompilationError, message, loc, ShaderLab._processingPassText));
     // #else
     Logger.error(message);
     // #endif
->>>>>>> 0ae6eab0
   }
 }