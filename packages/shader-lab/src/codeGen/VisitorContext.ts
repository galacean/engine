import { BaseToken } from "../common/BaseToken";
import { EShaderStage } from "../common/Enums";
import { GSErrorName } from "../GSError";
import { ASTNode } from "../parser/AST";
import { ESymbolType, SymbolInfo, TargetSymbolTable } from "../parser/symbolTable";
import { IParamInfo, StructProp } from "../parser/types";
import { ShaderLab } from "../ShaderLab";
import { ShaderLabUtils } from "../ShaderLabUtils";

/** @internal */
export class VisitorContext {
  private static _lookupSymbol: SymbolInfo = new SymbolInfo("", null);
  private static _singleton: VisitorContext;
  static get context() {
    return this._singleton;
  }

  static reset() {
    if (!this._singleton) {
      this._singleton = new VisitorContext();
    }
    this._singleton.reset();
  }

  attributeList: IParamInfo[] = [];
  attributeStructs: ASTNode.StructSpecifier[] = [];
  varyingStruct?: ASTNode.StructSpecifier;
  mrtStruct?: ASTNode.StructSpecifier;

  stage: EShaderStage;

  _referencedAttributeList: Record<string, IParamInfo & { qualifier?: string }>;
  _referencedGlobals: Record<string, SymbolInfo | SymbolInfo[] | ASTNode.PrecisionSpecifier>;
  _referencedVaryingList: Record<string, IParamInfo & { qualifier?: string }>;
  _referencedMRTList: Record<string, StructProp | string>;

  _curFn?: ASTNode.FunctionProtoType;

  _passSymbolTable: TargetSymbolTable;

  reset() {
    this.attributeList.length = 0;
    this.attributeStructs.length = 0;
    this._referencedAttributeList = Object.create(null);
    this._referencedGlobals = Object.create(null);
    this._referencedVaryingList = Object.create(null);
    this._referencedMRTList = Object.create(null);
    this.mrtStruct = undefined;
  }

  isAttributeStruct(type: string) {
    return this.attributeStructs.findIndex((item) => item.ident!.lexeme === type) !== -1;
  }

  isVaryingStruct(type: string) {
    return this.varyingStruct?.ident?.lexeme === type;
  }

  isMRTStruct(type: string) {
    return this.mrtStruct?.ident?.lexeme === type;
  }

  referenceAttribute(ident: BaseToken): Error | void {
    if (this._referencedAttributeList[ident.lexeme]) return;

    const prop = this.attributeList.find((item) => item.ident.lexeme === ident.lexeme);
    if (!prop) {
      return ShaderLabUtils.createGSError(
        `referenced attribute not found: ${ident.lexeme}`,
        GSErrorName.CompilationError,
        ShaderLab._processingPassText,
        ident.location
      );
    }
    this._referencedAttributeList[ident.lexeme] = prop;
  }

  referenceVarying(ident: BaseToken): Error | void {
    if (this._referencedVaryingList[ident.lexeme]) return;

    const prop = this.varyingStruct?.propList.find((item) => item.ident.lexeme === ident.lexeme);
    if (!prop) {
      return ShaderLabUtils.createGSError(
        `referenced varying not found: ${ident.lexeme}`,
        GSErrorName.CompilationError,
        ShaderLab._processingPassText,
        ident.location
      );
    }
    this._referencedVaryingList[ident.lexeme] = prop;
  }

  referenceMRTProp(ident: BaseToken): Error | void {
    if (this._referencedMRTList[ident.lexeme]) return;

    const prop = this.mrtStruct?.propList.find((item) => item.ident.lexeme === ident.lexeme);
    if (!prop) {
      return ShaderLabUtils.createGSError(
        `referenced mrt not found: ${ident.lexeme}`,
        GSErrorName.CompilationError,
        ShaderLab._processingPassText,
        ident.location
      );
    }
    this._referencedMRTList[ident.lexeme] = prop;
  }

  referenceGlobal(ident: string, type: ESymbolType): void {
    if (this._referencedGlobals[ident]) return;

    if (type === ESymbolType.FN) {
      const entries = this._passSymbolTable._table.get(ident) ?? [];
      for (let i = 0; i < entries.length; i++) {
        const item = entries[i];
        if (item.symbolType !== ESymbolType.FN) continue;
        (<SymbolInfo[]>(this._referencedGlobals[ident] ||= [])).push(item);
      }
      return;
    }
<<<<<<< HEAD

    const sm = this._passSymbolTable.lookup(ident, type);
=======
    const lookupSymbol = VisitorContext._lookupSymbol;
    lookupSymbol.set(ident, type);
    const sm = this._passSymbolTable.lookup(lookupSymbol);
>>>>>>> a1d07336
    if (sm) {
      this._referencedGlobals[ident] = sm;
    }
  }
}<|MERGE_RESOLUTION|>--- conflicted
+++ resolved
@@ -112,19 +112,14 @@
       const entries = this._passSymbolTable._table.get(ident) ?? [];
       for (let i = 0; i < entries.length; i++) {
         const item = entries[i];
-        if (item.symbolType !== ESymbolType.FN) continue;
+        if (item.type !== ESymbolType.FN) continue;
         (<SymbolInfo[]>(this._referencedGlobals[ident] ||= [])).push(item);
       }
       return;
     }
-<<<<<<< HEAD
-
-    const sm = this._passSymbolTable.lookup(ident, type);
-=======
     const lookupSymbol = VisitorContext._lookupSymbol;
     lookupSymbol.set(ident, type);
     const sm = this._passSymbolTable.lookup(lookupSymbol);
->>>>>>> a1d07336
     if (sm) {
       this._referencedGlobals[ident] = sm;
     }
