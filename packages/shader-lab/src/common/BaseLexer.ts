--- conflicted
+++ resolved
@@ -180,9 +180,5 @@
     return this._source.substring(start, this._currentIndex - right.length);
   }
 
-<<<<<<< HEAD
-  abstract scanToken(onToken?: OnToken);
-=======
   abstract scanToken(onToken?: OnToken): void;
->>>>>>> 606658ae
 }