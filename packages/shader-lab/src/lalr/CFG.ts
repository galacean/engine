// Context Free Grammar of Galacean ShaderLab

import { Grammar } from "../parser/Grammar";
import { NoneTerminal, GrammarSymbol } from "../parser/GrammarSymbol";
import GrammarUtils from "./Utils";
import { EKeyword, ETokenType } from "../common";
import SematicAnalyzer, { TranslationRule } from "../parser/SemanticAnalyzer";
import { ASTNode } from "../parser/AST";

const productionAndRules: [GrammarSymbol[], TranslationRule | undefined][] = [
  ...GrammarUtils.createProductionWithOptions(
    NoneTerminal.gs_shader_program,
    [[NoneTerminal.global_declaration], [NoneTerminal.gs_shader_program, NoneTerminal.global_declaration]],
    ASTNode.GLShaderProgram.pool
  ),

<<<<<<< HEAD
  ...GrammarUtils.createProductionWithOptions(ENonTerminal.global_declaration, [
    [ENonTerminal.precision_specifier],
    [ENonTerminal.variable_declaration_statement],
    [ENonTerminal.struct_specifier],
    [ENonTerminal.function_definition]
=======
  ...GrammarUtils.createProductionWithOptions(NoneTerminal.global_declaration, [
    [NoneTerminal.precision_specifier],
    [NoneTerminal.variable_declaration],
    [NoneTerminal.struct_specifier],
    [NoneTerminal.function_definition]
>>>>>>> 90c32285
  ]),

  ...GrammarUtils.createProductionWithOptions(
    NoneTerminal.variable_declaration,
    [
<<<<<<< HEAD
      [ENonTerminal.fully_specified_type, ETokenType.ID],
      [ENonTerminal.fully_specified_type, ETokenType.ID, ENonTerminal.array_specifier]
=======
      [EKeyword.GS_RenderQueueType, ETokenType.ID, ETokenType.SEMICOLON],
      [NoneTerminal.fully_specified_type, ETokenType.ID, ETokenType.SEMICOLON],
      [NoneTerminal.fully_specified_type, ETokenType.ID, NoneTerminal.array_specifier, ETokenType.SEMICOLON]
>>>>>>> 90c32285
    ],
    ASTNode.VariableDeclaration.pool
  ),

  ...GrammarUtils.createProductionWithOptions(
<<<<<<< HEAD
    ENonTerminal.variable_declaration_list,
    [
      [ENonTerminal.variable_declaration],
      [ENonTerminal.variable_declaration_list, ETokenType.COMMA, ETokenType.ID],
      [ENonTerminal.variable_declaration_list, ETokenType.COMMA, ETokenType.ID, ENonTerminal.array_specifier]
    ],
    ASTNode.VariableDeclarationList.pool
  ),

  ...GrammarUtils.createProductionWithOptions(ENonTerminal.variable_declaration_statement, [
    [ENonTerminal.variable_declaration_list, ETokenType.SEMICOLON]
  ]),

  ...GrammarUtils.createProductionWithOptions(
    ENonTerminal.ext_builtin_type_specifier_nonarray,
=======
    NoneTerminal.ext_builtin_type_specifier_nonarray,
>>>>>>> 90c32285
    [
      [EKeyword.VOID],
      [EKeyword.FLOAT],
      [EKeyword.BOOL],
      [EKeyword.INT],
      [EKeyword.UINT],
      [EKeyword.VEC2],
      [EKeyword.VEC3],
      [EKeyword.VEC4],
      [EKeyword.BVEC2],
      [EKeyword.BVEC3],
      [EKeyword.BVEC4],
      [EKeyword.IVEC2],
      [EKeyword.IVEC3],
      [EKeyword.IVEC4],
      [EKeyword.UVEC2],
      [EKeyword.UVEC3],
      [EKeyword.UVEC4],
      [EKeyword.MAT2],
      [EKeyword.MAT3],
      [EKeyword.MAT4],
      [EKeyword.MAT2X3],
      [EKeyword.MAT2X4],
      [EKeyword.MAT3X2],
      [EKeyword.MAT3X4],
      [EKeyword.MAT4X2],
      [EKeyword.MAT4X3],
      [EKeyword.SAMPLER2D],
      [EKeyword.SAMPLER3D],
      [EKeyword.SAMPLER_CUBE],
      [EKeyword.SAMPLER2D_SHADOW],
      [EKeyword.SAMPLER_CUBE_SHADOW],
      [EKeyword.SAMPLER2D_ARRAY],
      [EKeyword.SAMPLER2D_ARRAY_SHADOW],
      [EKeyword.I_SAMPLER2D],
      [EKeyword.I_SAMPLER3D],
      [EKeyword.I_SAMPLER_CUBE],
      [EKeyword.I_SAMPLER2D_ARRAY],
      [EKeyword.U_SAMPLER2D],
      [EKeyword.U_SAMPLER3D],
      [EKeyword.U_SAMPLER_CUBE],
      [EKeyword.U_SAMPLER2D_ARRAY]
    ],
    ASTNode.ExtBuiltinTypeSpecifierNonArray.pool
  ),

  ...GrammarUtils.createProductionWithOptions(
    NoneTerminal.type_specifier_nonarray,
    [[ETokenType.ID], [NoneTerminal.ext_builtin_type_specifier_nonarray]],
    ASTNode.TypeSpecifierNonArray.pool
  ),

  ...GrammarUtils.createProductionWithOptions(
    NoneTerminal.fully_specified_type,
    [[NoneTerminal.type_specifier], [NoneTerminal.type_qualifier, NoneTerminal.type_specifier]],
    ASTNode.FullySpecifiedType.pool
  ),

  ...GrammarUtils.createProductionWithOptions(
    NoneTerminal.type_specifier,
    [
      [NoneTerminal.type_specifier_nonarray],
      [NoneTerminal.ext_builtin_type_specifier_nonarray, NoneTerminal.array_specifier]
    ],
    ASTNode.TypeSpecifier.pool
  ),

  ...GrammarUtils.createProductionWithOptions(
    NoneTerminal.type_qualifier,
    [[NoneTerminal.single_type_qualifier], [NoneTerminal.type_qualifier, NoneTerminal.single_type_qualifier]],
    ASTNode.TypeQualifier.pool
  ),

  ...GrammarUtils.createProductionWithOptions(
    NoneTerminal.single_type_qualifier,
    [
      [NoneTerminal.storage_qualifier],
      [NoneTerminal.precision_qualifier],
      [NoneTerminal.interpolation_qualifier],
      [NoneTerminal.invariant_qualifier],
      [EKeyword.PRECISE]
    ],
    ASTNode.SingleTypeQualifier.pool
  ),

  ...GrammarUtils.createProductionWithOptions(
    NoneTerminal.storage_qualifier,
    [[EKeyword.CONST], [EKeyword.IN], [EKeyword.INOUT], [EKeyword.OUT], [EKeyword.CENTROID]],
    // #if _VERBOSE
    ASTNode.StorageQualifier.pool
    // #endif
  ),

  ...GrammarUtils.createProductionWithOptions(
    NoneTerminal.interpolation_qualifier,
    [[EKeyword.SMOOTH], [EKeyword.FLAT]],
    // #if _VERBOSE
    ASTNode.InterpolationQualifier.pool
    // #endif
  ),

  ...GrammarUtils.createProductionWithOptions(
    NoneTerminal.invariant_qualifier,
    [[EKeyword.INVARIANT]],
    // #if _VERBOSE
    ASTNode.InvariantQualifier.pool
    // #endif
  ),

  ...GrammarUtils.createProductionWithOptions(
    NoneTerminal.precision_qualifier,
    [[EKeyword.HIGHP], [EKeyword.MEDIUMP], [EKeyword.LOWP]],
    // #if _VERBOSE
    ASTNode.PrecisionQualifier.pool
    // #endif
  ),

  ...GrammarUtils.createProductionWithOptions(
    NoneTerminal.struct_specifier,
    [
      [
        EKeyword.STRUCT,
        ETokenType.ID,
        ETokenType.LEFT_BRACE,
        NoneTerminal.struct_declaration_list,
        ETokenType.RIGHT_BRACE,
        ETokenType.SEMICOLON
      ],
      [
        EKeyword.STRUCT,
        ETokenType.LEFT_BRACE,
        NoneTerminal.struct_declaration_list,
        ETokenType.RIGHT_BRACE,
        ETokenType.SEMICOLON
      ]
    ],
    ASTNode.StructSpecifier.pool
  ),

  ...GrammarUtils.createProductionWithOptions(
    NoneTerminal.struct_declaration_list,
    [[NoneTerminal.struct_declaration], [NoneTerminal.struct_declaration_list, NoneTerminal.struct_declaration]],
    ASTNode.StructDeclarationList.pool
  ),

  ...GrammarUtils.createProductionWithOptions(
    NoneTerminal.struct_declaration,
    [
      [NoneTerminal.type_specifier, NoneTerminal.struct_declarator_list, ETokenType.SEMICOLON],
      [
        NoneTerminal.type_qualifier,
        NoneTerminal.type_specifier,
        NoneTerminal.struct_declarator_list,
        ETokenType.SEMICOLON
      ],
      [NoneTerminal.layout_qualifier, NoneTerminal.type_specifier, NoneTerminal.struct_declarator, ETokenType.SEMICOLON]
    ],
    ASTNode.StructDeclaration.pool
  ),

  ...GrammarUtils.createProductionWithOptions(
    NoneTerminal.layout_qualifier,
    [
      [
        EKeyword.LAYOUT,
        ETokenType.LEFT_PAREN,
        EKeyword.LOCATION,
        ETokenType.EQUAL,
        ETokenType.INT_CONSTANT,
        ETokenType.RIGHT_PAREN
      ]
    ],
    ASTNode.LayoutQualifier.pool
  ),

  ...GrammarUtils.createProductionWithOptions(
    NoneTerminal.struct_declarator_list,
    [
      [NoneTerminal.struct_declarator],
      [NoneTerminal.struct_declarator_list, ETokenType.COMMA, NoneTerminal.struct_declarator]
    ],
    ASTNode.StructDeclaratorList.pool
  ),

  ...GrammarUtils.createProductionWithOptions(
    NoneTerminal.struct_declarator,
    [[ETokenType.ID], [ETokenType.ID, NoneTerminal.array_specifier]],
    ASTNode.StructDeclarator.pool
  ),

  ...GrammarUtils.createProductionWithOptions(
    NoneTerminal.array_specifier,
    [
      [ETokenType.LEFT_BRACKET, ETokenType.RIGHT_BRACKET],
      [ETokenType.LEFT_BRACKET, NoneTerminal.integer_constant_expression, ETokenType.RIGHT_BRACKET]
    ],
    ASTNode.ArraySpecifier.pool
  ),

  ...GrammarUtils.createProductionWithOptions(
    NoneTerminal.integer_constant_expression_operator,
    [[ETokenType.PLUS], [ETokenType.DASH], [ETokenType.STAR], [ETokenType.SLASH], [ETokenType.PERCENT]],
    ASTNode.IntegerConstantExpressionOperator.pool
  ),

  ...GrammarUtils.createProductionWithOptions(
    NoneTerminal.integer_constant_expression,
    [
      [NoneTerminal.variable_identifier],
      [ETokenType.INT_CONSTANT],
      [
        NoneTerminal.integer_constant_expression,
        NoneTerminal.integer_constant_expression_operator,
        ETokenType.INT_CONSTANT
      ],
      [
        NoneTerminal.integer_constant_expression,
        NoneTerminal.integer_constant_expression_operator,
        NoneTerminal.variable_identifier
      ]
    ],
    ASTNode.IntegerConstantExpression.pool
  ),

  ...GrammarUtils.createProductionWithOptions(
    NoneTerminal.conditional_expression,
    [
      [NoneTerminal.logical_or_expression],
      [
        NoneTerminal.logical_or_expression,
        ETokenType.QUESTION,
        NoneTerminal.expression,
        ETokenType.COLON,
        NoneTerminal.assignment_expression
      ]
    ],
    // #if _VERBOSE
    ASTNode.ConditionalExpression.pool
    // #endif
  ),

  ...GrammarUtils.createProductionWithOptions(
    NoneTerminal.logical_or_expression,
    [
      [NoneTerminal.logical_xor_expression],
      [NoneTerminal.logical_or_expression, ETokenType.OR_OP, NoneTerminal.logical_xor_expression]
    ],
    // #if _VERBOSE
    ASTNode.LogicalOrExpression.pool
    // #endif
  ),

  ...GrammarUtils.createProductionWithOptions(
    NoneTerminal.logical_xor_expression,
    [
      [NoneTerminal.logical_and_expression],
      [NoneTerminal.logical_xor_expression, ETokenType.XOR_OP, NoneTerminal.logical_and_expression]
    ],
    // #if _VERBOSE
    ASTNode.LogicalXorExpression.pool
    // #endif
  ),

  ...GrammarUtils.createProductionWithOptions(
    NoneTerminal.logical_and_expression,
    [
      [NoneTerminal.inclusive_or_expression],
      [NoneTerminal.logical_and_expression, ETokenType.AND_OP, NoneTerminal.inclusive_or_expression]
    ],
    // #if _VERBOSE
    ASTNode.LogicalAndExpression.pool
    // #endif
  ),

  ...GrammarUtils.createProductionWithOptions(
    NoneTerminal.inclusive_or_expression,
    [
      [NoneTerminal.exclusive_or_expression],
      [NoneTerminal.inclusive_or_expression, ETokenType.VERTICAL_BAR, NoneTerminal.exclusive_or_expression]
    ],
    // #if _VERBOSE
    ASTNode.InclusiveOrExpression.pool
    // #endif
  ),

  ...GrammarUtils.createProductionWithOptions(
    NoneTerminal.exclusive_or_expression,
    [
      [NoneTerminal.and_expression],
      [NoneTerminal.exclusive_or_expression, ETokenType.CARET, NoneTerminal.and_expression]
    ],
    // #if _VERBOSE
    ASTNode.ExclusiveOrExpression.pool
    // #endif
  ),

  ...GrammarUtils.createProductionWithOptions(
    NoneTerminal.and_expression,
    [
      [NoneTerminal.equality_expression],
      [NoneTerminal.and_expression, ETokenType.AMPERSAND, NoneTerminal.equality_expression]
    ],
    // #if _VERBOSE
    ASTNode.AndExpression.pool
    // #endif
  ),

  ...GrammarUtils.createProductionWithOptions(
    NoneTerminal.equality_expression,
    [
      [NoneTerminal.relational_expression],
      [NoneTerminal.equality_expression, ETokenType.EQ_OP, NoneTerminal.relational_expression],
      [NoneTerminal.equality_expression, ETokenType.NE_OP, NoneTerminal.relational_expression]
    ],
    // #if _VERBOSE
    ASTNode.EqualityExpression.pool
    // #endif
  ),

  ...GrammarUtils.createProductionWithOptions(
    NoneTerminal.relational_expression,
    [
      [NoneTerminal.shift_expression],
      [NoneTerminal.relational_expression, ETokenType.LEFT_ANGLE, NoneTerminal.shift_expression],
      [NoneTerminal.relational_expression, ETokenType.RIGHT_ANGLE, NoneTerminal.shift_expression],
      [NoneTerminal.relational_expression, ETokenType.LE_OP, NoneTerminal.shift_expression],
      [NoneTerminal.relational_expression, ETokenType.GE_OP, NoneTerminal.shift_expression]
    ],
    // #if _VERBOSE
    ASTNode.RelationalExpression.pool
    // #endif
  ),

  ...GrammarUtils.createProductionWithOptions(
    NoneTerminal.shift_expression,
    [
      [NoneTerminal.additive_expression],
      [NoneTerminal.shift_expression, ETokenType.LEFT_OP, NoneTerminal.additive_expression],
      [NoneTerminal.shift_expression, ETokenType.RIGHT_OP, NoneTerminal.additive_expression]
    ],
    // #if _VERBOSE
    ASTNode.ShiftExpression.pool
    // #endif
  ),

  ...GrammarUtils.createProductionWithOptions(
    NoneTerminal.additive_expression,
    [
      [NoneTerminal.multiplicative_expression],
      [NoneTerminal.additive_expression, ETokenType.PLUS, NoneTerminal.multiplicative_expression],
      [NoneTerminal.additive_expression, ETokenType.DASH, NoneTerminal.multiplicative_expression]
    ],
    // #if _VERBOSE
    ASTNode.AdditiveExpression.pool
    // #endif
  ),

  ...GrammarUtils.createProductionWithOptions(
    NoneTerminal.multiplicative_expression,
    [
      [NoneTerminal.unary_expression],
      [NoneTerminal.multiplicative_expression, ETokenType.STAR, NoneTerminal.unary_expression],
      [NoneTerminal.multiplicative_expression, ETokenType.SLASH, NoneTerminal.unary_expression],
      [NoneTerminal.multiplicative_expression, ETokenType.PERCENT, NoneTerminal.unary_expression]
    ],
    // #if _VERBOSE
    ASTNode.MultiplicativeExpression.pool
    // #endif
  ),

  ...GrammarUtils.createProductionWithOptions(
    NoneTerminal.unary_expression,
    [
      [NoneTerminal.postfix_expression],
      [ETokenType.INC_OP, NoneTerminal.unary_expression],
      [ETokenType.DEC_OP, NoneTerminal.unary_expression],
      [NoneTerminal.unary_operator, NoneTerminal.unary_expression]
    ],
    // #if _VERBOSE
    ASTNode.UnaryExpression.pool
    // #endif
  ),

  ...GrammarUtils.createProductionWithOptions(
    NoneTerminal.unary_operator,
    [[ETokenType.PLUS], [ETokenType.DASH], [ETokenType.BANG], [ETokenType.TILDE]],
    // #if _VERBOSE
    ASTNode.UnaryOperator.pool
    // #endif
  ),

  ...GrammarUtils.createProductionWithOptions(
    NoneTerminal.postfix_expression,
    [
      [NoneTerminal.primary_expression],
      [NoneTerminal.postfix_expression, ETokenType.LEFT_BRACKET, NoneTerminal.expression, ETokenType.RIGHT_BRACKET],
      [NoneTerminal.function_call],
      [NoneTerminal.postfix_expression, ETokenType.DOT, ETokenType.ID],
      [NoneTerminal.postfix_expression, ETokenType.DOT, NoneTerminal.function_call],
      [NoneTerminal.postfix_expression, ETokenType.INC_OP],
      [NoneTerminal.postfix_expression, ETokenType.DEC_OP]
    ],
    ASTNode.PostfixExpression.pool
  ),

  ...GrammarUtils.createProductionWithOptions(
    NoneTerminal.primary_expression,
    [
      [NoneTerminal.variable_identifier],
      [ETokenType.INT_CONSTANT],
      [ETokenType.FLOAT_CONSTANT],
      [EKeyword.TRUE],
      [EKeyword.FALSE],
      [ETokenType.LEFT_PAREN, NoneTerminal.expression, ETokenType.RIGHT_PAREN]
    ],
    ASTNode.PrimaryExpression.pool
  ),

  ...GrammarUtils.createProductionWithOptions(
    NoneTerminal.expression,
    [
      [NoneTerminal.assignment_expression],
      [NoneTerminal.expression, ETokenType.COMMA, NoneTerminal.assignment_expression]
    ],
    ASTNode.Expression.pool
  ),

  ...GrammarUtils.createProductionWithOptions(
    NoneTerminal.assignment_expression,
    [
      [NoneTerminal.conditional_expression],
      [NoneTerminal.unary_expression, NoneTerminal.assignment_operator, NoneTerminal.assignment_expression]
    ],
    ASTNode.AssignmentExpression.pool
  ),

  ...GrammarUtils.createProductionWithOptions(
    NoneTerminal.assignment_operator,
    [
      [ETokenType.EQUAL],
      [ETokenType.MUL_ASSIGN],
      [ETokenType.DIV_ASSIGN],
      [ETokenType.MOD_ASSIGN],
      [ETokenType.ADD_ASSIGN],
      [ETokenType.SUB_ASSIGN],
      [ETokenType.LEFT_ASSIGN],
      [ETokenType.RIGHT_ASSIGN],
      [ETokenType.AND_ASSIGN],
      [ETokenType.XOR_ASSIGN],
      [ETokenType.OR_ASSIGN]
    ],
    // #if _VERBOSE
    ASTNode.AssignmentOperator.pool
    // #endif
  ),

  ...GrammarUtils.createProductionWithOptions(
    NoneTerminal.function_call,
    [[NoneTerminal.function_call_generic]],
    ASTNode.FunctionCall.pool
  ),

  ...GrammarUtils.createProductionWithOptions(
    NoneTerminal.function_call_generic,
    [
      [
        NoneTerminal.function_identifier,
        ETokenType.LEFT_PAREN,
        NoneTerminal.function_call_parameter_list,
        ETokenType.RIGHT_PAREN
      ],
      [NoneTerminal.function_identifier, ETokenType.LEFT_PAREN, ETokenType.RIGHT_PAREN],
      [NoneTerminal.function_identifier, EKeyword.VOID, ETokenType.RIGHT_PAREN]
    ],
    ASTNode.FunctionCallGeneric.pool
  ),

  ...GrammarUtils.createProductionWithOptions(
    NoneTerminal.function_call_parameter_list,
    [
      [NoneTerminal.assignment_expression],
      [NoneTerminal.function_call_parameter_list, ETokenType.COMMA, NoneTerminal.assignment_expression]
    ],
    ASTNode.FunctionCallParameterList.pool
  ),

  ...GrammarUtils.createProductionWithOptions(
    NoneTerminal.function_identifier,
    [[NoneTerminal.type_specifier]],
    ASTNode.FunctionIdentifier.pool
  ),

  ...GrammarUtils.createProductionWithOptions(
    NoneTerminal.function_definition,
    [[NoneTerminal.function_prototype, NoneTerminal.compound_statement_no_scope]],
    ASTNode.FunctionDefinition.pool
  ),

  ...GrammarUtils.createProductionWithOptions(
    NoneTerminal.function_prototype,
    [[NoneTerminal.function_declarator, ETokenType.RIGHT_PAREN]],
    ASTNode.FunctionProtoType.pool
  ),

  ...GrammarUtils.createProductionWithOptions(
    NoneTerminal.function_declarator,
    [[NoneTerminal.function_header], [NoneTerminal.function_header, NoneTerminal.function_parameter_list]],
    ASTNode.FunctionDeclarator.pool
  ),

  ...GrammarUtils.createProductionWithOptions(
    NoneTerminal.function_header,
    [[NoneTerminal.fully_specified_type, ETokenType.ID, ETokenType.LEFT_PAREN]],
    ASTNode.FunctionHeader.pool
  ),

  ...GrammarUtils.createProductionWithOptions(
    NoneTerminal.function_parameter_list,
    [
      [NoneTerminal.parameter_declaration],
      [NoneTerminal.function_parameter_list, ETokenType.COMMA, NoneTerminal.parameter_declaration]
    ],
    ASTNode.FunctionParameterList.pool
  ),

  ...GrammarUtils.createProductionWithOptions(
    NoneTerminal.parameter_declaration,
    [[NoneTerminal.type_qualifier, NoneTerminal.parameter_declarator], [NoneTerminal.parameter_declarator]],
    ASTNode.ParameterDeclaration.pool
  ),

  ...GrammarUtils.createProductionWithOptions(
    NoneTerminal.parameter_declarator,
    [
      [NoneTerminal.type_specifier, ETokenType.ID],
      [NoneTerminal.type_specifier, ETokenType.ID, NoneTerminal.array_specifier]
    ],
    ASTNode.ParameterDeclarator.pool
  ),

  ...GrammarUtils.createProductionWithOptions(
    NoneTerminal.statement_list,
    [[NoneTerminal.statement], [NoneTerminal.statement_list, NoneTerminal.statement]],
    ASTNode.StatementList.pool
  ),

  ...GrammarUtils.createProductionWithOptions(
    NoneTerminal.statement,
    [[NoneTerminal.compound_statement], [NoneTerminal.simple_statement]],
    // #if _VERBOSE
    ASTNode.Statement.pool
    // #endif
  ),

  ...GrammarUtils.createProductionWithOptions(
    NoneTerminal.compound_statement_no_scope,
    [
      [ETokenType.LEFT_BRACE, ETokenType.RIGHT_BRACE],
      [ETokenType.LEFT_BRACE, NoneTerminal.statement_list, ETokenType.RIGHT_BRACE]
    ],
    ASTNode.CompoundStatementNoScope.pool
  ),

  ...GrammarUtils.createProductionWithOptions(
    NoneTerminal.compound_statement,
    [
      [ETokenType.LEFT_BRACE, ETokenType.RIGHT_BRACE],
      [NoneTerminal.scope_brace, NoneTerminal.statement_list, NoneTerminal.scope_end_brace]
    ],
    // #if _VERBOSE
    ASTNode.CompoundStatement.pool
    // #endif
  ),

  ...GrammarUtils.createProductionWithOptions(
    NoneTerminal.simple_statement,
    [
      [NoneTerminal.declaration],
      [NoneTerminal.expression_statement],
      [NoneTerminal.selection_statement],
      [NoneTerminal.iteration_statement],
      [NoneTerminal.jump_statement]
    ],
    // #if _VERBOSE
    ASTNode.SimpleStatement.pool
    // #endif
  ),

  ...GrammarUtils.createProductionWithOptions(
    NoneTerminal.declaration,
    [
      [NoneTerminal.function_prototype, ETokenType.SEMICOLON],
      [NoneTerminal.init_declarator_list, ETokenType.SEMICOLON],
      [
        EKeyword.PRECISION,
        NoneTerminal.precision_qualifier,
        NoneTerminal.ext_builtin_type_specifier_nonarray,
        ETokenType.SEMICOLON
      ],
      [NoneTerminal.type_qualifier, ETokenType.ID, ETokenType.SEMICOLON],
      [NoneTerminal.type_qualifier, ETokenType.ID, NoneTerminal.identifier_list, ETokenType.SEMICOLON]
    ],
    ASTNode.Declaration.pool
  ),

  ...GrammarUtils.createProductionWithOptions(
    NoneTerminal.identifier_list,
    [
      [ETokenType.COMMA, ETokenType.ID],
      [NoneTerminal.identifier_list, ETokenType.COMMA, ETokenType.ID]
    ],
    ASTNode.IdentifierList.pool
  ),

  ...GrammarUtils.createProductionWithOptions(
    NoneTerminal.init_declarator_list,
    [
      [NoneTerminal.single_declaration],
      [NoneTerminal.init_declarator_list, ETokenType.COMMA, ETokenType.ID],
      [NoneTerminal.init_declarator_list, ETokenType.COMMA, ETokenType.ID, NoneTerminal.array_specifier],
      [
        NoneTerminal.init_declarator_list,
        ETokenType.COMMA,
        ETokenType.ID,
        NoneTerminal.array_specifier,
        ETokenType.EQUAL,
        NoneTerminal.initializer
      ],
      [NoneTerminal.init_declarator_list, ETokenType.COMMA, ETokenType.ID, ETokenType.EQUAL, NoneTerminal.initializer]
    ],
    ASTNode.InitDeclaratorList.pool
  ),

  ...GrammarUtils.createProductionWithOptions(
    NoneTerminal.single_declaration,
    [
      [NoneTerminal.fully_specified_type, ETokenType.ID],
      [NoneTerminal.fully_specified_type, ETokenType.ID, NoneTerminal.array_specifier],
      [
        NoneTerminal.fully_specified_type,
        ETokenType.ID,
        NoneTerminal.array_specifier,
        ETokenType.EQUAL,
        NoneTerminal.initializer
      ],
      [NoneTerminal.fully_specified_type, ETokenType.ID, ETokenType.EQUAL, NoneTerminal.initializer]
    ],
    ASTNode.SingleDeclaration.pool
  ),

  ...GrammarUtils.createProductionWithOptions(
    NoneTerminal.initializer,
    [
      [NoneTerminal.assignment_expression],
      [ETokenType.LEFT_BRACE, NoneTerminal.initializer_list, ETokenType.RIGHT_BRACE]
    ],
    // #if _VERBOSE
    ASTNode.Initializer.pool
    // #endif
  ),

  ...GrammarUtils.createProductionWithOptions(
    NoneTerminal.initializer_list,
    [[NoneTerminal.initializer], [NoneTerminal.initializer_list, ETokenType.COMMA, NoneTerminal.initializer]],
    // #if _VERBOSE
    ASTNode.InitializerList.pool
    // #endif
  ),

  ...GrammarUtils.createProductionWithOptions(
    NoneTerminal.expression_statement,
    [[ETokenType.SEMICOLON], [NoneTerminal.expression, ETokenType.SEMICOLON]],
    // #if _VERBOSE
    ASTNode.ExpressionStatement.pool
    // #endif
  ),

  // dangling else ambiguity
  ...GrammarUtils.createProductionWithOptions(
    NoneTerminal.selection_statement,
    [
      [EKeyword.IF, ETokenType.LEFT_PAREN, NoneTerminal.expression, ETokenType.RIGHT_PAREN, NoneTerminal.statement],
      [
        EKeyword.IF,
        ETokenType.LEFT_PAREN,
        NoneTerminal.expression,
        ETokenType.RIGHT_PAREN,
        NoneTerminal.statement,
        EKeyword.ELSE,
        NoneTerminal.statement
      ]
    ],
    // #if _VERBOSE
    ASTNode.SelectionStatement.pool
    // #endif
  ),

  ...GrammarUtils.createProductionWithOptions(
    NoneTerminal.iteration_statement,
    [
      [EKeyword.WHILE, ETokenType.LEFT_PAREN, NoneTerminal.condition, ETokenType.RIGHT_PAREN, NoneTerminal.statement],
      [
        EKeyword.FOR,
        ETokenType.LEFT_PAREN,
        NoneTerminal.for_init_statement,
        NoneTerminal.for_rest_statement,
        ETokenType.RIGHT_PAREN,
        NoneTerminal.statement
      ]
    ],
    // #if _VERBOSE
    ASTNode.IterationStatement.pool
    // #endif
  ),

  ...GrammarUtils.createProductionWithOptions(
    NoneTerminal.precision_specifier,
    [
      [
        EKeyword.PRECISION,
        NoneTerminal.precision_qualifier,
        NoneTerminal.ext_builtin_type_specifier_nonarray,
        ETokenType.SEMICOLON
      ]
    ],
    ASTNode.PrecisionSpecifier.pool
  ),

  ...GrammarUtils.createProductionWithOptions(
    NoneTerminal.for_init_statement,
    [[NoneTerminal.expression_statement], [NoneTerminal.declaration]],
    // #if _VERBOSE
    ASTNode.ForInitStatement.pool
    // #endif
  ),

  ...GrammarUtils.createProductionWithOptions(
    NoneTerminal.condition,
    [
      [NoneTerminal.expression],
      [NoneTerminal.fully_specified_type, ETokenType.ID, ETokenType.EQUAL, NoneTerminal.initializer]
    ],
    // #if _VERBOSE
    ASTNode.Condition.pool
    // #endif
  ),

  ...GrammarUtils.createProductionWithOptions(
    NoneTerminal.for_rest_statement,
    [
      [NoneTerminal.conditionopt, ETokenType.SEMICOLON],
      [NoneTerminal.conditionopt, ETokenType.SEMICOLON, NoneTerminal.expression]
    ],
    // #if _VERBOSE
    ASTNode.ForRestStatement.pool
    // #endif
  ),

  ...GrammarUtils.createProductionWithOptions(
    NoneTerminal.conditionopt,
    [[ETokenType.EPSILON], [NoneTerminal.condition]],
    // #if _VERBOSE
    ASTNode.ConditionOpt.pool
    // #endif
  ),

  ...GrammarUtils.createProductionWithOptions(
    NoneTerminal.jump_statement,
    [
      [EKeyword.CONTINUE, ETokenType.SEMICOLON],
      [EKeyword.BREAK, ETokenType.SEMICOLON],
      [EKeyword.RETURN, ETokenType.SEMICOLON],
      [EKeyword.RETURN, NoneTerminal.expression, ETokenType.SEMICOLON],
      [EKeyword.DISCARD, ETokenType.SEMICOLON]
    ],
    ASTNode.JumpStatement.pool
  ),

  ...GrammarUtils.createProductionWithOptions(
    NoneTerminal.scope_brace,
    [[ETokenType.LEFT_BRACE]],
    ASTNode.ScopeBrace.pool
  ),

  ...GrammarUtils.createProductionWithOptions(
    NoneTerminal.scope_end_brace,
    [[ETokenType.RIGHT_BRACE]],
    ASTNode.ScopeEndBrace.pool
  ),

  ...GrammarUtils.createProductionWithOptions(
    NoneTerminal.variable_identifier,
    [[ETokenType.ID]],
    ASTNode.VariableIdentifier.pool
  )
];

const createGrammar = () =>
  Grammar.create(
    NoneTerminal.gs_shader_program,
    productionAndRules.map((item) => item[0])
  );

const addTranslationRule = (sa: SematicAnalyzer) => {
  for (let i = 0; i < productionAndRules.length; i++) {
    const rule = productionAndRules[i][1];
    if (rule) {
      sa.addTranslationRule(i, rule);
    }
  }
};

export { createGrammar, addTranslationRule };<|MERGE_RESOLUTION|>--- conflicted
+++ resolved
@@ -14,56 +14,38 @@
     ASTNode.GLShaderProgram.pool
   ),
 
-<<<<<<< HEAD
-  ...GrammarUtils.createProductionWithOptions(ENonTerminal.global_declaration, [
-    [ENonTerminal.precision_specifier],
-    [ENonTerminal.variable_declaration_statement],
-    [ENonTerminal.struct_specifier],
-    [ENonTerminal.function_definition]
-=======
   ...GrammarUtils.createProductionWithOptions(NoneTerminal.global_declaration, [
     [NoneTerminal.precision_specifier],
-    [NoneTerminal.variable_declaration],
+    [NoneTerminal.variable_declaration_statement],
     [NoneTerminal.struct_specifier],
     [NoneTerminal.function_definition]
->>>>>>> 90c32285
   ]),
 
   ...GrammarUtils.createProductionWithOptions(
     NoneTerminal.variable_declaration,
     [
-<<<<<<< HEAD
-      [ENonTerminal.fully_specified_type, ETokenType.ID],
-      [ENonTerminal.fully_specified_type, ETokenType.ID, ENonTerminal.array_specifier]
-=======
-      [EKeyword.GS_RenderQueueType, ETokenType.ID, ETokenType.SEMICOLON],
-      [NoneTerminal.fully_specified_type, ETokenType.ID, ETokenType.SEMICOLON],
-      [NoneTerminal.fully_specified_type, ETokenType.ID, NoneTerminal.array_specifier, ETokenType.SEMICOLON]
->>>>>>> 90c32285
+      [NoneTerminal.fully_specified_type, ETokenType.ID],
+      [NoneTerminal.fully_specified_type, ETokenType.ID, NoneTerminal.array_specifier]
     ],
     ASTNode.VariableDeclaration.pool
   ),
 
   ...GrammarUtils.createProductionWithOptions(
-<<<<<<< HEAD
-    ENonTerminal.variable_declaration_list,
-    [
-      [ENonTerminal.variable_declaration],
-      [ENonTerminal.variable_declaration_list, ETokenType.COMMA, ETokenType.ID],
-      [ENonTerminal.variable_declaration_list, ETokenType.COMMA, ETokenType.ID, ENonTerminal.array_specifier]
+    NoneTerminal.variable_declaration_list,
+    [
+      [NoneTerminal.variable_declaration],
+      [NoneTerminal.variable_declaration_list, ETokenType.COMMA, ETokenType.ID],
+      [NoneTerminal.variable_declaration_list, ETokenType.COMMA, ETokenType.ID, NoneTerminal.array_specifier]
     ],
     ASTNode.VariableDeclarationList.pool
   ),
 
-  ...GrammarUtils.createProductionWithOptions(ENonTerminal.variable_declaration_statement, [
-    [ENonTerminal.variable_declaration_list, ETokenType.SEMICOLON]
+  ...GrammarUtils.createProductionWithOptions(NoneTerminal.variable_declaration_statement, [
+    [NoneTerminal.variable_declaration_list, ETokenType.SEMICOLON]
   ]),
 
   ...GrammarUtils.createProductionWithOptions(
-    ENonTerminal.ext_builtin_type_specifier_nonarray,
-=======
     NoneTerminal.ext_builtin_type_specifier_nonarray,
->>>>>>> 90c32285
     [
       [EKeyword.VOID],
       [EKeyword.FLOAT],
