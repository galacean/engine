--- conflicted
+++ resolved
@@ -1,25 +1,14 @@
 import { CstParser, Lexer, TokenType } from "chevrotain";
-<<<<<<< HEAD
-import { Others, Symbols, Types, EditorTypes, Keywords, Values, GLKeywords, RenderState, _AllTokens } from "./tokens";
-import { ValueFalse, ValueFloat, ValueInt, ValueTrue } from "./tokens/value";
-import { Identifier } from "./tokens/other";
-=======
 import { Others, Symbols, Types, EditorTypes, Keywords, Values, GLKeywords, RenderState, _allTokens } from "./tokens";
 import { ValueFalse, ValueFloat, ValueInt, ValueTrue } from "./tokens/Value";
 import { Identifier } from "./tokens/Other";
->>>>>>> e490b75b
 
 export class ShaderParser extends CstParser {
   lexer: Lexer;
 
   constructor() {
-<<<<<<< HEAD
-    super(_AllTokens, { maxLookahead: 8 });
-    this.lexer = new Lexer(_AllTokens, { ensureOptimizations: true });
-=======
     super(_allTokens, { maxLookahead: 8 });
     this.lexer = new Lexer(_allTokens, { ensureOptimizations: true });
->>>>>>> e490b75b
 
     this.performSelfAnalysis();
   }
@@ -528,7 +517,6 @@
     this.SUBRULE(this._ruleDepthStateProperty);
     this.CONSUME(Symbols.Equal);
     this.SUBRULE(this._ruleDepthStateValue);
-<<<<<<< HEAD
   });
 
   private _ruleDepthSatePropertyDeclaration = this.RULE("_ruleDepthSatePropertyDeclaration", () => {
@@ -544,23 +532,6 @@
     this.CONSUME(Symbols.RCurly);
   });
 
-=======
-  });
-
-  private _ruleDepthSatePropertyDeclaration = this.RULE("_ruleDepthSatePropertyDeclaration", () => {
-    this.CONSUME(RenderState.RenderStateTypeTokens.DepthState);
-    this.OPTION(() => this.CONSUME(Others.Identifier));
-    this.CONSUME(Symbols.LCurly);
-
-    this.MANY(() => {
-      this.SUBRULE(this._ruleDepthStatePropertyItem);
-      this.CONSUME(Symbols.Semicolon);
-    });
-
-    this.CONSUME(Symbols.RCurly);
-  });
-
->>>>>>> e490b75b
   private _ruleStencilStateProperty = this.RULE("_ruleStencilStateProperty", () => {
     this.OR(
       [...Object.values(RenderState.StencilStatePropertyTokens), RenderState.Enabled].map((token) => ({
