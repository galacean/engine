--- conflicted
+++ resolved
@@ -1,12 +1,3 @@
-<<<<<<< HEAD
-import * as Keywords from "./keyword";
-import * as Symbols from "./symbol";
-import * as EditorTypes from "./EditorTypes";
-import * as Types from "./GlslTypes";
-import * as GLKeywords from "./GlslKeywords";
-import * as Others from "./other";
-import * as Values from "./value";
-=======
 import * as Keywords from "./Keyword";
 import * as Symbols from "./Symbol";
 import * as EditorTypes from "./EditorTypes";
@@ -14,23 +5,15 @@
 import * as GLKeywords from "./GLSLKeywords";
 import * as Others from "./Other";
 import * as Values from "./Value";
->>>>>>> e490b75b
 import * as RenderState from "./render-state";
 
 export { Keywords, Symbols, EditorTypes, Types, GLKeywords, Others, Values, RenderState };
 
-<<<<<<< HEAD
-export const _AllTokens = [
+export const _allTokens = [
   Others.WhiteSpace,
   Others.CommentLine,
   Others.CommentMultiLine,
   ...Symbols.RelationTokenList,
-=======
-export const _allTokens = [
-  Others.WhiteSpace,
-  Others.CommentLine,
-  Others.CommentMultiLine,
->>>>>>> e490b75b
   ...Symbols.tokenList,
   ...Values.tokenList,
   ...Types.tokenList,
