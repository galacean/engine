import { ShaderPosition, ShaderRange } from "../common";
import LexerUtils from "../lexer/Utils";
import { MacroDefine } from "./MacroDefine";
// #if _EDITOR
import PpSourceMap, { BlockInfo } from "./sourceMap";
// #endif
import { BaseToken } from "../common/BaseToken";
import { ParserUtils } from "../Utils";
import { EPpKeyword, EPpToken, PpConstant } from "./constants";
import PpScanner from "./PpScanner";
import { PpUtils } from "./Utils";
import { ShaderLab } from "../ShaderLab";
<<<<<<< HEAD
import { Logger, ShaderPass } from "@galacean/engine";
import { PreprocessorError } from "../Error";
=======
import { ShaderPass } from "@galacean/engine";
>>>>>>> 31245db0

export interface ExpandSegment {
  // #if _EDITOR
  block?: BlockInfo;
  // #endif
  rangeInBlock: ShaderRange;
  replace: string;
}

/** @internal */
export class PpParser {
  private static _definedMacros: Map<string, MacroDefine> = new Map();
  private static _expandSegmentsStack: ExpandSegment[][] = [[]];

  /** Referenced by branch macro or defined operator */
  private static _branchMacros: Set<string> = new Set();

  private static _includeMap: Record<string, string>;
  private static _basePathForIncludeKey: string;

<<<<<<< HEAD
  /** @internal */
  static _errors: PreprocessorError[] = [];
  /** @internal */
  static _scanningText: string;
  /** @internal */
  static _scanningFile = "__main__";

=======
>>>>>>> 31245db0
  static reset(includeMap: Record<string, string>, basePathForIncludeKey: string) {
    this._definedMacros.clear();
    this._expandSegmentsStack.length = 0;
    this._expandSegmentsStack.push([]);
    this._branchMacros.clear();
    this.addPredefinedMacro("GL_ES");
    this._includeMap = includeMap;
    this._basePathForIncludeKey = basePathForIncludeKey;
<<<<<<< HEAD
    this._errors.length = 0;
=======
>>>>>>> 31245db0
  }

  static addPredefinedMacro(macro: string, value?: string) {
    const tk = BaseToken.pool.get();
    tk.set(EPpToken.id, macro);

    let macroBody: BaseToken | undefined;
    if (value) {
      macroBody = BaseToken.pool.get();
      macroBody.set(EPpToken.id, value);
    }

    this._definedMacros.set(macro, new MacroDefine(tk, macroBody));
  }

  static parse(scanner: PpScanner): string | null {
    this._scanningText = scanner.source;
    this._scanningFile = scanner.file;
    while (!scanner.isEnd() && this._errors.length === 0) {
      const directive = scanner.scanDirective(this._onToken.bind(this))!;
      if (scanner.isEnd()) break;
      switch (directive.type) {
        case EPpKeyword.define:
          this._parseDefine(scanner);
          break;

        case EPpKeyword.undef:
          this._parseUndef(scanner);
          break;

        case EPpKeyword.if:
          this._parseIf(scanner);
          break;

        case EPpKeyword.ifndef:
          this._parseIfNdef(scanner);
          break;

        case EPpKeyword.ifdef:
          this._parseIfDef(scanner);
          break;

        case EPpKeyword.include:
          this._parseInclude(scanner);
          break;
      }
    }
    if (this._errors.length > 0) return null;

    return PpUtils.expand(this.expandSegments, scanner.source, scanner.sourceMap);
  }

  private static get expandSegments() {
    return this._expandSegmentsStack[this._expandSegmentsStack.length - 1];
  }

  private static reportError(loc: ShaderRange | ShaderPosition, message: string) {
    this._errors.push(new PreprocessorError(message, loc));
  }

  private static _parseInclude(scanner: PpScanner) {
    const start = scanner.getShaderPosition(8);

    scanner.skipSpace(true);
    const id = scanner.scanQuotedString();
    let includedPath: string;
    // builtin path
    if (id.lexeme[0] !== ".") {
      includedPath = id.lexeme;
    } else {
      // relative path
      // @ts-ignore
      includedPath = new URL(id.lexeme, this._basePathForIncludeKey).href.substring(ShaderPass._shaderRootPath.length);
    }

    scanner.scanToChar("\n");
    const end = scanner.getShaderPosition();
    const chunk = this._includeMap[includedPath];
    if (!chunk) {
<<<<<<< HEAD
      this.reportError(id.location, `Shader slice "${includedPath}" not founded.`);

      return;
=======
      ParserUtils.throw(id.location, `Shader slice "${includedPath}" not founded.`);
>>>>>>> 31245db0
    }

    const range = ShaderLab.createRange(start, end);
    const expanded = this._expandMacroChunk(chunk, range, id.lexeme);
    // #if _EDITOR
    const block = new BlockInfo(id.lexeme, undefined, expanded.sourceMap);
    // #endif
    this.expandSegments.push({
      // #if _EDITOR
      block,
      // #endif
      rangeInBlock: range,
      replace: expanded.content
    });
  }

  private static _parseIfDef(scanner: PpScanner) {
    const start = scanner.current - 6;

    const id = scanner.scanWord();
    this._addEmptyReplace(scanner, start);
    this._branchMacros.add(id.lexeme);

    const macro = this._definedMacros.get(id.lexeme);
    scanner.skipSpace(true);

    const { token: bodyChunk, nextDirective } = scanner.scanMacroBranchChunk();
    if (!!macro) {
      const end = nextDirective.type === EPpKeyword.endif ? scanner.getShaderPosition() : scanner.scanRemainMacro();

      const expanded = this._expandMacroChunk(bodyChunk.lexeme, bodyChunk.location, scanner);

      // #if _EDITOR
      const block = new BlockInfo(scanner.file, scanner.blockRange, expanded.sourceMap);
      // #endif
      const range = ShaderLab.createRange(bodyChunk.location.start, end);

      this.expandSegments.push({
        // #if _EDITOR
        block,
        // #endif
        rangeInBlock: range,
        replace: expanded.content
      });

      return;
    }

    this.expandSegments.pop();
    this._addEmptyReplace(scanner, start);

    this._parseMacroBranch(<any>nextDirective.type, scanner);
  }

  private static _parseMacroBranch(
    directive: EPpKeyword.elif | EPpKeyword.else | EPpKeyword.endif,
    scanner: PpScanner
  ) {
    if (directive === EPpKeyword.endif) {
      return;
    }

    const start = scanner.current;

    if (directive === EPpKeyword.else) {
      const { token: elseChunk } = scanner.scanMacroBranchChunk();
      const expanded = this._expandMacroChunk(elseChunk.lexeme, elseChunk.location, scanner);
      // #if _EDITOR
      const block = new BlockInfo(scanner.file, scanner.blockRange, expanded.sourceMap);
      // #endif
      const startPosition = ShaderLab.createPosition(start);
      const range = ShaderLab.createRange(startPosition, scanner.getShaderPosition());
      this.expandSegments.push({
        // #if _EDITOR
        block,
        // #endif
        rangeInBlock: range,
        replace: expanded.content
      });
    } else if (directive === EPpKeyword.elif) {
      const constantExpr = this._parseConstantExpression(scanner);
      const { token: bodyChunk, nextDirective } = scanner.scanMacroBranchChunk();
      if (!!constantExpr) {
        const end = nextDirective.type === EPpKeyword.endif ? scanner.current : scanner.scanRemainMacro().index;
        const expanded = this._expandMacroChunk(bodyChunk.lexeme, bodyChunk.location, scanner);
        // #if _EDITOR
        const block = new BlockInfo(scanner.file, scanner.blockRange, expanded.sourceMap);
        // #endif
        const startPosition = ShaderLab.createPosition(start);
        const endPosition = ShaderLab.createPosition(end);
        const range = ShaderLab.createRange(startPosition, endPosition);
        this.expandSegments.push({
          // #if _EDITOR
          block,
          // #endif
          rangeInBlock: range,
          replace: expanded.content
        });
      } else {
        // #if _EDITOR
        const block = new BlockInfo(scanner.file, scanner.blockRange);
        // #endif
        const startPosition = ShaderLab.createPosition(start);
        const endPosition = ShaderLab.createPosition(scanner.current);
        const range = ShaderLab.createRange(startPosition, endPosition);
        this.expandSegments.push({
          // #if _EDITOR
          block,
          // #endif
          rangeInBlock: range,
          replace: ""
        });
        this._parseMacroBranch(<any>nextDirective.type, scanner);
      }
    }
  }

  private static _parseConstantExpression(scanner: PpScanner) {
    scanner.skipSpace(true);
    return this._parseLogicalOrExpression(scanner);
  }

  private static _parseLogicalOrExpression(scanner: PpScanner): PpConstant {
    const operand1 = this._parseLogicalAndExpression(scanner);
    const operator = scanner.peek(2);
    if (operator && operator === "||") {
      scanner.advance(2);
      scanner.skipSpace(false);
      const operand2 = this._parseLogicalOrExpression(scanner);
      return operand1 || operand2;
    }
    return operand1;
  }

  private static _parseLogicalAndExpression(scanner: PpScanner): PpConstant {
    const operand1 = this._parseEqualityExpression(scanner);
    const operator = scanner.peek(2);
    if (operator && operator === "&&") {
      scanner.advance(2);
      scanner.skipSpace(false);
      const operand2 = this._parseLogicalAndExpression(scanner);
      return operand1 && operand2;
    }
    return operand1;
  }

  private static _parseEqualityExpression(scanner: PpScanner): PpConstant {
    const operand1 = this._parseRelationalExpression(scanner);
    const operator = scanner.peek(2);
    if (operator && ["==", "!="].includes(operator)) {
      scanner.advance(2);
      scanner.skipSpace(false);
      const operand2 = this._parseEqualityExpression(scanner);
      switch (operator) {
        case "==":
          return operand1 === operand2;
        case "!=":
          return operand1 !== operand2;
      }
    }
    return operand1;
  }

  private static _parseRelationalExpression(scanner: PpScanner): PpConstant {
    const operand1 = this._parseShiftExpression(scanner) as number;
    let operator = scanner.peek(2);
    if (operator[1] !== "=") operator = operator[0];
    if (operator && [">", "<", ">=", "<="].includes(operator)) {
      const opPos = scanner.getShaderPosition();
      scanner.advance(operator.length);
      scanner.skipSpace(false);
      const operand2 = this._parseRelationalExpression(scanner) as number;
      if (typeof operand1 !== typeof operand2 && typeof operand1 !== "number") {
        this.reportError(opPos, "invalid operator in relation expression.");
        return;
      }
      switch (operator) {
        case ">":
          return operand1 > operand2;
        case "<":
          return operand1 < operand2;
        case ">=":
          return operand1 >= operand2;
        case "<=":
          return operand1 <= operand2;
      }
    }
    return operand1;
  }

  private static _parseShiftExpression(scanner: PpScanner): PpConstant {
    const operand1 = this._parseAdditiveExpression(scanner) as number;
    const operator = scanner.peek(2);
    if (operator && [">>", "<<"].includes(operator)) {
      const opPos = scanner.getShaderPosition();
      scanner.advance(2);
      scanner.skipSpace(false);
      const operand2 = this._parseShiftExpression(scanner) as number;
      if (typeof operand1 !== typeof operand2 && typeof operand1 !== "number") {
        this.reportError(opPos, "invalid operator in shift expression.");
        return;
      }
      switch (operator) {
        case ">>":
          return operand1 >> operand2;
        case "<<":
          return operand1 << operand2;
      }
    }

    return operand1;
  }

  private static _parseAdditiveExpression(scanner: PpScanner): PpConstant {
    const operand1 = this._parseMulticativeExpression(scanner) as number;
    if ([">", "<"].includes(scanner.getCurChar())) {
      const opPos = scanner.getShaderPosition();
      scanner.advance();

      const operator = scanner.getCurChar();
      scanner.skipSpace(false);
      const operand2 = this._parseAdditiveExpression(scanner) as number;
      if (typeof operand1 !== typeof operand2 && typeof operand1 !== "number") {
        this.reportError(opPos, "invalid operator.");
        return false;
      }
      switch (operator) {
        case "+":
          return operand1 + operand2;
        case "-":
          return operand1 - operand2;
      }
    }
    return operand1;
  }

  private static _parseMulticativeExpression(scanner: PpScanner): PpConstant {
    const operand1 = this._parseUnaryExpression(scanner) as number;
    scanner.skipSpace(false);
    if (["*", "/", "%"].includes(scanner.getCurChar())) {
      const opPos = scanner.getShaderPosition();
      const operator = scanner.getCurChar();
      scanner.skipSpace(false);
      const operand2 = this._parseMulticativeExpression(scanner) as number;
      if (typeof operand1 !== typeof operand2 && typeof operand1 !== "number") {
        this.reportError(opPos, "invalid operator.");
        return;
      }
      switch (operator) {
        case "*":
          return operand1 * operand2;
        case "/":
          return operand1 / operand2;
        case "%":
          return operand1 % operand2;
      }
    }
    return operand1;
  }

  private static _parseUnaryExpression(scanner: PpScanner) {
    const operator = scanner.getCurChar();
    if (["+", "-", "!"].includes(operator)) {
      scanner.advance();
      const opPos = scanner.getShaderPosition();
      const parenExpr = this._parseParenthesisExpression(scanner);
      if ((operator === "!" && typeof parenExpr !== "boolean") || (operator !== "!" && typeof parenExpr !== "number")) {
        this.reportError(opPos, "invalid operator.");
      }

      switch (operator) {
        case "+":
          return parenExpr;
        case "-":
          return -parenExpr;
        case "!":
          return !parenExpr;
      }
    }
    return this._parseParenthesisExpression(scanner);
  }

  private static _parseParenthesisExpression(scanner: PpScanner): PpConstant {
    if (scanner.getCurChar() === "(") {
      scanner.advance();
      scanner.skipSpace(false);
      const ret = this._parseConstantExpression(scanner);
      scanner.scanToChar(")");
      scanner.advance();
      return ret;
    }
    return this._parseConstant(scanner);
  }

  private static _parseConstant(scanner: PpScanner): PpConstant {
    if (LexerUtils.isAlpha(scanner.getCurChar())) {
      const id = scanner.scanWord();
      if (id.type === EPpKeyword.defined) {
        const withParen = scanner.peekNonSpace() === "(";
        const macro = scanner.scanWord(true);
        if (withParen) {
          scanner.scanToChar(")");
          scanner.advance();
        }
        this._branchMacros.add(macro.lexeme);
        return !!this._definedMacros.get(macro.lexeme);
      } else {
        const macro = this._definedMacros.get(id.lexeme);
        if (!macro) {
          return false;
        }
        if (macro.isFunction) {
          this.reportError(id.location, "invalid function macro usage");
        }
        const value = Number(macro.body.lexeme);
        if (!Number.isInteger(value)) {
          this.reportError(id.location, `invalid const macro: ${id.lexeme}`);
        }
        this._branchMacros.add(id.lexeme);
        return value;
      }
    } else if (LexerUtils.isNum(scanner.getCurChar())) {
      const integer = scanner.scanInteger();
      return Number(integer.lexeme);
    } else {
      this.reportError(scanner.getShaderPosition(), `invalid token: ${scanner.getCurChar()}`);
    }
  }

  /**
   * Recursively expand macro body and expansion.
   */
  private static _expandMacroChunk(
    chunk: string,
    loc: ShaderRange,
    parentScanner: PpScanner
  ): {
    content: string;
    // #if _EDITOR
    sourceMap: PpSourceMap;
    // #endif
  };
  private static _expandMacroChunk(
    chunk: string,
    loc: ShaderRange,
    file: string
  ): {
    content: string;
    // #if _EDITOR
    sourceMap: PpSourceMap;
    // #endif
  };
  private static _expandMacroChunk(
    chunk: string,
    loc: ShaderRange,
    scannerOrFile: PpScanner | string
  ): {
    content: string;
    // #if _EDITOR
    sourceMap: PpSourceMap;
    // #endif
  } {
    this._expandSegmentsStack.push([]);
    let scanner: PpScanner;
    if (typeof scannerOrFile === "string") {
      scanner = new PpScanner(chunk, scannerOrFile);
    } else {
      scanner = new PpScanner(chunk, scannerOrFile.file, loc);
    }
    const ret = this.parse(scanner);
    this._expandSegmentsStack.pop();
    return {
      content: ret,
      // #if _EDITOR
      sourceMap: scanner.sourceMap
      // #endif
    };
  }

  private static _parseIfNdef(scanner: PpScanner) {
    const start = scanner.current - 7;

    const id = scanner.scanWord();
    this._addEmptyReplace(scanner, start);
    this._branchMacros.add(id.lexeme);

    const macro = this._definedMacros.get(id.lexeme);
    const { token: bodyChunk, nextDirective } = scanner.scanMacroBranchChunk();
    if (!macro) {
      const end = nextDirective.type === EPpKeyword.endif ? scanner.getShaderPosition() : scanner.scanRemainMacro();

      const expanded = this._expandMacroChunk(bodyChunk.lexeme, bodyChunk.location, scanner);
      // #if _EDITOR
      const blockInfo = new BlockInfo(scanner.file, scanner.blockRange, expanded.sourceMap);
      // #endif
      const range = ShaderLab.createRange(bodyChunk.location.start, end);
      this.expandSegments.push({
        // #if _EDITOR
        block: blockInfo,
        // #endif
        rangeInBlock: range,
        replace: expanded.content
      });
      return;
    }

    this.expandSegments.pop();
    this._addEmptyReplace(scanner, start);
    this._parseMacroBranch(<any>nextDirective.type, scanner);
  }

  private static _addEmptyReplace(scanner: PpScanner, start: number) {
    // #if _EDITOR
    const block = new BlockInfo(scanner.file, scanner.blockRange);
    // #endif
    const startPosition = ShaderLab.createPosition(start);
    const endPosition = scanner.curPosition;
    const range = ShaderLab.createRange(startPosition, endPosition);
    this.expandSegments.push({
      // #if _EDITOR
      block,
      // #endif
      rangeInBlock: range,
      replace: ""
    });
  }

  private static _parseIf(scanner: PpScanner) {
    const start = scanner.current - 3;

    const constantExpr = this._parseConstantExpression(scanner);
    this._addEmptyReplace(scanner, start);

    const { token: bodyChunk, nextDirective } = scanner.scanMacroBranchChunk();
    if (!!constantExpr) {
      const end = nextDirective.type === EPpKeyword.endif ? scanner.getShaderPosition() : scanner.scanRemainMacro();
      const expanded = this._expandMacroChunk(bodyChunk.lexeme, bodyChunk.location, scanner);
      // #if _EDITOR
      const block = new BlockInfo(scanner.file, scanner.blockRange, expanded.sourceMap);
      // #endif
      const range = ShaderLab.createRange(bodyChunk.location.start, end);
      this.expandSegments.push({
        // #if _EDITOR
        block,
        // #endif
        rangeInBlock: range,
        replace: expanded.content
      });
      return;
    }

    this.expandSegments.pop();
    this._addEmptyReplace(scanner, start);
    this._parseMacroBranch(<any>nextDirective.type, scanner);
  }

  private static _parseDefine(scanner: PpScanner) {
    const start = scanner.getShaderPosition(7);
    const macro = scanner.scanWord();

    let end = macro.location.end;
    if (this._definedMacros.get(macro.lexeme) && macro.lexeme.startsWith("GL_")) {
      this.reportError(macro.location, `redefined macro: ${macro.lexeme}`);
    }

    let macroArgs: BaseToken[] | undefined;
    if (scanner.getCurChar() === "(") {
      macroArgs = scanner.scanWordsUntilChar(")");
      end = scanner.getShaderPosition();
    }
    const macroBody = scanner.scanLineRemain();
    const range = ShaderLab.createRange(start, end);
    const macroDefine = new MacroDefine(macro, macroBody, range, macroArgs);
    this._definedMacros.set(macro.lexeme, macroDefine);

    // #if _EDITOR
    const block = new BlockInfo(scanner.file, scanner.blockRange);
    // #endif

    this.expandSegments.push({
      // #if _EDITOR
      block,
      // #endif
      rangeInBlock: ShaderLab.createRange(start, scanner.curPosition),
      replace: ""
    });
  }

  private static _parseUndef(scanner: PpScanner) {
    const start = scanner.current - 6;
    const macro = scanner.scanWord();

    // #if _EDITOR
    const block = new BlockInfo(scanner.file, scanner.blockRange);
    // #endif
    const startPosition = ShaderLab.createPosition(start);
    const range = ShaderLab.createRange(startPosition, scanner.curPosition);
    this.expandSegments.push({
      // #if _EDITOR
      block,
      // #endif
      rangeInBlock: range,
      replace: ""
    });
    this._definedMacros.delete(macro.lexeme);
  }

  private static _onToken(token: BaseToken, scanner: PpScanner) {
    this._skipEditorBlock(token, scanner);
    this._expandToken(token, scanner);
  }

  private static _skipEditorBlock(token: BaseToken, scanner: PpScanner) {
    if (token.lexeme === "EditorProperties" || token.lexeme === "EditorMacros") {
      const start = scanner.current - token.lexeme.length;
      scanner.scanPairedBlock("{", "}");
      const end = scanner.current;
      const startPosition = ShaderLab.createPosition(start);
      const endPosition = ShaderLab.createPosition(end);
      const range = ShaderLab.createRange(startPosition, endPosition);
      this.expandSegments.push({ rangeInBlock: range, replace: "" });
    }
  }

  private static _expandToken(token: BaseToken, scanner: PpScanner) {
    const macro = this._definedMacros.get(token.lexeme);
    if (macro) {
      let replace = macro.body.lexeme;
      if (macro.isFunction) {
        scanner.scanToChar("(");
        scanner.advance();

        // extract parameters
        const args: string[] = [];
        let curLvl = 1;
        let curIdx = scanner.current;
        while (true) {
          if (scanner.getCurChar() === "(") curLvl += 1;
          else if (scanner.getCurChar() === ")") {
            curLvl -= 1;
            if (curLvl === 0) break;
          } else if (scanner.getCurChar() === "," && curLvl === 1) {
            args.push(scanner.source.slice(curIdx, scanner.current));
            curIdx = scanner.current + 1;
          }
          scanner.advance();
        }
        args.push(scanner.source.slice(curIdx, scanner.current));

        scanner.advance();
        const range = ShaderLab.createRange(token.location!.start, scanner.curPosition);
        replace = macro.expand(...args);
        const expanded = this._expandMacroChunk(replace, range, scanner);
        // #if _EDITOR
        const block = new BlockInfo(scanner.file, scanner.blockRange, expanded.sourceMap);
        // #endif
        const blockRange = ShaderLab.createRange(token.location!.start, scanner.curPosition);
        this.expandSegments.push({
          // #if _EDITOR
          block,
          // #endif
          rangeInBlock: blockRange,
          replace: expanded.content
        });
      } else {
        const expanded = this._expandMacroChunk(replace, token.location, scanner);
        // #if _EDITOR
        const block = new BlockInfo(scanner.file, scanner.blockRange, expanded.sourceMap);
        // #endif
        const range = ShaderLab.createRange(token.location.start, token.location.end);
        this.expandSegments.push({
          // #if _EDITOR
          block,
          // #endif
          rangeInBlock: range,
          replace: expanded.content
        });
      }
    }
  }
}<|MERGE_RESOLUTION|>--- conflicted
+++ resolved
@@ -5,17 +5,12 @@
 import PpSourceMap, { BlockInfo } from "./sourceMap";
 // #endif
 import { BaseToken } from "../common/BaseToken";
-import { ParserUtils } from "../Utils";
 import { EPpKeyword, EPpToken, PpConstant } from "./constants";
 import PpScanner from "./PpScanner";
 import { PpUtils } from "./Utils";
 import { ShaderLab } from "../ShaderLab";
-<<<<<<< HEAD
-import { Logger, ShaderPass } from "@galacean/engine";
+import { ShaderPass } from "@galacean/engine";
 import { PreprocessorError } from "../Error";
-=======
-import { ShaderPass } from "@galacean/engine";
->>>>>>> 31245db0
 
 export interface ExpandSegment {
   // #if _EDITOR
@@ -36,7 +31,6 @@
   private static _includeMap: Record<string, string>;
   private static _basePathForIncludeKey: string;
 
-<<<<<<< HEAD
   /** @internal */
   static _errors: PreprocessorError[] = [];
   /** @internal */
@@ -44,8 +38,6 @@
   /** @internal */
   static _scanningFile = "__main__";
 
-=======
->>>>>>> 31245db0
   static reset(includeMap: Record<string, string>, basePathForIncludeKey: string) {
     this._definedMacros.clear();
     this._expandSegmentsStack.length = 0;
@@ -54,10 +46,7 @@
     this.addPredefinedMacro("GL_ES");
     this._includeMap = includeMap;
     this._basePathForIncludeKey = basePathForIncludeKey;
-<<<<<<< HEAD
     this._errors.length = 0;
-=======
->>>>>>> 31245db0
   }
 
   static addPredefinedMacro(macro: string, value?: string) {
@@ -137,13 +126,8 @@
     const end = scanner.getShaderPosition();
     const chunk = this._includeMap[includedPath];
     if (!chunk) {
-<<<<<<< HEAD
       this.reportError(id.location, `Shader slice "${includedPath}" not founded.`);
-
       return;
-=======
-      ParserUtils.throw(id.location, `Shader slice "${includedPath}" not founded.`);
->>>>>>> 31245db0
     }
 
     const range = ShaderLab.createRange(start, end);
