--- conflicted
+++ resolved
@@ -112,21 +112,12 @@
           start = lexer.getCurPosition();
           break;
         case ETokenType.NotWord:
-<<<<<<< HEAD
           if (lexeme === "{") {
             ++braceLevel;
           } else if (lexeme === "}") {
             if (--braceLevel === 0) {
               this._addGlobalStatement(lexer, start, lexeme.length, globalContents);
-              this._symbolTableStack.dropScope();
-=======
-          if (token.lexeme === "{") braceLevel += 1;
-          else if (token.lexeme === "}") {
-            braceLevel -= 1;
-            if (braceLevel === 0) {
-              this._addGlobalStatement(lexer, start, token.lexeme.length, globalContents);
               this._symbolTableStack.popScope();
->>>>>>> 37d4dc1b
               return;
             }
           }
