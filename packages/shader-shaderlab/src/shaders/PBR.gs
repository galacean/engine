Shader "PBR.gs" {
    EditorProperties {
      Header("Base"){
        material_IOR("IOR", Range(0, 5, 0.01)) = 1.5;
        material_BaseColor("BaseColor", Color) = (1, 1, 1, 1);
        material_BaseTexture("BaseTexture", Texture2D);
      }

      Header("Metal Roughness") {
        material_Metal( "Metal", Range(0,1,0.01) ) = 1;
        material_Roughness( "Roughness", Range( 0, 1, 0.01 ) ) = 1;
        material_RoughnessMetallicTexture("RoughnessMetallicTexture", Texture2D);
      }

      Header("Anisotropy") {
        material_AnisotropyInfo("AnisotropyInfo", Vector3) = (1, 0, 0);
        material_AnisotropyTexture("AnisotropyTexture", Texture2D);
      }

      Header("Normal") {
        material_NormalTexture("NormalTexture", Texture2D);
        material_NormalIntensity("NormalIntensity", Range(0, 5, 0.01)) = 1;
      }

      Header("Emissive") {
        material_EmissiveColor("EmissiveColor", Color ) = (0, 0, 0, 1);
        material_EmissiveTexture("EmissiveTexture", Texture2D);
      }

      Header("Occlusion") {
        material_OcclusionTexture("OcclusionTexture", Texture2D);
        material_OcclusionIntensity("OcclusionIntensity", Range(0, 5, 0.01)) = 1;
        material_OcclusionTextureCoord("OcclusionTextureCoord", Float) = 0;
      }
      
      Header("Clear Coat") {
        material_ClearCoat("ClearCoat", Range(0, 1, 0.01)) = 0;
        material_ClearCoatTexture("ClearCoatTexture", Texture2D);
        material_ClearCoatRoughness("ClearCoatRoughness", Range(0, 1, 0.01)) = 0;
        material_ClearCoatRoughnessTexture("ClearCoatRoughnessTexture", Texture2D);
        material_ClearCoatNormalTexture("ClearCoatNormalTexture", Texture2D);
      }

      Header("Thin Film Iridescence"){
        material_IridescenceInfo("IridescenceInfo", Vector4) = (0, 1.3, 100, 400);
        material_IridescenceThicknessTexture("IridescenceThicknessTexture", Texture2D);
        material_IridescenceTexture("IridescenceTexture", Texture2D);
      }

      Header("Sheen"){
        ui_SheenIntensity("Intensity", Range(0, 1, 0.01)) = 0;
        ui_SheenColor("Color", Color ) = (0, 0, 0, 0);
        material_SheenRoughness("Roughness", Range(0, 1, 0.01)) = 0;
        material_SheenTexture("ColorTexture", Texture2D);
        material_SheenRoughnessTexture("RoughnessTexture", Texture2D);
      }
      
<<<<<<< HEAD
      Header("Refraction"){
        material_AttenuationColor("AttenuationColor", Color ) = (1, 1, 1, 1);
        material_AttenuationDistance("AttenuationDistance", Range(0, 1, 0.01)) = 0;
        material_Transmission("Transmission", Range(0, 1, 0.01)) = 0;
        material_Thickness("Thickness", Range(0, 5, 0.01)) = 0;
        material_TransmissionTexture("TransmissionTexture", Texture2D);
        material_ThicknessTexture("ThicknessTexture", Texture2D);
=======
      Header("Transmission"){
        material_Transmission("Transmission", Range(0, 1, 0.01)) = 0;
        material_TransmissionTexture("TransmissionTexture", Texture2D);
>>>>>>> ab48451a
      }

      Header("Common") {
        material_AlphaCutoff( "AlphaCutoff", Range(0, 1, 0.01) ) = 0;
        material_TilingOffset("TilingOffset", Vector4) = (1, 1, 0, 0);
      }
    }
        
    SubShader "Default" {
      UsePass "pbr/Default/ShadowCaster"

      Pass "Forward Pass" {
        Tags { pipelineStage = "Forward"} 

        #define IS_METALLIC_WORKFLOW
        
        VertexShader = PBRVertex;
        FragmentShader = PBRFragment;

        #include "ForwardPassPBR.glsl"
      }
    }
  }<|MERGE_RESOLUTION|>--- conflicted
+++ resolved
@@ -55,19 +55,13 @@
         material_SheenRoughnessTexture("RoughnessTexture", Texture2D);
       }
       
-<<<<<<< HEAD
-      Header("Refraction"){
+      Header("Transmission"){
         material_AttenuationColor("AttenuationColor", Color ) = (1, 1, 1, 1);
         material_AttenuationDistance("AttenuationDistance", Range(0, 1, 0.01)) = 0;
         material_Transmission("Transmission", Range(0, 1, 0.01)) = 0;
         material_Thickness("Thickness", Range(0, 5, 0.01)) = 0;
         material_TransmissionTexture("TransmissionTexture", Texture2D);
         material_ThicknessTexture("ThicknessTexture", Texture2D);
-=======
-      Header("Transmission"){
-        material_Transmission("Transmission", Range(0, 1, 0.01)) = 0;
-        material_TransmissionTexture("TransmissionTexture", Texture2D);
->>>>>>> ab48451a
       }
 
       Header("Common") {
