--- conflicted
+++ resolved
@@ -62,20 +62,12 @@
     #endif
 #endif
 
-<<<<<<< HEAD
-#ifdef MATERIAL_ENABLE_SS_REFRACTION 
+#ifdef MATERIAL_HAS_TRANSMISSION 
     vec3 material_AttenuationColor;
     float material_AttenuationDistance;
-   
-    #ifdef MATERIAL_HAS_TRANSMISSION
-=======
-#ifdef MATERIAL_ENABLE_TRANSMISSION    
->>>>>>> ab48451a
-        float material_Transmission;
-        #ifdef MATERIAL_HAS_TRANSMISSION_TEXTURE
-            sampler2D material_TransmissionTexture;
-        #endif
-<<<<<<< HEAD
+    float material_Transmission;
+    #ifdef MATERIAL_HAS_TRANSMISSION_TEXTURE
+        sampler2D material_TransmissionTexture;
     #endif
 
     #ifdef MATERIAL_HAS_THICKNESS
@@ -84,8 +76,6 @@
             sampler2D material_ThicknessTexture;
         #endif
     #endif
-=======
->>>>>>> ab48451a
 #endif
 
 // Texture
@@ -320,21 +310,13 @@
         #endif
     #endif
 
-<<<<<<< HEAD
-    #ifdef MATERIAL_ENABLE_SS_REFRACTION 
+    #ifdef MATERIAL_ENABLE_TRANSMISSION 
+        surfaceData.transmission = material_Transmission;
+        #ifdef MATERIAL_HAS_TRANSMISSION_TEXTURE
+            surfaceData.transmission *= texture2D(material_TransmissionTexture, uv).r;
+        #endif
+
         surfaceData.absorptionCoefficient = -log(material_AttenuationColor + HALF_EPS) / max(HALF_EPS, material_AttenuationDistance);
-        #ifdef MATERIAL_HAS_TRANSMISSION
-=======
-    #ifdef MATERIAL_ENABLE_TRANSMISSION 
->>>>>>> ab48451a
-            surfaceData.transmission = material_Transmission;
-            #ifdef MATERIAL_HAS_TRANSMISSION_TEXTURE
-                surfaceData.transmission *= texture2D(material_TransmissionTexture, uv).r;
-            #endif
-<<<<<<< HEAD
-        #else
-            surfaceData.transmission = 1.0;
-        #endif
 
         #ifdef MATERIAL_HAS_THICKNESS
             #if REFRACTION_MODE == THIN
@@ -347,8 +329,6 @@
                 #endif
             #endif
         #endif    
-=======
->>>>>>> ab48451a
     #endif
 
     // AO
