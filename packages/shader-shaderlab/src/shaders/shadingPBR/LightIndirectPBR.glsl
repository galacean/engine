--- conflicted
+++ resolved
@@ -48,26 +48,16 @@
        vec3 irradiance = scene_EnvMapLight.diffuse * scene_EnvMapLight.diffuseIntensity;
        irradiance *= PI;
     #endif
-<<<<<<< HEAD
-    diffuseColor += brdfData.diffuseAO * irradiance * BRDF_Diffuse_Lambert( brdfData.diffuseColor );
-=======
-
-    diffuseColor += surfaceData.diffuseAO * irradiance * BRDF_Diffuse_Lambert( bsdfData.diffuseColor );
->>>>>>> ac262f39
+    diffuseColor += bsdfData.diffuseAO * irradiance * BRDF_Diffuse_Lambert( bsdfData.diffuseColor );
 }
 
 float evaluateClearCoatIBL(Varyings varyings, SurfaceData surfaceData, BSDFData bsdfData, inout vec3 specularColor){
     float radianceAttenuation = 1.0;
 
     #ifdef MATERIAL_ENABLE_CLEAR_COAT
-<<<<<<< HEAD
-        vec3 clearCoatRadiance = getLightProbeRadiance(surfaceData, surfaceData.clearCoatNormal, brdfData.clearCoatRoughness);
-        float specularAO = indirectSpecularOcclusion(surfaceData.dotNV, brdfData.diffuseAO, brdfData.clearCoatRoughness);
-        specularColor += specularAO * clearCoatRadiance * surfaceData.clearCoat * envBRDFApprox(brdfData.clearCoatSpecularColor, brdfData.clearCoatRoughness, surfaceData.clearCoatDotNV);
-=======
         vec3 clearCoatRadiance = getLightProbeRadiance(surfaceData, surfaceData.clearCoatNormal, bsdfData.clearCoatRoughness);
-        specularColor += surfaceData.specularAO * clearCoatRadiance * surfaceData.clearCoat * envBRDFApprox(bsdfData.clearCoatSpecularColor, bsdfData.clearCoatRoughness, surfaceData.clearCoatDotNV);
->>>>>>> ac262f39
+        float specularAO = indirectSpecularOcclusion(surfaceData.dotNV, bsdfData.diffuseAO, bsdfData.clearCoatRoughness);
+        specularColor += specularAO * clearCoatRadiance * surfaceData.clearCoat * envBRDFApprox(bsdfData.clearCoatSpecularColor, bsdfData.clearCoatRoughness, surfaceData.clearCoatDotNV);
         radianceAttenuation -= surfaceData.clearCoat * F_Schlick(surfaceData.f0, surfaceData.clearCoatDotNV);
     #endif
 
@@ -82,29 +72,17 @@
     #else
         vec3 speculaColor = bsdfData.specularColor;
     #endif
-<<<<<<< HEAD
     
-    float specularAO = indirectSpecularOcclusion(surfaceData.dotNV, brdfData.diffuseAO, brdfData.roughness);
-    outSpecularColor += specularAO * radianceAttenuation * radiance * envBRDFApprox(speculaColor, brdfData.roughness, surfaceData.dotNV);
-=======
-
-    outSpecularColor += surfaceData.specularAO * radianceAttenuation * radiance * envBRDFApprox(speculaColor, bsdfData.roughness, surfaceData.dotNV);
->>>>>>> ac262f39
+    float specularAO = indirectSpecularOcclusion(surfaceData.dotNV, bsdfData.diffuseAO, bsdfData.roughness);
+    outSpecularColor += specularAO * radianceAttenuation * radiance * envBRDFApprox(speculaColor, bsdfData.roughness, surfaceData.dotNV);
 }
 
 void evaluateSheenIBL(Varyings varyings, SurfaceData surfaceData, BSDFData bsdfData,  float radianceAttenuation, inout vec3 diffuseColor, inout vec3 specularColor){
     #ifdef MATERIAL_ENABLE_SHEEN
-<<<<<<< HEAD
-        diffuseColor *= brdfData.sheenScaling;
-        specularColor *= brdfData.sheenScaling;
-        float specularAO = indirectSpecularOcclusion(surfaceData.dotNV, brdfData.diffuseAO, brdfData.sheenRoughness);
-        vec3 reflectance = specularAO * radianceAttenuation * brdfData.approxIBLSheenDG * surfaceData.sheenColor;
-=======
         diffuseColor *= bsdfData.sheenScaling;
         specularColor *= bsdfData.sheenScaling;
-
-        vec3 reflectance = surfaceData.specularAO * radianceAttenuation * bsdfData.approxIBLSheenDG * surfaceData.sheenColor;
->>>>>>> ac262f39
+        float specularAO = indirectSpecularOcclusion(surfaceData.dotNV, bsdfData.diffuseAO, bsdfData.sheenRoughness);
+        vec3 reflectance = specularAO * radianceAttenuation * bsdfData.approxIBLSheenDG * surfaceData.sheenColor;
         specularColor += reflectance;
     #endif
 }
