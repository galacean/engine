
#ifndef LIGHT_INDIRECT_PBR_INCLUDED
#define LIGHT_INDIRECT_PBR_INCLUDED

#ifndef FUNCTION_DIFFUSE_IBL
    #define FUNCTION_DIFFUSE_IBL evaluateDiffuseIBL
#endif
#ifndef FUNCTION_SPECULAR_IBL
    #define FUNCTION_SPECULAR_IBL evaluateSpecularIBL
#endif
#ifndef FUNCTION_CLEAR_COAT_IBL
    #define FUNCTION_CLEAR_COAT_IBL evaluateClearCoatIBL
#endif
#ifndef FUNCTION_SHEEN_IBL
    #define FUNCTION_SHEEN_IBL evaluateSheenIBL
#endif
#include "BRDF.glsl"
#include "BTDF.glsl"
#include "Light.glsl"
#include "LightIndirectFunctions.glsl"

// ------------------------Diffuse------------------------

// sh need be pre-scaled in CPU.
vec3 getLightProbeIrradiance(vec3 sh[9], vec3 normal){
      normal.x = -normal.x;
      vec3 result = sh[0] +

            sh[1] * (normal.y) +
            sh[2] * (normal.z) +
            sh[3] * (normal.x) +

            sh[4] * (normal.y * normal.x) +
            sh[5] * (normal.y * normal.z) +
            sh[6] * (3.0 * normal.z * normal.z - 1.0) +
            sh[7] * (normal.z * normal.x) +
            sh[8] * (normal.x * normal.x - normal.y * normal.y);
    
    return max(result, vec3(0.0));

}


void evaluateDiffuseIBL(Varyings varyings, SurfaceData surfaceData, BRDFData brdfData, inout vec3 diffuseColor){
    #ifdef SCENE_USE_SH
        vec3 irradiance = getLightProbeIrradiance(scene_EnvSH, surfaceData.normal);
        #ifdef ENGINE_IS_COLORSPACE_GAMMA
            irradiance = (linearToGamma(vec4(irradiance, 1.0))).rgb;
        #endif
        irradiance *= scene_EnvMapLight.diffuseIntensity;
    #else
       vec3 irradiance = scene_EnvMapLight.diffuse * scene_EnvMapLight.diffuseIntensity;
       irradiance *= PI;
    #endif

    diffuseColor += surfaceData.diffuseAO * irradiance * BRDF_Diffuse_Lambert( brdfData.diffuseColor );
}

float evaluateClearCoatIBL(Varyings varyings, SurfaceData surfaceData, BRDFData brdfData, inout vec3 specularColor){
    float radianceAttenuation = 1.0;

    #ifdef MATERIAL_ENABLE_CLEAR_COAT
        vec3 clearCoatRadiance = getLightProbeRadiance(surfaceData, surfaceData.clearCoatNormal, brdfData.clearCoatRoughness);
        specularColor += surfaceData.specularAO * clearCoatRadiance * surfaceData.clearCoat * envBRDFApprox(brdfData.clearCoatSpecularColor, brdfData.clearCoatRoughness, surfaceData.clearCoatDotNV);
        radianceAttenuation -= surfaceData.clearCoat * F_Schlick(0.04, surfaceData.clearCoatDotNV);
    #endif

    return radianceAttenuation;
}

void evaluateSpecularIBL(Varyings varyings, SurfaceData surfaceData, BRDFData brdfData, float radianceAttenuation, inout vec3 outSpecularColor){
    vec3 radiance = getLightProbeRadiance(surfaceData, surfaceData.normal, brdfData.roughness);
  
    #ifdef MATERIAL_ENABLE_IRIDESCENCE
        vec3 speculaColor = mix(brdfData.specularColor, brdfData.iridescenceSpecularColor, surfaceData.iridesceceFactor);
    #else
        vec3 speculaColor = brdfData.specularColor;
    #endif

<<<<<<< HEAD
    outSpecularColor += surfaceData.specularAO * radianceAttenuation * radiance * brdfData.specularDFG;
=======
    outSpecularColor += surfaceData.specularAO * radianceAttenuation * radiance * brdfData.envSpecularDFG;
>>>>>>> ab48451a
}

void evaluateSheenIBL(Varyings varyings, SurfaceData surfaceData, BRDFData brdfData,  float radianceAttenuation, inout vec3 diffuseColor, inout vec3 specularColor){
    #ifdef MATERIAL_ENABLE_SHEEN
        diffuseColor *= brdfData.sheenScaling;
        specularColor *= brdfData.sheenScaling;

        vec3 reflectance = surfaceData.specularAO * radianceAttenuation * brdfData.approxIBLSheenDG * surfaceData.sheenColor;
        specularColor += reflectance;
    #endif
}

void evaluateIBL(Varyings varyings, SurfaceData surfaceData, BRDFData brdfData, inout vec3 totalDiffuseColor, inout vec3 totalSpecularColor){
    vec3 diffuseColor = vec3(0);
    vec3 specularColor = vec3(0);

    // IBL diffuse
    FUNCTION_DIFFUSE_IBL(varyings, surfaceData, brdfData, diffuseColor);

    // IBL ClearCoat
    float radianceAttenuation = FUNCTION_CLEAR_COAT_IBL(varyings, surfaceData, brdfData, specularColor);

    // IBL specular
    FUNCTION_SPECULAR_IBL(varyings, surfaceData, brdfData, radianceAttenuation, specularColor);
  
    // IBL sheen
    FUNCTION_SHEEN_IBL(varyings, surfaceData, brdfData, radianceAttenuation, diffuseColor, specularColor);
<<<<<<< HEAD
    
    #ifdef MATERIAL_ENABLE_SS_REFRACTION 
        vec3 refractionTransmitted = evaluateRefraction(surfaceData, brdfData);
        refractionTransmitted *= surfaceData.transmission;
        diffuseColor *= (1.0 - surfaceData.transmission);
    #endif

    color += diffuseColor + specularColor;

    #ifdef MATERIAL_ENABLE_SS_REFRACTION 
        color.rgb += refractionTransmitted;
    #endif

}
=======

    totalDiffuseColor += diffuseColor;
    totalSpecularColor += specularColor;
>>>>>>> ab48451a

}

#endif<|MERGE_RESOLUTION|>--- conflicted
+++ resolved
@@ -77,11 +77,7 @@
         vec3 speculaColor = brdfData.specularColor;
     #endif
 
-<<<<<<< HEAD
-    outSpecularColor += surfaceData.specularAO * radianceAttenuation * radiance * brdfData.specularDFG;
-=======
     outSpecularColor += surfaceData.specularAO * radianceAttenuation * radiance * brdfData.envSpecularDFG;
->>>>>>> ab48451a
 }
 
 void evaluateSheenIBL(Varyings varyings, SurfaceData surfaceData, BRDFData brdfData,  float radianceAttenuation, inout vec3 diffuseColor, inout vec3 specularColor){
@@ -109,26 +105,9 @@
   
     // IBL sheen
     FUNCTION_SHEEN_IBL(varyings, surfaceData, brdfData, radianceAttenuation, diffuseColor, specularColor);
-<<<<<<< HEAD
-    
-    #ifdef MATERIAL_ENABLE_SS_REFRACTION 
-        vec3 refractionTransmitted = evaluateRefraction(surfaceData, brdfData);
-        refractionTransmitted *= surfaceData.transmission;
-        diffuseColor *= (1.0 - surfaceData.transmission);
-    #endif
-
-    color += diffuseColor + specularColor;
-
-    #ifdef MATERIAL_ENABLE_SS_REFRACTION 
-        color.rgb += refractionTransmitted;
-    #endif
-
-}
-=======
 
     totalDiffuseColor += diffuseColor;
     totalSpecularColor += specularColor;
->>>>>>> ab48451a
 
 }
 
