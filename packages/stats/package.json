--- conflicted
+++ resolved
@@ -1,10 +1,6 @@
 {
   "name": "@oasis-engine/stats",
-<<<<<<< HEAD
-  "version": "0.4.0-alpha.2",
-=======
   "version": "0.4.2",
->>>>>>> df05fd7c
   "license": "MIT",
   "scripts": {
     "b:types": "tsc"
@@ -18,10 +14,6 @@
     "types/**/*"
   ],
   "dependencies": {
-<<<<<<< HEAD
-    "oasis-engine": "0.4.0-alpha.2"
-=======
     "oasis-engine": "0.4.2"
->>>>>>> df05fd7c
   }
 }