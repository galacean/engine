<<<<<<< HEAD
import { BufferUsage, DataType, DrawMode } from "@alipay/o3-base";
import { BufferGeometry, GeometryRenderer, InterleavedBuffer } from "@alipay/o3-geometry";
import { quat, vec2, vec3 } from "@alipay/o3-math";
import { BufferAttribute } from "@alipay/o3-primitive";
=======
import { BufferUsage, DataType, DrawMode } from "@alipay/o3-core";
import { BufferGeometry, GeometryRenderer } from "@alipay/o3-geometry";
import { Material, Texture2D } from "@alipay/o3-material";
import { Quaternion, Vector2, Vector3, Matrix } from "@alipay/o3-math";
>>>>>>> 6635d7b8
import { TrailMaterial } from "./TrailMaterial";

/**
 * 拖尾效果渲染组件
 */
export class TrailRenderer extends GeometryRenderer {
  private _stroke;
  private _minSeg;
  private _lifetime;
  private _maxPointNum;
  private _points: Array<Vector3>;
  private _pointStates: Array<number>;
  private _strapPoints: Array<Vector3>;
  private _curPointNum;
  private _prePointsNum;
  /**
   * 纹理对象基类
   * @param {Entity} entity 所属的Node对象
   * @param {Object} props 可选配置，包含以下参数
   * @param {float} [props.stroke=0.2] 拖尾的宽度
   * @param {float} [props.minSeg=0.02] 拖尾形状由物体运动轨迹上的点构成，描述相邻点之间最小间隔距离
   * @param {Number} [props.lifetime=1000] 物体运动时，拖尾效果持续的时长
   * @param {Material} [props.material=TrailMaterial] 拖尾使用的材质，默认使用内置的TrailMaterial
   */
  constructor(entity, props) {
    super(entity);

    this._stroke = props.stroke || 0.2;
    this._minSeg = props.minSeg || 0.02;
    this._lifetime = props.lifetime || 1000;
    this._maxPointNum = (this._lifetime / 1000.0) * entity.engine._FPS;

    this._points = [];
    this._pointStates = [];
    this._strapPoints = [];
    for (let i = 0; i < this._maxPointNum; i++) {
      this._points.push(new Vector3());
      this._pointStates.push(this._lifetime);

      this._strapPoints.push(new Vector3());
      this._strapPoints.push(new Vector3());
    }
    this._curPointNum = 0;

    const mtl = props.material || new TrailMaterial("trial_mtl");
    this.setMaterial(mtl);

    this.setTexture(props.texture);
    this._initGeometry();
  }

  /**
   * 每帧的更新函数
   * @private
   */
  update(deltaTime) {
    let mov = 0,
      newIdx = 0;
    for (let i = 0; i < this._curPointNum; i++) {
      this._pointStates[i] -= deltaTime;
      if (this._pointStates[i] < 0) {
        mov++;
      } else if (mov > 0) {
        newIdx = i - mov;

        // Move data
        this._pointStates[newIdx] = this._pointStates[i];

        // Move point
        this._points[i].cloneTo(this._points[newIdx]);
      }
    }
    this._curPointNum -= mov;

    let appendNewPoint = true;
    if (this._curPointNum === this._maxPointNum) {
      appendNewPoint = false;
    } else if (this._curPointNum > 0) {
      const lastPoint = this._points[this._points.length - 1];
<<<<<<< HEAD
      if (vec3.distance(this.entity.transform.worldPosition, lastPoint) < this._minSeg) {
=======
      if (Vector3.distance(this.entity.worldPosition, lastPoint) < this._minSeg) {
>>>>>>> 6635d7b8
        appendNewPoint = false;
      } else {
        // debugger
      }
    }

    if (appendNewPoint) {
      this._pointStates[this._curPointNum] = this._lifetime;
      this.entity.worldPosition.cloneTo(this._points[this._curPointNum]);

      this._curPointNum++;
    }
  }

  /**
   * 更新位置，将数据对象加入渲染队列
   * @param {Camera} camera
   * @private
   */
  render(camera) {
    this._updateStrapVertices(camera, this._points);
    this._updateStrapCoords();

    super.render(camera);
  }

  /**
   * 设置当前拖尾的纹理
   * @param {Texture2D} texture
   */
  setTexture(texture) {
    if (texture) {
      this.getMaterial().setValue("u_texture", texture);
    }
  }

  // ----------  private  -------------------
  /**
   * 初始化 geometry
   * @private
   */
  _initGeometry() {
    this.geometry = new BufferGeometry();
    this.geometry.mode = DrawMode.TRIANGLE_STRIP;
    const position = new BufferAttribute({
      semantic: "POSITION",
      size: 3,
      type: DataType.FLOAT,
      normalized: false
    });
    const uv = new BufferAttribute({
      semantic: "TEXCOORD_0",
      size: 2,
      type: DataType.FLOAT,
      normalized: true
    });
    const buffer = new InterleavedBuffer([position, uv], this._maxPointNum * 2);
    this.geometry.addVertexBufferParam(buffer);
  }

  /**
   * 更新拖尾顶点位置
   * @private
   */
  _updateStrapVertices(camera, points: Array<Vector3>) {
    const m: Matrix = camera.viewMatrix;
    const e = m.elements;
    const vx = new Vector3(e[0], e[4], e[8]);
    const vy = new Vector3(e[1], e[5], e[9]);
    const vz = new Vector3(e[2], e[6], e[10]);
    const s = this._stroke;

    vy.scale(s);

    const up = new Vector3();
    const down = new Vector3();

    const rotation = new Quaternion();

    Vector3.transformByQuat(vx, rotation, vx);
    Vector3.transformByQuat(vy, rotation, vy);

    const dy = new Vector3();
    const cross = new Vector3();
    const perpVector = new Vector3();

    vx.normalize();

    //-- quad pos
    for (let i = 0; i < this._maxPointNum; i++) {
      //-- center pos
      if (i < this._curPointNum) {
        const p = points[i];

        if (i === this._curPointNum - 1 && i !== 0) {
          Vector3.subtract(p, points[i - 1], perpVector);
        } else {
          Vector3.subtract(points[i + 1], p, perpVector);
        }

        Vector3.projectOnPlane(perpVector, vz, perpVector);
        perpVector.normalize();

        // Calculate angle between vectors
        let angle = Math.acos(Vector3.dot(vx, perpVector));
        Vector3.cross(vx, perpVector, cross);
        if (Vector3.dot(cross, vz) <= 0) {
          angle = Math.PI * 2 - angle;
        }
        rotation.setAxisAngle(vz, angle);
        Vector3.transformByQuat(vy, rotation, dy);

        Vector3.add(p, dy, up);
        Vector3.subtract(p, dy, down);
      }

      this.geometry.setVertexBufferDataByIndex("POSITION", i * 2, up);
      this.geometry.setVertexBufferDataByIndex("POSITION", i * 2 + 1, down);
    }
  }

  /**
   * 更新拖尾 uv 位置
   * @private
   */
  _updateStrapCoords() {
    if (this._prePointsNum === this._curPointNum) {
      return;
    }

    this._prePointsNum = this._curPointNum;

    const count = this._curPointNum;
    const texDelta = 1.0 / count;
    const v: Vector2 = new Vector2();
    for (let i = 0; i < count; i++) {
      const d = 1.0 - i * texDelta;
<<<<<<< HEAD
      this.geometry.setVertexBufferDataByIndex("TEXCOORD_0", i * 2, vec2.set(v, 0, d));
      this.geometry.setVertexBufferDataByIndex("TEXCOORD_0", i * 2 + 1, vec2.set(v, 1.0, d));
=======
      this.geometry.setValue("TEXCOORD_0", i * 2, v.setValue(0, d));
      this.geometry.setValue("TEXCOORD_0", i * 2 + 1, v.setValue(1.0, d));
>>>>>>> 6635d7b8
    }
  }
}<|MERGE_RESOLUTION|>--- conflicted
+++ resolved
@@ -1,14 +1,7 @@
-<<<<<<< HEAD
-import { BufferUsage, DataType, DrawMode } from "@alipay/o3-base";
-import { BufferGeometry, GeometryRenderer, InterleavedBuffer } from "@alipay/o3-geometry";
-import { quat, vec2, vec3 } from "@alipay/o3-math";
-import { BufferAttribute } from "@alipay/o3-primitive";
-=======
 import { BufferUsage, DataType, DrawMode } from "@alipay/o3-core";
 import { BufferGeometry, GeometryRenderer } from "@alipay/o3-geometry";
 import { Material, Texture2D } from "@alipay/o3-material";
 import { Quaternion, Vector2, Vector3, Matrix } from "@alipay/o3-math";
->>>>>>> 6635d7b8
 import { TrailMaterial } from "./TrailMaterial";
 
 /**
@@ -88,11 +81,7 @@
       appendNewPoint = false;
     } else if (this._curPointNum > 0) {
       const lastPoint = this._points[this._points.length - 1];
-<<<<<<< HEAD
-      if (vec3.distance(this.entity.transform.worldPosition, lastPoint) < this._minSeg) {
-=======
       if (Vector3.distance(this.entity.worldPosition, lastPoint) < this._minSeg) {
->>>>>>> 6635d7b8
         appendNewPoint = false;
       } else {
         // debugger
@@ -230,13 +219,8 @@
     const v: Vector2 = new Vector2();
     for (let i = 0; i < count; i++) {
       const d = 1.0 - i * texDelta;
-<<<<<<< HEAD
-      this.geometry.setVertexBufferDataByIndex("TEXCOORD_0", i * 2, vec2.set(v, 0, d));
-      this.geometry.setVertexBufferDataByIndex("TEXCOORD_0", i * 2 + 1, vec2.set(v, 1.0, d));
-=======
-      this.geometry.setValue("TEXCOORD_0", i * 2, v.setValue(0, d));
-      this.geometry.setValue("TEXCOORD_0", i * 2 + 1, v.setValue(1.0, d));
->>>>>>> 6635d7b8
+      this.geometry.setVertexBufferDataByIndex("TEXCOORD_0", i * 2, v.setValue(0, d));
+      this.geometry.setVertexBufferDataByIndex("TEXCOORD_0", i * 2 + 1, v.setValue(1.0, d));
     }
   }
 }