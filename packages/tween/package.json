{
  "name": "@alipay/o3-tween",
<<<<<<< HEAD
  "version": "3.0.0-mars",
=======
  "version": "3.0.2",
>>>>>>> ea451817
  "description": "tween",
  "keywords": [
    "Oasis3D"
  ],
  "authors": [
    "daqi.sdq <daqi.sdq@alibaba-inc.com>"
  ],
  "homepage": "http://gitlab.alipay-inc.com/OasisHub/oasis3d",
  "repository": {
    "type": "git",
    "url": "http://gitlab.alipay-inc.com/OasisHub/oasis3d"
  },
  "bugs": {
    "url": "http://gitlab.alipay-inc.com/OasisHub/oasis3d/issues"
  },
  "main": "dist/main.js",
  "module": "dist/module.js",
  "browser": "dist/browser.min.js",
  "license": "MIT",
  "scripts": {
    "b:types": "tsc"
  },
  "types": "types/index.d.ts",
  "publishConfig": {
    "registry": "http://registry.npm.alibaba-inc.com"
  },
  "dependencies": {
<<<<<<< HEAD
    "@alipay/o3-core": "3.0.0-mars",
    "@alipay/o3-math": "3.0.0-mars"
=======
    "@alipay/o3": "3.0.2"
>>>>>>> ea451817
  }
}<|MERGE_RESOLUTION|>--- conflicted
+++ resolved
@@ -1,10 +1,6 @@
 {
   "name": "@alipay/o3-tween",
-<<<<<<< HEAD
-  "version": "3.0.0-mars",
-=======
   "version": "3.0.2",
->>>>>>> ea451817
   "description": "tween",
   "keywords": [
     "Oasis3D"
@@ -32,11 +28,6 @@
     "registry": "http://registry.npm.alibaba-inc.com"
   },
   "dependencies": {
-<<<<<<< HEAD
-    "@alipay/o3-core": "3.0.0-mars",
-    "@alipay/o3-math": "3.0.0-mars"
-=======
     "@alipay/o3": "3.0.2"
->>>>>>> ea451817
   }
 }