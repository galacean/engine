import { LOOP_TYPE } from './Enums'
import { TweenerBase } from './TweenerBase'

const noop = () => {}

// on events
// play, pause, complete, kill, rewind, update
/**
 * Tweener动画类
 * @extends TweenerBase
 */
class Tweener extends TweenerBase {
  /**
   * @constructor
   * @param {function} getter 获取函数
   * @param {function} setter 设置函数
   * @param {number} endValue 结束值
   * @param {number} interval 时间区间，以ms为单位
   * @param {Object} options 配置
   * @param target
   * @param {function} options.onComplete 完成时调用的函数
   */
  constructor(getter, setter, endValue, interval, options = {}, target = null) {
    super(getter, setter, endValue, interval, options, target)
  }

  /** 计算Tween动画总时长
   * @member {number}
   */
  duration() {
    // infinite
    let duration = 0

    if (this.options.loops.count === -1) {
      duration = -1
    } else {
      // FIXME: add rewind time
      duration = this.options.delay + this.options.loops.count * this.interval
    }

    return duration
  }

  /**
   * 更新tween中的状态,并检测动画是否要结束
   * @param {number} deltaTime 两帧之间的时间
   * @private
   */
  update(deltaTime) {
<<<<<<< HEAD
    this._time += deltaTime
=======
    this._time += deltaTime;
>>>>>>> f1821798
    if (!this._paused) {
      // if delay don't update
      if (this.options.delay > this._time) {
        return true
      }

      this.elapsedTime += deltaTime
      // in case deltaTime is really big
      this.elapsedTime = this.elapsedTime > this.interval ? this.interval : this.elapsedTime

      // on start callback
<<<<<<< HEAD
      this.options.plugin(this)

      this.options.onTick(this)
=======
      this.options.plugin(this);
      this.options.onTick(this);
>>>>>>> f1821798

      // everything has an end....
      if (this.elapsedTime === this.interval) {
        // loop it
        if (this._remainLoops > 0 || this._remainLoops <= -1) {
          switch (this.options.loops.type) {
            case LOOP_TYPE.Yoyo:
              this.rewind = !this.rewind
              this.elapsedTime = 0
              if (!this.rewind) {
                this._remainLoops--
              }
              break
            case LOOP_TYPE.Restart:
              // reset
              this.elapsedTime = 0
              this._remainLoops--
              break
          }
        } else {
          this.stop()
        }
      }

      return true
    }
  }
}

export { Tweener }<|MERGE_RESOLUTION|>--- conflicted
+++ resolved
@@ -1,7 +1,7 @@
-import { LOOP_TYPE } from './Enums'
-import { TweenerBase } from './TweenerBase'
+import { LOOP_TYPE } from "./Enums";
+import { TweenerBase } from "./TweenerBase";
 
-const noop = () => {}
+const noop = () => {};
 
 // on events
 // play, pause, complete, kill, rewind, update
@@ -21,7 +21,7 @@
    * @param {function} options.onComplete 完成时调用的函数
    */
   constructor(getter, setter, endValue, interval, options = {}, target = null) {
-    super(getter, setter, endValue, interval, options, target)
+    super(getter, setter, endValue, interval, options, target);
   }
 
   /** 计算Tween动画总时长
@@ -29,16 +29,16 @@
    */
   duration() {
     // infinite
-    let duration = 0
+    let duration = 0;
 
     if (this.options.loops.count === -1) {
-      duration = -1
+      duration = -1;
     } else {
       // FIXME: add rewind time
-      duration = this.options.delay + this.options.loops.count * this.interval
+      duration = this.options.delay + this.options.loops.count * this.interval;
     }
 
-    return duration
+    return duration;
   }
 
   /**
@@ -47,30 +47,20 @@
    * @private
    */
   update(deltaTime) {
-<<<<<<< HEAD
-    this._time += deltaTime
-=======
     this._time += deltaTime;
->>>>>>> f1821798
     if (!this._paused) {
       // if delay don't update
       if (this.options.delay > this._time) {
-        return true
+        return true;
       }
 
-      this.elapsedTime += deltaTime
+      this.elapsedTime += deltaTime;
       // in case deltaTime is really big
-      this.elapsedTime = this.elapsedTime > this.interval ? this.interval : this.elapsedTime
+      this.elapsedTime = this.elapsedTime > this.interval ? this.interval : this.elapsedTime;
 
       // on start callback
-<<<<<<< HEAD
-      this.options.plugin(this)
-
-      this.options.onTick(this)
-=======
       this.options.plugin(this);
       this.options.onTick(this);
->>>>>>> f1821798
 
       // everything has an end....
       if (this.elapsedTime === this.interval) {
@@ -78,26 +68,26 @@
         if (this._remainLoops > 0 || this._remainLoops <= -1) {
           switch (this.options.loops.type) {
             case LOOP_TYPE.Yoyo:
-              this.rewind = !this.rewind
-              this.elapsedTime = 0
+              this.rewind = !this.rewind;
+              this.elapsedTime = 0;
               if (!this.rewind) {
-                this._remainLoops--
+                this._remainLoops--;
               }
-              break
+              break;
             case LOOP_TYPE.Restart:
               // reset
-              this.elapsedTime = 0
-              this._remainLoops--
-              break
+              this.elapsedTime = 0;
+              this._remainLoops--;
+              break;
           }
         } else {
-          this.stop()
+          this.stop();
         }
       }
 
-      return true
+      return true;
     }
   }
 }
 
-export { Tweener }+export { Tweener };