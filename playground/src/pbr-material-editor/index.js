import { Engine } from "@alipay/o3-core";
import { Logger, DrawMode, Side, ClearMode, MaskList } from "@alipay/o3-base";
import { ResourceLoader, Resource } from "@alipay/o3-loader";
import { AGeometryRenderer } from "@alipay/o3-geometry";
import { ADefaultCamera } from "@alipay/o3-default-camera";
import { AOrbitControls } from "@alipay/o3-orbit-controls";
import { AEnvironmentMapLight, PBRMaterial } from "@alipay/o3-pbr";
import { SphereGeometry } from "@alipay/o3-geometry-shape";
import { ASkyBox } from "@alipay/o3-skybox";
import { AAmbientLight, ADirectLight, APointLight, ASpotLight } from "@alipay/o3-lighting";
import * as dat from "dat.gui";
import "@alipay/o3-engine-stats";
import { Mesh, AMeshRenderer } from "@alipay/o3-mesh";
import { RegistExtension } from "@alipay/o3-loader-gltf";
import { RenderTarget } from "@alipay/o3-material";
import { RenderPass } from "@alipay/o3-renderer-basic";
import { Sprite, ASpriteRenderer } from "@alipay/o3-2d";
import { PerturbationProbe } from "@alipay/o3-env-probe";

RegistExtension({ PBRMaterial });

let engine = new Engine();
let scene = engine.currentScene;
const resourceLoader = new ResourceLoader(engine);

/**node*/
let rootNode = scene.root;
let directLightNode = rootNode.createChild("dir_light");
let directLightNode2 = rootNode.createChild("dir_light");
let envLightNode = rootNode.createChild("env_light");
let cameraNode = rootNode.createChild("camera_node");
let modelNode = null;

/**ability*/
let skybox = null;
// light
let directLight = directLightNode.createAbility(ADirectLight, {
  color: [1, 1, 1],
  intensity: 0.5
});
let directLight2 = directLightNode2.createAbility(ADirectLight, {
  color: [1, 1, 1],
  intensity: 0.5
});
directLightNode.setRotationAngles(180, 0, 0);
directLightNode2.setRotationAngles(45, 0, 0);
let envLight = envLightNode.createAbility(AEnvironmentMapLight, {});

let camera = cameraNode.createAbility(ADefaultCamera, {
  canvas: "o3-demo",
  position: [0, 0.2, 30],
  clearParam: [0.9, 0.9, 0.9, 1]
});
window.camera = camera;
<<<<<<< HEAD
let controler = cameraNode.createAbility(AOrbitControls, { canvas: document.getElementById("r3-demo") });
=======
let controler = cameraNode.createAbility(AOrbitControls, { mainElement: document.getElementById("r3-demo") });
>>>>>>> 647d7185
controler.target = [0, 0.1, 0];
let meshes = [];
let materials = [];

/**resources*/
const cubeTextureList = ["sky", "house", "sunnyDay", "minisampler"];
const textureList = ["luminance.jpg", "opacity_grid.png"];
const cubeTextureRes = cubeTextureList.map(
  name =>
    new Resource(name, {
      type: "cubemap",
      urls: [
        `/static/skybox/${name}/px.jpg`,
        `/static/skybox/${name}/nx.jpg`,
        `/static/skybox/${name}/py.jpg`,
        `/static/skybox/${name}/ny.jpg`,
        `/static/skybox/${name}/pz.jpg`,
        `/static/skybox/${name}/nz.jpg`
      ]
    })
);
const textureRes = textureList.map(
  name =>
    new Resource(name, {
      type: "texture",
      url: `/static/texture/${name}`
    })
);
const cubeTextures = {};
const textures = {};

resourceLoader.batchLoad(cubeTextureRes, (err, reses) => {
  cubeTextureList.forEach((name, index) => {
    cubeTextures[name] = reses[index].asset;
  });
  skybox = rootNode.createAbility(ASkyBox, { skyBoxMap: cubeTextures.sky });
  skybox.enabled = false;

  envLight.specularMap = cubeTextures.minisampler;
});

resourceLoader.batchLoad(textureRes, (err, reses) => {
  textureList.forEach((name, index) => {
    textures[name] = reses[index].asset;
  });
});

/**debug*/
function normalRGB(color) {
  const v = color.slice();
  v[0] /= 255;
  v[1] /= 255;
  v[2] /= 255;
  return v;
}

function unNormalRGB(color) {
  const v = color.slice();
  v[0] *= 255;
  v[1] *= 255;
  v[2] *= 255;
  return v;
}

const gui = new dat.GUI();
let materialFolder = null;

function addSceneGUI() {
  const state = {
    // display
    background: "None",
    wireframe: false,
    autoRotate: false,
    bgColor: unNormalRGB([0.25, 0.25, 0.25]),
    // Lights
    textureEncoding: "Linear",
    gammaOutput: false,
    envTexture: "minisampler",
    envIntensity: 1,
    ambientColor: unNormalRGB([0.3, 0.3, 0.3]),
    ambientIntensity: 1,
    addLights: true,
    lightColor: unNormalRGB([1, 1, 1]),
    lightIntensity: 0.8
  };
  // Display controls.
  const dispFolder = gui.addFolder("Display");
  dispFolder.add(state, "background", ["None", ...cubeTextureList]).onChange(v => {
    if (v === "None") {
      skybox && (skybox.enabled = false);
    } else {
      skybox && (skybox.enabled = true);
      skybox && (skybox.skyBoxMap = cubeTextures[v]);
    }
  });
  dispFolder.add(state, "wireframe").onChange(v => {
    meshes.forEach(mesh => (mesh.primitives[0].mode = v ? DrawMode.LINE_STRIP : DrawMode.TRIANGLES));
  });
  dispFolder.add(state, "autoRotate").onChange(v => {
    controler.autoRotate = v;
  });
  dispFolder.addColor(state, "bgColor").onChange(v => {
    camera.sceneRenderer.defaultRenderPass.clearParam = [...normalRGB(v), 1];
  });

  // Lighting controls.
  const lightFolder = gui.addFolder("Lighting");
  lightFolder.add(state, "textureEncoding", ["sRGB", "Linear"]).onChange(v => {
    materials.forEach(m => (m.srgb = v === "sRGB"));
  });
  lightFolder.add(state, "gammaOutput").onChange(v => {
    materials.forEach(m => (m.gamma = v));
  });
  lightFolder.add(state, "envTexture", ["None", ...cubeTextureList]).onChange(v => {
    envLight.specularMap = v === "None" ? null : cubeTextures[v];
  });
  lightFolder.add(state, "envIntensity", 0, 2).onChange(v => {
    envLight.specularIntensity = v;
  });
  lightFolder.addColor(state, "ambientColor").onChange(v => {
    envLight.diffuse = normalRGB(v);
  });
  lightFolder.add(state, "ambientIntensity", 0, 2).onChange(v => {
    envLight.diffuseIntensity = v;
  });
  lightFolder
    .add(state, "addLights")
    .onChange(v => {
      directLight.enabled = v;
      directLight2.enabled = v;
    })
    .name("光源组合");
  lightFolder.addColor(state, "lightColor").onChange(v => {
    directLight.color = normalRGB(v);
    directLight2.color = normalRGB(v);
  });
  lightFolder.add(state, "lightIntensity", 0, 2).onChange(v => {
    directLight.intensity = v;
    directLight2.intensity = v;
  });

  // dispFolder.open();
  // lightFolder.open();
}

function addTextureDebug(parentFolder, textureType, state, material) {
  const step = 0.01;
  let uvControlers = [];
  function showUVDebug() {
    hideUVDebug();
    uvControlers.push(folder.add(material[textureType], "flipY"));
    uvControlers.push(folder.add(material[textureType], "premultiplyAlpha"));
    uvControlers.push(folder.add(material[textureType], "uOffset", -1, 1, step));
    uvControlers.push(folder.add(material[textureType], "vOffset", -1, 1, step));
    uvControlers.push(folder.add(material[textureType], "uScale", 0, 100, step));
    uvControlers.push(folder.add(material[textureType], "vScale", 0, 100, step));
    uvControlers.push(folder.add(material[textureType], "uvRotation", 0, Math.PI * 2, step));
    uvControlers.push(folder.add(material[textureType].uvCenter, "0", -1, 1, step).name("centerX"));
    uvControlers.push(folder.add(material[textureType].uvCenter, "1", -1, 1, step).name("centerY"));
  }
  function hideUVDebug() {
    uvControlers.forEach(controler => controler.remove());
    uvControlers = [];
  }
  const folder = parentFolder.addFolder(textureType);
  folder
    .add(state, textureType, ["None", ...textureList])
    .onChange(v => {
      if (v === "None") {
        material[textureType] = null;
        hideUVDebug();
      } else {
        material[textureType] = textures[v];
        showUVDebug();
      }
    })
    .name("纹理");
  if (material[textureType]) {
    showUVDebug();
  }
}

function addMatGUI() {
  if (materialFolder) {
    gui.removeFolder(materialFolder);
    materialFolder = null;
  }
  materialFolder = gui.addFolder("materialDebug");
  const folderName = {};

  materials.forEach(m => {
    const state = {
      baseColorFactor: unNormalRGB(m.baseColorFactor),
      emissiveFactor: unNormalRGB(m.emissiveFactor),
      baseColorTexture: (m.baseColorTexture && m.baseColorTexture.name) || "",
<<<<<<< HEAD
=======
      metallicTexture: (m.metallicTexture && m.metallicTexture.name) || "",
      roughnessTexture: (m.roughnessTexture && m.roughnessTexture.name) || "",
>>>>>>> 647d7185
      metallicRoughnessTexture: (m.metallicRoughnessTexture && m.metallicRoughnessTexture.name) || "",
      normalTexture: (m.normalTexture && m.normalTexture.name) || "",
      emissiveTexture: (m.emissiveTexture && m.emissiveTexture.name) || "",
      occlusionTexture: (m.occlusionTexture && m.occlusionTexture.name) || "",
      opacityTexture: (m.opacityTexture && m.opacityTexture.name) || "",
      specularGlossinessTexture: (m.specularGlossinessTexture && m.specularGlossinessTexture.name) || "",
      specularFactor: unNormalRGB(m.specularFactor)
    };
    const f = materialFolder.addFolder(folderName[m.name] ? `${m.name}_${folderName[m.name] + 1}` : m.name);
    folderName[m.name] = folderName[m.name] == null ? 1 : folderName[m.name] + 1;

    // specular
    let mode1 = f.addFolder("高光模式");
    mode1.add(m, "isMetallicWorkflow");
    mode1.add(m, "glossinessFactor", 0, 1);
    mode1.addColor(state, "specularFactor").onChange(v => {
      m.specularFactor = normalRGB(v);
    });
<<<<<<< HEAD
    addTextureDebug(mode1, "specularGlossinessTexture", state, m);
=======
    mode1.add(state, "specularGlossinessTexture", ["None", ...textureList]).onChange(v => {
      m.specularGlossinessTexture = v === "None" ? null : textures[v];
    });
>>>>>>> 647d7185

    // metallic
    let mode2 = f.addFolder("金属模式");
    mode2.add(m, "metallicFactor", 0, 1);
    mode2.add(m, "roughnessFactor", 0, 1);
<<<<<<< HEAD
    addTextureDebug(mode2, "metallicRoughnessTexture", state, m);
=======
    mode2.add(state, "metallicTexture", ["None", ...textureList]).onChange(v => {
      m.metallicTexture = v === "None" ? null : textures[v];
    });
    mode2.add(state, "roughnessTexture", ["None", ...textureList]).onChange(v => {
      m.roughnessTexture = v === "None" ? null : textures[v];
    });
    mode2.add(state, "metallicRoughnessTexture", ["None", ...textureList]).onChange(v => {
      m.metallicRoughnessTexture = v === "None" ? null : textures[v];
    });
>>>>>>> 647d7185
    // common
    let common = f.addFolder("通用");

    common.add(m, "envMapModeRefract").name("折射模式");
    common.add(m, "envMapIntensity", 0, 2).step(0.01);
    common
      .add(m, "refractionRatio", 0, 2)
      .step(0.01)
      .name("折射率");
    common.add(m, "opacity", 0, 1).onChange(v => {
      state.baseColorFactor[3] = v;
    });
    common.add(m, "premultipliedAlpha");
    common.add(m, "alphaMode", ["OPAQUE", "BLEND", "MASK"]);
    common.add(m, "alphaCutoff", 0, 1);
    common.add(m, "clearCoat", 0, 1);
    common.add(m, "clearCoatRoughness", 0, 1);
    common.add(m, "getOpacityFromRGB");
    common.add(m, "unlit");

    common
      .addColor(state, "baseColorFactor")
      .onChange(v => {
        m.baseColorFactor = normalRGB(v);
      })
      .listen();
    common.addColor(state, "emissiveFactor").onChange(v => {
      m.emissiveFactor = normalRGB(v);
    });
<<<<<<< HEAD
    addTextureDebug(common, "baseColorTexture", state, m);
    addTextureDebug(common, "normalTexture", state, m);
    addTextureDebug(common, "emissiveTexture", state, m);
    addTextureDebug(common, "occlusionTexture", state, m);
    addTextureDebug(common, "opacityTexture", state, m);
=======
    common.add(state, "baseColorTexture", ["None", ...textureList]).onChange(v => {
      m.baseColorTexture = v === "None" ? null : textures[v];
    });
    common.add(state, "normalTexture", ["None", ...textureList]).onChange(v => {
      m.normalTexture = v === "None" ? null : textures[v];
    });
    common.add(state, "emissiveTexture", ["None", ...textureList]).onChange(v => {
      m.emissiveTexture = v === "None" ? null : textures[v];
    });
    common.add(state, "occlusionTexture", ["None", ...textureList]).onChange(v => {
      m.occlusionTexture = v === "None" ? null : textures[v];
    });
    common.add(state, "opacityTexture", ["None", ...textureList]).onChange(v => {
      m.opacityTexture = v === "None" ? null : textures[v];
    });
>>>>>>> 647d7185

    // f.open();
    mode1.open();
    mode2.open();
    common.open();
  });

  materialFolder.open();
}

/** 调试模型或者shape*/
function updateModelNode() {
  modelNode && modelNode.destroy();
  modelNode = rootNode.createChild("modelNode");
  return modelNode;
}

function debugShape() {
  updateModelNode();
  const geometry = new SphereGeometry(5, 64, 64);
  const { primitive } = geometry;
  const material = new PBRMaterial("pbr", {
    roughnessFactor: 0,
    metallicFactor: 1
  });
  const mesh = new Mesh("defaultMesh");
  primitive.material = material;
  mesh.primitives.push(primitive);
  modelNode.createAbility(AMeshRenderer, { mesh });

  meshes = [mesh];
  materials = [material];
  addSceneGUI();
  addMatGUI();
}

function debugModel(modelUrl, onLoad) {
  const gltfRes = new Resource("gltf", {
    type: "gltf",
    url: modelUrl
  });
  resourceLoader.load(gltfRes, (err, res) => {
    console.log(err, res);
    if (err) return;
    let asset = res.asset;

    updateModelNode();
    asset.rootScene.nodes.forEach(n => modelNode.addChild(n));

    meshes = asset.meshes;
    materials = [];
    meshes.forEach(mesh => {
      mesh.primitives.forEach(p => materials.push(p.material));
    });
    addSceneGUI();
    addMatGUI();
    onLoad && onLoad(res);
  });
}

//-- run
engine.run();

debugShape();<|MERGE_RESOLUTION|>--- conflicted
+++ resolved
@@ -52,11 +52,7 @@
   clearParam: [0.9, 0.9, 0.9, 1]
 });
 window.camera = camera;
-<<<<<<< HEAD
-let controler = cameraNode.createAbility(AOrbitControls, { canvas: document.getElementById("r3-demo") });
-=======
 let controler = cameraNode.createAbility(AOrbitControls, { mainElement: document.getElementById("r3-demo") });
->>>>>>> 647d7185
 controler.target = [0, 0.1, 0];
 let meshes = [];
 let materials = [];
@@ -252,11 +248,8 @@
       baseColorFactor: unNormalRGB(m.baseColorFactor),
       emissiveFactor: unNormalRGB(m.emissiveFactor),
       baseColorTexture: (m.baseColorTexture && m.baseColorTexture.name) || "",
-<<<<<<< HEAD
-=======
       metallicTexture: (m.metallicTexture && m.metallicTexture.name) || "",
       roughnessTexture: (m.roughnessTexture && m.roughnessTexture.name) || "",
->>>>>>> 647d7185
       metallicRoughnessTexture: (m.metallicRoughnessTexture && m.metallicRoughnessTexture.name) || "",
       normalTexture: (m.normalTexture && m.normalTexture.name) || "",
       emissiveTexture: (m.emissiveTexture && m.emissiveTexture.name) || "",
@@ -275,31 +268,15 @@
     mode1.addColor(state, "specularFactor").onChange(v => {
       m.specularFactor = normalRGB(v);
     });
-<<<<<<< HEAD
     addTextureDebug(mode1, "specularGlossinessTexture", state, m);
-=======
-    mode1.add(state, "specularGlossinessTexture", ["None", ...textureList]).onChange(v => {
-      m.specularGlossinessTexture = v === "None" ? null : textures[v];
-    });
->>>>>>> 647d7185
 
     // metallic
     let mode2 = f.addFolder("金属模式");
     mode2.add(m, "metallicFactor", 0, 1);
     mode2.add(m, "roughnessFactor", 0, 1);
-<<<<<<< HEAD
+    addTextureDebug(mode2, "metallicTexture", state, m);
+    addTextureDebug(mode2, "roughnessTexture", state, m);
     addTextureDebug(mode2, "metallicRoughnessTexture", state, m);
-=======
-    mode2.add(state, "metallicTexture", ["None", ...textureList]).onChange(v => {
-      m.metallicTexture = v === "None" ? null : textures[v];
-    });
-    mode2.add(state, "roughnessTexture", ["None", ...textureList]).onChange(v => {
-      m.roughnessTexture = v === "None" ? null : textures[v];
-    });
-    mode2.add(state, "metallicRoughnessTexture", ["None", ...textureList]).onChange(v => {
-      m.metallicRoughnessTexture = v === "None" ? null : textures[v];
-    });
->>>>>>> 647d7185
     // common
     let common = f.addFolder("通用");
 
@@ -329,29 +306,11 @@
     common.addColor(state, "emissiveFactor").onChange(v => {
       m.emissiveFactor = normalRGB(v);
     });
-<<<<<<< HEAD
     addTextureDebug(common, "baseColorTexture", state, m);
     addTextureDebug(common, "normalTexture", state, m);
     addTextureDebug(common, "emissiveTexture", state, m);
     addTextureDebug(common, "occlusionTexture", state, m);
     addTextureDebug(common, "opacityTexture", state, m);
-=======
-    common.add(state, "baseColorTexture", ["None", ...textureList]).onChange(v => {
-      m.baseColorTexture = v === "None" ? null : textures[v];
-    });
-    common.add(state, "normalTexture", ["None", ...textureList]).onChange(v => {
-      m.normalTexture = v === "None" ? null : textures[v];
-    });
-    common.add(state, "emissiveTexture", ["None", ...textureList]).onChange(v => {
-      m.emissiveTexture = v === "None" ? null : textures[v];
-    });
-    common.add(state, "occlusionTexture", ["None", ...textureList]).onChange(v => {
-      m.occlusionTexture = v === "None" ? null : textures[v];
-    });
-    common.add(state, "opacityTexture", ["None", ...textureList]).onChange(v => {
-      m.opacityTexture = v === "None" ? null : textures[v];
-    });
->>>>>>> 647d7185
 
     // f.open();
     mode1.open();
