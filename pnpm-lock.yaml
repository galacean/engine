lockfileVersion: '6.0'

settings:
  autoInstallPeers: true
  excludeLinksFromLockfile: false

importers:

  .:
    devDependencies:
      '@commitlint/cli':
        specifier: ^11.0.0
        version: 11.0.0
      '@commitlint/config-conventional':
        specifier: ^11.0.0
        version: 11.0.0
      '@rollup/plugin-commonjs':
        specifier: ^17.0.0
        version: 17.1.0(rollup@2.79.1)
      '@rollup/plugin-inject':
        specifier: ^4.0.2
        version: 4.0.4(rollup@2.79.1)
      '@rollup/plugin-node-resolve':
        specifier: ^11.0.1
        version: 11.2.1(rollup@2.79.1)
      '@rollup/plugin-replace':
        specifier: ^2.3.4
        version: 2.4.2(rollup@2.79.1)
      '@swc/core':
        specifier: ^1.3.49
        version: 1.3.70(@swc/helpers@0.5.1)
      '@swc/helpers':
        specifier: ^0.5.1
        version: 0.5.1
      '@types/chai':
        specifier: ^4.3.1
        version: 4.3.5
      '@types/chai-spies':
        specifier: ^1.0.3
        version: 1.0.3
      '@types/mocha':
        specifier: ^8.0.0
        version: 8.2.3
      '@types/node':
        specifier: ^18.7.16
        version: 18.17.0
      '@types/webxr':
        specifier: latest
        version: 0.5.2
      '@typescript-eslint/eslint-plugin':
        specifier: ^6.1.0
        version: 6.2.0(@typescript-eslint/parser@6.2.0)(eslint@8.46.0)(typescript@5.1.6)
      '@typescript-eslint/parser':
        specifier: ^6.1.0
        version: 6.2.0(eslint@8.46.0)(typescript@5.1.6)
      chai:
        specifier: ^4.3.6
        version: 4.3.7
      chai-spies:
        specifier: ^1.0.0
        version: 1.0.0(chai@4.3.7)
      cross-env:
        specifier: ^5.2.0
        version: 5.2.1
      cypress:
        specifier: ^12.17.1
        version: 12.17.1
      cypress-recurse:
        specifier: ^1.23.0
        version: 1.23.0
      electron:
        specifier: ^13
        version: 13.6.9
      eslint:
        specifier: ^8.44.0
        version: 8.46.0
      eslint-config-prettier:
        specifier: ^8.8.0
        version: 8.9.0(eslint@8.46.0)
      eslint-plugin-prettier:
        specifier: ^5.0.0
        version: 5.0.0(eslint-config-prettier@8.9.0)(eslint@8.46.0)(prettier@3.0.0)
      floss:
        specifier: ^5.0.1
        version: 5.0.1(electron@13.6.9)(nyc@15.1.0)
      fs-extra:
        specifier: ^10.1.0
        version: 10.1.0
      husky:
        specifier: ^8.0.0
        version: 8.0.3
      lint-staged:
        specifier: ^10.5.3
        version: 10.5.4
      nyc:
        specifier: ^15.1.0
        version: 15.1.0
      odiff-bin:
        specifier: ^2.5.0
        version: 2.5.0
      prettier:
        specifier: ^3.0.0
        version: 3.0.0
      rollup:
        specifier: ^2.36.1
        version: 2.79.1
      rollup-plugin-glslify:
        specifier: ^1.2.0
        version: 1.3.1
      rollup-plugin-modify:
        specifier: ^3.0.0
        version: 3.0.0
      rollup-plugin-serve:
        specifier: ^1.1.0
        version: 1.1.0
      rollup-plugin-swc3:
        specifier: ^0.10.1
        version: 0.10.1(@swc/core@1.3.70)(rollup@2.79.1)
      ts-node:
        specifier: ^10
        version: 10.9.1(@swc/core@1.3.70)(@types/node@18.17.0)(typescript@5.1.6)
      typescript:
        specifier: ^5.1.6
        version: 5.1.6

  e2e:
    dependencies:
      '@galacean/engine':
        specifier: workspace:*
        version: link:../packages/galacean
      '@galacean/engine-core':
        specifier: workspace:*
        version: link:../packages/core
      '@galacean/engine-design':
        specifier: workspace:*
        version: link:../packages/design
      '@galacean/engine-loader':
        specifier: workspace:*
        version: link:../packages/loader
      '@galacean/engine-math':
        specifier: workspace:*
        version: link:../packages/math
      '@galacean/engine-physics-lite':
        specifier: workspace:*
        version: link:../packages/physics-lite
      '@galacean/engine-rhi-webgl':
        specifier: workspace:*
        version: link:../packages/rhi-webgl
<<<<<<< HEAD
=======
      '@galacean/engine-shader-lab':
        specifier: workspace:*
        version: link:../packages/shader-lab
>>>>>>> f04b98a4
      '@galacean/engine-toolkit':
        specifier: ^1.0.0-beta.1
        version: 1.0.0-beta.1(@galacean/engine@packages+galacean)
      dat.gui:
        specifier: ^0.7.9
        version: 0.7.9
      sass:
        specifier: ^1.55.0
        version: 1.55.0
      vite:
        specifier: ^3.1.6
        version: 3.1.6(sass@1.55.0)

  packages/core:
    dependencies:
      '@galacean/engine-math':
        specifier: workspace:*
        version: link:../math
    devDependencies:
      '@galacean/engine-design':
        specifier: workspace:*
        version: link:../design

  packages/design:
    dependencies:
      '@galacean/engine-math':
        specifier: workspace:*
        version: link:../math

  packages/galacean:
    dependencies:
      '@galacean/engine-core':
        specifier: workspace:*
        version: link:../core
      '@galacean/engine-loader':
        specifier: workspace:*
        version: link:../loader
      '@galacean/engine-math':
        specifier: workspace:*
        version: link:../math
      '@galacean/engine-rhi-webgl':
        specifier: workspace:*
        version: link:../rhi-webgl

  packages/loader:
    dependencies:
      '@galacean/engine-core':
        specifier: workspace:*
        version: link:../core
      '@galacean/engine-math':
        specifier: workspace:*
        version: link:../math
      '@galacean/engine-rhi-webgl':
        specifier: workspace:*
        version: link:../rhi-webgl

  packages/math: {}

  packages/physics-lite:
    devDependencies:
      '@galacean/engine':
        specifier: workspace:*
        version: link:../galacean
      '@galacean/engine-design':
        specifier: workspace:*
        version: link:../design

  packages/physics-physx:
    devDependencies:
      '@galacean/engine':
        specifier: workspace:*
        version: link:../galacean
      '@galacean/engine-design':
        specifier: workspace:*
        version: link:../design

  packages/rhi-webgl:
    dependencies:
      '@galacean/engine-core':
        specifier: workspace:*
        version: link:../core
      '@galacean/engine-math':
        specifier: workspace:*
        version: link:../math
    devDependencies:
      '@galacean/engine-design':
        specifier: workspace:*
        version: link:../design

  packages/shader-lab:
    dependencies:
      chevrotain:
        specifier: ^10.5.0
        version: 10.5.0
    devDependencies:
      '@galacean/engine':
        specifier: workspace:*
        version: link:../galacean
      '@galacean/engine-design':
        specifier: workspace:*
        version: link:../design

  packages/xr:
    devDependencies:
      '@galacean/engine':
        specifier: workspace:*
        version: link:../galacean
      '@galacean/engine-design':
        specifier: workspace:*
        version: link:../design

  packages/xr-webxr:
    dependencies:
      '@galacean/engine-xr':
        specifier: workspace:*
        version: link:../xr
    devDependencies:
      '@galacean/engine-design':
        specifier: workspace:*
        version: link:../design
      '@galacean/engine-math':
        specifier: workspace:*
        version: link:../math

  tests:
    dependencies:
      '@galacean/engine-core':
        specifier: workspace:*
        version: link:../packages/core
      '@galacean/engine-design':
        specifier: workspace:*
        version: link:../packages/design
      '@galacean/engine-loader':
        specifier: workspace:*
        version: link:../packages/loader
      '@galacean/engine-math':
        specifier: workspace:*
        version: link:../packages/math
      '@galacean/engine-physics-lite':
        specifier: workspace:*
        version: link:../packages/physics-lite
      '@galacean/engine-physics-physx':
        specifier: workspace:*
        version: link:../packages/physics-physx
      '@galacean/engine-rhi-webgl':
        specifier: workspace:*
        version: link:../packages/rhi-webgl
      '@galacean/engine-shader-lab':
        specifier: workspace:*
        version: link:../packages/shader-lab

packages:

  /@aashutoshrathi/word-wrap@1.2.6:
    resolution: {integrity: sha512-1Yjs2SvM8TflER/OD3cOjhWWOZb58A2t7wpE2S9XfBYTiIl+XFhQG2bjy4Pu1I+EAlCNUzRDYDdFwFYUKvXcIA==}
    engines: {node: '>=0.10.0'}
    dev: true

  /@ampproject/remapping@2.2.1:
    resolution: {integrity: sha512-lFMjJTrFL3j7L9yBxwYfCq2k6qqwHyzuUl/XBnif78PWTJYyL/dfowQHWE3sp6U6ZzqWiiIZnpTMO96zhkjwtg==}
    engines: {node: '>=6.0.0'}
    dependencies:
      '@jridgewell/gen-mapping': 0.3.3
      '@jridgewell/trace-mapping': 0.3.18
    dev: true

  /@babel/code-frame@7.22.5:
    resolution: {integrity: sha512-Xmwn266vad+6DAqEB2A6V/CcZVp62BbwVmcOJc2RPuwih1kw02TjQvWVWlcKGbBPd+8/0V5DEkOcizRGYsspYQ==}
    engines: {node: '>=6.9.0'}
    dependencies:
      '@babel/highlight': 7.22.5
    dev: true

  /@babel/compat-data@7.22.9:
    resolution: {integrity: sha512-5UamI7xkUcJ3i9qVDS+KFDEK8/7oJ55/sJMB1Ge7IEapr7KfdfV/HErR+koZwOfd+SgtFKOKRhRakdg++DcJpQ==}
    engines: {node: '>=6.9.0'}
    dev: true

  /@babel/core@7.22.9:
    resolution: {integrity: sha512-G2EgeufBcYw27U4hhoIwFcgc1XU7TlXJ3mv04oOv1WCuo900U/anZSPzEqNjwdjgffkk2Gs0AN0dW1CKVLcG7w==}
    engines: {node: '>=6.9.0'}
    dependencies:
      '@ampproject/remapping': 2.2.1
      '@babel/code-frame': 7.22.5
      '@babel/generator': 7.22.9
      '@babel/helper-compilation-targets': 7.22.9(@babel/core@7.22.9)
      '@babel/helper-module-transforms': 7.22.9(@babel/core@7.22.9)
      '@babel/helpers': 7.22.6
      '@babel/parser': 7.22.7
      '@babel/template': 7.22.5
      '@babel/traverse': 7.22.8
      '@babel/types': 7.22.5
      convert-source-map: 1.9.0
      debug: 4.3.4(supports-color@8.1.1)
      gensync: 1.0.0-beta.2
      json5: 2.2.3
      semver: 6.3.1
    transitivePeerDependencies:
      - supports-color
    dev: true

  /@babel/generator@7.22.9:
    resolution: {integrity: sha512-KtLMbmicyuK2Ak/FTCJVbDnkN1SlT8/kceFTiuDiiRUUSMnHMidxSCdG4ndkTOHHpoomWe/4xkvHkEOncwjYIw==}
    engines: {node: '>=6.9.0'}
    dependencies:
      '@babel/types': 7.22.5
      '@jridgewell/gen-mapping': 0.3.3
      '@jridgewell/trace-mapping': 0.3.18
      jsesc: 2.5.2
    dev: true

  /@babel/helper-compilation-targets@7.22.9(@babel/core@7.22.9):
    resolution: {integrity: sha512-7qYrNM6HjpnPHJbopxmb8hSPoZ0gsX8IvUS32JGVoy+pU9e5N0nLr1VjJoR6kA4d9dmGLxNYOjeB8sUDal2WMw==}
    engines: {node: '>=6.9.0'}
    peerDependencies:
      '@babel/core': ^7.0.0
    dependencies:
      '@babel/compat-data': 7.22.9
      '@babel/core': 7.22.9
      '@babel/helper-validator-option': 7.22.5
      browserslist: 4.21.9
      lru-cache: 5.1.1
      semver: 6.3.1
    dev: true

  /@babel/helper-environment-visitor@7.22.5:
    resolution: {integrity: sha512-XGmhECfVA/5sAt+H+xpSg0mfrHq6FzNr9Oxh7PSEBBRUb/mL7Kz3NICXb194rCqAEdxkhPT1a88teizAFyvk8Q==}
    engines: {node: '>=6.9.0'}
    dev: true

  /@babel/helper-function-name@7.22.5:
    resolution: {integrity: sha512-wtHSq6jMRE3uF2otvfuD3DIvVhOsSNshQl0Qrd7qC9oQJzHvOL4qQXlQn2916+CXGywIjpGuIkoyZRRxHPiNQQ==}
    engines: {node: '>=6.9.0'}
    dependencies:
      '@babel/template': 7.22.5
      '@babel/types': 7.22.5
    dev: true

  /@babel/helper-hoist-variables@7.22.5:
    resolution: {integrity: sha512-wGjk9QZVzvknA6yKIUURb8zY3grXCcOZt+/7Wcy8O2uctxhplmUPkOdlgoNhmdVee2c92JXbf1xpMtVNbfoxRw==}
    engines: {node: '>=6.9.0'}
    dependencies:
      '@babel/types': 7.22.5
    dev: true

  /@babel/helper-module-imports@7.22.5:
    resolution: {integrity: sha512-8Dl6+HD/cKifutF5qGd/8ZJi84QeAKh+CEe1sBzz8UayBBGg1dAIJrdHOcOM5b2MpzWL2yuotJTtGjETq0qjXg==}
    engines: {node: '>=6.9.0'}
    dependencies:
      '@babel/types': 7.22.5
    dev: true

  /@babel/helper-module-transforms@7.22.9(@babel/core@7.22.9):
    resolution: {integrity: sha512-t+WA2Xn5K+rTeGtC8jCsdAH52bjggG5TKRuRrAGNM/mjIbO4GxvlLMFOEz9wXY5I2XQ60PMFsAG2WIcG82dQMQ==}
    engines: {node: '>=6.9.0'}
    peerDependencies:
      '@babel/core': ^7.0.0
    dependencies:
      '@babel/core': 7.22.9
      '@babel/helper-environment-visitor': 7.22.5
      '@babel/helper-module-imports': 7.22.5
      '@babel/helper-simple-access': 7.22.5
      '@babel/helper-split-export-declaration': 7.22.6
      '@babel/helper-validator-identifier': 7.22.5
    dev: true

  /@babel/helper-simple-access@7.22.5:
    resolution: {integrity: sha512-n0H99E/K+Bika3++WNL17POvo4rKWZ7lZEp1Q+fStVbUi8nxPQEBOlTmCOxW/0JsS56SKKQ+ojAe2pHKJHN35w==}
    engines: {node: '>=6.9.0'}
    dependencies:
      '@babel/types': 7.22.5
    dev: true

  /@babel/helper-split-export-declaration@7.22.6:
    resolution: {integrity: sha512-AsUnxuLhRYsisFiaJwvp1QF+I3KjD5FOxut14q/GzovUe6orHLesW2C7d754kRm53h5gqrz6sFl6sxc4BVtE/g==}
    engines: {node: '>=6.9.0'}
    dependencies:
      '@babel/types': 7.22.5
    dev: true

  /@babel/helper-string-parser@7.22.5:
    resolution: {integrity: sha512-mM4COjgZox8U+JcXQwPijIZLElkgEpO5rsERVDJTc2qfCDfERyob6k5WegS14SX18IIjv+XD+GrqNumY5JRCDw==}
    engines: {node: '>=6.9.0'}
    dev: true

  /@babel/helper-validator-identifier@7.22.5:
    resolution: {integrity: sha512-aJXu+6lErq8ltp+JhkJUfk1MTGyuA4v7f3pA+BJ5HLfNC6nAQ0Cpi9uOquUj8Hehg0aUiHzWQbOVJGao6ztBAQ==}
    engines: {node: '>=6.9.0'}
    dev: true

  /@babel/helper-validator-option@7.22.5:
    resolution: {integrity: sha512-R3oB6xlIVKUnxNUxbmgq7pKjxpru24zlimpE8WK47fACIlM0II/Hm1RS8IaOI7NgCr6LNS+jl5l75m20npAziw==}
    engines: {node: '>=6.9.0'}
    dev: true

  /@babel/helpers@7.22.6:
    resolution: {integrity: sha512-YjDs6y/fVOYFV8hAf1rxd1QvR9wJe1pDBZ2AREKq/SDayfPzgk0PBnVuTCE5X1acEpMMNOVUqoe+OwiZGJ+OaA==}
    engines: {node: '>=6.9.0'}
    dependencies:
      '@babel/template': 7.22.5
      '@babel/traverse': 7.22.8
      '@babel/types': 7.22.5
    transitivePeerDependencies:
      - supports-color
    dev: true

  /@babel/highlight@7.22.5:
    resolution: {integrity: sha512-BSKlD1hgnedS5XRnGOljZawtag7H1yPfQp0tdNJCHoH6AZ+Pcm9VvkrK59/Yy593Ypg0zMxH2BxD1VPYUQ7UIw==}
    engines: {node: '>=6.9.0'}
    dependencies:
      '@babel/helper-validator-identifier': 7.22.5
      chalk: 2.4.2
      js-tokens: 4.0.0
    dev: true

  /@babel/parser@7.22.7:
    resolution: {integrity: sha512-7NF8pOkHP5o2vpmGgNGcfAeCvOYhGLyA3Z4eBQkT1RJlWu47n63bCs93QfJ2hIAFCil7L5P2IWhs1oToVgrL0Q==}
    engines: {node: '>=6.0.0'}
    hasBin: true
    dependencies:
      '@babel/types': 7.22.5
    dev: true

  /@babel/runtime@7.22.6:
    resolution: {integrity: sha512-wDb5pWm4WDdF6LFUde3Jl8WzPA+3ZbxYqkC6xAXuD3irdEHN1k0NfTRrJD8ZD378SJ61miMLCqIOXYhd8x+AJQ==}
    engines: {node: '>=6.9.0'}
    dependencies:
      regenerator-runtime: 0.13.11
    dev: true

  /@babel/template@7.22.5:
    resolution: {integrity: sha512-X7yV7eiwAxdj9k94NEylvbVHLiVG1nvzCV2EAowhxLTwODV1jl9UzZ48leOC0sH7OnuHrIkllaBgneUykIcZaw==}
    engines: {node: '>=6.9.0'}
    dependencies:
      '@babel/code-frame': 7.22.5
      '@babel/parser': 7.22.7
      '@babel/types': 7.22.5
    dev: true

  /@babel/traverse@7.22.8:
    resolution: {integrity: sha512-y6LPR+wpM2I3qJrsheCTwhIinzkETbplIgPBbwvqPKc+uljeA5gP+3nP8irdYt1mjQaDnlIcG+dw8OjAco4GXw==}
    engines: {node: '>=6.9.0'}
    dependencies:
      '@babel/code-frame': 7.22.5
      '@babel/generator': 7.22.9
      '@babel/helper-environment-visitor': 7.22.5
      '@babel/helper-function-name': 7.22.5
      '@babel/helper-hoist-variables': 7.22.5
      '@babel/helper-split-export-declaration': 7.22.6
      '@babel/parser': 7.22.7
      '@babel/types': 7.22.5
      debug: 4.3.4(supports-color@8.1.1)
      globals: 11.12.0
    transitivePeerDependencies:
      - supports-color
    dev: true

  /@babel/types@7.22.5:
    resolution: {integrity: sha512-zo3MIHGOkPOfoRXitsgHLjEXmlDaD/5KU1Uzuc9GNiZPhSqVxVRtxuPaSBZDsYZ9qV88AjtMtWW7ww98loJ9KA==}
    engines: {node: '>=6.9.0'}
    dependencies:
      '@babel/helper-string-parser': 7.22.5
      '@babel/helper-validator-identifier': 7.22.5
      to-fast-properties: 2.0.0
    dev: true

  /@chevrotain/cst-dts-gen@10.5.0:
    resolution: {integrity: sha512-lhmC/FyqQ2o7pGK4Om+hzuDrm9rhFYIJ/AXoQBeongmn870Xeb0L6oGEiuR8nohFNL5sMaQEJWCxr1oIVIVXrw==}
    dependencies:
      '@chevrotain/gast': 10.5.0
      '@chevrotain/types': 10.5.0
      lodash: 4.17.21
    dev: false

  /@chevrotain/gast@10.5.0:
    resolution: {integrity: sha512-pXdMJ9XeDAbgOWKuD1Fldz4ieCs6+nLNmyVhe2gZVqoO7v8HXuHYs5OV2EzUtbuai37TlOAQHrTDvxMnvMJz3A==}
    dependencies:
      '@chevrotain/types': 10.5.0
      lodash: 4.17.21
    dev: false

  /@chevrotain/types@10.5.0:
    resolution: {integrity: sha512-f1MAia0x/pAVPWH/T73BJVyO2XU5tI4/iE7cnxb7tqdNTNhQI3Uq3XkqcoteTmD4t1aM0LbHCJOhgIDn07kl2A==}
    dev: false

  /@chevrotain/utils@10.5.0:
    resolution: {integrity: sha512-hBzuU5+JjB2cqNZyszkDHZgOSrUUT8V3dhgRl8Q9Gp6dAj/H5+KILGjbhDpc3Iy9qmqlm/akuOI2ut9VUtzJxQ==}
    dev: false

  /@choojs/findup@0.2.1:
    resolution: {integrity: sha512-YstAqNb0MCN8PjdLCDfRsBcGVRN41f3vgLvaI0IrIcBp4AqILRSS0DeWNGkicC+f/zRIPJLc+9RURVSepwvfBw==}
    hasBin: true
    dependencies:
      commander: 2.20.3
    dev: true

  /@colors/colors@1.5.0:
    resolution: {integrity: sha512-ooWCrlZP11i8GImSjTHYHLkvFDP48nS4+204nGb1RiX/WXYHmJA2III9/e2DWVabCESdW7hBAEzHRqUn9OUVvQ==}
    engines: {node: '>=0.1.90'}
    requiresBuild: true
    dev: true
    optional: true

  /@commitlint/cli@11.0.0:
    resolution: {integrity: sha512-YWZWg1DuqqO5Zjh7vUOeSX76vm0FFyz4y0cpGMFhrhvUi5unc4IVfCXZ6337R9zxuBtmveiRuuhQqnRRer+13g==}
    engines: {node: '>=v10.22.0'}
    hasBin: true
    dependencies:
      '@babel/runtime': 7.22.6
      '@commitlint/format': 11.0.0
      '@commitlint/lint': 11.0.0
      '@commitlint/load': 11.0.0
      '@commitlint/read': 11.0.0
      chalk: 4.1.0
      core-js: 3.31.1
      get-stdin: 8.0.0
      lodash: 4.17.21
      resolve-from: 5.0.0
      resolve-global: 1.0.0
      yargs: 15.4.1
    dev: true

  /@commitlint/config-conventional@11.0.0:
    resolution: {integrity: sha512-SNDRsb5gLuDd2PL83yCOQX6pE7gevC79UPFx+GLbLfw6jGnnbO9/tlL76MLD8MOViqGbo7ZicjChO9Gn+7tHhA==}
    engines: {node: '>=v10.22.0'}
    dependencies:
      conventional-changelog-conventionalcommits: 4.6.3
    dev: true

  /@commitlint/ensure@11.0.0:
    resolution: {integrity: sha512-/T4tjseSwlirKZdnx4AuICMNNlFvRyPQimbZIOYujp9DSO6XRtOy9NrmvWujwHsq9F5Wb80QWi4WMW6HMaENug==}
    engines: {node: '>=v10.22.0'}
    dependencies:
      '@commitlint/types': 11.0.0
      lodash: 4.17.21
    dev: true

  /@commitlint/execute-rule@11.0.0:
    resolution: {integrity: sha512-g01p1g4BmYlZ2+tdotCavrMunnPFPhTzG1ZiLKTCYrooHRbmvqo42ZZn4QMStUEIcn+jfLb6BRZX3JzIwA1ezQ==}
    engines: {node: '>=v10.22.0'}
    dev: true

  /@commitlint/format@11.0.0:
    resolution: {integrity: sha512-bpBLWmG0wfZH/svzqD1hsGTpm79TKJWcf6EXZllh2J/LSSYKxGlv967lpw0hNojme0sZd4a/97R3qA2QHWWSLg==}
    engines: {node: '>=v10.22.0'}
    dependencies:
      '@commitlint/types': 11.0.0
      chalk: 4.1.0
    dev: true

  /@commitlint/is-ignored@11.0.0:
    resolution: {integrity: sha512-VLHOUBN+sOlkYC4tGuzE41yNPO2w09sQnOpfS+pSPnBFkNUUHawEuA44PLHtDvQgVuYrMAmSWFQpWabMoP5/Xg==}
    engines: {node: '>=v10.22.0'}
    dependencies:
      '@commitlint/types': 11.0.0
      semver: 7.3.2
    dev: true

  /@commitlint/lint@11.0.0:
    resolution: {integrity: sha512-Q8IIqGIHfwKr8ecVZyYh6NtXFmKw4YSEWEr2GJTB/fTZXgaOGtGFZDWOesCZllQ63f1s/oWJYtVv5RAEuwN8BQ==}
    engines: {node: '>=v10.22.0'}
    dependencies:
      '@commitlint/is-ignored': 11.0.0
      '@commitlint/parse': 11.0.0
      '@commitlint/rules': 11.0.0
      '@commitlint/types': 11.0.0
    dev: true

  /@commitlint/load@11.0.0:
    resolution: {integrity: sha512-t5ZBrtgvgCwPfxmG811FCp39/o3SJ7L+SNsxFL92OR4WQxPcu6c8taD0CG2lzOHGuRyuMxZ7ps3EbngT2WpiCg==}
    engines: {node: '>=v10.22.0'}
    dependencies:
      '@commitlint/execute-rule': 11.0.0
      '@commitlint/resolve-extends': 11.0.0
      '@commitlint/types': 11.0.0
      chalk: 4.1.0
      cosmiconfig: 7.1.0
      lodash: 4.17.21
      resolve-from: 5.0.0
    dev: true

  /@commitlint/message@11.0.0:
    resolution: {integrity: sha512-01ObK/18JL7PEIE3dBRtoMmU6S3ecPYDTQWWhcO+ErA3Ai0KDYqV5VWWEijdcVafNpdeUNrEMigRkxXHQLbyJA==}
    engines: {node: '>=v10.22.0'}
    dev: true

  /@commitlint/parse@11.0.0:
    resolution: {integrity: sha512-DekKQAIYWAXIcyAZ6/PDBJylWJ1BROTfDIzr9PMVxZRxBPc1gW2TG8fLgjZfBP5mc0cuthPkVi91KQQKGri/7A==}
    engines: {node: '>=v10.22.0'}
    dependencies:
      conventional-changelog-angular: 5.0.13
      conventional-commits-parser: 3.2.4
    dev: true

  /@commitlint/read@11.0.0:
    resolution: {integrity: sha512-37V0V91GSv0aDzMzJioKpCoZw6l0shk7+tRG8RkW1GfZzUIytdg3XqJmM+IaIYpaop0m6BbZtfq+idzUwJnw7g==}
    engines: {node: '>=v10.22.0'}
    dependencies:
      '@commitlint/top-level': 11.0.0
      fs-extra: 9.1.0
      git-raw-commits: 2.0.11
    dev: true

  /@commitlint/resolve-extends@11.0.0:
    resolution: {integrity: sha512-WinU6Uv6L7HDGLqn/To13KM1CWvZ09VHZqryqxXa1OY+EvJkfU734CwnOEeNlSCK7FVLrB4kmodLJtL1dkEpXw==}
    engines: {node: '>=v10.22.0'}
    dependencies:
      import-fresh: 3.3.0
      lodash: 4.17.21
      resolve-from: 5.0.0
      resolve-global: 1.0.0
    dev: true

  /@commitlint/rules@11.0.0:
    resolution: {integrity: sha512-2hD9y9Ep5ZfoNxDDPkQadd2jJeocrwC4vJ98I0g8pNYn/W8hS9+/FuNpolREHN8PhmexXbkjrwyQrWbuC0DVaA==}
    engines: {node: '>=v10.22.0'}
    dependencies:
      '@commitlint/ensure': 11.0.0
      '@commitlint/message': 11.0.0
      '@commitlint/to-lines': 11.0.0
      '@commitlint/types': 11.0.0
    dev: true

  /@commitlint/to-lines@11.0.0:
    resolution: {integrity: sha512-TIDTB0Y23jlCNubDROUVokbJk6860idYB5cZkLWcRS9tlb6YSoeLn1NLafPlrhhkkkZzTYnlKYzCVrBNVes1iw==}
    engines: {node: '>=v10.22.0'}
    dev: true

  /@commitlint/top-level@11.0.0:
    resolution: {integrity: sha512-O0nFU8o+Ws+py5pfMQIuyxOtfR/kwtr5ybqTvR+C2lUPer2x6lnQU+OnfD7hPM+A+COIUZWx10mYQvkR3MmtAA==}
    engines: {node: '>=v10.22.0'}
    dependencies:
      find-up: 5.0.0
    dev: true

  /@commitlint/types@11.0.0:
    resolution: {integrity: sha512-VoNqai1vR5anRF5Tuh/+SWDFk7xi7oMwHrHrbm1BprYXjB2RJsWLhUrStMssDxEl5lW/z3EUdg8RvH/IUBccSQ==}
    engines: {node: '>=v10.22.0'}
    dev: true

  /@cspotcode/source-map-support@0.8.1:
    resolution: {integrity: sha512-IchNf6dN4tHoMFIn/7OE8LWZ19Y6q/67Bmf6vnGREv8RSbBVb9LPJxEcnwrcwX6ixSvaiGoomAUvu4YSxXrVgw==}
    engines: {node: '>=12'}
    dependencies:
      '@jridgewell/trace-mapping': 0.3.9
    dev: true

  /@cypress/request@2.88.12:
    resolution: {integrity: sha512-tOn+0mDZxASFM+cuAP9szGUGPI1HwWVSvdzm7V4cCsPdFTx6qMj29CwaQmRAMIEhORIUBFBsYROYJcveK4uOjA==}
    engines: {node: '>= 6'}
    dependencies:
      aws-sign2: 0.7.0
      aws4: 1.12.0
      caseless: 0.12.0
      combined-stream: 1.0.8
      extend: 3.0.2
      forever-agent: 0.6.1
      form-data: 2.3.3
      http-signature: 1.3.6
      is-typedarray: 1.0.0
      isstream: 0.1.2
      json-stringify-safe: 5.0.1
      mime-types: 2.1.35
      performance-now: 2.1.0
      qs: 6.10.4
      safe-buffer: 5.2.1
      tough-cookie: 4.1.3
      tunnel-agent: 0.6.0
      uuid: 8.3.2
    dev: true

  /@cypress/xvfb@1.2.4(supports-color@8.1.1):
    resolution: {integrity: sha512-skbBzPggOVYCbnGgV+0dmBdW/s77ZkAOXIC1knS8NagwDjBrNC1LuXtQJeiN6l+m7lzmHtaoUw/ctJKdqkG57Q==}
    dependencies:
      debug: 3.2.7(supports-color@8.1.1)
      lodash.once: 4.1.1
    transitivePeerDependencies:
      - supports-color
    dev: true

  /@electron/get@1.14.1:
    resolution: {integrity: sha512-BrZYyL/6m0ZXz/lDxy/nlVhQz+WF+iPS6qXolEU8atw7h6v1aYkjwJZ63m+bJMBTxDE66X+r2tPS4a/8C82sZw==}
    engines: {node: '>=8.6'}
    dependencies:
      debug: 4.3.4(supports-color@8.1.1)
      env-paths: 2.2.1
      fs-extra: 8.1.0
      got: 9.6.0
      progress: 2.0.3
      semver: 6.3.1
      sumchecker: 3.0.1
    optionalDependencies:
      global-agent: 3.0.0
      global-tunnel-ng: 2.7.1
    transitivePeerDependencies:
      - supports-color
    dev: true

  /@esbuild/android-arm@0.15.18:
    resolution: {integrity: sha512-5GT+kcs2WVGjVs7+boataCkO5Fg0y4kCjzkB5bAip7H4jfnOS3dA6KPiww9W1OEKTKeAcUVhdZGvgI65OXmUnw==}
    engines: {node: '>=12'}
    cpu: [arm]
    os: [android]
    requiresBuild: true
    dev: false
    optional: true

  /@esbuild/linux-loong64@0.15.18:
    resolution: {integrity: sha512-L4jVKS82XVhw2nvzLg/19ClLWg0y27ulRwuP7lcyL6AbUWB5aPglXY3M21mauDQMDfRLs8cQmeT03r/+X3cZYQ==}
    engines: {node: '>=12'}
    cpu: [loong64]
    os: [linux]
    requiresBuild: true
    dev: false
    optional: true

  /@eslint-community/eslint-utils@4.4.0(eslint@8.46.0):
    resolution: {integrity: sha512-1/sA4dwrzBAyeUoQ6oxahHKmrZvsnLCg4RfxW3ZFGGmQkSNQPFNLV9CUEFQP1x9EYXHTo5p6xdhZM1Ne9p/AfA==}
    engines: {node: ^12.22.0 || ^14.17.0 || >=16.0.0}
    peerDependencies:
      eslint: ^6.0.0 || ^7.0.0 || >=8.0.0
    dependencies:
      eslint: 8.46.0
      eslint-visitor-keys: 3.4.2
    dev: true

  /@eslint-community/regexpp@4.6.2:
    resolution: {integrity: sha512-pPTNuaAG3QMH+buKyBIGJs3g/S5y0caxw0ygM3YyE6yJFySwiGGSzA+mM3KJ8QQvzeLh3blwgSonkFjgQdxzMw==}
    engines: {node: ^12.0.0 || ^14.0.0 || >=16.0.0}
    dev: true

  /@eslint/eslintrc@2.1.1:
    resolution: {integrity: sha512-9t7ZA7NGGK8ckelF0PQCfcxIUzs1Md5rrO6U/c+FIQNanea5UZC0wqKXH4vHBccmu4ZJgZ2idtPeW7+Q2npOEA==}
    engines: {node: ^12.22.0 || ^14.17.0 || >=16.0.0}
    dependencies:
      ajv: 6.12.6
      debug: 4.3.4(supports-color@8.1.1)
      espree: 9.6.1
      globals: 13.20.0
      ignore: 5.2.4
      import-fresh: 3.3.0
      js-yaml: 4.1.0
      minimatch: 3.1.2
      strip-json-comments: 3.1.1
    transitivePeerDependencies:
      - supports-color
    dev: true

  /@eslint/js@8.46.0:
    resolution: {integrity: sha512-a8TLtmPi8xzPkCbp/OGFUo5yhRkHM2Ko9kOWP4znJr0WAhWyThaw3PnwX4vOTWOAMsV2uRt32PPDcEz63esSaA==}
    engines: {node: ^12.22.0 || ^14.17.0 || >=16.0.0}
    dev: true

  /@fastify/deepmerge@1.3.0:
    resolution: {integrity: sha512-J8TOSBq3SoZbDhM9+R/u77hP93gz/rajSA+K2kGyijPpORPWUXHUpTaleoj+92As0S9uPRP7Oi8IqMf0u+ro6A==}
    dev: true

  /@galacean/engine-toolkit-auxiliary-lines@1.0.0-beta.1(@galacean/engine@packages+galacean):
    resolution: {integrity: sha512-EvRBQc0gOhPeJUteyCyxOOqVB/Ls/lcp1CDbicH7Pxfv1Eyww+NFMNVN8RbvxPwcjMuZtzSvaaKgMx8KZK6WnQ==}
    peerDependencies:
      '@galacean/engine': ^1.0.0-alpha
    dependencies:
      '@galacean/engine': link:packages/galacean
      '@galacean/engine-toolkit-custom-material': 1.0.0-beta.1(@galacean/engine@packages+galacean)
    dev: false

  /@galacean/engine-toolkit-controls@1.0.0-beta.1(@galacean/engine@packages+galacean):
    resolution: {integrity: sha512-q5yqPYfJlvGBXWUVt88dQUsEGDzg1VwUmp2mxOoJCcSDFBLE3ZdWUwnNOneIkkSTX/kNujOdBOPFbLMRDbMzNg==}
    peerDependencies:
      '@galacean/engine': ^1.0.0-alpha
    dependencies:
      '@galacean/engine': link:packages/galacean
    dev: false

  /@galacean/engine-toolkit-custom-material@1.0.0-beta.1(@galacean/engine@packages+galacean):
    resolution: {integrity: sha512-FqEacCNVUHo55CSKON+4LfMJgjRYmsBe4/ywFSNXQ9t+x0po8p4ztCyJwCSph1YdGzrk1hIbMGpFmlU6tCosrA==}
    peerDependencies:
      '@galacean/engine': ^1.0.0-alpha
    dependencies:
      '@galacean/engine': link:packages/galacean
    dev: false

  /@galacean/engine-toolkit-framebuffer-picker@1.0.0-beta.1(@galacean/engine@packages+galacean):
    resolution: {integrity: sha512-e/ZLiaIGJeuHcZUFPPLjdxxBF1WfScF1XJBwt3iMW6lRONYVlJbaq8up0Pcu74N6i4aytaEVTeAonf778SQyrg==}
    peerDependencies:
      '@galacean/engine': ^1.0.0-alpha
    dependencies:
      '@galacean/engine': link:packages/galacean
    dev: false

  /@galacean/engine-toolkit-geometry-sketch@1.0.0-beta.1(@galacean/engine@packages+galacean):
    resolution: {integrity: sha512-FyPkAOn/s/sLwrxKb1xQbE+DEmoT9jnCxYnPGRAawhEoypVDnvqQZoopELjsmQGecSmhCqvXuEO0yNQSdiW4lQ==}
    peerDependencies:
      '@galacean/engine': ^1.0.0-alpha
    dependencies:
      '@galacean/engine': link:packages/galacean
    dev: false

  /@galacean/engine-toolkit-gizmo@1.0.0-beta.1(@galacean/engine@packages+galacean):
    resolution: {integrity: sha512-9F5PXr5dYSjRXpq8FgZUmE4ziYOR0hJGmBY7y1nlrK/Zug8IMyza4epHyIIlbJAO3qIWI9A7PccrNZamg+79cw==}
    peerDependencies:
      '@galacean/engine': ^1.0.0-alpha
    dependencies:
      '@galacean/engine': link:packages/galacean
      '@galacean/engine-toolkit-custom-material': 1.0.0-beta.1(@galacean/engine@packages+galacean)
      '@galacean/engine-toolkit-framebuffer-picker': 1.0.0-beta.1(@galacean/engine@packages+galacean)
    dev: false

  /@galacean/engine-toolkit-lines@1.0.0-beta.1(@galacean/engine@packages+galacean):
    resolution: {integrity: sha512-Y9Pa5kXgQFFnI81a6hYGXhMvupUw2uMFMpcyUKKG9KJjEyJKwlh/rOAsMIVb23djlK1jD6n3SwEm4febiZhu1A==}
    peerDependencies:
      '@galacean/engine': ^1.0.0-alpha
    dependencies:
      '@galacean/engine': link:packages/galacean
    dev: false

  /@galacean/engine-toolkit-navigation-gizmo@1.0.0-beta.1(@galacean/engine@packages+galacean):
    resolution: {integrity: sha512-5/1k7uayO+5Wh51Pkvs5ipxT0WfCcZR5Iavzz8tHyPUMbbQrQcZZIwsOuTj57m9rUs5oDIyXKPl4t3QWTPXI3g==}
    peerDependencies:
      '@galacean/engine': ^1.0.0-alpha
    dependencies:
      '@galacean/engine': link:packages/galacean
      '@galacean/engine-toolkit-controls': 1.0.0-beta.1(@galacean/engine@packages+galacean)
      '@galacean/engine-toolkit-custom-material': 1.0.0-beta.1(@galacean/engine@packages+galacean)
    dev: false

  /@galacean/engine-toolkit-outline@1.0.0-beta.1(@galacean/engine@packages+galacean):
    resolution: {integrity: sha512-0mAHxMBYAWKo3OSHwCrl1w3GEYzfm1mYoG11Q/70feTSNNS+YkePJY2wvvvStflGmnqffDU3q+3sK6w6hxUH5w==}
    peerDependencies:
      '@galacean/engine': ^1.0.0-alpha
    dependencies:
      '@galacean/engine': link:packages/galacean
    dev: false

  /@galacean/engine-toolkit-skeleton-viewer@1.0.0-beta.1(@galacean/engine@packages+galacean):
    resolution: {integrity: sha512-Ni6nQ0GijPUYtMnWR5UUjIx9WitY48vB+FfO+QqEw17Yp+KfvuW9On2NKTxICKG/NTC/lg30L0xCYVgb+r7fNw==}
    peerDependencies:
      '@galacean/engine': ^1.0.0-alpha
    dependencies:
      '@galacean/engine': link:packages/galacean
    dev: false

  /@galacean/engine-toolkit-stats@1.0.0-beta.1(@galacean/engine@packages+galacean):
    resolution: {integrity: sha512-28RskztCxAfR7qHQU5c8zJzuok39pLC/5/0YgNXyIcCZtdBCOb2d+3fo3p17OMcT1JSquKipO3Ze7JoqI/EgfA==}
    peerDependencies:
      '@galacean/engine': ^1.0.0-alpha
    dependencies:
      '@galacean/engine': link:packages/galacean
    dev: false

  /@galacean/engine-toolkit@1.0.0-beta.1(@galacean/engine@packages+galacean):
    resolution: {integrity: sha512-TRB6NS5hXDNiAgsiEsymxGFzTHW70c6FNoESw/87G/BpMgZ1cGcA0yAIlSzeuAPkXO2w30/4CZSZTRpYsRpzpA==}
    dependencies:
      '@galacean/engine-toolkit-auxiliary-lines': 1.0.0-beta.1(@galacean/engine@packages+galacean)
      '@galacean/engine-toolkit-controls': 1.0.0-beta.1(@galacean/engine@packages+galacean)
      '@galacean/engine-toolkit-custom-material': 1.0.0-beta.1(@galacean/engine@packages+galacean)
      '@galacean/engine-toolkit-framebuffer-picker': 1.0.0-beta.1(@galacean/engine@packages+galacean)
      '@galacean/engine-toolkit-geometry-sketch': 1.0.0-beta.1(@galacean/engine@packages+galacean)
      '@galacean/engine-toolkit-gizmo': 1.0.0-beta.1(@galacean/engine@packages+galacean)
      '@galacean/engine-toolkit-lines': 1.0.0-beta.1(@galacean/engine@packages+galacean)
      '@galacean/engine-toolkit-navigation-gizmo': 1.0.0-beta.1(@galacean/engine@packages+galacean)
      '@galacean/engine-toolkit-outline': 1.0.0-beta.1(@galacean/engine@packages+galacean)
      '@galacean/engine-toolkit-skeleton-viewer': 1.0.0-beta.1(@galacean/engine@packages+galacean)
      '@galacean/engine-toolkit-stats': 1.0.0-beta.1(@galacean/engine@packages+galacean)
    transitivePeerDependencies:
      - '@galacean/engine'
    dev: false

  /@humanwhocodes/config-array@0.11.10:
    resolution: {integrity: sha512-KVVjQmNUepDVGXNuoRRdmmEjruj0KfiGSbS8LVc12LMsWDQzRXJ0qdhN8L8uUigKpfEHRhlaQFY0ib1tnUbNeQ==}
    engines: {node: '>=10.10.0'}
    dependencies:
      '@humanwhocodes/object-schema': 1.2.1
      debug: 4.3.4(supports-color@8.1.1)
      minimatch: 3.1.2
    transitivePeerDependencies:
      - supports-color
    dev: true

  /@humanwhocodes/module-importer@1.0.1:
    resolution: {integrity: sha512-bxveV4V8v5Yb4ncFTT3rPSgZBOpCkjfK0y4oVVVJwIuDVBRMDXrPyXRL988i5ap9m9bnyEEjWfm5WkBmtffLfA==}
    engines: {node: '>=12.22'}
    dev: true

  /@humanwhocodes/object-schema@1.2.1:
    resolution: {integrity: sha512-ZnQMnLV4e7hDlUvw8H+U8ASL02SS2Gn6+9Ac3wGGLIe7+je2AeAOxPY+izIPJDfFDb7eDjev0Us8MO1iFRN8hA==}
    dev: true

  /@istanbuljs/load-nyc-config@1.1.0:
    resolution: {integrity: sha512-VjeHSlIzpv/NyD3N0YuHfXOPDIixcA1q2ZV98wsMqcYlPmv2n3Yb2lYP9XMElnaFVXg5A7YLTeLu6V84uQDjmQ==}
    engines: {node: '>=8'}
    dependencies:
      camelcase: 5.3.1
      find-up: 4.1.0
      get-package-type: 0.1.0
      js-yaml: 3.14.1
      resolve-from: 5.0.0
    dev: true

  /@istanbuljs/schema@0.1.3:
    resolution: {integrity: sha512-ZXRY4jNvVgSVQ8DL3LTcakaAtXwTVUxE81hslsyD2AtoXW/wVob10HkOJ1X/pAlcI7D+2YoZKg5do8G/w6RYgA==}
    engines: {node: '>=8'}
    dev: true

  /@jridgewell/gen-mapping@0.3.3:
    resolution: {integrity: sha512-HLhSWOLRi875zjjMG/r+Nv0oCW8umGb0BgEhyX3dDX3egwZtB8PqLnjz3yedt8R5StBrzcg4aBpnh8UA9D1BoQ==}
    engines: {node: '>=6.0.0'}
    dependencies:
      '@jridgewell/set-array': 1.1.2
      '@jridgewell/sourcemap-codec': 1.4.15
      '@jridgewell/trace-mapping': 0.3.18
    dev: true

  /@jridgewell/resolve-uri@3.1.0:
    resolution: {integrity: sha512-F2msla3tad+Mfht5cJq7LSXcdudKTWCVYUgw6pLFOOHSTtZlj6SWNYAp+AhuqLmWdBO2X5hPrLcu8cVP8fy28w==}
    engines: {node: '>=6.0.0'}
    dev: true

  /@jridgewell/resolve-uri@3.1.1:
    resolution: {integrity: sha512-dSYZh7HhCDtCKm4QakX0xFpsRDqjjtZf/kjI/v3T3Nwt5r8/qz/M19F9ySyOqU94SXBmeG9ttTul+YnR4LOxFA==}
    engines: {node: '>=6.0.0'}
    dev: true

  /@jridgewell/set-array@1.1.2:
    resolution: {integrity: sha512-xnkseuNADM0gt2bs+BvhO0p78Mk762YnZdsuzFV018NoG1Sj1SCQvpSqa7XUaTam5vAGasABV9qXASMKnFMwMw==}
    engines: {node: '>=6.0.0'}
    dev: true

  /@jridgewell/sourcemap-codec@1.4.14:
    resolution: {integrity: sha512-XPSJHWmi394fuUuzDnGz1wiKqWfo1yXecHQMRf2l6hztTO+nPru658AyDngaBe7isIxEkRsPR3FZh+s7iVa4Uw==}
    dev: true

  /@jridgewell/sourcemap-codec@1.4.15:
    resolution: {integrity: sha512-eF2rxCRulEKXHTRiDrDy6erMYWqNw4LPdQ8UQA4huuxaQsVeRPFl2oM8oDGxMFhJUWZf9McpLtJasDDZb/Bpeg==}
    dev: true

  /@jridgewell/trace-mapping@0.3.18:
    resolution: {integrity: sha512-w+niJYzMHdd7USdiH2U6869nqhD2nbfZXND5Yp93qIbEmnDNk7PD48o+YchRVpzMU7M6jVCbenTR7PA1FLQ9pA==}
    dependencies:
      '@jridgewell/resolve-uri': 3.1.0
      '@jridgewell/sourcemap-codec': 1.4.14
    dev: true

  /@jridgewell/trace-mapping@0.3.9:
    resolution: {integrity: sha512-3Belt6tdc8bPgAtbcmdtNJlirVoTmEb5e2gC94PnkwEW9jI6CAHUeoG85tjWP5WquqfavoMtMwiG4P926ZKKuQ==}
    dependencies:
      '@jridgewell/resolve-uri': 3.1.1
      '@jridgewell/sourcemap-codec': 1.4.15
    dev: true

  /@napi-rs/magic-string-android-arm-eabi@0.3.4:
    resolution: {integrity: sha512-sszAYxqtzzJ4FDerDNHcqL9NhqPhj8W4DNiOanXYy50mA5oojlRtaAFPiB5ZMrWDBM32v5Q30LrmxQ4eTtu2Dg==}
    engines: {node: '>= 10'}
    cpu: [arm]
    os: [android]
    requiresBuild: true
    dev: true
    optional: true

  /@napi-rs/magic-string-android-arm64@0.3.4:
    resolution: {integrity: sha512-jdQ6HuO0X5rkX4MauTcWR4HWdgjakTOmmzqXg8L26+jOHVVG1LZE+Su5qvV4bP8vMb2h+vPE+JsnwqSmWymu3Q==}
    engines: {node: '>= 10'}
    cpu: [arm64]
    os: [android]
    requiresBuild: true
    dev: true
    optional: true

  /@napi-rs/magic-string-darwin-arm64@0.3.4:
    resolution: {integrity: sha512-6NmMtvURce9/oq09XBZmuIeI6lPLGtEJ2ZPO/QzL3nLZa6wygiCnO/sFACKYNg5/73ET5HMMTeuogE1JI+r2Lw==}
    engines: {node: '>= 10'}
    cpu: [arm64]
    os: [darwin]
    requiresBuild: true
    dev: true
    optional: true

  /@napi-rs/magic-string-darwin-x64@0.3.4:
    resolution: {integrity: sha512-f9LmfMiUAKDOtl0meOuLYeVb6OERrgGzrTg1Tn3R3fTAShM2kxRbfAuPE9ljuXxIFzOv/uqRNLSl/LqCJwpREA==}
    engines: {node: '>= 10'}
    cpu: [x64]
    os: [darwin]
    requiresBuild: true
    dev: true
    optional: true

  /@napi-rs/magic-string-freebsd-x64@0.3.4:
    resolution: {integrity: sha512-rqduQ4odiDK4QdM45xHWRTU4wtFIfpp8g8QGpz+3qqg7ivldDqbbNOrBaf6Oeu77uuEvWggnkyuChotfKgJdJQ==}
    engines: {node: '>= 10'}
    cpu: [x64]
    os: [freebsd]
    requiresBuild: true
    dev: true
    optional: true

  /@napi-rs/magic-string-linux-arm-gnueabihf@0.3.4:
    resolution: {integrity: sha512-pVaJEdEpiPqIfq3M4+yMAATS7Z9muDcWYn8H7GFH1ygh8GwgLgKfy/n/lG2M6zp18Mwd0x7E2E/qg9GgCyUzoQ==}
    engines: {node: '>= 10'}
    cpu: [arm]
    os: [linux]
    requiresBuild: true
    dev: true
    optional: true

  /@napi-rs/magic-string-linux-arm64-gnu@0.3.4:
    resolution: {integrity: sha512-9FwoAih/0tzEZx0BjYYIxWkSRMjonIn91RFM3q3MBs/evmThXUYXUqLNa1PPIkK1JoksswtDi48qWWLt8nGflQ==}
    engines: {node: '>= 10'}
    cpu: [arm64]
    os: [linux]
    requiresBuild: true
    dev: true
    optional: true

  /@napi-rs/magic-string-linux-arm64-musl@0.3.4:
    resolution: {integrity: sha512-wCR7R+WPOcAKmVQc1s6h6HwfwW1vL9pM8BjUY9Ljkdb8wt1LmZEmV2Sgfc1SfbRQzbyl+pKeufP6adRRQVzYDA==}
    engines: {node: '>= 10'}
    cpu: [arm64]
    os: [linux]
    requiresBuild: true
    dev: true
    optional: true

  /@napi-rs/magic-string-linux-x64-gnu@0.3.4:
    resolution: {integrity: sha512-sbxFDpYnt5WFbxQ1xozwOvh5A7IftqSI0WnE9O7KsQIOi0ej2dvFbfOW4tmFkvH/YP8KJELo5AhP2+kEq1DpYA==}
    engines: {node: '>= 10'}
    cpu: [x64]
    os: [linux]
    requiresBuild: true
    dev: true
    optional: true

  /@napi-rs/magic-string-linux-x64-musl@0.3.4:
    resolution: {integrity: sha512-jN4h/7e2Ul8v3UK5IZu38NXLMdzVWhY4uEDlnwuUAhwRh26wBQ1/pLD97Uy/Z3dFNBQPcsv60XS9fOM1YDNT6w==}
    engines: {node: '>= 10'}
    cpu: [x64]
    os: [linux]
    requiresBuild: true
    dev: true
    optional: true

  /@napi-rs/magic-string-win32-arm64-msvc@0.3.4:
    resolution: {integrity: sha512-gMUyTRHLWpzX2ntJFCbW2Gnla9Y/WUmbkZuW5SBAo/Jo8QojHn76Y4PNgnoXdzcsV9b/45RBxurYKAfFg9WTyg==}
    engines: {node: '>= 10'}
    cpu: [arm64]
    os: [win32]
    requiresBuild: true
    dev: true
    optional: true

  /@napi-rs/magic-string-win32-ia32-msvc@0.3.4:
    resolution: {integrity: sha512-QIMauMOvEHgL00K9np/c9CT/CRtLOz3mRTQqcZ9XGzSoAMrpxH71KSpDJrKl7h7Ro6TZ+hJ0C3T+JVuTCZNv4A==}
    engines: {node: '>= 10'}
    cpu: [ia32]
    os: [win32]
    requiresBuild: true
    dev: true
    optional: true

  /@napi-rs/magic-string-win32-x64-msvc@0.3.4:
    resolution: {integrity: sha512-V8FMSf828MzOI3P6/765MR7zHU6CUZqiyPhmAnwYoKFNxfv7oCviN/G6NcENeCdcYOvNgh5fYzaNLB96ndId5A==}
    engines: {node: '>= 10'}
    cpu: [x64]
    os: [win32]
    requiresBuild: true
    dev: true
    optional: true

  /@napi-rs/magic-string@0.3.4:
    resolution: {integrity: sha512-DEWl/B99RQsyMT3F9bvrXuhL01/eIQp/dtNSE3G1jQ4mTGRcP4iHWxoPZ577WrbjUinrNgvRA5+08g8fkPgimQ==}
    engines: {node: '>= 10'}
    optionalDependencies:
      '@napi-rs/magic-string-android-arm-eabi': 0.3.4
      '@napi-rs/magic-string-android-arm64': 0.3.4
      '@napi-rs/magic-string-darwin-arm64': 0.3.4
      '@napi-rs/magic-string-darwin-x64': 0.3.4
      '@napi-rs/magic-string-freebsd-x64': 0.3.4
      '@napi-rs/magic-string-linux-arm-gnueabihf': 0.3.4
      '@napi-rs/magic-string-linux-arm64-gnu': 0.3.4
      '@napi-rs/magic-string-linux-arm64-musl': 0.3.4
      '@napi-rs/magic-string-linux-x64-gnu': 0.3.4
      '@napi-rs/magic-string-linux-x64-musl': 0.3.4
      '@napi-rs/magic-string-win32-arm64-msvc': 0.3.4
      '@napi-rs/magic-string-win32-ia32-msvc': 0.3.4
      '@napi-rs/magic-string-win32-x64-msvc': 0.3.4
    dev: true

  /@nodelib/fs.scandir@2.1.5:
    resolution: {integrity: sha512-vq24Bq3ym5HEQm2NKCr3yXDwjc7vTsEThRDnkp2DK9p1uqLR+DHurm/NOTo0KG7HYHU7eppKZj3MyqYuMBf62g==}
    engines: {node: '>= 8'}
    dependencies:
      '@nodelib/fs.stat': 2.0.5
      run-parallel: 1.2.0
    dev: true

  /@nodelib/fs.stat@2.0.5:
    resolution: {integrity: sha512-RkhPPp2zrqDAQA/2jNhnztcPAlv64XdhIp7a7454A5ovI7Bukxgt7MX7udwAu3zg1DcpPU0rz3VV1SeaqvY4+A==}
    engines: {node: '>= 8'}
    dev: true

  /@nodelib/fs.walk@1.2.8:
    resolution: {integrity: sha512-oGB+UxlgWcgQkgwo8GcEGwemoTFt3FIO9ababBmaGwXIoBKZ+GTy0pP185beGg7Llih/NSHSV2XAs1lnznocSg==}
    engines: {node: '>= 8'}
    dependencies:
      '@nodelib/fs.scandir': 2.1.5
      fastq: 1.15.0
    dev: true

  /@pkgr/utils@2.4.2:
    resolution: {integrity: sha512-POgTXhjrTfbTV63DiFXav4lBHiICLKKwDeaKn9Nphwj7WH6m0hMMCaJkMyRWjgtPFyRKRVoMXXjczsTQRDEhYw==}
    engines: {node: ^12.20.0 || ^14.18.0 || >=16.0.0}
    dependencies:
      cross-spawn: 7.0.3
      fast-glob: 3.3.1
      is-glob: 4.0.3
      open: 9.1.0
      picocolors: 1.0.0
      tslib: 2.6.0
    dev: true

  /@rollup/plugin-commonjs@17.1.0(rollup@2.79.1):
    resolution: {integrity: sha512-PoMdXCw0ZyvjpCMT5aV4nkL0QywxP29sODQsSGeDpr/oI49Qq9tRtAsb/LbYbDzFlOydVEqHmmZWFtXJEAX9ew==}
    engines: {node: '>= 8.0.0'}
    peerDependencies:
      rollup: ^2.30.0
    dependencies:
      '@rollup/pluginutils': 3.1.0(rollup@2.79.1)
      commondir: 1.0.1
      estree-walker: 2.0.2
      glob: 7.2.3
      is-reference: 1.2.1
      magic-string: 0.25.9
      resolve: 1.22.2
      rollup: 2.79.1
    dev: true

  /@rollup/plugin-inject@4.0.4(rollup@2.79.1):
    resolution: {integrity: sha512-4pbcU4J/nS+zuHk+c+OL3WtmEQhqxlZ9uqfjQMQDOHOPld7PsCd8k5LWs8h5wjwJN7MgnAn768F2sDxEP4eNFQ==}
    peerDependencies:
      rollup: ^1.20.0 || ^2.0.0
    dependencies:
      '@rollup/pluginutils': 3.1.0(rollup@2.79.1)
      estree-walker: 2.0.2
      magic-string: 0.25.9
      rollup: 2.79.1
    dev: true

  /@rollup/plugin-node-resolve@11.2.1(rollup@2.79.1):
    resolution: {integrity: sha512-yc2n43jcqVyGE2sqV5/YCmocy9ArjVAP/BeXyTtADTBBX6V0e5UMqwO8CdQ0kzjb6zu5P1qMzsScCMRvE9OlVg==}
    engines: {node: '>= 10.0.0'}
    peerDependencies:
      rollup: ^1.20.0||^2.0.0
    dependencies:
      '@rollup/pluginutils': 3.1.0(rollup@2.79.1)
      '@types/resolve': 1.17.1
      builtin-modules: 3.3.0
      deepmerge: 4.3.1
      is-module: 1.0.0
      resolve: 1.22.2
      rollup: 2.79.1
    dev: true

  /@rollup/plugin-replace@2.4.2(rollup@2.79.1):
    resolution: {integrity: sha512-IGcu+cydlUMZ5En85jxHH4qj2hta/11BHq95iHEyb2sbgiN0eCdzvUcHw5gt9pBL5lTi4JDYJ1acCoMGpTvEZg==}
    peerDependencies:
      rollup: ^1.20.0 || ^2.0.0
    dependencies:
      '@rollup/pluginutils': 3.1.0(rollup@2.79.1)
      magic-string: 0.25.9
      rollup: 2.79.1
    dev: true

  /@rollup/pluginutils@3.1.0(rollup@2.79.1):
    resolution: {integrity: sha512-GksZ6pr6TpIjHm8h9lSQ8pi8BE9VeubNT0OMJ3B5uZJ8pz73NPiqOtCog/x2/QzM1ENChPKxMDhiQuRHsqc+lg==}
    engines: {node: '>= 8.0.0'}
    peerDependencies:
      rollup: ^1.20.0||^2.0.0
    dependencies:
      '@types/estree': 0.0.39
      estree-walker: 1.0.1
      picomatch: 2.3.1
      rollup: 2.79.1
    dev: true

  /@rollup/pluginutils@4.2.1:
    resolution: {integrity: sha512-iKnFXr7NkdZAIHiIWE+BX5ULi/ucVFYWD6TbAV+rZctiRTY2PL6tsIKhoIOaoskiWAkgu+VsbXgUVDNLHf+InQ==}
    engines: {node: '>= 8.0.0'}
    dependencies:
      estree-walker: 2.0.2
      picomatch: 2.3.1
    dev: true

  /@sindresorhus/is@0.14.0:
    resolution: {integrity: sha512-9NET910DNaIPngYnLLPeg+Ogzqsi9uM4mSboU5y6p8S5DzMTVEsJZrawi+BoDNUVBa2DhJqQYUFvMDfgU062LQ==}
    engines: {node: '>=6'}
    dev: true

  /@swc/core-darwin-arm64@1.3.70:
    resolution: {integrity: sha512-31+mcl0dgdRHvZRjhLOK9V6B+qJ7nxDZYINr9pBlqGWxknz37Vld5KK19Kpr79r0dXUZvaaelLjCnJk9dA2PcQ==}
    engines: {node: '>=10'}
    cpu: [arm64]
    os: [darwin]
    requiresBuild: true
    dev: true
    optional: true

  /@swc/core-darwin-x64@1.3.70:
    resolution: {integrity: sha512-GMFJ65E18zQC80t0os+TZvI+8lbRuitncWVge/RXmXbVLPRcdykP4EJ87cqzcG5Ah0z18/E0T+ixD6jHRisrYQ==}
    engines: {node: '>=10'}
    cpu: [x64]
    os: [darwin]
    requiresBuild: true
    dev: true
    optional: true

  /@swc/core-linux-arm-gnueabihf@1.3.70:
    resolution: {integrity: sha512-wjhCwS8LCiAq2VedF1b4Bryyw68xZnfMED4pLRazAl8BaUlDFANfRBORNunxlfHQj4V3x39IaiLgCZRHMdzXBg==}
    engines: {node: '>=10'}
    cpu: [arm]
    os: [linux]
    requiresBuild: true
    dev: true
    optional: true

  /@swc/core-linux-arm64-gnu@1.3.70:
    resolution: {integrity: sha512-9D/Rx67cAOnMiexvCqARxvhj7coRajTp5HlJHuf+rfwMqI2hLhpO9/pBMQxBUAWxODO/ksQ/OF+GJRjmtWw/2A==}
    engines: {node: '>=10'}
    cpu: [arm64]
    os: [linux]
    requiresBuild: true
    dev: true
    optional: true

  /@swc/core-linux-arm64-musl@1.3.70:
    resolution: {integrity: sha512-gkjxBio7XD+1GlQVVyPP/qeFkLu83VhRHXaUrkNYpr5UZG9zZurBERT9nkS6Y+ouYh+Q9xmw57aIyd2KvD2zqQ==}
    engines: {node: '>=10'}
    cpu: [arm64]
    os: [linux]
    requiresBuild: true
    dev: true
    optional: true

  /@swc/core-linux-x64-gnu@1.3.70:
    resolution: {integrity: sha512-/nCly+V4xfMVwfEUoLLAukxUSot/RcSzsf6GdsGTjFcrp5sZIntAjokYRytm3VT1c2TK321AfBorsi9R5w8Y7Q==}
    engines: {node: '>=10'}
    cpu: [x64]
    os: [linux]
    requiresBuild: true
    dev: true
    optional: true

  /@swc/core-linux-x64-musl@1.3.70:
    resolution: {integrity: sha512-HoOsPJbt361KGKaivAK0qIiYARkhzlxeAfvF5NlnKxkIMOZpQ46Lwj3tR0VWohKbrhS+cYKFlVuDi5XnDkx0XA==}
    engines: {node: '>=10'}
    cpu: [x64]
    os: [linux]
    requiresBuild: true
    dev: true
    optional: true

  /@swc/core-win32-arm64-msvc@1.3.70:
    resolution: {integrity: sha512-hm4IBK/IaRil+aj1cWU6f0GyAdHpw/Jr5nyFYLM2c/tt7w2t5hgb8NjzM2iM84lOClrig1fG6edj2vCF1dFzNQ==}
    engines: {node: '>=10'}
    cpu: [arm64]
    os: [win32]
    requiresBuild: true
    dev: true
    optional: true

  /@swc/core-win32-ia32-msvc@1.3.70:
    resolution: {integrity: sha512-5cgKUKIT/9Fp5fCA+zIjYCQ4dSvjFYOeWGZR3QiTXGkC4bGa1Ji9SEPyeIAX0iruUnKjYaZB9RvHK2tNn7RLrQ==}
    engines: {node: '>=10'}
    cpu: [ia32]
    os: [win32]
    requiresBuild: true
    dev: true
    optional: true

  /@swc/core-win32-x64-msvc@1.3.70:
    resolution: {integrity: sha512-LE8lW46+TQBzVkn2mHBlk8DIElPIZ2dO5P8AbJiARNBAnlqQWu67l9gWM89UiZ2l33J2cI37pHzON3tKnT8f9g==}
    engines: {node: '>=10'}
    cpu: [x64]
    os: [win32]
    requiresBuild: true
    dev: true
    optional: true

  /@swc/core@1.3.70(@swc/helpers@0.5.1):
    resolution: {integrity: sha512-LWVWlEDLlOD25PvA2NEz41UzdwXnlDyBiZbe69s3zM0DfCPwZXLUm79uSqH9ItsOjTrXSL5/1+XUL6C/BZwChA==}
    engines: {node: '>=10'}
    requiresBuild: true
    peerDependencies:
      '@swc/helpers': ^0.5.0
    peerDependenciesMeta:
      '@swc/helpers':
        optional: true
    dependencies:
      '@swc/helpers': 0.5.1
    optionalDependencies:
      '@swc/core-darwin-arm64': 1.3.70
      '@swc/core-darwin-x64': 1.3.70
      '@swc/core-linux-arm-gnueabihf': 1.3.70
      '@swc/core-linux-arm64-gnu': 1.3.70
      '@swc/core-linux-arm64-musl': 1.3.70
      '@swc/core-linux-x64-gnu': 1.3.70
      '@swc/core-linux-x64-musl': 1.3.70
      '@swc/core-win32-arm64-msvc': 1.3.70
      '@swc/core-win32-ia32-msvc': 1.3.70
      '@swc/core-win32-x64-msvc': 1.3.70
    dev: true

  /@swc/helpers@0.5.1:
    resolution: {integrity: sha512-sJ902EfIzn1Fa+qYmjdQqh8tPsoxyBz+8yBKC2HKUxyezKJFwPGOn7pv4WY6QuQW//ySQi5lJjA/ZT9sNWWNTg==}
    dependencies:
      tslib: 2.6.0
    dev: true

  /@szmarczak/http-timer@1.1.2:
    resolution: {integrity: sha512-XIB2XbzHTN6ieIjfIMV9hlVcfPU26s2vafYWQcZHWXHOxiaRZYEDKEwdl129Zyg50+foYV2jCgtrqSA6qNuNSA==}
    engines: {node: '>=6'}
    dependencies:
      defer-to-connect: 1.1.3
    dev: true

  /@tsconfig/node10@1.0.9:
    resolution: {integrity: sha512-jNsYVVxU8v5g43Erja32laIDHXeoNvFEpX33OK4d6hljo3jDhCBDhx5dhCCTMWUojscpAagGiRkBKxpdl9fxqA==}
    dev: true

  /@tsconfig/node12@1.0.11:
    resolution: {integrity: sha512-cqefuRsh12pWyGsIoBKJA9luFu3mRxCA+ORZvA4ktLSzIuCUtWVxGIuXigEwO5/ywWFMZ2QEGKWvkZG1zDMTag==}
    dev: true

  /@tsconfig/node14@1.0.3:
    resolution: {integrity: sha512-ysT8mhdixWK6Hw3i1V2AeRqZ5WfXg1G43mqoYlM2nc6388Fq5jcXyr5mRsqViLx/GJYdoL0bfXD8nmF+Zn/Iow==}
    dev: true

  /@tsconfig/node16@1.0.4:
    resolution: {integrity: sha512-vxhUy4J8lyeyinH7Azl1pdd43GJhZH/tP2weN8TntQblOY+A0XbT8DJk1/oCPuOOyg/Ja757rG0CgHcWC8OfMA==}
    dev: true

  /@types/chai-spies@1.0.3:
    resolution: {integrity: sha512-RBZjhVuK7vrg4rWMt04UF5zHYwfHnpk5mIWu3nQvU3AKGDixXzSjZ6v0zke6pBcaJqMv3IBZ5ibLWPMRDL0sLw==}
    dependencies:
      '@types/chai': 4.3.5
    dev: true

  /@types/chai@4.3.5:
    resolution: {integrity: sha512-mEo1sAde+UCE6b2hxn332f1g1E8WfYRu6p5SvTKr2ZKC1f7gFJXk4h5PyGP9Dt6gCaG8y8XhwnXWC6Iy2cmBng==}
    dev: true

  /@types/estree@0.0.39:
    resolution: {integrity: sha512-EYNwp3bU+98cpU4lAWYYL7Zz+2gryWH1qbdDTidVd6hkiR6weksdbMadyXKXNPEkQFhXM+hVO9ZygomHXp+AIw==}
    dev: true

  /@types/estree@1.0.1:
    resolution: {integrity: sha512-LG4opVs2ANWZ1TJoKc937iMmNstM/d0ae1vNbnBvBhqCSezgVUOzcLCqbI5elV8Vy6WKwKjaqR+zO9VKirBBCA==}
    dev: true

  /@types/json-schema@7.0.12:
    resolution: {integrity: sha512-Hr5Jfhc9eYOQNPYO5WLDq/n4jqijdHNlDXjuAQkkt+mWdQR+XJToOHrsD4cPaMXpn6KO7y2+wM8AZEs8VpBLVA==}
    dev: true

  /@types/keyv@3.1.4:
    resolution: {integrity: sha512-BQ5aZNSCpj7D6K2ksrRCTmKRLEpnPvWDiLPfoGyhZ++8YtiK9d/3DBKPJgry359X/P1PfruyYwvnvwFjuEiEIg==}
    dependencies:
      '@types/node': 18.17.0
    dev: true

  /@types/minimist@1.2.2:
    resolution: {integrity: sha512-jhuKLIRrhvCPLqwPcx6INqmKeiA5EWrsCOPhrlFSrbrmU4ZMPjj5Ul/oLCMDO98XRUIwVm78xICz4EPCektzeQ==}
    dev: true

  /@types/mocha@8.2.3:
    resolution: {integrity: sha512-ekGvFhFgrc2zYQoX4JeZPmVzZxw6Dtllga7iGHzfbYIYkAMUx/sAFP2GdFpLff+vdHXu5fl7WX9AT+TtqYcsyw==}
    dev: true

  /@types/node@14.18.54:
    resolution: {integrity: sha512-uq7O52wvo2Lggsx1x21tKZgqkJpvwCseBBPtX/nKQfpVlEsLOb11zZ1CRsWUKvJF0+lzuA9jwvA7Pr2Wt7i3xw==}
    dev: true

  /@types/node@18.17.0:
    resolution: {integrity: sha512-GXZxEtOxYGFchyUzxvKI14iff9KZ2DI+A6a37o6EQevtg6uO9t+aUZKcaC1Te5Ng1OnLM7K9NVVj+FbecD9cJg==}
    dev: true

  /@types/node@18.19.3:
    resolution: {integrity: sha512-k5fggr14DwAytoA/t8rPrIz++lXK7/DqckthCmoZOKNsEbJkId4Z//BqgApXBUGrGddrigYa1oqheo/7YmW4rg==}
    requiresBuild: true
    dependencies:
      undici-types: 5.26.5
    dev: true
    optional: true

  /@types/normalize-package-data@2.4.1:
    resolution: {integrity: sha512-Gj7cI7z+98M282Tqmp2K5EIsoouUEzbBJhQQzDE3jSIRk6r9gsz0oUokqIUR4u1R3dMHo0pDHM7sNOHyhulypw==}
    dev: true

  /@types/parse-json@4.0.0:
    resolution: {integrity: sha512-//oorEZjL6sbPcKUaCdIGlIUeH26mgzimjBB77G6XRgnDl/L5wOnpyBGRe/Mmf5CVW3PwEBE1NjiMZ/ssFh4wA==}
    dev: true

  /@types/resolve@1.17.1:
    resolution: {integrity: sha512-yy7HuzQhj0dhGpD8RLXSZWEkLsV9ibvxvi6EiJ3bkqLAO1RGo0WbkWQiwpRlSFymTJRz0d3k5LM3kkx8ArDbLw==}
    dependencies:
      '@types/node': 18.17.0
    dev: true

  /@types/responselike@1.0.0:
    resolution: {integrity: sha512-85Y2BjiufFzaMIlvJDvTTB8Fxl2xfLo4HgmHzVBz08w4wDePCTjYw66PdrolO0kzli3yam/YCgRufyo1DdQVTA==}
    dependencies:
      '@types/node': 18.17.0
    dev: true

  /@types/semver@7.5.0:
    resolution: {integrity: sha512-G8hZ6XJiHnuhQKR7ZmysCeJWE08o8T0AXtk5darsCaTVsYZhhgUrq53jizaR2FvsoeCwJhlmwTjkXBY5Pn/ZHw==}
    dev: true

  /@types/sinonjs__fake-timers@8.1.1:
    resolution: {integrity: sha512-0kSuKjAS0TrGLJ0M/+8MaFkGsQhZpB6pxOmvS3K8FYI72K//YmdfoW9X2qPsAKh1mkwxGD5zib9s1FIFed6E8g==}
    dev: true

  /@types/sizzle@2.3.8:
    resolution: {integrity: sha512-0vWLNK2D5MT9dg0iOo8GlKguPAU02QjmZitPEsXRuJXU/OGIOt9vT9Fc26wtYuavLxtO45v9PGleoL9Z0k1LHg==}
    dev: true

  /@types/webxr@0.5.2:
    resolution: {integrity: sha512-szL74BnIcok9m7QwYtVmQ+EdIKwbjPANudfuvDrAF8Cljg9MKUlIoc1w5tjj9PMpeSH3U1Xnx//czQybJ0EfSw==}
    dev: true

  /@types/yauzl@2.10.3:
    resolution: {integrity: sha512-oJoftv0LSuaDZE3Le4DbKX+KS9G36NzOeSap90UIK0yMA/NhKJhqlSGtNDORNRaIbQfzjXDrQa0ytJ6mNRGz/Q==}
    requiresBuild: true
    dependencies:
      '@types/node': 18.19.3
    dev: true
    optional: true

  /@typescript-eslint/eslint-plugin@6.2.0(@typescript-eslint/parser@6.2.0)(eslint@8.46.0)(typescript@5.1.6):
    resolution: {integrity: sha512-rClGrMuyS/3j0ETa1Ui7s6GkLhfZGKZL3ZrChLeAiACBE/tRc1wq8SNZESUuluxhLj9FkUefRs2l6bCIArWBiQ==}
    engines: {node: ^16.0.0 || >=18.0.0}
    peerDependencies:
      '@typescript-eslint/parser': ^6.0.0 || ^6.0.0-alpha
      eslint: ^7.0.0 || ^8.0.0
      typescript: '*'
    peerDependenciesMeta:
      typescript:
        optional: true
    dependencies:
      '@eslint-community/regexpp': 4.6.2
      '@typescript-eslint/parser': 6.2.0(eslint@8.46.0)(typescript@5.1.6)
      '@typescript-eslint/scope-manager': 6.2.0
      '@typescript-eslint/type-utils': 6.2.0(eslint@8.46.0)(typescript@5.1.6)
      '@typescript-eslint/utils': 6.2.0(eslint@8.46.0)(typescript@5.1.6)
      '@typescript-eslint/visitor-keys': 6.2.0
      debug: 4.3.4(supports-color@8.1.1)
      eslint: 8.46.0
      graphemer: 1.4.0
      ignore: 5.2.4
      natural-compare: 1.4.0
      natural-compare-lite: 1.4.0
      semver: 7.5.4
      ts-api-utils: 1.0.1(typescript@5.1.6)
      typescript: 5.1.6
    transitivePeerDependencies:
      - supports-color
    dev: true

  /@typescript-eslint/parser@6.2.0(eslint@8.46.0)(typescript@5.1.6):
    resolution: {integrity: sha512-igVYOqtiK/UsvKAmmloQAruAdUHihsOCvplJpplPZ+3h4aDkC/UKZZNKgB6h93ayuYLuEymU3h8nF1xMRbh37g==}
    engines: {node: ^16.0.0 || >=18.0.0}
    peerDependencies:
      eslint: ^7.0.0 || ^8.0.0
      typescript: '*'
    peerDependenciesMeta:
      typescript:
        optional: true
    dependencies:
      '@typescript-eslint/scope-manager': 6.2.0
      '@typescript-eslint/types': 6.2.0
      '@typescript-eslint/typescript-estree': 6.2.0(typescript@5.1.6)
      '@typescript-eslint/visitor-keys': 6.2.0
      debug: 4.3.4(supports-color@8.1.1)
      eslint: 8.46.0
      typescript: 5.1.6
    transitivePeerDependencies:
      - supports-color
    dev: true

  /@typescript-eslint/scope-manager@6.2.0:
    resolution: {integrity: sha512-1ZMNVgm5nnHURU8ZSJ3snsHzpFeNK84rdZjluEVBGNu7jDymfqceB3kdIZ6A4xCfEFFhRIB6rF8q/JIqJd2R0Q==}
    engines: {node: ^16.0.0 || >=18.0.0}
    dependencies:
      '@typescript-eslint/types': 6.2.0
      '@typescript-eslint/visitor-keys': 6.2.0
    dev: true

  /@typescript-eslint/type-utils@6.2.0(eslint@8.46.0)(typescript@5.1.6):
    resolution: {integrity: sha512-DnGZuNU2JN3AYwddYIqrVkYW0uUQdv0AY+kz2M25euVNlujcN2u+rJgfJsBFlUEzBB6OQkUqSZPyuTLf2bP5mw==}
    engines: {node: ^16.0.0 || >=18.0.0}
    peerDependencies:
      eslint: ^7.0.0 || ^8.0.0
      typescript: '*'
    peerDependenciesMeta:
      typescript:
        optional: true
    dependencies:
      '@typescript-eslint/typescript-estree': 6.2.0(typescript@5.1.6)
      '@typescript-eslint/utils': 6.2.0(eslint@8.46.0)(typescript@5.1.6)
      debug: 4.3.4(supports-color@8.1.1)
      eslint: 8.46.0
      ts-api-utils: 1.0.1(typescript@5.1.6)
      typescript: 5.1.6
    transitivePeerDependencies:
      - supports-color
    dev: true

  /@typescript-eslint/types@6.2.0:
    resolution: {integrity: sha512-1nRRaDlp/XYJQLvkQJG5F3uBTno5SHPT7XVcJ5n1/k2WfNI28nJsvLakxwZRNY5spuatEKO7d5nZWsQpkqXwBA==}
    engines: {node: ^16.0.0 || >=18.0.0}
    dev: true

  /@typescript-eslint/typescript-estree@6.2.0(typescript@5.1.6):
    resolution: {integrity: sha512-Mts6+3HQMSM+LZCglsc2yMIny37IhUgp1Qe8yJUYVyO6rHP7/vN0vajKu3JvHCBIy8TSiKddJ/Zwu80jhnGj1w==}
    engines: {node: ^16.0.0 || >=18.0.0}
    peerDependencies:
      typescript: '*'
    peerDependenciesMeta:
      typescript:
        optional: true
    dependencies:
      '@typescript-eslint/types': 6.2.0
      '@typescript-eslint/visitor-keys': 6.2.0
      debug: 4.3.4(supports-color@8.1.1)
      globby: 11.1.0
      is-glob: 4.0.3
      semver: 7.5.4
      ts-api-utils: 1.0.1(typescript@5.1.6)
      typescript: 5.1.6
    transitivePeerDependencies:
      - supports-color
    dev: true

  /@typescript-eslint/utils@6.2.0(eslint@8.46.0)(typescript@5.1.6):
    resolution: {integrity: sha512-RCFrC1lXiX1qEZN8LmLrxYRhOkElEsPKTVSNout8DMzf8PeWoQG7Rxz2SadpJa3VSh5oYKGwt7j7X/VRg+Y3OQ==}
    engines: {node: ^16.0.0 || >=18.0.0}
    peerDependencies:
      eslint: ^7.0.0 || ^8.0.0
    dependencies:
      '@eslint-community/eslint-utils': 4.4.0(eslint@8.46.0)
      '@types/json-schema': 7.0.12
      '@types/semver': 7.5.0
      '@typescript-eslint/scope-manager': 6.2.0
      '@typescript-eslint/types': 6.2.0
      '@typescript-eslint/typescript-estree': 6.2.0(typescript@5.1.6)
      eslint: 8.46.0
      semver: 7.5.4
    transitivePeerDependencies:
      - supports-color
      - typescript
    dev: true

  /@typescript-eslint/visitor-keys@6.2.0:
    resolution: {integrity: sha512-QbaYUQVKKo9bgCzpjz45llCfwakyoxHetIy8CAvYCtd16Zu1KrpzNHofwF8kGkpPOxZB2o6kz+0nqH8ZkIzuoQ==}
    engines: {node: ^16.0.0 || >=18.0.0}
    dependencies:
      '@typescript-eslint/types': 6.2.0
      eslint-visitor-keys: 3.4.2
    dev: true

  /@ungap/promise-all-settled@1.1.2:
    resolution: {integrity: sha512-sL/cEvJWAnClXw0wHk85/2L0G6Sj8UB0Ctc1TEMbKSsmpRosqhwj9gWgFRZSrBr2f9tiXISwNhCPmlfqUqyb9Q==}
    dev: true

  /JSONStream@1.3.5:
    resolution: {integrity: sha512-E+iruNOY8VV9s4JEbe1aNEm6MiszPRr/UfcHMz0TQh1BXSxHK+ASV1R6W4HpjBhSeS+54PIsAMCBmwD06LLsqQ==}
    hasBin: true
    dependencies:
      jsonparse: 1.3.1
      through: 2.3.8
    dev: true

  /acorn-jsx@5.3.2(acorn@8.10.0):
    resolution: {integrity: sha512-rq9s+JNhf0IChjtDXxllJ7g41oZk5SlXtp0LHwyA5cejwn7vKmKp4pPri6YEePv2PU65sAsegbXtIinmDFDXgQ==}
    peerDependencies:
      acorn: ^6.0.0 || ^7.0.0 || ^8.0.0
    dependencies:
      acorn: 8.10.0
    dev: true

  /acorn-walk@8.2.0:
    resolution: {integrity: sha512-k+iyHEuPgSw6SbuDpGQM+06HQUa04DZ3o+F6CSzXMvvI5KMvnaEqXe+YVe555R9nn6GPt404fos4wcgpw12SDA==}
    engines: {node: '>=0.4.0'}
    dev: true

  /acorn@7.4.1:
    resolution: {integrity: sha512-nQyp0o1/mNdbTO1PO6kHkwSrmgZ0MT/jCCpNiwbUjGoRN4dlBhqJtoQuCnEOKzgTVwg0ZWiCoQy6SxMebQVh8A==}
    engines: {node: '>=0.4.0'}
    hasBin: true
    dev: true

  /acorn@8.10.0:
    resolution: {integrity: sha512-F0SAmZ8iUtS//m8DmCTA0jlh6TDKkHQyK6xc6V4KDTyZKA9dnvX9/3sRTVQrWm79glUAZbnmmNcdYwUIHWVybw==}
    engines: {node: '>=0.4.0'}
    hasBin: true
    dev: true

  /aggregate-error@3.1.0:
    resolution: {integrity: sha512-4I7Td01quW/RpocfNayFdFVk1qSuoh0E7JrbRJ16nH01HhKFQ88INq9Sd+nd72zqRySlr9BmDA8xlEJ6vJMrYA==}
    engines: {node: '>=8'}
    dependencies:
      clean-stack: 2.2.0
      indent-string: 4.0.0
    dev: true

  /ajv@6.12.6:
    resolution: {integrity: sha512-j3fVLgvTo527anyYyJOGTYJbG+vnnQYvE0m5mmkc1TK+nxAppkCLMIL0aZ4dblVCNoGShhm+kzE4ZUykBoMg4g==}
    dependencies:
      fast-deep-equal: 3.1.3
      fast-json-stable-stringify: 2.1.0
      json-schema-traverse: 0.4.1
      uri-js: 4.4.1
    dev: true

  /ansi-colors@4.1.1:
    resolution: {integrity: sha512-JoX0apGbHaUJBNl6yF+p6JAFYZ666/hhCGKN5t9QFjbJQKUU/g8MNbFDbvfrgKXvI1QpZplPOnwIo99lX/AAmA==}
    engines: {node: '>=6'}
    dev: true

  /ansi-colors@4.1.3:
    resolution: {integrity: sha512-/6w/C21Pm1A7aZitlI5Ni/2J6FFQN8i1Cvz3kHABAAbw93v/NlvKdVOqz7CCWz/3iv/JplRSEEZ83XION15ovw==}
    engines: {node: '>=6'}
    dev: true

  /ansi-escapes@4.3.2:
    resolution: {integrity: sha512-gKXj5ALrKWQLsYG9jlTRmR/xKluxHV+Z9QEwNIgCfM1/uwPMCuzVVnh5mwTd+OuBZcwSIMbqssNWRm1lE51QaQ==}
    engines: {node: '>=8'}
    dependencies:
      type-fest: 0.21.3
    dev: true

  /ansi-regex@3.0.1:
    resolution: {integrity: sha512-+O9Jct8wf++lXxxFc4hc8LsjaSq0HFzzL7cVsw8pRDIPdjKD2mT4ytDZlLuSBZ4cLKZFXIrMGO7DbQCtMJJMKw==}
    engines: {node: '>=4'}
    dev: true

  /ansi-regex@5.0.1:
    resolution: {integrity: sha512-quJQXlTSUGL2LH9SUXo8VwsY4soanhgo6LNSm84E1LBcE8s3O0wpdiRzyR9z/ZZJMlMWv37qOOb9pdJlMUEKFQ==}
    engines: {node: '>=8'}
    dev: true

  /ansi-styles@3.2.1:
    resolution: {integrity: sha512-VT0ZI6kZRdTh8YyJw3SMbYm/u+NqfsAxEpWO0Pf9sq8/e94WxxOpPKx9FR1FlyCtOVDNOQ+8ntlqFxiRc+r5qA==}
    engines: {node: '>=4'}
    dependencies:
      color-convert: 1.9.3
    dev: true

  /ansi-styles@4.3.0:
    resolution: {integrity: sha512-zbB9rCJAT1rbjiVDb2hqKFHNYLxgtk8NURxZ3IZwD3F6NtxbXZQCnnSi1Lkx+IDohdPlFp222wVALIheZJQSEg==}
    engines: {node: '>=8'}
    dependencies:
      color-convert: 2.0.1
    dev: true

  /anymatch@3.1.3:
    resolution: {integrity: sha512-KMReFUr0B4t+D+OBkjR3KYqvocp2XaSzO55UcB6mgQMd3KbcE+mWTyvVV7D/zsdEbNnV6acZUutkiHQXvTr1Rw==}
    engines: {node: '>= 8'}
    dependencies:
      normalize-path: 3.0.0
      picomatch: 2.3.1

  /append-transform@2.0.0:
    resolution: {integrity: sha512-7yeyCEurROLQJFv5Xj4lEGTy0borxepjFv1g22oAdqFu//SrAlDl1O1Nxx15SH1RoliUml6p8dwJW9jvZughhg==}
    engines: {node: '>=8'}
    dependencies:
      default-require-extensions: 3.0.1
    dev: true

  /arch@2.2.0:
    resolution: {integrity: sha512-Of/R0wqp83cgHozfIYLbBMnej79U/SVGOOyuB3VVFv1NRM/PSFMK12x9KVtiYzJqmnU5WR2qp0Z5rHb7sWGnFQ==}
    dev: true

  /archy@1.0.0:
    resolution: {integrity: sha512-Xg+9RwCg/0p32teKdGMPTPnVXKD0w3DfHnFTficozsAgsvq2XenPJq/MYpzzQ/v8zrOyJn6Ds39VA4JIDwFfqw==}
    dev: true

  /arg@4.1.3:
    resolution: {integrity: sha512-58S9QDqG0Xx27YwPSt9fJxivjYl432YCwfDMfZ+71RAqUrZef7LrKQZ3LHLOwCS4FLNBplP533Zx895SeOCHvA==}
    dev: true

  /argparse@1.0.10:
    resolution: {integrity: sha512-o5Roy6tNG4SL/FOkCAN6RzjiakZS25RLYFrcMttJqbdd8BWrnA+fGz57iN5Pb06pvBGvl5gQ0B48dJlslXvoTg==}
    dependencies:
      sprintf-js: 1.0.3
    dev: true

  /argparse@2.0.1:
    resolution: {integrity: sha512-8+9WqebbFzpX9OR+Wa6O29asIogeRMzcGtAINdpMHHyAg10f05aSFVBbcEqGf/PXw1EjAZ+q2/bEBg3DvurK3Q==}
    dev: true

  /array-ify@1.0.0:
    resolution: {integrity: sha512-c5AMf34bKdvPhQ7tBGhqkgKNUzMr4WUs+WDtC2ZUGOUncbxKMTvqxYctiseW3+L4bA8ec+GcZ6/A/FW4m8ukng==}
    dev: true

  /array-union@2.1.0:
    resolution: {integrity: sha512-HGyxoOTYUyCM6stUe6EJgnd4EoewAI7zMdfqO+kGjnlZmBDz/cR5pf8r/cR4Wq60sL/p0IkcjUEEPwS3GFrIyw==}
    engines: {node: '>=8'}
    dev: true

  /arrify@1.0.1:
    resolution: {integrity: sha512-3CYzex9M9FGQjCGMGyi6/31c8GJbgb0qGyrx5HWxPd0aCwh4cB2YjMb2Xf9UuoogrMrlO9cTqnB5rI5GHZTcUA==}
    engines: {node: '>=0.10.0'}
    dev: true

  /asn1@0.2.6:
    resolution: {integrity: sha512-ix/FxPn0MDjeyJ7i/yoHGFt/EX6LyNbxSEhPPXODPL+KB0VPk86UYfL0lMdy+KCnv+fmvIzySwaK5COwqVbWTQ==}
    dependencies:
      safer-buffer: 2.1.2
    dev: true

  /assert-plus@1.0.0:
    resolution: {integrity: sha512-NfJ4UzBCcQGLDlQq7nHxH+tv3kyZ0hHQqF5BO6J7tNJeP5do1llPr8dZ8zHonfhAu0PHAdMkSo+8o0wxg9lZWw==}
    engines: {node: '>=0.8'}
    dev: true

  /assertion-error@1.1.0:
    resolution: {integrity: sha512-jgsaNduz+ndvGyFt3uSuWqvy4lCnIJiovtouQN5JZHOKCS2QuhEdbcQHFhVksz2N2U9hXJo8odG7ETyWlEeuDw==}
    dev: true

  /astral-regex@2.0.0:
    resolution: {integrity: sha512-Z7tMw1ytTXt5jqMcOP+OQteU1VuNK9Y02uuJtKQ1Sv69jXQKKg5cibLwGJow8yzZP+eAc18EmLGPal0bp36rvQ==}
    engines: {node: '>=8'}
    dev: true

  /async@3.2.5:
    resolution: {integrity: sha512-baNZyqaaLhyLVKm/DlvdW051MSgO6b8eVfIezl9E5PqWxFgzLm/wQntEW4zOytVburDEr0JlALEpdOFwvErLsg==}
    dev: true

  /asynckit@0.4.0:
    resolution: {integrity: sha512-Oei9OH4tRh0YqU3GxhX79dM/mwVgvbZJaSNaRk+bshkj0S5cfHcgYakreBjrHwatXKbz+IoIdYLxrKim2MjW0Q==}
    dev: true

  /at-least-node@1.0.0:
    resolution: {integrity: sha512-+q/t7Ekv1EDY2l6Gda6LLiX14rU9TV20Wa3ofeQmwPFZbOMo9DXrLbOjFaaclkXKWidIaopwAObQDqwWtGUjqg==}
    engines: {node: '>= 4.0.0'}
    dev: true

  /aws-sign2@0.7.0:
    resolution: {integrity: sha512-08kcGqnYf/YmjoRhfxyu+CLxBjUtHLXLXX/vUfx9l2LYzG3c1m61nrpyFUZI6zeS+Li/wWMMidD9KgrqtGq3mA==}
    dev: true

  /aws4@1.12.0:
    resolution: {integrity: sha512-NmWvPnx0F1SfrQbYwOi7OeaNGokp9XhzNioJ/CSBs8Qa4vxug81mhJEAVZwxXuBmYB5KDRfMq/F3RR0BIU7sWg==}
    dev: true

  /balanced-match@1.0.2:
    resolution: {integrity: sha512-3oSeUO0TMV67hN1AmbXsK4yaqU7tjiHlbxRDZOpH0KW9+CeX4bRAaX0Anxt0tx2MrpRpWwQaPwIlISEJhYU5Pw==}
    dev: true

  /base64-js@1.5.1:
    resolution: {integrity: sha512-AKpaYlHn8t4SVbOHCy+b5+KKgvR4vrsD8vbvrbiQJps7fKDTkjkDry6ji0rUJjC0kzbNePLwzxq8iypo41qeWA==}
    dev: true

  /bcrypt-pbkdf@1.0.2:
    resolution: {integrity: sha512-qeFIXtP4MSoi6NLqO12WfqARWWuCKi2Rn/9hJLEmtB5yTNr9DqFWkJRCf2qShWzPeAMRnOgCrq0sg/KLv5ES9w==}
    dependencies:
      tweetnacl: 0.14.5
    dev: true

  /big-integer@1.6.51:
    resolution: {integrity: sha512-GPEid2Y9QU1Exl1rpO9B2IPJGHPSupF5GnVIP0blYvNOMer2bTvSWs1jGOUg04hTmu67nmLsQ9TBo1puaotBHg==}
    engines: {node: '>=0.6'}
    dev: true

  /binary-extensions@2.2.0:
    resolution: {integrity: sha512-jDctJ/IVQbZoJykoeHbhXpOlNBqGNcwXJKJog42E5HDPUwQTSdjCHdihjj0DlnheQ7blbT6dHOafNAiS8ooQKA==}
    engines: {node: '>=8'}

  /bl@2.2.1:
    resolution: {integrity: sha512-6Pesp1w0DEX1N550i/uGV/TqucVL4AM/pgThFSN/Qq9si1/DF9aIHs1BxD8V/QU0HoeHO6cQRTAuYnLPKq1e4g==}
    dependencies:
      readable-stream: 2.3.8
      safe-buffer: 5.2.1
    dev: true

  /blob-util@2.0.2:
    resolution: {integrity: sha512-T7JQa+zsXXEa6/8ZhHcQEW1UFfVM49Ts65uBkFL6fz2QmrElqmbajIDJvuA0tEhRe5eIjpV9ZF+0RfZR9voJFQ==}
    dev: true

  /bluebird@3.7.2:
    resolution: {integrity: sha512-XpNj6GDQzdfW+r2Wnn7xiSAd7TM3jzkxGXBGTtWKuSXv1xUV+azxAm8jdWZN06QTQk+2N2XB9jRDkvbmQmcRtg==}
    dev: true

  /boolean@3.2.0:
    resolution: {integrity: sha512-d0II/GO9uf9lfUHH2BQsjxzRJZBdsjgsBiW4BvhWk/3qoKwQFjIDVN19PfX8F2D/r9PCMTtLWjYVCFrpeYUzsw==}
    requiresBuild: true
    dev: true
    optional: true

  /bplist-parser@0.2.0:
    resolution: {integrity: sha512-z0M+byMThzQmD9NILRniCUXYsYpjwnlO8N5uCFaCqIOpqRsJCrQL9NK3JsD67CN5a08nF5oIL2bD6loTdHOuKw==}
    engines: {node: '>= 5.10.0'}
    dependencies:
      big-integer: 1.6.51
    dev: true

  /brace-expansion@1.1.11:
    resolution: {integrity: sha512-iCuPHDFgrHX7H2vEI/5xpz07zSHB00TpugqhmYtVmMO6518mCuRMoOYFldEBl0g187ufozdaHgWKcYFb61qGiA==}
    dependencies:
      balanced-match: 1.0.2
      concat-map: 0.0.1
    dev: true

  /braces@3.0.2:
    resolution: {integrity: sha512-b8um+L1RzM3WDSzvhm6gIz1yfTbBt6YTlcEKAvsmqCZZFw46z626lVj9j1yEPW33H5H+lBQpZMP1k8l+78Ha0A==}
    engines: {node: '>=8'}
    dependencies:
      fill-range: 7.0.1

  /browser-stdout@1.3.1:
    resolution: {integrity: sha512-qhAVI1+Av2X7qelOfAIYwXONood6XlZE/fXaBSmW/T5SzLAmCgzi+eiWE7fUvbHaeNBQH13UftjpXxsfLkMpgw==}
    dev: true

  /browserslist@4.21.9:
    resolution: {integrity: sha512-M0MFoZzbUrRU4KNfCrDLnvyE7gub+peetoTid3TBIqtunaDJyXlwhakT+/VkvSXcfIzFfK/nkCs4nmyTmxdNSg==}
    engines: {node: ^6 || ^7 || ^8 || ^9 || ^10 || ^11 || ^12 || >=13.7}
    hasBin: true
    dependencies:
      caniuse-lite: 1.0.30001517
      electron-to-chromium: 1.4.468
      node-releases: 2.0.13
      update-browserslist-db: 1.0.11(browserslist@4.21.9)
    dev: true

  /buffer-crc32@0.2.13:
    resolution: {integrity: sha512-VO9Ht/+p3SN7SKWqcrgEzjGbRSJYTx+Q1pTQC0wrWqHx0vpJraQ6GtHx8tvcg1rlK1byhU5gccxgOgj7B0TDkQ==}
    dev: true

  /buffer-from@1.1.2:
    resolution: {integrity: sha512-E+XQCRwSbaaiChtv6k6Dwgc+bx+Bs6vuKJHHl5kox/BaKbhiXzqQOwK4cO22yElGp2OCmjwVhT3HmxgyPGnJfQ==}
    dev: true

  /buffer@5.7.1:
    resolution: {integrity: sha512-EHcyIPBQ4BSGlvjB16k5KgAJ27CIsHY/2JBmCRReo48y9rQ3MaUzWX3KVlBa4U7MyX02HdVj0K7C3WaB3ju7FQ==}
    dependencies:
      base64-js: 1.5.1
      ieee754: 1.2.1
    dev: true

  /builtin-modules@3.3.0:
    resolution: {integrity: sha512-zhaCDicdLuWN5UbN5IMnFqNMhNfo919sH85y2/ea+5Yg9TsTkeZxpL+JLbp6cgYFS4sRLp3YV4S6yDuqVWHYOw==}
    engines: {node: '>=6'}
    dev: true

  /bundle-name@3.0.0:
    resolution: {integrity: sha512-PKA4BeSvBpQKQ8iPOGCSiell+N8P+Tf1DlwqmYhpe2gAhKPHn8EYOxVT+ShuGmhg8lN8XiSlS80yiExKXrURlw==}
    engines: {node: '>=12'}
    dependencies:
      run-applescript: 5.0.0
    dev: true

  /cacheable-request@6.1.0:
    resolution: {integrity: sha512-Oj3cAGPCqOZX7Rz64Uny2GYAZNliQSqfbePrgAQ1wKAihYmCUnraBtJtKcGR4xz7wF+LoJC+ssFZvv5BgF9Igg==}
    engines: {node: '>=8'}
    dependencies:
      clone-response: 1.0.3
      get-stream: 5.2.0
      http-cache-semantics: 4.1.1
      keyv: 3.1.0
      lowercase-keys: 2.0.0
      normalize-url: 4.5.1
      responselike: 1.0.2
    dev: true

  /cachedir@2.4.0:
    resolution: {integrity: sha512-9EtFOZR8g22CL7BWjJ9BUx1+A/djkofnyW3aOXZORNW2kxoUpx2h+uN2cOqwPmFhnpVmxg+KW2OjOSgChTEvsQ==}
    engines: {node: '>=6'}
    dev: true

  /caching-transform@4.0.0:
    resolution: {integrity: sha512-kpqOvwXnjjN44D89K5ccQC+RUrsy7jB/XLlRrx0D7/2HNcTPqzsb6XgYoErwko6QsV184CA2YgS1fxDiiDZMWA==}
    engines: {node: '>=8'}
    dependencies:
      hasha: 5.2.2
      make-dir: 3.1.0
      package-hash: 4.0.0
      write-file-atomic: 3.0.3
    dev: true

  /call-bind@1.0.5:
    resolution: {integrity: sha512-C3nQxfFZxFRVoJoGKKI8y3MOEo129NQ+FgQ08iye+Mk4zNZZGdjfs06bVTr+DBSlA66Q2VEcMki/cUCP4SercQ==}
    dependencies:
      function-bind: 1.1.2
      get-intrinsic: 1.2.1
      set-function-length: 1.1.1
    dev: true

  /callsites@3.1.0:
    resolution: {integrity: sha512-P8BjAsXvZS+VIDUI11hHCQEv74YT67YUi5JJFNWIqL235sBmjX4+qx9Muvls5ivyNENctx46xQLQ3aTuE7ssaQ==}
    engines: {node: '>=6'}
    dev: true

  /camelcase-keys@6.2.2:
    resolution: {integrity: sha512-YrwaA0vEKazPBkn0ipTiMpSajYDSe+KjQfrjhcBMxJt/znbvlHd8Pw/Vamaz5EB4Wfhs3SUR3Z9mwRu/P3s3Yg==}
    engines: {node: '>=8'}
    dependencies:
      camelcase: 5.3.1
      map-obj: 4.3.0
      quick-lru: 4.0.1
    dev: true

  /camelcase@5.3.1:
    resolution: {integrity: sha512-L28STB170nwWS63UjtlEOE3dldQApaJXZkOI1uMFfzf3rRuPegHaHesyee+YxQ+W6SvRDQV6UrdOdRiR153wJg==}
    engines: {node: '>=6'}
    dev: true

  /camelcase@6.3.0:
    resolution: {integrity: sha512-Gmy6FhYlCY7uOElZUSbxo2UCDH8owEk996gkbrpsgGtrJLM3J7jGxl9Ic7Qwwj4ivOE5AWZWRMecDdF7hqGjFA==}
    engines: {node: '>=10'}
    dev: true

  /caniuse-lite@1.0.30001517:
    resolution: {integrity: sha512-Vdhm5S11DaFVLlyiKu4hiUTkpZu+y1KA/rZZqVQfOD5YdDT/eQKlkt7NaE0WGOFgX32diqt9MiP9CAiFeRklaA==}
    dev: true

  /caseless@0.12.0:
    resolution: {integrity: sha512-4tYFyifaFfGacoiObjJegolkwSU4xQNGbVgUiNYVUxbQ2x2lUsFvY4hVgVzGiIe6WLOPqycWXA40l+PWsxthUw==}
    dev: true

  /chai-spies@1.0.0(chai@4.3.7):
    resolution: {integrity: sha512-elF2ZUczBsFoP07qCfMO/zeggs8pqCf3fZGyK5+2X4AndS8jycZYID91ztD9oQ7d/0tnS963dPkd0frQEThDsg==}
    engines: {node: '>= 4.0.0'}
    peerDependencies:
      chai: '*'
    dependencies:
      chai: 4.3.7
    dev: true

  /chai@4.3.7:
    resolution: {integrity: sha512-HLnAzZ2iupm25PlN0xFreAlBA5zaBSv3og0DdeGA4Ar6h6rJ3A0rolRUKJhSF2V10GZKDgWF/VmAEsNWjCRB+A==}
    engines: {node: '>=4'}
    dependencies:
      assertion-error: 1.1.0
      check-error: 1.0.2
      deep-eql: 4.1.3
      get-func-name: 2.0.0
      loupe: 2.3.6
      pathval: 1.1.1
      type-detect: 4.0.8
    dev: true

  /chalk@2.4.2:
    resolution: {integrity: sha512-Mti+f9lpJNcwF4tWV8/OrTTtF1gZi+f8FqlyAdouralcFWFQWF2+NgCHShjkCb+IFBLq9buZwE1xckQU4peSuQ==}
    engines: {node: '>=4'}
    dependencies:
      ansi-styles: 3.2.1
      escape-string-regexp: 1.0.5
      supports-color: 5.5.0
    dev: true

  /chalk@4.1.0:
    resolution: {integrity: sha512-qwx12AxXe2Q5xQ43Ac//I6v5aXTipYrSESdOgzrN+9XjgEpyjpKuvSGaN4qE93f7TQTlerQQ8S+EQ0EyDoVL1A==}
    engines: {node: '>=10'}
    dependencies:
      ansi-styles: 4.3.0
      supports-color: 7.2.0
    dev: true

  /chalk@4.1.2:
    resolution: {integrity: sha512-oKnbhFyRIXpUuez8iBMmyEa4nbj4IOQyuhc/wy9kY7/WVPcwIO9VA668Pu8RkO7+0G76SLROeyw9CpQ061i4mA==}
    engines: {node: '>=10'}
    dependencies:
      ansi-styles: 4.3.0
      supports-color: 7.2.0
    dev: true

  /check-error@1.0.2:
    resolution: {integrity: sha512-BrgHpW9NURQgzoNyjfq0Wu6VFO6D7IZEmJNdtgNqpzGG8RuNFHt2jQxWlAs4HMe119chBnv+34syEZtc6IhLtA==}
    dev: true

  /check-more-types@2.24.0:
    resolution: {integrity: sha512-Pj779qHxV2tuapviy1bSZNEL1maXr13bPYpsvSDB68HlYcYuhlDrmGd63i0JHMCLKzc7rUSNIrpdJlhVlNwrxA==}
    engines: {node: '>= 0.8.0'}
    dev: true

  /chevrotain@10.5.0:
    resolution: {integrity: sha512-Pkv5rBY3+CsHOYfV5g/Vs5JY9WTHHDEKOlohI2XeygaZhUeqhAlldZ8Hz9cRmxu709bvS08YzxHdTPHhffc13A==}
    dependencies:
      '@chevrotain/cst-dts-gen': 10.5.0
      '@chevrotain/gast': 10.5.0
      '@chevrotain/types': 10.5.0
      '@chevrotain/utils': 10.5.0
      lodash: 4.17.21
      regexp-to-ast: 0.5.0
    dev: false

  /chokidar@3.5.1:
    resolution: {integrity: sha512-9+s+Od+W0VJJzawDma/gvBNQqkTiqYTWLuZoyAsivsI4AaWTCzHG06/TMjsf1cYe9Cb97UCEhjz7HvnPk2p/tw==}
    engines: {node: '>= 8.10.0'}
    dependencies:
      anymatch: 3.1.3
      braces: 3.0.2
      glob-parent: 5.1.2
      is-binary-path: 2.1.0
      is-glob: 4.0.3
      normalize-path: 3.0.0
      readdirp: 3.5.0
    optionalDependencies:
      fsevents: 2.3.2

  /ci-info@3.9.0:
    resolution: {integrity: sha512-NIxF55hv4nSqQswkAeiOi1r83xy8JldOFDTWiug55KBu9Jnblncd2U6ViHmYgHf01TPZS77NJBhBMKdWj9HQMQ==}
    engines: {node: '>=8'}
    dev: true

  /clean-stack@2.2.0:
    resolution: {integrity: sha512-4diC9HaTE+KRAMWhDhrGOECgWZxoevMc5TlkObMqNSsVU62PYzXZ/SMTjzyGAFF1YusgxGcSWTEXBhp0CPwQ1A==}
    engines: {node: '>=6'}
    dev: true

  /cli-cursor@3.1.0:
    resolution: {integrity: sha512-I/zHAwsKf9FqGoXM4WWRACob9+SNukZTd94DWF57E4toouRulbCxcUh6RKUEOQlYTHJnzkPMySvPNaaSLNfLZw==}
    engines: {node: '>=8'}
    dependencies:
      restore-cursor: 3.1.0
    dev: true

  /cli-table3@0.6.3:
    resolution: {integrity: sha512-w5Jac5SykAeZJKntOxJCrm63Eg5/4dhMWIcuTbo9rpE+brgaSZo0RuNJZeOyMgsUdhDeojvgyQLmjI+K50ZGyg==}
    engines: {node: 10.* || >= 12.*}
    dependencies:
      string-width: 4.2.3
    optionalDependencies:
      '@colors/colors': 1.5.0
    dev: true

  /cli-truncate@2.1.0:
    resolution: {integrity: sha512-n8fOixwDD6b/ObinzTrp1ZKFzbgvKZvuz/TvejnLn1aQfC6r52XEx85FmuC+3HI+JM7coBRXUvNqEU2PHVrHpg==}
    engines: {node: '>=8'}
    dependencies:
      slice-ansi: 3.0.0
      string-width: 4.2.3
    dev: true

  /cliui@6.0.0:
    resolution: {integrity: sha512-t6wbgtoCXvAzst7QgXxJYqPt0usEfbgQdftEPbLL/cvv6HPE5VgvqCuAIDR0NgU52ds6rFwqrgakNLrHEjCbrQ==}
    dependencies:
      string-width: 4.2.3
      strip-ansi: 6.0.1
      wrap-ansi: 6.2.0
    dev: true

  /cliui@7.0.4:
    resolution: {integrity: sha512-OcRE68cOsVMXp1Yvonl/fzkQOyjLSu/8bhPDfQt0e0/Eb283TKP20Fs2MqoPsr9SwA595rRCA+QMzYc9nBP+JQ==}
    dependencies:
      string-width: 4.2.3
      strip-ansi: 6.0.1
      wrap-ansi: 7.0.0
    dev: true

  /clone-response@1.0.3:
    resolution: {integrity: sha512-ROoL94jJH2dUVML2Y/5PEDNaSHgeOdSDicUyS7izcF63G6sTc/FTjLub4b8Il9S8S0beOfYt0TaA5qvFK+w0wA==}
    dependencies:
      mimic-response: 1.0.1
    dev: true

  /color-convert@1.9.3:
    resolution: {integrity: sha512-QfAUtd+vFdAtFQcC8CCyYt1fYWxSqAiK2cSD6zDB8N3cpsEBAvRxp9zOGg6G/SHHJYAT88/az/IuDGALsNVbGg==}
    dependencies:
      color-name: 1.1.3
    dev: true

  /color-convert@2.0.1:
    resolution: {integrity: sha512-RRECPsj7iu/xb5oKYcsFHSppFNnsj/52OVTRKb4zP5onXwVF3zVmmToNcOfGC+CRDpfK/U584fMg38ZHCaElKQ==}
    engines: {node: '>=7.0.0'}
    dependencies:
      color-name: 1.1.4
    dev: true

  /color-name@1.1.3:
    resolution: {integrity: sha512-72fSenhMw2HZMTVHeCA9KCmpEIbzWiQsjN+BHcBbS9vr1mtt+vJjPdksIBNUmKAW8TFUDPJK5SUU3QhE9NEXDw==}
    dev: true

  /color-name@1.1.4:
    resolution: {integrity: sha512-dOy+3AuW3a2wNbZHIuMZpTcgjGuLU/uBL/ubcZF9OXbDo8ff4O8yVp5Bf0efS8uEoYo5q4Fx7dY9OgQGXgAsQA==}
    dev: true

  /colorette@2.0.20:
    resolution: {integrity: sha512-IfEDxwoWIjkeXL1eXcDiow4UbKjhLdq6/EuSVR9GMN7KVH3r9gQ83e73hsz1Nd1T3ijd5xv1wcWRYO+D6kCI2w==}
    dev: true

  /combined-stream@1.0.8:
    resolution: {integrity: sha512-FQN4MRfuJeHf7cBbBMJFXhKSDq+2kAArBlmRBvcvFE5BB1HZKXtSFASDhdlz9zOYwxh8lDdnvmMOe/+5cdoEdg==}
    engines: {node: '>= 0.8'}
    dependencies:
      delayed-stream: 1.0.0
    dev: true

  /commander@2.20.3:
    resolution: {integrity: sha512-GpVkmM8vF2vQUkj2LvZmD35JxeJOLCwJ9cUkugyk2nuhbv3+mJvpLYYt+0+USMxE+oj+ey/lJEnhZw75x/OMcQ==}
    dev: true

  /commander@6.2.1:
    resolution: {integrity: sha512-U7VdrJFnJgo4xjrHpTzu0yrHPGImdsmD95ZlgYSEajAn2JKzDhDTPG9kBTefmObL2w/ngeZnilk+OV9CG3d7UA==}
    engines: {node: '>= 6'}
    dev: true

  /commander@7.2.0:
    resolution: {integrity: sha512-QrWXB+ZQSVPmIWIhtEO9H+gwHaMGYiF5ChvoJ+K9ZGHG/sVsa6yiesAD1GC/x46sET00Xlwo1u49RVVVzvcSkw==}
    engines: {node: '>= 10'}
    dev: true

  /common-tags@1.8.2:
    resolution: {integrity: sha512-gk/Z852D2Wtb//0I+kRFNKKE9dIIVirjoqPoA1wJU+XePVXZfGeBpk45+A1rKO4Q43prqWBNY/MiIeRLbPWUaA==}
    engines: {node: '>=4.0.0'}
    dev: true

  /commondir@1.0.1:
    resolution: {integrity: sha512-W9pAhw0ja1Edb5GVdIF1mjZw/ASI0AlShXM83UUGe2DVr5TdAPEA1OA8m/g8zWp9x6On7gqufY+FatDbC3MDQg==}
    dev: true

  /compare-func@2.0.0:
    resolution: {integrity: sha512-zHig5N+tPWARooBnb0Zx1MFcdfpyJrfTJ3Y5L+IFvUm8rM74hHz66z0gw0x4tijh5CorKkKUCnW82R2vmpeCRA==}
    dependencies:
      array-ify: 1.0.0
      dot-prop: 5.3.0
    dev: true

  /concat-map@0.0.1:
    resolution: {integrity: sha512-/Srv4dswyQNBfohGpz9o6Yb3Gz3SrUDqBH5rTuhGR7ahtlbYKnVxw2bCFMRljaA7EXHaXZ8wsHdodFvbkhKmqg==}
    dev: true

  /concat-stream@1.6.2:
    resolution: {integrity: sha512-27HBghJxjiZtIk3Ycvn/4kbJk/1uZuJFfuPEns6LaEvpvG1f0hTea8lilrouyo9mVc2GWdcEZ8OLoGmSADlrCw==}
    engines: {'0': node >= 0.8}
    dependencies:
      buffer-from: 1.1.2
      inherits: 2.0.4
      readable-stream: 2.3.8
      typedarray: 0.0.6
    dev: true

  /config-chain@1.1.13:
    resolution: {integrity: sha512-qj+f8APARXHrM0hraqXYb2/bOVSV4PvJQlNZ/DVj0QrmNM2q2euizkeuVckQ57J+W0mRH6Hvi+k50M4Jul2VRQ==}
    requiresBuild: true
    dependencies:
      ini: 1.3.8
      proto-list: 1.2.4
    dev: true
    optional: true

  /conventional-changelog-angular@5.0.13:
    resolution: {integrity: sha512-i/gipMxs7s8L/QeuavPF2hLnJgH6pEZAttySB6aiQLWcX3puWDL3ACVmvBhJGxnAy52Qc15ua26BufY6KpmrVA==}
    engines: {node: '>=10'}
    dependencies:
      compare-func: 2.0.0
      q: 1.5.1
    dev: true

  /conventional-changelog-conventionalcommits@4.6.3:
    resolution: {integrity: sha512-LTTQV4fwOM4oLPad317V/QNQ1FY4Hju5qeBIM1uTHbrnCE+Eg4CdRZ3gO2pUeR+tzWdp80M2j3qFFEDWVqOV4g==}
    engines: {node: '>=10'}
    dependencies:
      compare-func: 2.0.0
      lodash: 4.17.21
      q: 1.5.1
    dev: true

  /conventional-commits-parser@3.2.4:
    resolution: {integrity: sha512-nK7sAtfi+QXbxHCYfhpZsfRtaitZLIA6889kFIouLvz6repszQDgxBu7wf2WbU+Dco7sAnNCJYERCwt54WPC2Q==}
    engines: {node: '>=10'}
    hasBin: true
    dependencies:
      JSONStream: 1.3.5
      is-text-path: 1.0.1
      lodash: 4.17.21
      meow: 8.1.2
      split2: 3.2.2
      through2: 4.0.2
    dev: true

  /convert-source-map@1.9.0:
    resolution: {integrity: sha512-ASFBup0Mz1uyiIjANan1jzLQami9z1PoYSZCiiYW2FczPbenXc45FZdBZLzOT+r6+iciuEModtmCti+hjaAk0A==}
    dev: true

  /core-js@3.31.1:
    resolution: {integrity: sha512-2sKLtfq1eFST7l7v62zaqXacPc7uG8ZAya8ogijLhTtaKNcpzpB4TMoTw2Si+8GYKRwFPMMtUT0263QFWFfqyQ==}
    requiresBuild: true
    dev: true

  /core-util-is@1.0.2:
    resolution: {integrity: sha512-3lqz5YjWTYnW6dlDa5TLaTCcShfar1e40rmcJVwCBJC6mWlFuj0eCHIElmG1g5kyuJ/GD+8Wn4FFCcz4gJPfaQ==}
    dev: true

  /core-util-is@1.0.3:
    resolution: {integrity: sha512-ZQBvi1DcpJ4GDqanjucZ2Hj3wEO5pZDS89BWbkcrvdxksJorwUDDZamX9ldFkp9aw2lmBDLgkObEA4DWNJ9FYQ==}
    dev: true

  /cosmiconfig@7.1.0:
    resolution: {integrity: sha512-AdmX6xUzdNASswsFtmwSt7Vj8po9IuqXm0UXz7QKPuEUmPB4XyjGfaAr2PSuELMwkRMVH1EpIkX5bTZGRB3eCA==}
    engines: {node: '>=10'}
    dependencies:
      '@types/parse-json': 4.0.0
      import-fresh: 3.3.0
      parse-json: 5.2.0
      path-type: 4.0.0
      yaml: 1.10.2
    dev: true

  /create-require@1.1.1:
    resolution: {integrity: sha512-dcKFX3jn0MpIaXjisoRvexIJVEKzaq7z2rZKxf+MSr9TkdmHmsU4m2lcLojrj/FHl8mk5VxMmYA+ftRkP/3oKQ==}
    dev: true

  /cross-env@5.2.1:
    resolution: {integrity: sha512-1yHhtcfAd1r4nwQgknowuUNfIT9E8dOMMspC36g45dN+iD1blloi7xp8X/xAIDnjHWyt1uQ8PHk2fkNaym7soQ==}
    engines: {node: '>=4.0'}
    hasBin: true
    dependencies:
      cross-spawn: 6.0.5
    dev: true

  /cross-spawn@6.0.5:
    resolution: {integrity: sha512-eTVLrBSt7fjbDygz805pMnstIs2VTBNkRm0qxZd+M7A5XDdxVRWO5MxGBXZhjY4cqLYLdtrGqRf8mBPmzwSpWQ==}
    engines: {node: '>=4.8'}
    dependencies:
      nice-try: 1.0.5
      path-key: 2.0.1
      semver: 5.7.2
      shebang-command: 1.2.0
      which: 1.3.1
    dev: true

  /cross-spawn@7.0.3:
    resolution: {integrity: sha512-iRDPJKUPVEND7dHPO8rkbOnPpyDygcDFtWjpeWNCgy8WP2rXcxXL8TskReQl6OrB2G7+UJrags1q15Fudc7G6w==}
    engines: {node: '>= 8'}
    dependencies:
      path-key: 3.1.1
      shebang-command: 2.0.0
      which: 2.0.2
    dev: true

  /cypress-recurse@1.23.0:
    resolution: {integrity: sha512-CAsdvynhuR3SUEXVJRO2jBEnZRJ6nJp7nMXHwzV4UQq9Lap3Bj72AwcJK0cl51fJXcTaGDXYTQQ9zvGe3TyaQA==}
    dev: true

  /cypress@12.17.1:
    resolution: {integrity: sha512-eKfBgO6t8waEyhegL4gxD7tcI6uTCGttu+ZU7y9Hq8BlpMztd7iLeIF4AJFAnbZH1xjX+wwgg4cRKFNSvv3VWQ==}
    engines: {node: ^14.0.0 || ^16.0.0 || >=18.0.0}
    hasBin: true
    requiresBuild: true
    dependencies:
      '@cypress/request': 2.88.12
      '@cypress/xvfb': 1.2.4(supports-color@8.1.1)
      '@types/node': 14.18.54
      '@types/sinonjs__fake-timers': 8.1.1
      '@types/sizzle': 2.3.8
      arch: 2.2.0
      blob-util: 2.0.2
      bluebird: 3.7.2
      buffer: 5.7.1
      cachedir: 2.4.0
      chalk: 4.1.2
      check-more-types: 2.24.0
      cli-cursor: 3.1.0
      cli-table3: 0.6.3
      commander: 6.2.1
      common-tags: 1.8.2
      dayjs: 1.11.10
      debug: 4.3.4(supports-color@8.1.1)
      enquirer: 2.3.6
      eventemitter2: 6.4.7
      execa: 4.1.0
      executable: 4.1.1
      extract-zip: 2.0.1(supports-color@8.1.1)
      figures: 3.2.0
      fs-extra: 9.1.0
      getos: 3.2.1
      is-ci: 3.0.1
      is-installed-globally: 0.4.0
      lazy-ass: 1.6.0
      listr2: 3.14.0(enquirer@2.3.6)
      lodash: 4.17.21
      log-symbols: 4.1.0
      minimist: 1.2.8
      ospath: 1.2.2
      pretty-bytes: 5.6.0
      proxy-from-env: 1.0.0
      request-progress: 3.0.0
      semver: 7.5.4
      supports-color: 8.1.1
      tmp: 0.2.1
      untildify: 4.0.0
      yauzl: 2.10.0
    dev: true

  /dargs@7.0.0:
    resolution: {integrity: sha512-2iy1EkLdlBzQGvbweYRFxmFath8+K7+AKB0TlhHWkNuH+TmovaMH/Wp7V7R4u7f4SnX3OgLsU9t1NI9ioDnUpg==}
    engines: {node: '>=8'}
    dev: true

  /dashdash@1.14.1:
    resolution: {integrity: sha512-jRFi8UDGo6j+odZiEpjazZaWqEal3w/basFjQHQEwVtZJGDpxbH1MeYluwCS8Xq5wmLJooDlMgvVarmWfGM44g==}
    engines: {node: '>=0.10'}
    dependencies:
      assert-plus: 1.0.0
    dev: true

  /dat.gui@0.7.9:
    resolution: {integrity: sha512-sCNc1OHobc+Erc1HqiswYgHdVNpSJUlk/Hz8vzOCsER7rl+oF/4+v8GXFUyCgtXpoCX6+bnmg07DedLvBLwYKQ==}
    dev: false

  /dayjs@1.11.10:
    resolution: {integrity: sha512-vjAczensTgRcqDERK0SR2XMwsF/tSvnvlv6VcF2GIhg6Sx4yOIt/irsr1RDJsKiIyBzJDpCoXiWWq28MqH2cnQ==}
    dev: true

  /debug@2.6.9:
    resolution: {integrity: sha512-bC7ElrdJaJnPbAP+1EotYvqZsb3ecl5wi6Bfi6BJTUcNowp6cvspg0jXznRTKDjm/E7AdgFBVeAPVMNcKGsHMA==}
    peerDependencies:
      supports-color: '*'
    peerDependenciesMeta:
      supports-color:
        optional: true
    dependencies:
      ms: 2.0.0
    dev: true

  /debug@3.2.7(supports-color@8.1.1):
    resolution: {integrity: sha512-CFjzYYAi4ThfiQvizrFQevTTXHtnCqWfe7x1AhgEscTz6ZbLbfoLRLPugTQyBth6f8ZERVUSyWHFD/7Wu4t1XQ==}
    peerDependencies:
      supports-color: '*'
    peerDependenciesMeta:
      supports-color:
        optional: true
    dependencies:
      ms: 2.1.3
      supports-color: 8.1.1
    dev: true

  /debug@4.3.1(supports-color@8.1.1):
    resolution: {integrity: sha512-doEwdvm4PCeK4K3RQN2ZC2BYUBaxwLARCqZmMjtF8a51J2Rb0xpVloFRnCODwqjpwnAoao4pelN8l3RJdv3gRQ==}
    engines: {node: '>=6.0'}
    peerDependencies:
      supports-color: '*'
    peerDependenciesMeta:
      supports-color:
        optional: true
    dependencies:
      ms: 2.1.2
      supports-color: 8.1.1
    dev: true

  /debug@4.3.4(supports-color@8.1.1):
    resolution: {integrity: sha512-PRWFHuSU3eDtQJPvnNY7Jcket1j0t5OuOsFzPPzsekD52Zl8qUfFIPEiswXqIvHWGVHOgX+7G/vCNNhehwxfkQ==}
    engines: {node: '>=6.0'}
    peerDependencies:
      supports-color: '*'
    peerDependenciesMeta:
      supports-color:
        optional: true
    dependencies:
      ms: 2.1.2
      supports-color: 8.1.1
    dev: true

  /decamelize-keys@1.1.1:
    resolution: {integrity: sha512-WiPxgEirIV0/eIOMcnFBA3/IJZAZqKnwAwWyvvdi4lsr1WCN22nhdf/3db3DoZcUjTV2SqfzIwNyp6y2xs3nmg==}
    engines: {node: '>=0.10.0'}
    dependencies:
      decamelize: 1.2.0
      map-obj: 1.0.1
    dev: true

  /decamelize@1.2.0:
    resolution: {integrity: sha512-z2S+W9X73hAUUki+N+9Za2lBlun89zigOyGrsax+KUQ6wKW4ZoWpEYBkGhQjwAjjDCkWxhY0VKEhk8wzY7F5cA==}
    engines: {node: '>=0.10.0'}
    dev: true

  /decamelize@4.0.0:
    resolution: {integrity: sha512-9iE1PgSik9HeIIw2JO94IidnE3eBoQrFJ3w7sFuzSX4DpmZ3v5sZpUiV5Swcf6mQEF+Y0ru8Neo+p+nyh2J+hQ==}
    engines: {node: '>=10'}
    dev: true

  /decompress-response@3.3.0:
    resolution: {integrity: sha512-BzRPQuY1ip+qDonAOz42gRm/pg9F768C+npV/4JOsxRC2sq+Rlk+Q4ZCAsOhnIaMrgarILY+RMUIvMmmX1qAEA==}
    engines: {node: '>=4'}
    dependencies:
      mimic-response: 1.0.1
    dev: true

  /dedent@0.7.0:
    resolution: {integrity: sha512-Q6fKUPqnAHAyhiUgFU7BUzLiv0kd8saH9al7tnu5Q/okj6dnupxyTgFIBjVzJATdfIAm9NAsvXNzjaKa+bxVyA==}
    dev: true

  /deep-eql@4.1.3:
    resolution: {integrity: sha512-WaEtAOpRA1MQ0eohqZjpGD8zdI0Ovsm8mmFhaDN8dvDZzyoUMcYDnf5Y6iu7HTXxf8JDS23qWa4a+hKCDyOPzw==}
    engines: {node: '>=6'}
    dependencies:
      type-detect: 4.0.8
    dev: true

  /deep-is@0.1.4:
    resolution: {integrity: sha512-oIPzksmTg4/MriiaYGO+okXDT7ztn/w3Eptv/+gSIdMdKsJo0u4CfYNFJPy+4SKMuCqGw2wxnA+URMg3t8a/bQ==}
    dev: true

  /deepmerge@4.3.1:
    resolution: {integrity: sha512-3sUqbMEc77XqpdNO7FRyRog+eW3ph+GYCbj+rK+uYyRMuwsVy0rMiVtPn+QJlKFvWP/1PYpapqYn0Me2knFn+A==}
    engines: {node: '>=0.10.0'}
    dev: true

  /default-browser-id@3.0.0:
    resolution: {integrity: sha512-OZ1y3y0SqSICtE8DE4S8YOE9UZOJ8wO16fKWVP5J1Qz42kV9jcnMVFrEE/noXb/ss3Q4pZIH79kxofzyNNtUNA==}
    engines: {node: '>=12'}
    dependencies:
      bplist-parser: 0.2.0
      untildify: 4.0.0
    dev: true

  /default-browser@4.0.0:
    resolution: {integrity: sha512-wX5pXO1+BrhMkSbROFsyxUm0i/cJEScyNhA4PPxc41ICuv05ZZB/MX28s8aZx6xjmatvebIapF6hLEKEcpneUA==}
    engines: {node: '>=14.16'}
    dependencies:
      bundle-name: 3.0.0
      default-browser-id: 3.0.0
      execa: 7.2.0
      titleize: 3.0.0
    dev: true

  /default-require-extensions@3.0.1:
    resolution: {integrity: sha512-eXTJmRbm2TIt9MgWTsOH1wEuhew6XGZcMeGKCtLedIg/NCsg1iBePXkceTdK4Fii7pzmN9tGsZhKzZ4h7O/fxw==}
    engines: {node: '>=8'}
    dependencies:
      strip-bom: 4.0.0
    dev: true

  /defer-to-connect@1.1.3:
    resolution: {integrity: sha512-0ISdNousHvZT2EiFlZeZAHBUvSxmKswVCEf8hW7KWgG4a8MVEu/3Vb6uWYozkjylyCxe0JBIiRB1jV45S70WVQ==}
    dev: true

  /define-data-property@1.1.1:
    resolution: {integrity: sha512-E7uGkTzkk1d0ByLeSc6ZsFS79Axg+m1P/VsgYsxHgiuc3tFSj+MjMIwe90FC4lOAZzNBdY7kkO2P2wKdsQ1vgQ==}
    engines: {node: '>= 0.4'}
    dependencies:
      get-intrinsic: 1.2.1
      gopd: 1.0.1
      has-property-descriptors: 1.0.0
    dev: true

  /define-lazy-prop@3.0.0:
    resolution: {integrity: sha512-N+MeXYoqr3pOgn8xfyRPREN7gHakLYjhsHhWGT3fWAiL4IkAt0iDw14QiiEm2bE30c5XX5q0FtAA3CK5f9/BUg==}
    engines: {node: '>=12'}
    dev: true

  /define-properties@1.2.0:
    resolution: {integrity: sha512-xvqAVKGfT1+UAvPwKTVw/njhdQ8ZhXK4lI0bCIuCMrp2up9nPnaDftrLtmpTazqd1o+UY4zgzU+avtMbDP+ldA==}
    engines: {node: '>= 0.4'}
    requiresBuild: true
    dependencies:
      has-property-descriptors: 1.0.0
      object-keys: 1.1.1
    dev: true
    optional: true

  /delayed-stream@1.0.0:
    resolution: {integrity: sha512-ZySD7Nf91aLB0RxL4KGrKHBXl7Eds1DAmEdcoVawXnLD7SDhpNgtuII2aAkg7a7QS41jxPSZ17p4VdGnMHk3MQ==}
    engines: {node: '>=0.4.0'}
    dev: true

  /detect-node@2.1.0:
    resolution: {integrity: sha512-T0NIuQpnTvFDATNuHN5roPwSBG83rFsuO+MXXH9/3N1eFbn4wcPjttvjMLEPWJ0RGUYgQE7cGgS3tNxbqCGM7g==}
    requiresBuild: true
    dev: true
    optional: true

  /diff@4.0.2:
    resolution: {integrity: sha512-58lmxKSA4BNyLz+HHMUzlOEpg09FV+ev6ZMe3vJihgdxzgcwZ8VoEEPmALCZG9LmqfVoNMMKpttIYTVG6uDY7A==}
    engines: {node: '>=0.3.1'}
    dev: true

  /diff@5.0.0:
    resolution: {integrity: sha512-/VTCrvm5Z0JGty/BWHljh+BAiw3IK+2j87NGMu8Nwc/f48WoDAC395uomO9ZD117ZOBaHmkX1oyLvkVM/aIT3w==}
    engines: {node: '>=0.3.1'}
    dev: true

  /dir-glob@3.0.1:
    resolution: {integrity: sha512-WkrWp9GR4KXfKGYzOLmTuGVi1UWFfws377n9cc55/tb6DuqyF6pcQ5AbiHEshaDpY9v6oaSr2XCDidGmMwdzIA==}
    engines: {node: '>=8'}
    dependencies:
      path-type: 4.0.0
    dev: true

  /doctrine@3.0.0:
    resolution: {integrity: sha512-yS+Q5i3hBf7GBkd4KG8a7eBNNWNGLTaEwwYWUijIYM7zrlYDM0BFXHjjPWlWZ1Rg7UaddZeIDmi9jF3HmqiQ2w==}
    engines: {node: '>=6.0.0'}
    dependencies:
      esutils: 2.0.3
    dev: true

  /dot-prop@5.3.0:
    resolution: {integrity: sha512-QM8q3zDe58hqUqjraQOmzZ1LIH9SWQJTlEKCH4kJ2oQvLZk7RbQXvtDM2XEq3fwkV9CCvvH4LA0AV+ogFsBM2Q==}
    engines: {node: '>=8'}
    dependencies:
      is-obj: 2.0.0
    dev: true

  /duplexer3@0.1.5:
    resolution: {integrity: sha512-1A8za6ws41LQgv9HrE/66jyC5yuSjQ3L/KOpFtoBilsAK2iA2wuS5rTt1OCzIvtS2V7nVmedsUU+DGRcjBmOYA==}
    dev: true

  /duplexify@3.7.1:
    resolution: {integrity: sha512-07z8uv2wMyS51kKhD1KsdXJg5WQ6t93RneqRxUHnskXVtlYYkLqM0gqStQZ3pj073g687jPCHrqNfCzawLYh5g==}
    dependencies:
      end-of-stream: 1.4.4
      inherits: 2.0.4
      readable-stream: 2.3.8
      stream-shift: 1.0.1
    dev: true

  /ecc-jsbn@0.1.2:
    resolution: {integrity: sha512-eh9O+hwRHNbG4BLTjEl3nw044CkGm5X6LoaCf7LPp7UU8Qrt47JYNi6nPX8xjW97TKGKm1ouctg0QSpZe9qrnw==}
    dependencies:
      jsbn: 0.1.1
      safer-buffer: 2.1.2
    dev: true

  /electron-to-chromium@1.4.468:
    resolution: {integrity: sha512-6M1qyhaJOt7rQtNti1lBA0GwclPH+oKCmsra/hkcWs5INLxfXXD/dtdnaKUYQu/pjOBP/8Osoe4mAcNvvzoFag==}
    dev: true

  /electron@13.6.9:
    resolution: {integrity: sha512-Es/sBy85NIuqsO9MW41PUCpwIkeinlTQ7g0ainfnmRAM2rmog3GBxVCaoV5dzEjwTF7TKG1Yr/E7Z3qHmlfWAg==}
    engines: {node: '>= 8.6'}
    hasBin: true
    requiresBuild: true
    dependencies:
      '@electron/get': 1.14.1
      '@types/node': 14.18.54
      extract-zip: 1.7.0
    transitivePeerDependencies:
      - supports-color
    dev: true

  /emoji-regex@8.0.0:
    resolution: {integrity: sha512-MSjYzcWNOA0ewAHpz0MxpYFvwg6yjy1NG3xteoqz644VCo/RPgnr1/GGt+ic3iJTzQ8Eu3TdM14SawnVUmGE6A==}
    dev: true

  /encodeurl@1.0.2:
    resolution: {integrity: sha512-TPJXq8JqFaVYm2CWmPvnP2Iyo4ZSM7/QKcSmuMLDObfpH5fi7RUGmd/rTDf+rut/saiDiQEeVTNgAmJEdAOx0w==}
    engines: {node: '>= 0.8'}
    requiresBuild: true
    dev: true
    optional: true

  /end-of-stream@1.4.4:
    resolution: {integrity: sha512-+uw1inIHVPQoaVuHzRyXd21icM+cnt4CzD5rW+NC1wjOUSTOs+Te7FOv7AhN7vS9x/oIyhLP5PR1H+phQAHu5Q==}
    dependencies:
      once: 1.4.0
    dev: true

  /enquirer@2.3.6:
    resolution: {integrity: sha512-yjNnPr315/FjS4zIsUxYguYUPP2e1NK4d7E7ZOLiyYCcbFBiTMyID+2wvm2w6+pZ/odMA7cRkjhsPbltwBOrLg==}
    engines: {node: '>=8.6'}
    dependencies:
      ansi-colors: 4.1.3
    dev: true

  /env-paths@2.2.1:
    resolution: {integrity: sha512-+h1lkLKhZMTYjog1VEpJNG7NZJWcuc2DDk/qsqSTRRCOXiLjeQ1d1/udrUGhqMxUgAlwKNZ0cf2uqan5GLuS2A==}
    engines: {node: '>=6'}
    dev: true

  /error-ex@1.3.2:
    resolution: {integrity: sha512-7dFHNmqeFSEt2ZBsCriorKnn3Z2pj+fd9kmI6QoWw4//DL+icEBfc0U7qJCisqrTsKTjw4fNFy2pW9OqStD84g==}
    dependencies:
      is-arrayish: 0.2.1
    dev: true

  /es6-error@4.1.1:
    resolution: {integrity: sha512-Um/+FxMr9CISWh0bi5Zv0iOD+4cFh5qLeks1qhAopKVAJw3drgKbKySikp7wGhDL0HPeaja0P5ULZrxLkniUVg==}
    dev: true

  /esbuild-android-64@0.15.18:
    resolution: {integrity: sha512-wnpt3OXRhcjfIDSZu9bnzT4/TNTDsOUvip0foZOUBG7QbSt//w3QV4FInVJxNhKc/ErhUxc5z4QjHtMi7/TbgA==}
    engines: {node: '>=12'}
    cpu: [x64]
    os: [android]
    requiresBuild: true
    dev: false
    optional: true

  /esbuild-android-arm64@0.15.18:
    resolution: {integrity: sha512-G4xu89B8FCzav9XU8EjsXacCKSG2FT7wW9J6hOc18soEHJdtWu03L3TQDGf0geNxfLTtxENKBzMSq9LlbjS8OQ==}
    engines: {node: '>=12'}
    cpu: [arm64]
    os: [android]
    requiresBuild: true
    dev: false
    optional: true

  /esbuild-darwin-64@0.15.18:
    resolution: {integrity: sha512-2WAvs95uPnVJPuYKP0Eqx+Dl/jaYseZEUUT1sjg97TJa4oBtbAKnPnl3b5M9l51/nbx7+QAEtuummJZW0sBEmg==}
    engines: {node: '>=12'}
    cpu: [x64]
    os: [darwin]
    requiresBuild: true
    dev: false
    optional: true

  /esbuild-darwin-arm64@0.15.18:
    resolution: {integrity: sha512-tKPSxcTJ5OmNb1btVikATJ8NftlyNlc8BVNtyT/UAr62JFOhwHlnoPrhYWz09akBLHI9nElFVfWSTSRsrZiDUA==}
    engines: {node: '>=12'}
    cpu: [arm64]
    os: [darwin]
    requiresBuild: true
    dev: false
    optional: true

  /esbuild-freebsd-64@0.15.18:
    resolution: {integrity: sha512-TT3uBUxkteAjR1QbsmvSsjpKjOX6UkCstr8nMr+q7zi3NuZ1oIpa8U41Y8I8dJH2fJgdC3Dj3CXO5biLQpfdZA==}
    engines: {node: '>=12'}
    cpu: [x64]
    os: [freebsd]
    requiresBuild: true
    dev: false
    optional: true

  /esbuild-freebsd-arm64@0.15.18:
    resolution: {integrity: sha512-R/oVr+X3Tkh+S0+tL41wRMbdWtpWB8hEAMsOXDumSSa6qJR89U0S/PpLXrGF7Wk/JykfpWNokERUpCeHDl47wA==}
    engines: {node: '>=12'}
    cpu: [arm64]
    os: [freebsd]
    requiresBuild: true
    dev: false
    optional: true

  /esbuild-linux-32@0.15.18:
    resolution: {integrity: sha512-lphF3HiCSYtaa9p1DtXndiQEeQDKPl9eN/XNoBf2amEghugNuqXNZA/ZovthNE2aa4EN43WroO0B85xVSjYkbg==}
    engines: {node: '>=12'}
    cpu: [ia32]
    os: [linux]
    requiresBuild: true
    dev: false
    optional: true

  /esbuild-linux-64@0.15.18:
    resolution: {integrity: sha512-hNSeP97IviD7oxLKFuii5sDPJ+QHeiFTFLoLm7NZQligur8poNOWGIgpQ7Qf8Balb69hptMZzyOBIPtY09GZYw==}
    engines: {node: '>=12'}
    cpu: [x64]
    os: [linux]
    requiresBuild: true
    dev: false
    optional: true

  /esbuild-linux-arm64@0.15.18:
    resolution: {integrity: sha512-54qr8kg/6ilcxd+0V3h9rjT4qmjc0CccMVWrjOEM/pEcUzt8X62HfBSeZfT2ECpM7104mk4yfQXkosY8Quptug==}
    engines: {node: '>=12'}
    cpu: [arm64]
    os: [linux]
    requiresBuild: true
    dev: false
    optional: true

  /esbuild-linux-arm@0.15.18:
    resolution: {integrity: sha512-UH779gstRblS4aoS2qpMl3wjg7U0j+ygu3GjIeTonCcN79ZvpPee12Qun3vcdxX+37O5LFxz39XeW2I9bybMVA==}
    engines: {node: '>=12'}
    cpu: [arm]
    os: [linux]
    requiresBuild: true
    dev: false
    optional: true

  /esbuild-linux-mips64le@0.15.18:
    resolution: {integrity: sha512-Mk6Ppwzzz3YbMl/ZZL2P0q1tnYqh/trYZ1VfNP47C31yT0K8t9s7Z077QrDA/guU60tGNp2GOwCQnp+DYv7bxQ==}
    engines: {node: '>=12'}
    cpu: [mips64el]
    os: [linux]
    requiresBuild: true
    dev: false
    optional: true

  /esbuild-linux-ppc64le@0.15.18:
    resolution: {integrity: sha512-b0XkN4pL9WUulPTa/VKHx2wLCgvIAbgwABGnKMY19WhKZPT+8BxhZdqz6EgkqCLld7X5qiCY2F/bfpUUlnFZ9w==}
    engines: {node: '>=12'}
    cpu: [ppc64]
    os: [linux]
    requiresBuild: true
    dev: false
    optional: true

  /esbuild-linux-riscv64@0.15.18:
    resolution: {integrity: sha512-ba2COaoF5wL6VLZWn04k+ACZjZ6NYniMSQStodFKH/Pu6RxzQqzsmjR1t9QC89VYJxBeyVPTaHuBMCejl3O/xg==}
    engines: {node: '>=12'}
    cpu: [riscv64]
    os: [linux]
    requiresBuild: true
    dev: false
    optional: true

  /esbuild-linux-s390x@0.15.18:
    resolution: {integrity: sha512-VbpGuXEl5FCs1wDVp93O8UIzl3ZrglgnSQ+Hu79g7hZu6te6/YHgVJxCM2SqfIila0J3k0csfnf8VD2W7u2kzQ==}
    engines: {node: '>=12'}
    cpu: [s390x]
    os: [linux]
    requiresBuild: true
    dev: false
    optional: true

  /esbuild-netbsd-64@0.15.18:
    resolution: {integrity: sha512-98ukeCdvdX7wr1vUYQzKo4kQ0N2p27H7I11maINv73fVEXt2kyh4K4m9f35U1K43Xc2QGXlzAw0K9yoU7JUjOg==}
    engines: {node: '>=12'}
    cpu: [x64]
    os: [netbsd]
    requiresBuild: true
    dev: false
    optional: true

  /esbuild-openbsd-64@0.15.18:
    resolution: {integrity: sha512-yK5NCcH31Uae076AyQAXeJzt/vxIo9+omZRKj1pauhk3ITuADzuOx5N2fdHrAKPxN+zH3w96uFKlY7yIn490xQ==}
    engines: {node: '>=12'}
    cpu: [x64]
    os: [openbsd]
    requiresBuild: true
    dev: false
    optional: true

  /esbuild-sunos-64@0.15.18:
    resolution: {integrity: sha512-On22LLFlBeLNj/YF3FT+cXcyKPEI263nflYlAhz5crxtp3yRG1Ugfr7ITyxmCmjm4vbN/dGrb/B7w7U8yJR9yw==}
    engines: {node: '>=12'}
    cpu: [x64]
    os: [sunos]
    requiresBuild: true
    dev: false
    optional: true

  /esbuild-windows-32@0.15.18:
    resolution: {integrity: sha512-o+eyLu2MjVny/nt+E0uPnBxYuJHBvho8vWsC2lV61A7wwTWC3jkN2w36jtA+yv1UgYkHRihPuQsL23hsCYGcOQ==}
    engines: {node: '>=12'}
    cpu: [ia32]
    os: [win32]
    requiresBuild: true
    dev: false
    optional: true

<<<<<<< HEAD
  /esbuild-windows-64@0.15.18:
    resolution: {integrity: sha512-qinug1iTTaIIrCorAUjR0fcBk24fjzEedFYhhispP8Oc7SFvs+XeW3YpAKiKp8dRpizl4YYAhxMjlftAMJiaUw==}
    engines: {node: '>=12'}
    cpu: [x64]
=======
  /env-paths@2.2.1:
    resolution: {integrity: sha512-+h1lkLKhZMTYjog1VEpJNG7NZJWcuc2DDk/qsqSTRRCOXiLjeQ1d1/udrUGhqMxUgAlwKNZ0cf2uqan5GLuS2A==}
    engines: {node: '>=6'}
    dev: true

  /error-ex@1.3.2:
    resolution: {integrity: sha512-7dFHNmqeFSEt2ZBsCriorKnn3Z2pj+fd9kmI6QoWw4//DL+icEBfc0U7qJCisqrTsKTjw4fNFy2pW9OqStD84g==}
    dependencies:
      is-arrayish: 0.2.1
    dev: true

  /es6-error@4.1.1:
    resolution: {integrity: sha512-Um/+FxMr9CISWh0bi5Zv0iOD+4cFh5qLeks1qhAopKVAJw3drgKbKySikp7wGhDL0HPeaja0P5ULZrxLkniUVg==}
    dev: true

  /esbuild-android-64@0.15.18:
    resolution: {integrity: sha512-wnpt3OXRhcjfIDSZu9bnzT4/TNTDsOUvip0foZOUBG7QbSt//w3QV4FInVJxNhKc/ErhUxc5z4QjHtMi7/TbgA==}
    engines: {node: '>=12'}
    cpu: [x64]
    os: [android]
    requiresBuild: true
    dev: false
    optional: true

  /esbuild-android-arm64@0.15.18:
    resolution: {integrity: sha512-G4xu89B8FCzav9XU8EjsXacCKSG2FT7wW9J6hOc18soEHJdtWu03L3TQDGf0geNxfLTtxENKBzMSq9LlbjS8OQ==}
    engines: {node: '>=12'}
    cpu: [arm64]
    os: [android]
    requiresBuild: true
    dev: false
    optional: true

  /esbuild-darwin-64@0.15.18:
    resolution: {integrity: sha512-2WAvs95uPnVJPuYKP0Eqx+Dl/jaYseZEUUT1sjg97TJa4oBtbAKnPnl3b5M9l51/nbx7+QAEtuummJZW0sBEmg==}
    engines: {node: '>=12'}
    cpu: [x64]
    os: [darwin]
    requiresBuild: true
    dev: false
    optional: true

  /esbuild-darwin-arm64@0.15.18:
    resolution: {integrity: sha512-tKPSxcTJ5OmNb1btVikATJ8NftlyNlc8BVNtyT/UAr62JFOhwHlnoPrhYWz09akBLHI9nElFVfWSTSRsrZiDUA==}
    engines: {node: '>=12'}
    cpu: [arm64]
    os: [darwin]
    requiresBuild: true
    dev: false
    optional: true

  /esbuild-freebsd-64@0.15.18:
    resolution: {integrity: sha512-TT3uBUxkteAjR1QbsmvSsjpKjOX6UkCstr8nMr+q7zi3NuZ1oIpa8U41Y8I8dJH2fJgdC3Dj3CXO5biLQpfdZA==}
    engines: {node: '>=12'}
    cpu: [x64]
    os: [freebsd]
    requiresBuild: true
    dev: false
    optional: true

  /esbuild-freebsd-arm64@0.15.18:
    resolution: {integrity: sha512-R/oVr+X3Tkh+S0+tL41wRMbdWtpWB8hEAMsOXDumSSa6qJR89U0S/PpLXrGF7Wk/JykfpWNokERUpCeHDl47wA==}
    engines: {node: '>=12'}
    cpu: [arm64]
    os: [freebsd]
    requiresBuild: true
    dev: false
    optional: true

  /esbuild-linux-32@0.15.18:
    resolution: {integrity: sha512-lphF3HiCSYtaa9p1DtXndiQEeQDKPl9eN/XNoBf2amEghugNuqXNZA/ZovthNE2aa4EN43WroO0B85xVSjYkbg==}
    engines: {node: '>=12'}
    cpu: [ia32]
    os: [linux]
    requiresBuild: true
    dev: false
    optional: true

  /esbuild-linux-64@0.15.18:
    resolution: {integrity: sha512-hNSeP97IviD7oxLKFuii5sDPJ+QHeiFTFLoLm7NZQligur8poNOWGIgpQ7Qf8Balb69hptMZzyOBIPtY09GZYw==}
    engines: {node: '>=12'}
    cpu: [x64]
    os: [linux]
    requiresBuild: true
    dev: false
    optional: true

  /esbuild-linux-arm64@0.15.18:
    resolution: {integrity: sha512-54qr8kg/6ilcxd+0V3h9rjT4qmjc0CccMVWrjOEM/pEcUzt8X62HfBSeZfT2ECpM7104mk4yfQXkosY8Quptug==}
    engines: {node: '>=12'}
    cpu: [arm64]
    os: [linux]
    requiresBuild: true
    dev: false
    optional: true

  /esbuild-linux-arm@0.15.18:
    resolution: {integrity: sha512-UH779gstRblS4aoS2qpMl3wjg7U0j+ygu3GjIeTonCcN79ZvpPee12Qun3vcdxX+37O5LFxz39XeW2I9bybMVA==}
    engines: {node: '>=12'}
    cpu: [arm]
    os: [linux]
    requiresBuild: true
    dev: false
    optional: true

  /esbuild-linux-mips64le@0.15.18:
    resolution: {integrity: sha512-Mk6Ppwzzz3YbMl/ZZL2P0q1tnYqh/trYZ1VfNP47C31yT0K8t9s7Z077QrDA/guU60tGNp2GOwCQnp+DYv7bxQ==}
    engines: {node: '>=12'}
    cpu: [mips64el]
    os: [linux]
    requiresBuild: true
    dev: false
    optional: true

  /esbuild-linux-ppc64le@0.15.18:
    resolution: {integrity: sha512-b0XkN4pL9WUulPTa/VKHx2wLCgvIAbgwABGnKMY19WhKZPT+8BxhZdqz6EgkqCLld7X5qiCY2F/bfpUUlnFZ9w==}
    engines: {node: '>=12'}
    cpu: [ppc64]
    os: [linux]
    requiresBuild: true
    dev: false
    optional: true

  /esbuild-linux-riscv64@0.15.18:
    resolution: {integrity: sha512-ba2COaoF5wL6VLZWn04k+ACZjZ6NYniMSQStodFKH/Pu6RxzQqzsmjR1t9QC89VYJxBeyVPTaHuBMCejl3O/xg==}
    engines: {node: '>=12'}
    cpu: [riscv64]
    os: [linux]
    requiresBuild: true
    dev: false
    optional: true

  /esbuild-linux-s390x@0.15.18:
    resolution: {integrity: sha512-VbpGuXEl5FCs1wDVp93O8UIzl3ZrglgnSQ+Hu79g7hZu6te6/YHgVJxCM2SqfIila0J3k0csfnf8VD2W7u2kzQ==}
    engines: {node: '>=12'}
    cpu: [s390x]
    os: [linux]
    requiresBuild: true
    dev: false
    optional: true

  /esbuild-netbsd-64@0.15.18:
    resolution: {integrity: sha512-98ukeCdvdX7wr1vUYQzKo4kQ0N2p27H7I11maINv73fVEXt2kyh4K4m9f35U1K43Xc2QGXlzAw0K9yoU7JUjOg==}
    engines: {node: '>=12'}
    cpu: [x64]
    os: [netbsd]
    requiresBuild: true
    dev: false
    optional: true

  /esbuild-openbsd-64@0.15.18:
    resolution: {integrity: sha512-yK5NCcH31Uae076AyQAXeJzt/vxIo9+omZRKj1pauhk3ITuADzuOx5N2fdHrAKPxN+zH3w96uFKlY7yIn490xQ==}
    engines: {node: '>=12'}
    cpu: [x64]
    os: [openbsd]
    requiresBuild: true
    dev: false
    optional: true

  /esbuild-sunos-64@0.15.18:
    resolution: {integrity: sha512-On22LLFlBeLNj/YF3FT+cXcyKPEI263nflYlAhz5crxtp3yRG1Ugfr7ITyxmCmjm4vbN/dGrb/B7w7U8yJR9yw==}
    engines: {node: '>=12'}
    cpu: [x64]
    os: [sunos]
    requiresBuild: true
    dev: false
    optional: true

  /esbuild-windows-32@0.15.18:
    resolution: {integrity: sha512-o+eyLu2MjVny/nt+E0uPnBxYuJHBvho8vWsC2lV61A7wwTWC3jkN2w36jtA+yv1UgYkHRihPuQsL23hsCYGcOQ==}
    engines: {node: '>=12'}
    cpu: [ia32]
>>>>>>> f04b98a4
    os: [win32]
    requiresBuild: true
    dev: false
    optional: true

<<<<<<< HEAD
  /esbuild-windows-arm64@0.15.18:
    resolution: {integrity: sha512-q9bsYzegpZcLziq0zgUi5KqGVtfhjxGbnksaBFYmWLxeV/S1fK4OLdq2DFYnXcLMjlZw2L0jLsk1eGoB522WXQ==}
    engines: {node: '>=12'}
    cpu: [arm64]
=======
  /esbuild-windows-64@0.15.18:
    resolution: {integrity: sha512-qinug1iTTaIIrCorAUjR0fcBk24fjzEedFYhhispP8Oc7SFvs+XeW3YpAKiKp8dRpizl4YYAhxMjlftAMJiaUw==}
    engines: {node: '>=12'}
    cpu: [x64]
>>>>>>> f04b98a4
    os: [win32]
    requiresBuild: true
    dev: false
    optional: true

<<<<<<< HEAD
=======
  /esbuild-windows-arm64@0.15.18:
    resolution: {integrity: sha512-q9bsYzegpZcLziq0zgUi5KqGVtfhjxGbnksaBFYmWLxeV/S1fK4OLdq2DFYnXcLMjlZw2L0jLsk1eGoB522WXQ==}
    engines: {node: '>=12'}
    cpu: [arm64]
    os: [win32]
    requiresBuild: true
    dev: false
    optional: true

>>>>>>> f04b98a4
  /esbuild@0.15.18:
    resolution: {integrity: sha512-x/R72SmW3sSFRm5zrrIjAhCeQSAWoni3CmHEqfQrZIQTM3lVCdehdwuIqaOtfC2slvpdlLa62GYoN8SxT23m6Q==}
    engines: {node: '>=12'}
    hasBin: true
    requiresBuild: true
    optionalDependencies:
      '@esbuild/android-arm': 0.15.18
      '@esbuild/linux-loong64': 0.15.18
      esbuild-android-64: 0.15.18
      esbuild-android-arm64: 0.15.18
      esbuild-darwin-64: 0.15.18
      esbuild-darwin-arm64: 0.15.18
      esbuild-freebsd-64: 0.15.18
      esbuild-freebsd-arm64: 0.15.18
      esbuild-linux-32: 0.15.18
      esbuild-linux-64: 0.15.18
      esbuild-linux-arm: 0.15.18
      esbuild-linux-arm64: 0.15.18
      esbuild-linux-mips64le: 0.15.18
      esbuild-linux-ppc64le: 0.15.18
      esbuild-linux-riscv64: 0.15.18
      esbuild-linux-s390x: 0.15.18
      esbuild-netbsd-64: 0.15.18
      esbuild-openbsd-64: 0.15.18
      esbuild-sunos-64: 0.15.18
      esbuild-windows-32: 0.15.18
      esbuild-windows-64: 0.15.18
      esbuild-windows-arm64: 0.15.18
    dev: false

  /escalade@3.1.1:
    resolution: {integrity: sha512-k0er2gUkLf8O0zKJiAhmkTnJlTvINGv7ygDNPbeIsX/TJjGJZHuh9B2UxbsaEkmlEo9MfhrSzmhIlhRlI2GXnw==}
    engines: {node: '>=6'}
    dev: true

  /escape-string-regexp@1.0.5:
    resolution: {integrity: sha512-vbRorB5FUQWvla16U8R/qgaFIya2qGzwDrNmCZuYKrbdSUMG6I1ZCGQRefkRVhuOkIGVne7BQ35DSfo1qvJqFg==}
    engines: {node: '>=0.8.0'}
    dev: true

  /escape-string-regexp@4.0.0:
    resolution: {integrity: sha512-TtpcNJ3XAzx3Gq8sWRzJaVajRs0uVxA2YAkdb1jm2YkPz4G6egUFAyA3n5vtEIZefPk5Wa4UXbKuS5fKkJWdgA==}
    engines: {node: '>=10'}
    dev: true

  /escodegen@1.14.3:
    resolution: {integrity: sha512-qFcX0XJkdg+PB3xjZZG/wKSuT1PnQWx57+TVSjIMmILd2yC/6ByYElPwJnslDsuWuSAp4AwJGumarAAmJch5Kw==}
    engines: {node: '>=4.0'}
    hasBin: true
    dependencies:
      esprima: 4.0.1
      estraverse: 4.3.0
      esutils: 2.0.3
      optionator: 0.8.3
    optionalDependencies:
      source-map: 0.6.1
    dev: true

  /eslint-config-prettier@8.9.0(eslint@8.46.0):
    resolution: {integrity: sha512-+sbni7NfVXnOpnRadUA8S28AUlsZt9GjgFvABIRL9Hkn8KqNzOp+7Lw4QWtrwn20KzU3wqu1QoOj2m+7rKRqkA==}
    hasBin: true
    peerDependencies:
      eslint: '>=7.0.0'
    dependencies:
      eslint: 8.46.0
    dev: true

  /eslint-plugin-prettier@5.0.0(eslint-config-prettier@8.9.0)(eslint@8.46.0)(prettier@3.0.0):
    resolution: {integrity: sha512-AgaZCVuYDXHUGxj/ZGu1u8H8CYgDY3iG6w5kUFw4AzMVXzB7VvbKgYR4nATIN+OvUrghMbiDLeimVjVY5ilq3w==}
    engines: {node: ^14.18.0 || >=16.0.0}
    peerDependencies:
      '@types/eslint': '>=8.0.0'
      eslint: '>=8.0.0'
      eslint-config-prettier: '*'
      prettier: '>=3.0.0'
    peerDependenciesMeta:
      '@types/eslint':
        optional: true
      eslint-config-prettier:
        optional: true
    dependencies:
      eslint: 8.46.0
      eslint-config-prettier: 8.9.0(eslint@8.46.0)
      prettier: 3.0.0
      prettier-linter-helpers: 1.0.0
      synckit: 0.8.5
    dev: true

  /eslint-scope@7.2.2:
    resolution: {integrity: sha512-dOt21O7lTMhDM+X9mB4GX+DZrZtCUJPL/wlcTqxyrx5IvO0IYtILdtrQGQp+8n5S0gwSVmOf9NQrjMOgfQZlIg==}
    engines: {node: ^12.22.0 || ^14.17.0 || >=16.0.0}
    dependencies:
      esrecurse: 4.3.0
      estraverse: 5.3.0
    dev: true

  /eslint-visitor-keys@3.4.2:
    resolution: {integrity: sha512-8drBzUEyZ2llkpCA67iYrgEssKDUu68V8ChqqOfFupIaG/LCVPUT+CoGJpT77zJprs4T/W7p07LP7zAIMuweVw==}
    engines: {node: ^12.22.0 || ^14.17.0 || >=16.0.0}
    dev: true

  /eslint@8.46.0:
    resolution: {integrity: sha512-cIO74PvbW0qU8e0mIvk5IV3ToWdCq5FYG6gWPHHkx6gNdjlbAYvtfHmlCMXxjcoVaIdwy/IAt3+mDkZkfvb2Dg==}
    engines: {node: ^12.22.0 || ^14.17.0 || >=16.0.0}
    hasBin: true
    dependencies:
      '@eslint-community/eslint-utils': 4.4.0(eslint@8.46.0)
      '@eslint-community/regexpp': 4.6.2
      '@eslint/eslintrc': 2.1.1
      '@eslint/js': 8.46.0
      '@humanwhocodes/config-array': 0.11.10
      '@humanwhocodes/module-importer': 1.0.1
      '@nodelib/fs.walk': 1.2.8
      ajv: 6.12.6
      chalk: 4.1.2
      cross-spawn: 7.0.3
      debug: 4.3.4(supports-color@8.1.1)
      doctrine: 3.0.0
      escape-string-regexp: 4.0.0
      eslint-scope: 7.2.2
      eslint-visitor-keys: 3.4.2
      espree: 9.6.1
      esquery: 1.5.0
      esutils: 2.0.3
      fast-deep-equal: 3.1.3
      file-entry-cache: 6.0.1
      find-up: 5.0.0
      glob-parent: 6.0.2
      globals: 13.20.0
      graphemer: 1.4.0
      ignore: 5.2.4
      imurmurhash: 0.1.4
      is-glob: 4.0.3
      is-path-inside: 3.0.3
      js-yaml: 4.1.0
      json-stable-stringify-without-jsonify: 1.0.1
      levn: 0.4.1
      lodash.merge: 4.6.2
      minimatch: 3.1.2
      natural-compare: 1.4.0
      optionator: 0.9.3
      strip-ansi: 6.0.1
      text-table: 0.2.0
    transitivePeerDependencies:
      - supports-color
    dev: true

  /espree@9.6.1:
    resolution: {integrity: sha512-oruZaFkjorTpF32kDSI5/75ViwGeZginGGy2NoOSg3Q9bnwlnmDm4HLnkl0RE3n+njDXR037aY1+x58Z/zFdwQ==}
    engines: {node: ^12.22.0 || ^14.17.0 || >=16.0.0}
    dependencies:
      acorn: 8.10.0
      acorn-jsx: 5.3.2(acorn@8.10.0)
      eslint-visitor-keys: 3.4.2
    dev: true

  /esprima@4.0.1:
    resolution: {integrity: sha512-eGuFFw7Upda+g4p+QHvnW0RyTX/SVeJBDM/gCtMARO0cLuT2HcEKnTPvhjV6aGeqrCB/sbNop0Kszm0jsaWU4A==}
    engines: {node: '>=4'}
    hasBin: true
    dev: true

  /esquery@1.5.0:
    resolution: {integrity: sha512-YQLXUplAwJgCydQ78IMJywZCceoqk1oH01OERdSAJc/7U2AylwjhSCLDEtqwg811idIS/9fIU5GjG73IgjKMVg==}
    engines: {node: '>=0.10'}
    dependencies:
      estraverse: 5.3.0
    dev: true

  /esrecurse@4.3.0:
    resolution: {integrity: sha512-KmfKL3b6G+RXvP8N1vr3Tq1kL/oCFgn2NYXEtqP8/L3pKapUA4G8cFVaoF3SU323CD4XypR/ffioHmkti6/Tag==}
    engines: {node: '>=4.0'}
    dependencies:
      estraverse: 5.3.0
    dev: true

  /estraverse@4.3.0:
    resolution: {integrity: sha512-39nnKffWz8xN1BU/2c79n9nB9HDzo0niYUqx6xyqUnyoAnQyyWpOTdZEeiCch8BBu515t4wp9ZmgVfVhn9EBpw==}
    engines: {node: '>=4.0'}
    dev: true

  /estraverse@5.3.0:
    resolution: {integrity: sha512-MMdARuVEQziNTeJD8DgMqmhwR11BRQ/cBP+pLtYdSTnf3MIO8fFeiINEbX36ZdNlfU/7A9f3gUw49B3oQsvwBA==}
    engines: {node: '>=4.0'}
    dev: true

  /estree-walker@0.6.1:
    resolution: {integrity: sha512-SqmZANLWS0mnatqbSfRP5g8OXZC12Fgg1IwNtLsyHDzJizORW4khDfjPqJZsemPWBB2uqykUah5YpQ6epsqC/w==}
    dev: true

  /estree-walker@1.0.1:
    resolution: {integrity: sha512-1fMXF3YP4pZZVozF8j/ZLfvnR8NSIljt56UhbZ5PeeDmmGHpgpdwQt7ITlGvYaQukCvuBRMLEiKiYC+oeIg4cg==}
    dev: true

  /estree-walker@2.0.2:
    resolution: {integrity: sha512-Rfkk/Mp/DL7JVje3u18FxFujQlTNR2q6QfMSMB7AvCBx91NGj/ba3kCfza0f6dVDbw7YlRf/nDrn7pQrCCyQ/w==}
    dev: true

  /esutils@2.0.3:
    resolution: {integrity: sha512-kVscqXk4OCp68SZ0dkgEKVi6/8ij300KBWTJq32P/dYeWTSwK41WyTxalN1eRmA5Z9UU/LX9D7FWSmV9SAYx6g==}
    engines: {node: '>=0.10.0'}
    dev: true

  /eventemitter2@6.4.7:
    resolution: {integrity: sha512-tYUSVOGeQPKt/eC1ABfhHy5Xd96N3oIijJvN3O9+TsC28T5V9yX9oEfEK5faP0EFSNVOG97qtAS68GBrQB2hDg==}
    dev: true

  /events@3.3.0:
    resolution: {integrity: sha512-mQw+2fkQbALzQ7V0MY0IqdnXNOeTtP4r0lN9z7AAawCXgqea7bDii20AYrIBrFd/Hx0M2Ocz6S111CaFkUcb0Q==}
    engines: {node: '>=0.8.x'}
    dev: true

  /execa@4.1.0:
    resolution: {integrity: sha512-j5W0//W7f8UxAn8hXVnwG8tLwdiUy4FJLcSupCg6maBYZDpyBvTApK7KyuI4bKj8KOh1r2YH+6ucuYtJv1bTZA==}
    engines: {node: '>=10'}
    dependencies:
      cross-spawn: 7.0.3
      get-stream: 5.2.0
      human-signals: 1.1.1
      is-stream: 2.0.1
      merge-stream: 2.0.0
      npm-run-path: 4.0.1
      onetime: 5.1.2
      signal-exit: 3.0.7
      strip-final-newline: 2.0.0
    dev: true

  /execa@5.1.1:
    resolution: {integrity: sha512-8uSpZZocAZRBAPIEINJj3Lo9HyGitllczc27Eh5YYojjMFMn8yHMDMaUHE2Jqfq05D/wucwI4JGURyXt1vchyg==}
    engines: {node: '>=10'}
    dependencies:
      cross-spawn: 7.0.3
      get-stream: 6.0.1
      human-signals: 2.1.0
      is-stream: 2.0.1
      merge-stream: 2.0.0
      npm-run-path: 4.0.1
      onetime: 5.1.2
      signal-exit: 3.0.7
      strip-final-newline: 2.0.0
    dev: true

  /execa@7.2.0:
    resolution: {integrity: sha512-UduyVP7TLB5IcAQl+OzLyLcS/l32W/GLg+AhHJ+ow40FOk2U3SAllPwR44v4vmdFwIWqpdwxxpQbF1n5ta9seA==}
    engines: {node: ^14.18.0 || ^16.14.0 || >=18.0.0}
    dependencies:
      cross-spawn: 7.0.3
      get-stream: 6.0.1
      human-signals: 4.3.1
      is-stream: 3.0.0
      merge-stream: 2.0.0
      npm-run-path: 5.1.0
      onetime: 6.0.0
      signal-exit: 3.0.7
      strip-final-newline: 3.0.0
    dev: true

  /executable@4.1.1:
    resolution: {integrity: sha512-8iA79xD3uAch729dUG8xaaBBFGaEa0wdD2VkYLFHwlqosEj/jT66AzcreRDSgV7ehnNLBW2WR5jIXwGKjVdTLg==}
    engines: {node: '>=4'}
    dependencies:
      pify: 2.3.0
    dev: true

  /extend@3.0.2:
    resolution: {integrity: sha512-fjquC59cD7CyW6urNXK0FBufkZcoiGG80wTuPujX590cB5Ttln20E2UB4S/WARVqhXffZl2LNgS+gQdPIIim/g==}
    dev: true

  /extract-zip@1.7.0:
    resolution: {integrity: sha512-xoh5G1W/PB0/27lXgMQyIhP5DSY/LhoCsOyZgb+6iMmRtCwVBo55uKaMoEYrDCKQhWvqEip5ZPKAc6eFNyf/MA==}
    hasBin: true
    dependencies:
      concat-stream: 1.6.2
      debug: 2.6.9
      mkdirp: 0.5.6
      yauzl: 2.10.0
    transitivePeerDependencies:
      - supports-color
    dev: true

  /extract-zip@2.0.1(supports-color@8.1.1):
    resolution: {integrity: sha512-GDhU9ntwuKyGXdZBUgTIe+vXnWj0fppUEtMDL0+idd5Sta8TGpHssn/eusA9mrPr9qNDym6SxAYZjNvCn/9RBg==}
    engines: {node: '>= 10.17.0'}
    hasBin: true
    dependencies:
      debug: 4.3.4(supports-color@8.1.1)
      get-stream: 5.2.0
      yauzl: 2.10.0
    optionalDependencies:
      '@types/yauzl': 2.10.3
    transitivePeerDependencies:
      - supports-color
    dev: true

  /extsprintf@1.3.0:
    resolution: {integrity: sha512-11Ndz7Nv+mvAC1j0ktTa7fAb0vLyGGX+rMHNBYQviQDGU0Hw7lhctJANqbPhu9nV9/izT/IntTgZ7Im/9LJs9g==}
    engines: {'0': node >=0.6.0}
    dev: true

  /falafel@2.2.5:
    resolution: {integrity: sha512-HuC1qF9iTnHDnML9YZAdCDQwT0yKl/U55K4XSUXqGAA2GLoafFgWRqdAbhWJxXaYD4pyoVxAJ8wH670jMpI9DQ==}
    engines: {node: '>=0.4.0'}
    dependencies:
      acorn: 7.4.1
      isarray: 2.0.5
    dev: true

  /fast-deep-equal@3.1.3:
    resolution: {integrity: sha512-f3qQ9oQy9j2AhBe/H9VC91wLmKBCCU/gDOnKNAYG5hswO7BLKj09Hc5HYNz9cGI++xlpDCIgDaitVs03ATR84Q==}
    dev: true

  /fast-diff@1.3.0:
    resolution: {integrity: sha512-VxPP4NqbUjj6MaAOafWeUn2cXWLcCtljklUtZf0Ind4XQ+QPtmA0b18zZy0jIQx+ExRVCR/ZQpBmik5lXshNsw==}
    dev: true

  /fast-glob@3.3.1:
    resolution: {integrity: sha512-kNFPyjhh5cKjrUltxs+wFx+ZkbRaxxmZ+X0ZU31SOsxCEtP9VPgtq2teZw1DebupL5GmDaNQ6yKMMVcM41iqDg==}
    engines: {node: '>=8.6.0'}
    dependencies:
      '@nodelib/fs.stat': 2.0.5
      '@nodelib/fs.walk': 1.2.8
      glob-parent: 5.1.2
      merge2: 1.4.1
      micromatch: 4.0.5
    dev: true

  /fast-json-stable-stringify@2.1.0:
    resolution: {integrity: sha512-lhd/wF+Lk98HZoTCtlVraHtfh5XYijIjalXck7saUtuanSDyLMxnHhSXEDJqHxD7msR8D0uCmqlkwjCV8xvwHw==}
    dev: true

  /fast-levenshtein@2.0.6:
    resolution: {integrity: sha512-DCXu6Ifhqcks7TZKY3Hxp3y6qphY5SJZmrWMDrKcERSOXWQdMhU9Ig/PYrzyw/ul9jOIyh0N4M0tbC5hodg8dw==}
    dev: true

  /fastq@1.15.0:
    resolution: {integrity: sha512-wBrocU2LCXXa+lWBt8RoIRD89Fi8OdABODa/kEnyeyjS5aZO5/GNvI5sEINADqP/h8M29UHTHUb53sUu5Ihqdw==}
    dependencies:
      reusify: 1.0.4
    dev: true

  /fd-slicer@1.1.0:
    resolution: {integrity: sha512-cE1qsB/VwyQozZ+q1dGxR8LBYNZeofhEdUNGSMbQD3Gw2lAzX9Zb3uIU6Ebc/Fmyjo9AWWfnn0AUCHqtevs/8g==}
    dependencies:
      pend: 1.2.0
    dev: true

  /figures@3.2.0:
    resolution: {integrity: sha512-yaduQFRKLXYOGgEn6AZau90j3ggSOyiqXU0F9JZfeXYhNa+Jk4X+s45A2zg5jns87GAFa34BBm2kXw4XpNcbdg==}
    engines: {node: '>=8'}
    dependencies:
      escape-string-regexp: 1.0.5
    dev: true

  /file-entry-cache@6.0.1:
    resolution: {integrity: sha512-7Gps/XWymbLk2QLYK4NzpMOrYjMhdIxXuIvy2QBsLE6ljuodKvdkWs/cpyJJ3CVIVpH0Oi1Hvg1ovbMzLdFBBg==}
    engines: {node: ^10.12.0 || >=12.0.0}
    dependencies:
      flat-cache: 3.0.4
    dev: true

  /fill-range@7.0.1:
    resolution: {integrity: sha512-qOo9F+dMUmC2Lcb4BbVvnKJxTPjCm+RRpe4gDuGrzkL7mEVl/djYSu2OdQ2Pa302N4oqkSg9ir6jaLWJ2USVpQ==}
    engines: {node: '>=8'}
    dependencies:
      to-regex-range: 5.0.1

  /find-cache-dir@3.3.2:
    resolution: {integrity: sha512-wXZV5emFEjrridIgED11OoUKLxiYjAcqot/NJdAkOhlJ+vGzwhOAfcG5OX1jP+S0PcjEn8bdMJv+g2jwQ3Onig==}
    engines: {node: '>=8'}
    dependencies:
      commondir: 1.0.1
      make-dir: 3.1.0
      pkg-dir: 4.2.0
    dev: true

  /find-up@4.1.0:
    resolution: {integrity: sha512-PpOwAdQ/YlXQ2vj8a3h8IipDuYRi3wceVQQGYWxNINccq40Anw7BlsEXCMbt1Zt+OLA6Fq9suIpIWD0OsnISlw==}
    engines: {node: '>=8'}
    dependencies:
      locate-path: 5.0.0
      path-exists: 4.0.0
    dev: true

  /find-up@5.0.0:
    resolution: {integrity: sha512-78/PXT1wlLLDgTzDs7sjq9hzz0vXD+zn+7wypEe4fXQxCmdmqfGsEPQxmiCSQI3ajFV91bVSsvNtrJRiW6nGng==}
    engines: {node: '>=10'}
    dependencies:
      locate-path: 6.0.0
      path-exists: 4.0.0
    dev: true

  /flat-cache@3.0.4:
    resolution: {integrity: sha512-dm9s5Pw7Jc0GvMYbshN6zchCA9RgQlzzEZX3vylR9IqFfS8XciblUXOKfW6SiuJ0e13eDYZoZV5wdrev7P3Nwg==}
    engines: {node: ^10.12.0 || >=12.0.0}
    dependencies:
      flatted: 3.2.7
      rimraf: 3.0.2
    dev: true

  /flat@5.0.2:
    resolution: {integrity: sha512-b6suED+5/3rTpUBdG1gupIl8MPFCAMA0QXwmljLhvCUKcUvdE4gWky9zpuGCcXHOsz4J9wPGNWq6OKpmIzz3hQ==}
    hasBin: true
    dev: true

  /flatted@3.2.7:
    resolution: {integrity: sha512-5nqDSxl8nn5BSNxyR3n4I6eDmbolI6WT+QqR547RwxQapgjQBmtktdP+HTBb/a/zLsbzERTONyUB5pefh5TtjQ==}
    dev: true

  /floss@5.0.1(electron@13.6.9)(nyc@15.1.0):
    resolution: {integrity: sha512-ndWCQSC0xX7LoVPhQlasn6VMWi+baxqX1QiTkMQqm7WPOp6bmfM70YlCWJeczzP36HsFE6mAjdnUtXANOKt0SQ==}
    engines: {node: '>=10.0'}
    hasBin: true
    peerDependencies:
      electron: '>=12 <14'
      nyc: '>=13'
    dependencies:
      chalk: 4.1.2
      commander: 7.2.0
      electron: 13.6.9
      glob: 7.2.3
      mocha: 8.4.0
      nyc: 15.1.0
      resolve: 1.22.2
    dev: true

  /foreground-child@2.0.0:
    resolution: {integrity: sha512-dCIq9FpEcyQyXKCkyzmlPTFNgrCzPudOe+mhvJU5zAtlBnGVy2yKxtfsxK2tQBThwq225jcvBjpw1Gr40uzZCA==}
    engines: {node: '>=8.0.0'}
    dependencies:
      cross-spawn: 7.0.3
      signal-exit: 3.0.7
    dev: true

  /forever-agent@0.6.1:
    resolution: {integrity: sha512-j0KLYPhm6zeac4lz3oJ3o65qvgQCcPubiyotZrXqEaG4hNagNYO8qdlUrX5vwqv9ohqeT/Z3j6+yW067yWWdUw==}
    dev: true

  /form-data@2.3.3:
    resolution: {integrity: sha512-1lLKB2Mu3aGP1Q/2eCOx0fNbRMe7XdwktwOruhfqqd0rIJWwN4Dh+E3hrPSlDCXnSR7UtZ1N38rVXm+6+MEhJQ==}
    engines: {node: '>= 0.12'}
    dependencies:
      asynckit: 0.4.0
      combined-stream: 1.0.8
      mime-types: 2.1.35
    dev: true

  /from2@2.3.0:
    resolution: {integrity: sha512-OMcX/4IC/uqEPVgGeyfN22LJk6AZrMkRZHxcHBMBvHScDGgwTm2GT2Wkgtocyd3JfZffjj2kYUDXXII0Fk9W0g==}
    dependencies:
      inherits: 2.0.4
      readable-stream: 2.3.8
    dev: true

  /fromentries@1.3.2:
    resolution: {integrity: sha512-cHEpEQHUg0f8XdtZCc2ZAhrHzKzT0MrFUTcvx+hfxYu7rGMDc5SKoXFh+n4YigxsHXRzc6OrCshdR1bWH6HHyg==}
    dev: true

  /fs-extra@10.1.0:
    resolution: {integrity: sha512-oRXApq54ETRj4eMiFzGnHWGy+zo5raudjuxN0b8H7s/RU2oW0Wvsx9O0ACRN/kRq9E8Vu/ReskGB5o3ji+FzHQ==}
    engines: {node: '>=12'}
    dependencies:
      graceful-fs: 4.2.11
      jsonfile: 6.1.0
      universalify: 2.0.0
    dev: true

  /fs-extra@8.1.0:
    resolution: {integrity: sha512-yhlQgA6mnOJUKOsRUFsgJdQCvkKhcz8tlZG5HBQfReYZy46OwLcY+Zia0mtdHsOo9y/hP+CxMN0TU9QxoOtG4g==}
    engines: {node: '>=6 <7 || >=8'}
    dependencies:
      graceful-fs: 4.2.11
      jsonfile: 4.0.0
      universalify: 0.1.2
    dev: true

  /fs-extra@9.1.0:
    resolution: {integrity: sha512-hcg3ZmepS30/7BSFqRvoo3DOMQu7IjqxO5nCDt+zM9XWjb33Wg7ziNT+Qvqbuc3+gWpzO02JubVyk2G4Zvo1OQ==}
    engines: {node: '>=10'}
    dependencies:
      at-least-node: 1.0.0
      graceful-fs: 4.2.11
      jsonfile: 6.1.0
      universalify: 2.0.0
    dev: true

  /fs.realpath@1.0.0:
    resolution: {integrity: sha512-OO0pH2lK6a0hZnAdau5ItzHPI6pUlvI7jMVnxUQRtw4owF2wk8lOSabtGDCTP4Ggrg2MbGnWO9X8K1t4+fGMDw==}
    dev: true

  /fsevents@2.3.2:
    resolution: {integrity: sha512-xiqMQR4xAeHTuB9uWm+fFRcIOgKBMiOBP+eXiyT7jsgVCq1bkVygt00oASowB7EdtpOHaaPgKt812P9ab+DDKA==}
    engines: {node: ^8.16.0 || ^10.6.0 || >=11.0.0}
    os: [darwin]
    requiresBuild: true
    optional: true

  /function-bind@1.1.1:
    resolution: {integrity: sha512-yIovAzMX49sF8Yl58fSCWJ5svSLuaibPxXQJFLmBObTuCr0Mf1KiPopGM9NiFjiYBCbfaa2Fh6breQ6ANVTI0A==}

  /function-bind@1.1.2:
    resolution: {integrity: sha512-7XHNxH7qX9xG5mIwxkhumTox/MIRNcOgDrxWsMt2pAr23WHp6MrRlN7FBSFpCpr+oVO0F744iUgR82nJMfG2SA==}
    dev: true

  /gensync@1.0.0-beta.2:
    resolution: {integrity: sha512-3hN7NaskYvMDLQY55gnW3NQ+mesEAepTqlg+VEbj7zzqEMBVNhzcGYYeqFo/TlYz6eQiFcp1HcsCZO+nGgS8zg==}
    engines: {node: '>=6.9.0'}
    dev: true

  /get-caller-file@2.0.5:
    resolution: {integrity: sha512-DyFP3BM/3YHTQOCUL/w0OZHR0lpKeGrxotcHWcqNEdnltqFwXVfhEBQ94eIo34AfQpo0rGki4cyIiftY06h2Fg==}
    engines: {node: 6.* || 8.* || >= 10.*}
    dev: true

  /get-func-name@2.0.0:
    resolution: {integrity: sha512-Hm0ixYtaSZ/V7C8FJrtZIuBBI+iSgL+1Aq82zSu8VQNB4S3Gk8e7Qs3VwBDJAhmRZcFqkl3tQu36g/Foh5I5ig==}
    dev: true

  /get-intrinsic@1.2.1:
    resolution: {integrity: sha512-2DcsyfABl+gVHEfCOaTrWgyt+tb6MSEGmKq+kI5HwLbIYgjgmMcV8KQ41uaKz1xxUcn9tJtgFbQUEVcEbd0FYw==}
    requiresBuild: true
    dependencies:
      function-bind: 1.1.1
      has: 1.0.3
      has-proto: 1.0.1
      has-symbols: 1.0.3
    dev: true

  /get-own-enumerable-property-symbols@3.0.2:
    resolution: {integrity: sha512-I0UBV/XOz1XkIJHEUDMZAbzCThU/H8DxmSfmdGcKPnVhu2VfFqr34jr9777IyaTYvxjedWhqVIilEDsCdP5G6g==}
    dev: true

  /get-package-type@0.1.0:
    resolution: {integrity: sha512-pjzuKtY64GYfWizNAJ0fr9VqttZkNiK2iS430LtIHzjBEr6bX8Am2zm4sW4Ro5wjWW5cAlRL1qAMTcXbjNAO2Q==}
    engines: {node: '>=8.0.0'}
    dev: true

  /get-stdin@8.0.0:
    resolution: {integrity: sha512-sY22aA6xchAzprjyqmSEQv4UbAAzRN0L2dQB0NlN5acTTK9Don6nhoc3eAbUnpZiCANAMfd/+40kVdKfFygohg==}
    engines: {node: '>=10'}
    dev: true

  /get-stream@4.1.0:
    resolution: {integrity: sha512-GMat4EJ5161kIy2HevLlr4luNjBgvmj413KaQA7jt4V8B4RDsfpHk7WQ9GVqfYyyx8OS/L66Kox+rJRNklLK7w==}
    engines: {node: '>=6'}
    dependencies:
      pump: 3.0.0
    dev: true

  /get-stream@5.2.0:
    resolution: {integrity: sha512-nBF+F1rAZVCu/p7rjzgA+Yb4lfYXrpl7a6VmJrU8wF9I1CKvP/QwPNZHnOlwbTkY6dvtFIzFMSyQXbLoTQPRpA==}
    engines: {node: '>=8'}
    dependencies:
      pump: 3.0.0
    dev: true

  /get-stream@6.0.1:
    resolution: {integrity: sha512-ts6Wi+2j3jQjqi70w5AlN8DFnkSwC+MqmxEzdEALB2qXZYV3X/b1CTfgPLGJNMeAWxdPfU8FO1ms3NUfaHCPYg==}
    engines: {node: '>=10'}
    dev: true

  /get-tsconfig@4.6.2:
    resolution: {integrity: sha512-E5XrT4CbbXcXWy+1jChlZmrmCwd5KGx502kDCXJJ7y898TtWW9FwoG5HfOLVRKmlmDGkWN2HM9Ho+/Y8F0sJDg==}
    dependencies:
      resolve-pkg-maps: 1.0.0
    dev: true

  /getos@3.2.1:
    resolution: {integrity: sha512-U56CfOK17OKgTVqozZjUKNdkfEv6jk5WISBJ8SHoagjE6L69zOwl3Z+O8myjY9MEW3i2HPWQBt/LTbCgcC973Q==}
    dependencies:
      async: 3.2.5
    dev: true

  /getpass@0.1.7:
    resolution: {integrity: sha512-0fzj9JxOLfJ+XGLhR8ze3unN0KZCgZwiSSDz168VERjK8Wl8kVSdcu2kspd4s4wtAa1y/qrVRiAA0WclVsu0ng==}
    dependencies:
      assert-plus: 1.0.0
    dev: true

  /git-raw-commits@2.0.11:
    resolution: {integrity: sha512-VnctFhw+xfj8Va1xtfEqCUD2XDrbAPSJx+hSrE5K7fGdjZruW7XV+QOrN7LF/RJyvspRiD2I0asWsxFp0ya26A==}
    engines: {node: '>=10'}
    hasBin: true
    dependencies:
      dargs: 7.0.0
      lodash: 4.17.21
      meow: 8.1.2
      split2: 3.2.2
      through2: 4.0.2
    dev: true

  /glob-parent@5.1.2:
    resolution: {integrity: sha512-AOIgSQCepiJYwP3ARnGx+5VnTu2HBYdzbGP45eLw1vr3zB3vZLeyed1sC9hnbcOc9/SrMyM5RPQrkGz4aS9Zow==}
    engines: {node: '>= 6'}
    dependencies:
      is-glob: 4.0.3

  /glob-parent@6.0.2:
    resolution: {integrity: sha512-XxwI8EOhVQgWp6iDL+3b0r86f4d6AX6zSU55HfB4ydCEuXLXc5FcYeOu+nnGftS4TEju/11rt4KJPTMgbfmv4A==}
    engines: {node: '>=10.13.0'}
    dependencies:
      is-glob: 4.0.3
    dev: true

  /glob@7.1.6:
    resolution: {integrity: sha512-LwaxwyZ72Lk7vZINtNNrywX0ZuLyStrdDtabefZKAY5ZGJhVtgdznluResxNmPitE0SAO+O26sWTHeKSI2wMBA==}
    dependencies:
      fs.realpath: 1.0.0
      inflight: 1.0.6
      inherits: 2.0.4
      minimatch: 3.0.4
      once: 1.4.0
      path-is-absolute: 1.0.1
    dev: true

  /glob@7.2.3:
    resolution: {integrity: sha512-nFR0zLpU2YCaRxwoCJvL6UvCH2JFyFVIvwTLsIf21AuHlMskA1hhTdk+LlYJtOlYt9v6dvszD2BGRqBL+iQK9Q==}
    dependencies:
      fs.realpath: 1.0.0
      inflight: 1.0.6
      inherits: 2.0.4
      minimatch: 3.1.2
      once: 1.4.0
      path-is-absolute: 1.0.1
    dev: true

  /global-agent@3.0.0:
    resolution: {integrity: sha512-PT6XReJ+D07JvGoxQMkT6qji/jVNfX/h364XHZOWeRzy64sSFr+xJ5OX7LI3b4MPQzdL4H8Y8M0xzPpsVMwA8Q==}
    engines: {node: '>=10.0'}
    requiresBuild: true
    dependencies:
      boolean: 3.2.0
      es6-error: 4.1.1
      matcher: 3.0.0
      roarr: 2.15.4
      semver: 7.5.4
      serialize-error: 7.0.1
    dev: true
    optional: true

  /global-dirs@0.1.1:
    resolution: {integrity: sha512-NknMLn7F2J7aflwFOlGdNIuCDpN3VGoSoB+aap3KABFWbHVn1TCgFC+np23J8W2BiZbjfEw3BFBycSMv1AFblg==}
    engines: {node: '>=4'}
    dependencies:
      ini: 1.3.8
    dev: true

  /global-dirs@3.0.1:
    resolution: {integrity: sha512-NBcGGFbBA9s1VzD41QXDG+3++t9Mn5t1FpLdhESY6oKY4gYTFpX4wO3sqGUa0Srjtbfj3szX0RnemmrVRUdULA==}
    engines: {node: '>=10'}
    dependencies:
      ini: 2.0.0
    dev: true

  /global-tunnel-ng@2.7.1:
    resolution: {integrity: sha512-4s+DyciWBV0eK148wqXxcmVAbFVPqtc3sEtUE/GTQfuU80rySLcMhUmHKSHI7/LDj8q0gDYI1lIhRRB7ieRAqg==}
    engines: {node: '>=0.10'}
    requiresBuild: true
    dependencies:
      encodeurl: 1.0.2
      lodash: 4.17.21
      npm-conf: 1.1.3
      tunnel: 0.0.6
    dev: true
    optional: true

  /globals@11.12.0:
    resolution: {integrity: sha512-WOBp/EEGUiIsJSp7wcv/y6MO+lV9UoncWqxuFfm8eBwzWNgyfBd6Gz+IeKQ9jCmyhoH99g15M3T+QaVHFjizVA==}
    engines: {node: '>=4'}
    dev: true

  /globals@13.20.0:
    resolution: {integrity: sha512-Qg5QtVkCy/kv3FUSlu4ukeZDVf9ee0iXLAUYX13gbR17bnejFTzr4iS9bY7kwCf1NztRNm1t91fjOiyx4CSwPQ==}
    engines: {node: '>=8'}
    dependencies:
      type-fest: 0.20.2
    dev: true

  /globalthis@1.0.3:
    resolution: {integrity: sha512-sFdI5LyBiNTHjRd7cGPWapiHWMOXKyuBNX/cWJ3NfzrZQVa8GI/8cofCl74AOVqq9W5kNmguTIzJ/1s2gyI9wA==}
    engines: {node: '>= 0.4'}
    requiresBuild: true
    dependencies:
      define-properties: 1.2.0
    dev: true
    optional: true

  /globby@11.1.0:
    resolution: {integrity: sha512-jhIXaOzy1sb8IyocaruWSn1TjmnBVs8Ayhcy83rmxNJ8q2uWKCAj3CnJY+KpGSXCueAPc0i05kVvVKtP1t9S3g==}
    engines: {node: '>=10'}
    dependencies:
      array-union: 2.1.0
      dir-glob: 3.0.1
      fast-glob: 3.3.1
      ignore: 5.2.4
      merge2: 1.4.1
      slash: 3.0.0
    dev: true

  /glsl-inject-defines@1.0.3:
    resolution: {integrity: sha512-W49jIhuDtF6w+7wCMcClk27a2hq8znvHtlGnrYkSWEr8tHe9eA2dcnohlcAmxLYBSpSSdzOkRdyPTrx9fw49+A==}
    dependencies:
      glsl-token-inject-block: 1.1.0
      glsl-token-string: 1.0.1
      glsl-tokenizer: 2.1.5
    dev: true

  /glsl-resolve@0.0.1:
    resolution: {integrity: sha512-xxFNsfnhZTK9NBhzJjSBGX6IOqYpvBHxxmo+4vapiljyGNCY0Bekzn0firQkQrazK59c1hYxMDxYS8MDlhw4gA==}
    dependencies:
      resolve: 0.6.3
      xtend: 2.2.0
    dev: true

  /glsl-token-assignments@2.0.2:
    resolution: {integrity: sha512-OwXrxixCyHzzA0U2g4btSNAyB2Dx8XrztY5aVUCjRSh4/D0WoJn8Qdps7Xub3sz6zE73W3szLrmWtQ7QMpeHEQ==}
    dev: true

  /glsl-token-defines@1.0.0:
    resolution: {integrity: sha512-Vb5QMVeLjmOwvvOJuPNg3vnRlffscq2/qvIuTpMzuO/7s5kT+63iL6Dfo2FYLWbzuiycWpbC0/KV0biqFwHxaQ==}
    dependencies:
      glsl-tokenizer: 2.1.5
    dev: true

  /glsl-token-depth@1.1.2:
    resolution: {integrity: sha512-eQnIBLc7vFf8axF9aoi/xW37LSWd2hCQr/3sZui8aBJnksq9C7zMeUYHVJWMhFzXrBU7fgIqni4EhXVW4/krpg==}
    dev: true

  /glsl-token-descope@1.0.2:
    resolution: {integrity: sha512-kS2PTWkvi/YOeicVjXGgX5j7+8N7e56srNDEHDTVZ1dcESmbmpmgrnpjPcjxJjMxh56mSXYoFdZqb90gXkGjQw==}
    dependencies:
      glsl-token-assignments: 2.0.2
      glsl-token-depth: 1.1.2
      glsl-token-properties: 1.0.1
      glsl-token-scope: 1.1.2
    dev: true

  /glsl-token-inject-block@1.1.0:
    resolution: {integrity: sha512-q/m+ukdUBuHCOtLhSr0uFb/qYQr4/oKrPSdIK2C4TD+qLaJvqM9wfXIF/OOBjuSA3pUoYHurVRNao6LTVVUPWA==}
    dev: true

  /glsl-token-properties@1.0.1:
    resolution: {integrity: sha512-dSeW1cOIzbuUoYH0y+nxzwK9S9O3wsjttkq5ij9ZGw0OS41BirKJzzH48VLm8qLg+au6b0sINxGC0IrGwtQUcA==}
    dev: true

  /glsl-token-scope@1.1.2:
    resolution: {integrity: sha512-YKyOMk1B/tz9BwYUdfDoHvMIYTGtVv2vbDSLh94PT4+f87z21FVdou1KNKgF+nECBTo0fJ20dpm0B1vZB1Q03A==}
    dev: true

  /glsl-token-string@1.0.1:
    resolution: {integrity: sha512-1mtQ47Uxd47wrovl+T6RshKGkRRCYWhnELmkEcUAPALWGTFe2XZpH3r45XAwL2B6v+l0KNsCnoaZCSnhzKEksg==}
    dev: true

  /glsl-token-whitespace-trim@1.0.0:
    resolution: {integrity: sha512-ZJtsPut/aDaUdLUNtmBYhaCmhIjpKNg7IgZSfX5wFReMc2vnj8zok+gB/3Quqs0TsBSX/fGnqUUYZDqyuc2xLQ==}
    dev: true

  /glsl-tokenizer@2.1.5:
    resolution: {integrity: sha512-XSZEJ/i4dmz3Pmbnpsy3cKh7cotvFlBiZnDOwnj/05EwNp2XrhQ4XKJxT7/pDt4kp4YcpRSKz8eTV7S+mwV6MA==}
    dependencies:
      through2: 0.6.5
    dev: true

  /glslify-bundle@5.1.1:
    resolution: {integrity: sha512-plaAOQPv62M1r3OsWf2UbjN0hUYAB7Aph5bfH58VxJZJhloRNbxOL9tl/7H71K7OLJoSJ2ZqWOKk3ttQ6wy24A==}
    dependencies:
      glsl-inject-defines: 1.0.3
      glsl-token-defines: 1.0.0
      glsl-token-depth: 1.1.2
      glsl-token-descope: 1.0.2
      glsl-token-scope: 1.1.2
      glsl-token-string: 1.0.1
      glsl-token-whitespace-trim: 1.0.0
      glsl-tokenizer: 2.1.5
      murmurhash-js: 1.0.0
      shallow-copy: 0.0.1
    dev: true

  /glslify-deps@1.3.2:
    resolution: {integrity: sha512-7S7IkHWygJRjcawveXQjRXLO2FTjijPDYC7QfZyAQanY+yGLCFHYnPtsGT9bdyHiwPTw/5a1m1M9hamT2aBpag==}
    dependencies:
      '@choojs/findup': 0.2.1
      events: 3.3.0
      glsl-resolve: 0.0.1
      glsl-tokenizer: 2.1.5
      graceful-fs: 4.2.11
      inherits: 2.0.4
      map-limit: 0.0.1
      resolve: 1.22.2
    dev: true

  /glslify@7.1.1:
    resolution: {integrity: sha512-bud98CJ6kGZcP9Yxcsi7Iz647wuDz3oN+IZsjCRi5X1PI7t/xPKeL0mOwXJjo+CRZMqvq0CkSJiywCcY7kVYog==}
    hasBin: true
    dependencies:
      bl: 2.2.1
      concat-stream: 1.6.2
      duplexify: 3.7.1
      falafel: 2.2.5
      from2: 2.3.0
      glsl-resolve: 0.0.1
      glsl-token-whitespace-trim: 1.0.0
      glslify-bundle: 5.1.1
      glslify-deps: 1.3.2
      minimist: 1.2.8
      resolve: 1.22.2
      stack-trace: 0.0.9
      static-eval: 2.1.0
      through2: 2.0.5
      xtend: 4.0.2
    dev: true

  /gopd@1.0.1:
    resolution: {integrity: sha512-d65bNlIadxvpb/A2abVdlqKqV563juRnZ1Wtk6s1sIR8uNsXR70xqIzVqxVf1eTqDunwT2MkczEeaezCKTZhwA==}
    dependencies:
      get-intrinsic: 1.2.1
    dev: true

  /got@9.6.0:
    resolution: {integrity: sha512-R7eWptXuGYxwijs0eV+v3o6+XH1IqVK8dJOEecQfTmkncw9AV4dcw/Dhxi8MdlqPthxxpZyizMzyg8RTmEsG+Q==}
    engines: {node: '>=8.6'}
    dependencies:
      '@sindresorhus/is': 0.14.0
      '@szmarczak/http-timer': 1.1.2
      '@types/keyv': 3.1.4
      '@types/responselike': 1.0.0
      cacheable-request: 6.1.0
      decompress-response: 3.3.0
      duplexer3: 0.1.5
      get-stream: 4.1.0
      lowercase-keys: 1.0.1
      mimic-response: 1.0.1
      p-cancelable: 1.1.0
      to-readable-stream: 1.0.0
      url-parse-lax: 3.0.0
    dev: true

  /graceful-fs@4.2.11:
    resolution: {integrity: sha512-RbJ5/jmFcNNCcDV5o9eTnBLJ/HszWV0P73bc+Ff4nS/rJj+YaS6IGyiOL0VoBYX+l1Wrl3k63h/KrH+nhJ0XvQ==}
    dev: true

  /graphemer@1.4.0:
    resolution: {integrity: sha512-EtKwoO6kxCL9WO5xipiHTZlSzBm7WLT627TqC/uVRd0HKmq8NXyebnNYxDoBi7wt8eTWrUrKXCOVaFq9x1kgag==}
    dev: true

  /growl@1.10.5:
    resolution: {integrity: sha512-qBr4OuELkhPenW6goKVXiv47US3clb3/IbuWF9KNKEijAy9oeHxU9IgzjvJhHkUzhaj7rOUD7+YGWqUjLp5oSA==}
    engines: {node: '>=4.x'}
    dev: true

  /hard-rejection@2.1.0:
    resolution: {integrity: sha512-VIZB+ibDhx7ObhAe7OVtoEbuP4h/MuOTHJ+J8h/eBXotJYl0fBgR72xDFCKgIh22OJZIOVNxBMWuhAr10r8HdA==}
    engines: {node: '>=6'}
    dev: true

  /has-flag@3.0.0:
    resolution: {integrity: sha512-sKJf1+ceQBr4SMkvQnBDNDtf4TXpVhVGateu0t918bl30FnbE2m4vNLX+VWe/dpjlb+HugGYzW7uQXH98HPEYw==}
    engines: {node: '>=4'}
    dev: true

  /has-flag@4.0.0:
    resolution: {integrity: sha512-EykJT/Q1KjTWctppgIAgfSO0tKVuZUjhgMr17kqTumMl6Afv3EISleU7qZUzoXDFTAHTDC4NOoG/ZxU3EvlMPQ==}
    engines: {node: '>=8'}
    dev: true

  /has-property-descriptors@1.0.0:
    resolution: {integrity: sha512-62DVLZGoiEBDHQyqG4w9xCuZ7eJEwNmJRWw2VY84Oedb7WFcA27fiEVe8oUQx9hAUJ4ekurquucTGwsyO1XGdQ==}
    requiresBuild: true
    dependencies:
      get-intrinsic: 1.2.1
    dev: true

  /has-proto@1.0.1:
    resolution: {integrity: sha512-7qE+iP+O+bgF9clE5+UoBFzE65mlBiVj3tKCrlNQ0Ogwm0BjpT/gK4SlLYDMybDh5I3TCTKnPPa0oMG7JDYrhg==}
    engines: {node: '>= 0.4'}
    requiresBuild: true
    dev: true

  /has-symbols@1.0.3:
    resolution: {integrity: sha512-l3LCuF6MgDNwTDKkdYGEihYjt5pRPbEg46rtlmnSPlUbgmB8LOIrKJbYYFBSbnPaJexMKtiPO8hmeRjRz2Td+A==}
    engines: {node: '>= 0.4'}
    requiresBuild: true
    dev: true

  /has@1.0.3:
    resolution: {integrity: sha512-f2dvO0VU6Oej7RkWJGrehjbzMAjFp5/VKPp5tTpWIV4JHHZK1/BxbFRtf/siA2SWTe09caDmVtYYzWEIbBS4zw==}
    engines: {node: '>= 0.4.0'}
    dependencies:
      function-bind: 1.1.1

  /hasha@5.2.2:
    resolution: {integrity: sha512-Hrp5vIK/xr5SkeN2onO32H0MgNZ0f17HRNH39WfL0SYUNOTZ5Lz1TJ8Pajo/87dYGEFlLMm7mIc/k/s6Bvz9HQ==}
    engines: {node: '>=8'}
    dependencies:
      is-stream: 2.0.1
      type-fest: 0.8.1
    dev: true

  /he@1.2.0:
    resolution: {integrity: sha512-F/1DnUGPopORZi0ni+CvrCgHQ5FyEAHRLSApuYWMmrbSwoN2Mn/7k+Gl38gJnR7yyDZk6WLXwiGod1JOWNDKGw==}
    hasBin: true
    dev: true

  /hosted-git-info@2.8.9:
    resolution: {integrity: sha512-mxIDAb9Lsm6DoOJ7xH+5+X4y1LU/4Hi50L9C5sIswK3JzULS4bwk1FvjdBgvYR4bzT4tuUQiC15FE2f5HbLvYw==}
    dev: true

  /hosted-git-info@4.1.0:
    resolution: {integrity: sha512-kyCuEOWjJqZuDbRHzL8V93NzQhwIB71oFWSyzVo+KPZI+pnQPPxucdkrOZvkLRnrf5URsQM+IJ09Dw29cRALIA==}
    engines: {node: '>=10'}
    dependencies:
      lru-cache: 6.0.0
    dev: true

  /html-escaper@2.0.2:
    resolution: {integrity: sha512-H2iMtd0I4Mt5eYiapRdIDjp+XzelXQ0tFE4JS7YFwFevXXMmOp9myNrUvCg0D6ws8iqkRPBfKHgbwig1SmlLfg==}
    dev: true

  /http-cache-semantics@4.1.1:
    resolution: {integrity: sha512-er295DKPVsV82j5kw1Gjt+ADA/XYHsajl82cGNQG2eyoPkvgUhX+nDIyelzhIWbbsXP39EHcI6l5tYs2FYqYXQ==}
    dev: true

  /http-signature@1.3.6:
    resolution: {integrity: sha512-3adrsD6zqo4GsTqtO7FyrejHNv+NgiIfAfv68+jVlFmSr9OGy7zrxONceFRLKvnnZA5jbxQBX1u9PpB6Wi32Gw==}
    engines: {node: '>=0.10'}
    dependencies:
      assert-plus: 1.0.0
      jsprim: 2.0.2
      sshpk: 1.18.0
    dev: true

  /human-signals@1.1.1:
    resolution: {integrity: sha512-SEQu7vl8KjNL2eoGBLF3+wAjpsNfA9XMlXAYj/3EdaNfAlxKthD1xjEQfGOUhllCGGJVNY34bRr6lPINhNjyZw==}
    engines: {node: '>=8.12.0'}
    dev: true

  /human-signals@2.1.0:
    resolution: {integrity: sha512-B4FFZ6q/T2jhhksgkbEW3HBvWIfDW85snkQgawt07S7J5QXTk6BkNV+0yAeZrM5QpMAdYlocGoljn0sJ/WQkFw==}
    engines: {node: '>=10.17.0'}
    dev: true

  /human-signals@4.3.1:
    resolution: {integrity: sha512-nZXjEF2nbo7lIw3mgYjItAfgQXog3OjJogSbKa2CQIIvSGWcKgeJnQlNXip6NglNzYH45nSRiEVimMvYL8DDqQ==}
    engines: {node: '>=14.18.0'}
    dev: true

  /husky@8.0.3:
    resolution: {integrity: sha512-+dQSyqPh4x1hlO1swXBiNb2HzTDN1I2IGLQx1GrBuiqFJfoMrnZWwVmatvSiO+Iz8fBUnf+lekwNo4c2LlXItg==}
    engines: {node: '>=14'}
    hasBin: true
    dev: true

  /ieee754@1.2.1:
    resolution: {integrity: sha512-dcyqhDvX1C46lXZcVqCpK+FtMRQVdIMN6/Df5js2zouUsqG7I6sFxitIC+7KYK29KdXOLHdu9zL4sFnoVQnqaA==}
    dev: true

  /ignore@5.2.4:
    resolution: {integrity: sha512-MAb38BcSbH0eHNBxn7ql2NH/kX33OkB3lZ1BNdh7ENeRChHTYsTvWrMubiIAMNS2llXEEgZ1MUOBtXChP3kaFQ==}
    engines: {node: '>= 4'}
    dev: true

  /immutable@4.3.4:
    resolution: {integrity: sha512-fsXeu4J4i6WNWSikpI88v/PcVflZz+6kMhUfIwc5SY+poQRPnaf5V7qds6SUyUN3cVxEzuCab7QIoLOQ+DQ1wA==}
    dev: false

  /import-fresh@3.3.0:
    resolution: {integrity: sha512-veYYhQa+D1QBKznvhUHxb8faxlrwUnxseDAbAp457E0wLNio2bOSKnjYDhMj+YiAq61xrMGhQk9iXVk5FzgQMw==}
    engines: {node: '>=6'}
    dependencies:
      parent-module: 1.0.1
      resolve-from: 4.0.0
    dev: true

  /imurmurhash@0.1.4:
    resolution: {integrity: sha512-JmXMZ6wuvDmLiHEml9ykzqO6lwFbof0GG4IkcGaENdCRDDmMVnny7s5HsIgHCbaq0w2MyPhDqkhTUgS2LU2PHA==}
    engines: {node: '>=0.8.19'}
    dev: true

  /indent-string@4.0.0:
    resolution: {integrity: sha512-EdDDZu4A2OyIK7Lr/2zG+w5jmbuk1DVBnEwREQvBzspBJkCEbRa8GxU1lghYcaGJCnRWibjDXlq779X1/y5xwg==}
    engines: {node: '>=8'}
    dev: true

  /inflight@1.0.6:
    resolution: {integrity: sha512-k92I/b08q4wvFscXCLvqfsHCrjrF7yiXsQuIVvVE7N82W3+aqpzuUdBbfhWcy/FZR3/4IgflMgKLOsvPDrGCJA==}
    dependencies:
      once: 1.4.0
      wrappy: 1.0.2
    dev: true

  /inherits@2.0.4:
    resolution: {integrity: sha512-k/vGaX4/Yla3WzyMCvTQOXYeIHvqOKtnqBduzTHpzpQZzAskKMhZ2K+EnBiSM9zGSoIFeMpXKxa4dYeZIQqewQ==}
    dev: true

  /ini@1.3.8:
    resolution: {integrity: sha512-JV/yugV2uzW5iMRSiZAyDtQd+nxtUnjeLt0acNdw98kKLrvuRVyB80tsREOE7yvGVgalhZ6RNXCmEHkUKBKxew==}
    dev: true

  /ini@2.0.0:
    resolution: {integrity: sha512-7PnF4oN3CvZF23ADhA5wRaYEQpJ8qygSkbtTXWBeXWXmEVRXK+1ITciHWwHhsjv1TmW0MgacIv6hEi5pX5NQdA==}
    engines: {node: '>=10'}
    dev: true

  /is-arrayish@0.2.1:
    resolution: {integrity: sha512-zz06S8t0ozoDXMG+ube26zeCTNXcKIPJZJi8hBrF4idCLms4CG9QtK7qBl1boi5ODzFpjswb5JPmHCbMpjaYzg==}
    dev: true

  /is-binary-path@2.1.0:
    resolution: {integrity: sha512-ZMERYes6pDydyuGidse7OsHxtbI7WVeUEozgR/g7rd0xUimYNlvZRE/K2MgZTjWy725IfelLeVcEM97mmtRGXw==}
    engines: {node: '>=8'}
    dependencies:
      binary-extensions: 2.2.0

  /is-ci@3.0.1:
    resolution: {integrity: sha512-ZYvCgrefwqoQ6yTyYUbQu64HsITZ3NfKX1lzaEYdkTDcfKzzCI/wthRRYKkdjHKFVgNiXKAKm65Zo1pk2as/QQ==}
    hasBin: true
    dependencies:
      ci-info: 3.9.0
    dev: true

  /is-core-module@2.12.1:
    resolution: {integrity: sha512-Q4ZuBAe2FUsKtyQJoQHlvP8OvBERxO3jEmy1I7hcRXcJBGGHFh/aJBswbXuS9sgrDH2QUO8ilkwNPHvHMd8clg==}
    dependencies:
      has: 1.0.3

  /is-docker@2.2.1:
    resolution: {integrity: sha512-F+i2BKsFrH66iaUFc0woD8sLy8getkwTwtOBjvs56Cx4CgJDeKQeqfz8wAYiSb8JOprWhHH5p77PbmYCvvUuXQ==}
    engines: {node: '>=8'}
    hasBin: true
    dev: true

  /is-docker@3.0.0:
    resolution: {integrity: sha512-eljcgEDlEns/7AXFosB5K/2nCM4P7FQPkGc/DWLy5rmFEWvZayGrik1d9/QIY5nJ4f9YsVvBkA6kJpHn9rISdQ==}
    engines: {node: ^12.20.0 || ^14.13.1 || >=16.0.0}
    hasBin: true
    dev: true

  /is-extglob@2.1.1:
    resolution: {integrity: sha512-SbKbANkN603Vi4jEZv49LeVJMn4yGwsbzZworEoyEiutsN3nJYdbO36zfhGJ6QEDpOZIFkDtnq5JRxmvl3jsoQ==}
    engines: {node: '>=0.10.0'}

  /is-fullwidth-code-point@2.0.0:
    resolution: {integrity: sha512-VHskAKYM8RfSFXwee5t5cbN5PZeq1Wrh6qd5bkyiXIf6UQcN6w/A0eXM9r6t8d+GYOh+o6ZhiEnb88LN/Y8m2w==}
    engines: {node: '>=4'}
    dev: true

  /is-fullwidth-code-point@3.0.0:
    resolution: {integrity: sha512-zymm5+u+sCsSWyD9qNaejV3DFvhCKclKdizYaJUuHA83RLjb7nSuGnddCHGv0hk+KY7BMAlsWeK4Ueg6EV6XQg==}
    engines: {node: '>=8'}
    dev: true

  /is-glob@4.0.3:
    resolution: {integrity: sha512-xelSayHH36ZgE7ZWhli7pW34hNbNl8Ojv5KVmkJD4hBdD3th8Tfk9vYasLM+mXWOZhFkgZfxhLSnrwRr4elSSg==}
    engines: {node: '>=0.10.0'}
    dependencies:
      is-extglob: 2.1.1

  /is-inside-container@1.0.0:
    resolution: {integrity: sha512-KIYLCCJghfHZxqjYBE7rEy0OBuTd5xCHS7tHVgvCLkx7StIoaxwNW3hCALgEUjFfeRk+MG/Qxmp/vtETEF3tRA==}
    engines: {node: '>=14.16'}
    hasBin: true
    dependencies:
      is-docker: 3.0.0
    dev: true

  /is-installed-globally@0.4.0:
    resolution: {integrity: sha512-iwGqO3J21aaSkC7jWnHP/difazwS7SFeIqxv6wEtLU8Y5KlzFTjyqcSIT0d8s4+dDhKytsk9PJZ2BkS5eZwQRQ==}
    engines: {node: '>=10'}
    dependencies:
      global-dirs: 3.0.1
      is-path-inside: 3.0.3
    dev: true

  /is-module@1.0.0:
    resolution: {integrity: sha512-51ypPSPCoTEIN9dy5Oy+h4pShgJmPCygKfyRCISBI+JoWT/2oJvK8QPxmwv7b/p239jXrm9M1mlQbyKJ5A152g==}
    dev: true

  /is-number@7.0.0:
    resolution: {integrity: sha512-41Cifkg6e8TylSpdtTpeLVMqvSBEVzTttHvERD741+pnZ8ANv0004MRL43QKPDlK9cGvNp6NZWZUBlbGXYxxng==}
    engines: {node: '>=0.12.0'}

  /is-obj@1.0.1:
    resolution: {integrity: sha512-l4RyHgRqGN4Y3+9JHVrNqO+tN0rV5My76uW5/nuO4K1b6vw5G8d/cmFjP9tRfEsdhZNt0IFdZuK/c2Vr4Nb+Qg==}
    engines: {node: '>=0.10.0'}
    dev: true

  /is-obj@2.0.0:
    resolution: {integrity: sha512-drqDG3cbczxxEJRoOXcOjtdp1J/lyp1mNn0xaznRs8+muBhgQcrnbspox5X5fOw0HnMnbfDzvnEMEtqDEJEo8w==}
    engines: {node: '>=8'}
    dev: true

  /is-path-inside@3.0.3:
    resolution: {integrity: sha512-Fd4gABb+ycGAmKou8eMftCupSir5lRxqf4aD/vd0cD2qc4HL07OjCeuHMr8Ro4CoMaeCKDB0/ECBOVWjTwUvPQ==}
    engines: {node: '>=8'}
    dev: true

  /is-plain-obj@1.1.0:
    resolution: {integrity: sha512-yvkRyxmFKEOQ4pNXCmJG5AEQNlXJS5LaONXo5/cLdTZdWvsZ1ioJEonLGAosKlMWE8lwUy/bJzMjcw8az73+Fg==}
    engines: {node: '>=0.10.0'}
    dev: true

  /is-plain-obj@2.1.0:
    resolution: {integrity: sha512-YWnfyRwxL/+SsrWYfOpUtz5b3YD+nyfkHvjbcanzk8zgyO4ASD67uVMRt8k5bM4lLMDnXfriRhOpemw+NfT1eA==}
    engines: {node: '>=8'}
    dev: true

  /is-reference@1.2.1:
    resolution: {integrity: sha512-U82MsXXiFIrjCK4otLT+o2NA2Cd2g5MLoOVXUZjIOhLurrRxpEXzI8O0KZHr3IjLvlAH1kTPYSuqer5T9ZVBKQ==}
    dependencies:
      '@types/estree': 1.0.1
    dev: true

  /is-regexp@1.0.0:
    resolution: {integrity: sha512-7zjFAPO4/gwyQAAgRRmqeEeyIICSdmCqa3tsVHMdBzaXXRiqopZL4Cyghg/XulGWrtABTpbnYYzzIRffLkP4oA==}
    engines: {node: '>=0.10.0'}
    dev: true

  /is-stream@2.0.1:
    resolution: {integrity: sha512-hFoiJiTl63nn+kstHGBtewWSKnQLpyb155KHheA1l39uvtO9nWIop1p3udqPcUd/xbF1VLMO4n7OI6p7RbngDg==}
    engines: {node: '>=8'}
    dev: true

  /is-stream@3.0.0:
    resolution: {integrity: sha512-LnQR4bZ9IADDRSkvpqMGvt/tEJWclzklNgSw48V5EAaAeDd6qGvN8ei6k5p0tvxSR171VmGyHuTiAOfxAbr8kA==}
    engines: {node: ^12.20.0 || ^14.13.1 || >=16.0.0}
    dev: true

  /is-text-path@1.0.1:
    resolution: {integrity: sha512-xFuJpne9oFz5qDaodwmmG08e3CawH/2ZV8Qqza1Ko7Sk8POWbkRdwIoAWVhqvq0XeUzANEhKo2n0IXUGBm7A/w==}
    engines: {node: '>=0.10.0'}
    dependencies:
      text-extensions: 1.9.0
    dev: true

  /is-typedarray@1.0.0:
    resolution: {integrity: sha512-cyA56iCMHAh5CdzjJIa4aohJyeO1YbwLi3Jc35MmRU6poroFjIGZzUzupGiRPOjgHg9TLu43xbpwXk523fMxKA==}
    dev: true

  /is-unicode-supported@0.1.0:
    resolution: {integrity: sha512-knxG2q4UC3u8stRGyAVJCOdxFmv5DZiRcdlIaAQXAbSfJya+OhopNotLQrstBhququ4ZpuKbDc/8S6mgXgPFPw==}
    engines: {node: '>=10'}
    dev: true

  /is-windows@1.0.2:
    resolution: {integrity: sha512-eXK1UInq2bPmjyX6e3VHIzMLobc4J94i4AWn+Hpq3OU5KkrRC96OAcR3PRJ/pGu6m8TRnBHP9dkXQVsT/COVIA==}
    engines: {node: '>=0.10.0'}
    dev: true

  /is-wsl@2.2.0:
    resolution: {integrity: sha512-fKzAra0rGJUUBwGBgNkHZuToZcn+TtXHpeCgmkMJMMYx1sQDYaCSyjJBSCa2nH1DGm7s3n1oBnohoVTBaN7Lww==}
    engines: {node: '>=8'}
    dependencies:
      is-docker: 2.2.1
    dev: true

  /isarray@0.0.1:
    resolution: {integrity: sha512-D2S+3GLxWH+uhrNEcoh/fnmYeP8E8/zHl644d/jdA0g2uyXvy3sb0qxotE+ne0LtccHknQzWwZEzhak7oJ0COQ==}
    dev: true

  /isarray@1.0.0:
    resolution: {integrity: sha512-VLghIWNM6ELQzo7zwmcg0NmTVyWKYjvIeM83yjp0wRDTmUnrM678fQbcKBo6n2CJEF0szoG//ytg+TKla89ALQ==}
    dev: true

  /isarray@2.0.5:
    resolution: {integrity: sha512-xHjhDr3cNBK0BzdUJSPXZntQUx/mwMS5Rw4A7lPJ90XGAO6ISP/ePDNuo0vhqOZU+UD5JoodwCAAoZQd3FeAKw==}
    dev: true

  /isexe@2.0.0:
    resolution: {integrity: sha512-RHxMLp9lnKHGHRng9QFhRCMbYAcVpn69smSGcq3f36xjgVVWThj4qqLbTLlq7Ssj8B+fIQ1EuCEGI2lKsyQeIw==}
    dev: true

  /isstream@0.1.2:
    resolution: {integrity: sha512-Yljz7ffyPbrLpLngrMtZ7NduUgVvi6wG9RJ9IUcyCd59YQ911PBJphODUcbOVbqYfxe1wuYf/LJ8PauMRwsM/g==}
    dev: true

  /istanbul-lib-coverage@3.2.0:
    resolution: {integrity: sha512-eOeJ5BHCmHYvQK7xt9GkdHuzuCGS1Y6g9Gvnx3Ym33fz/HpLRYxiS0wHNr+m/MBC8B647Xt608vCDEvhl9c6Mw==}
    engines: {node: '>=8'}
    dev: true

  /istanbul-lib-hook@3.0.0:
    resolution: {integrity: sha512-Pt/uge1Q9s+5VAZ+pCo16TYMWPBIl+oaNIjgLQxcX0itS6ueeaA+pEfThZpH8WxhFgCiEb8sAJY6MdUKgiIWaQ==}
    engines: {node: '>=8'}
    dependencies:
      append-transform: 2.0.0
    dev: true

  /istanbul-lib-instrument@4.0.3:
    resolution: {integrity: sha512-BXgQl9kf4WTCPCCpmFGoJkz/+uhvm7h7PFKUYxh7qarQd3ER33vHG//qaE8eN25l07YqZPpHXU9I09l/RD5aGQ==}
    engines: {node: '>=8'}
    dependencies:
      '@babel/core': 7.22.9
      '@istanbuljs/schema': 0.1.3
      istanbul-lib-coverage: 3.2.0
      semver: 6.3.1
    transitivePeerDependencies:
      - supports-color
    dev: true

  /istanbul-lib-processinfo@2.0.3:
    resolution: {integrity: sha512-NkwHbo3E00oybX6NGJi6ar0B29vxyvNwoC7eJ4G4Yq28UfY758Hgn/heV8VRFhevPED4LXfFz0DQ8z/0kw9zMg==}
    engines: {node: '>=8'}
    dependencies:
      archy: 1.0.0
      cross-spawn: 7.0.3
      istanbul-lib-coverage: 3.2.0
      p-map: 3.0.0
      rimraf: 3.0.2
      uuid: 8.3.2
    dev: true

  /istanbul-lib-report@3.0.0:
    resolution: {integrity: sha512-wcdi+uAKzfiGT2abPpKZ0hSU1rGQjUQnLvtY5MpQ7QCTahD3VODhcu4wcfY1YtkGaDD5yuydOLINXsfbus9ROw==}
    engines: {node: '>=8'}
    dependencies:
      istanbul-lib-coverage: 3.2.0
      make-dir: 3.1.0
      supports-color: 7.2.0
    dev: true

  /istanbul-lib-source-maps@4.0.1:
    resolution: {integrity: sha512-n3s8EwkdFIJCG3BPKBYvskgXGoy88ARzvegkitk60NxRdwltLOTaH7CUiMRXvwYorl0Q712iEjcWB+fK/MrWVw==}
    engines: {node: '>=10'}
    dependencies:
      debug: 4.3.4(supports-color@8.1.1)
      istanbul-lib-coverage: 3.2.0
      source-map: 0.6.1
    transitivePeerDependencies:
      - supports-color
    dev: true

  /istanbul-reports@3.1.5:
    resolution: {integrity: sha512-nUsEMa9pBt/NOHqbcbeJEgqIlY/K7rVWUX6Lql2orY5e9roQOthbR3vtY4zzf2orPELg80fnxxk9zUyPlgwD1w==}
    engines: {node: '>=8'}
    dependencies:
      html-escaper: 2.0.2
      istanbul-lib-report: 3.0.0
    dev: true

  /js-tokens@4.0.0:
    resolution: {integrity: sha512-RdJUflcE3cUzKiMqQgsCu06FPu9UdIJO0beYbPhHN4k6apgJtifcoCtT9bcxOpYBtpD2kCM6Sbzg4CausW/PKQ==}
    dev: true

  /js-yaml@3.14.1:
    resolution: {integrity: sha512-okMH7OXXJ7YrN9Ok3/SXrnu4iX9yOk+25nqX4imS2npuvTYDmo/QEZoqwZkYaIDk3jVvBOTOIEgEhaLOynBS9g==}
    hasBin: true
    dependencies:
      argparse: 1.0.10
      esprima: 4.0.1
    dev: true

  /js-yaml@4.0.0:
    resolution: {integrity: sha512-pqon0s+4ScYUvX30wxQi3PogGFAlUyH0awepWvwkj4jD4v+ova3RiYw8bmA6x2rDrEaj8i/oWKoRxpVNW+Re8Q==}
    hasBin: true
    dependencies:
      argparse: 2.0.1
    dev: true

  /js-yaml@4.1.0:
    resolution: {integrity: sha512-wpxZs9NoxZaJESJGIZTyDEaYpl0FKSA+FB9aJiyemKhMwkxQg63h4T1KJgUGHpTqPDNRcmmYLugrRjJlBtWvRA==}
    hasBin: true
    dependencies:
      argparse: 2.0.1
    dev: true

  /jsbn@0.1.1:
    resolution: {integrity: sha512-UVU9dibq2JcFWxQPA6KCqj5O42VOmAY3zQUfEKxU0KpTGXwNoCjkX1e13eHNvw/xPynt6pU0rZ1htjWTNTSXsg==}
    dev: true

  /jsesc@2.5.2:
    resolution: {integrity: sha512-OYu7XEzjkCQ3C5Ps3QIZsQfNpqoJyZZA99wd9aWd05NCtC5pWOkShK2mkL6HXQR6/Cy2lbNdPlZBpuQHXE63gA==}
    engines: {node: '>=4'}
    hasBin: true
    dev: true

  /json-buffer@3.0.0:
    resolution: {integrity: sha512-CuUqjv0FUZIdXkHPI8MezCnFCdaTAacej1TZYulLoAg1h/PhwkdXFN4V/gzY4g+fMBCOV2xF+rp7t2XD2ns/NQ==}
    dev: true

  /json-parse-even-better-errors@2.3.1:
    resolution: {integrity: sha512-xyFwyhro/JEof6Ghe2iz2NcXoj2sloNsWr/XsERDK/oiPCfaNhl5ONfp+jQdAZRQQ0IJWNzH9zIZF7li91kh2w==}
    dev: true

  /json-schema-traverse@0.4.1:
    resolution: {integrity: sha512-xbbCH5dCYU5T8LcEhhuh7HJ88HXuW3qsI3Y0zOZFKfZEHcpWiHU/Jxzk629Brsab/mMiHQti9wMP+845RPe3Vg==}
    dev: true

  /json-schema@0.4.0:
    resolution: {integrity: sha512-es94M3nTIfsEPisRafak+HDLfHXnKBhV3vU5eqPcS3flIWqcxJWgXHXiey3YrpaNsanY5ei1VoYEbOzijuq9BA==}
    dev: true

  /json-stable-stringify-without-jsonify@1.0.1:
    resolution: {integrity: sha512-Bdboy+l7tA3OGW6FjyFHWkP5LuByj1Tk33Ljyq0axyzdk9//JSi2u3fP1QSmd1KNwq6VOKYGlAu87CisVir6Pw==}
    dev: true

  /json-stringify-safe@5.0.1:
    resolution: {integrity: sha512-ZClg6AaYvamvYEE82d3Iyd3vSSIjQ+odgjaTzRuO3s7toCdFKczob2i0zCh7JE8kWn17yvAWhUVxvqGwUalsRA==}
    requiresBuild: true
    dev: true

  /json5@2.2.3:
    resolution: {integrity: sha512-XmOWe7eyHYH14cLdVPoyg+GOH3rYX++KpzrylJwSW98t3Nk+U8XOl8FWKOgwtzdb8lXGf6zYwDUzeHMWfxasyg==}
    engines: {node: '>=6'}
    hasBin: true
    dev: true

  /jsonfile@4.0.0:
    resolution: {integrity: sha512-m6F1R3z8jjlf2imQHS2Qez5sjKWQzbuuhuJ/FKYFRZvPE3PuHcSMVZzfsLhGVOkfd20obL5SWEBew5ShlquNxg==}
    optionalDependencies:
      graceful-fs: 4.2.11
    dev: true

  /jsonfile@6.1.0:
    resolution: {integrity: sha512-5dgndWOriYSm5cnYaJNhalLNDKOqFwyDB/rr1E9ZsGciGvKPs8R2xYGCacuf3z6K1YKDz182fd+fY3cn3pMqXQ==}
    dependencies:
      universalify: 2.0.0
    optionalDependencies:
      graceful-fs: 4.2.11
    dev: true

  /jsonparse@1.3.1:
    resolution: {integrity: sha512-POQXvpdL69+CluYsillJ7SUhKvytYjW9vG/GKpnf+xP8UWgYEM/RaMzHHofbALDiKbbP1W8UEYmgGl39WkPZsg==}
    engines: {'0': node >= 0.2.0}
    dev: true

  /jsprim@2.0.2:
    resolution: {integrity: sha512-gqXddjPqQ6G40VdnI6T6yObEC+pDNvyP95wdQhkWkg7crHH3km5qP1FsOXEkzEQwnz6gz5qGTn1c2Y52wP3OyQ==}
    engines: {'0': node >=0.6.0}
    dependencies:
      assert-plus: 1.0.0
      extsprintf: 1.3.0
      json-schema: 0.4.0
      verror: 1.10.0
    dev: true

  /keyv@3.1.0:
    resolution: {integrity: sha512-9ykJ/46SN/9KPM/sichzQ7OvXyGDYKGTaDlKMGCAlg2UK8KRy4jb0d8sFc+0Tt0YYnThq8X2RZgCg74RPxgcVA==}
    dependencies:
      json-buffer: 3.0.0
    dev: true

  /kind-of@6.0.3:
    resolution: {integrity: sha512-dcS1ul+9tmeD95T+x28/ehLgd9mENa3LsvDTtzm3vyBEO7RPptvAD+t44WVXaUjTBRcrpFeFlC8WCruUR456hw==}
    engines: {node: '>=0.10.0'}
    dev: true

  /lazy-ass@1.6.0:
    resolution: {integrity: sha512-cc8oEVoctTvsFZ/Oje/kGnHbpWHYBe8IAJe4C0QNc3t8uM/0Y8+erSz/7Y1ALuXTEZTMvxXwO6YbX1ey3ujiZw==}
    engines: {node: '> 0.8'}
    dev: true

  /levn@0.3.0:
    resolution: {integrity: sha512-0OO4y2iOHix2W6ujICbKIaEQXvFQHue65vUG3pb5EUomzPI90z9hsA1VsO/dbIIpC53J8gxM9Q4Oho0jrCM/yA==}
    engines: {node: '>= 0.8.0'}
    dependencies:
      prelude-ls: 1.1.2
      type-check: 0.3.2
    dev: true

  /levn@0.4.1:
    resolution: {integrity: sha512-+bT2uH4E5LGE7h/n3evcS/sQlJXCpIp6ym8OWJ5eV6+67Dsql/LaaT7qJBAt2rzfoa/5QBGBhxDix1dMt2kQKQ==}
    engines: {node: '>= 0.8.0'}
    dependencies:
      prelude-ls: 1.2.1
      type-check: 0.4.0
    dev: true

  /lines-and-columns@1.2.4:
    resolution: {integrity: sha512-7ylylesZQ/PV29jhEDl3Ufjo6ZX7gCqJr5F7PKrqc93v7fzSymt1BpwEU8nAUXs8qzzvqhbjhK5QZg6Mt/HkBg==}
    dev: true

  /lint-staged@10.5.4:
    resolution: {integrity: sha512-EechC3DdFic/TdOPgj/RB3FicqE6932LTHCUm0Y2fsD9KGlLB+RwJl2q1IYBIvEsKzDOgn0D4gll+YxG5RsrKg==}
    hasBin: true
    dependencies:
      chalk: 4.1.2
      cli-truncate: 2.1.0
      commander: 6.2.1
      cosmiconfig: 7.1.0
      debug: 4.3.4(supports-color@8.1.1)
      dedent: 0.7.0
      enquirer: 2.3.6
      execa: 4.1.0
      listr2: 3.14.0(enquirer@2.3.6)
      log-symbols: 4.1.0
      micromatch: 4.0.5
      normalize-path: 3.0.0
      please-upgrade-node: 3.2.0
      string-argv: 0.3.1
      stringify-object: 3.3.0
    transitivePeerDependencies:
      - supports-color
    dev: true

  /listr2@3.14.0(enquirer@2.3.6):
    resolution: {integrity: sha512-TyWI8G99GX9GjE54cJ+RrNMcIFBfwMPxc3XTFiAYGN4s10hWROGtOg7+O6u6LE3mNkyld7RSLE6nrKBvTfcs3g==}
    engines: {node: '>=10.0.0'}
    peerDependencies:
      enquirer: '>= 2.3.0 < 3'
    peerDependenciesMeta:
      enquirer:
        optional: true
    dependencies:
      cli-truncate: 2.1.0
      colorette: 2.0.20
      enquirer: 2.3.6
      log-update: 4.0.0
      p-map: 4.0.0
      rfdc: 1.3.0
      rxjs: 7.8.1
      through: 2.3.8
      wrap-ansi: 7.0.0
    dev: true

  /locate-path@5.0.0:
    resolution: {integrity: sha512-t7hw9pI+WvuwNJXwk5zVHpyhIqzg2qTlklJOf0mVxGSbe3Fp2VieZcduNYjaLDoy6p9uGpQEGWG87WpMKlNq8g==}
    engines: {node: '>=8'}
    dependencies:
      p-locate: 4.1.0
    dev: true

  /locate-path@6.0.0:
    resolution: {integrity: sha512-iPZK6eYjbxRu3uB4/WZ3EsEIMJFMqAoopl3R+zuq0UjcAm/MO6KCweDgPfP3elTztoKP3KtnVHxTn2NHBSDVUw==}
    engines: {node: '>=10'}
    dependencies:
      p-locate: 5.0.0
    dev: true

  /lodash.flattendeep@4.4.0:
    resolution: {integrity: sha512-uHaJFihxmJcEX3kT4I23ABqKKalJ/zDrDg0lsFtc1h+3uw49SIJ5beyhx5ExVRti3AvKoOJngIj7xz3oylPdWQ==}
    dev: true

  /lodash.merge@4.6.2:
    resolution: {integrity: sha512-0KpjqXRVvrYyCsX1swR/XTK0va6VQkQM6MNo7PqW77ByjAhoARA8EfrP1N4+KlKj8YS0ZUCtRT/YUuhyYDujIQ==}
    dev: true

  /lodash.once@4.1.1:
    resolution: {integrity: sha512-Sb487aTOCr9drQVL8pIxOzVhafOjZN9UU54hiN8PU3uAiSV7lx1yYNpbNmex2PK6dSJoNTSJUUswT651yww3Mg==}
    dev: true

  /lodash@4.17.21:
    resolution: {integrity: sha512-v2kDEe57lecTulaDIuNTPy3Ry4gLGJ6Z1O3vE1krgXZNrsQ+LFTGHVxVjcXPs17LhbZVGedAJv8XZ1tvj5FvSg==}

  /log-symbols@4.0.0:
    resolution: {integrity: sha512-FN8JBzLx6CzeMrB0tg6pqlGU1wCrXW+ZXGH481kfsBqer0hToTIiHdjH4Mq8xJUbvATujKCvaREGWpGUionraA==}
    engines: {node: '>=10'}
    dependencies:
      chalk: 4.1.2
    dev: true

  /log-symbols@4.1.0:
    resolution: {integrity: sha512-8XPvpAA8uyhfteu8pIvQxpJZ7SYYdpUivZpGy6sFsBuKRY/7rQGavedeB8aK+Zkyq6upMFVL/9AW6vOYzfRyLg==}
    engines: {node: '>=10'}
    dependencies:
      chalk: 4.1.2
      is-unicode-supported: 0.1.0
    dev: true

  /log-update@4.0.0:
    resolution: {integrity: sha512-9fkkDevMefjg0mmzWFBW8YkFP91OrizzkW3diF7CpG+S2EYdy4+TVfGwz1zeF8x7hCx1ovSPTOE9Ngib74qqUg==}
    engines: {node: '>=10'}
    dependencies:
      ansi-escapes: 4.3.2
      cli-cursor: 3.1.0
      slice-ansi: 4.0.0
      wrap-ansi: 6.2.0
    dev: true

  /loupe@2.3.6:
    resolution: {integrity: sha512-RaPMZKiMy8/JruncMU5Bt6na1eftNoo++R4Y+N2FrxkDVTrGvcyzFTsaGif4QTeKESheMGegbhw6iUAq+5A8zA==}
    dependencies:
      get-func-name: 2.0.0
    dev: true

  /lowercase-keys@1.0.1:
    resolution: {integrity: sha512-G2Lj61tXDnVFFOi8VZds+SoQjtQC3dgokKdDG2mTm1tx4m50NUHBOZSBwQQHyy0V12A0JTG4icfZQH+xPyh8VA==}
    engines: {node: '>=0.10.0'}
    dev: true

  /lowercase-keys@2.0.0:
    resolution: {integrity: sha512-tqNXrS78oMOE73NMxK4EMLQsQowWf8jKooH9g7xPavRT706R6bkQJ6DY2Te7QukaZsulxa30wQ7bk0pm4XiHmA==}
    engines: {node: '>=8'}
    dev: true

  /lru-cache@5.1.1:
    resolution: {integrity: sha512-KpNARQA3Iwv+jTA0utUVVbrh+Jlrr1Fv0e56GGzAFOXN7dk/FviaDW8LHmK52DlcH4WP2n6gI8vN1aesBFgo9w==}
    dependencies:
      yallist: 3.1.1
    dev: true

  /lru-cache@6.0.0:
    resolution: {integrity: sha512-Jo6dJ04CmSjuznwJSS3pUeWmd/H0ffTlkXXgwZi+eq1UCmqQwCh+eLsYOYCwY991i2Fah4h1BEMCx4qThGbsiA==}
    engines: {node: '>=10'}
    dependencies:
      yallist: 4.0.0
    dev: true

  /magic-string@0.25.2:
    resolution: {integrity: sha512-iLs9mPjh9IuTtRsqqhNGYcZXGei0Nh/A4xirrsqW7c+QhKVFL2vm7U09ru6cHRD22azaP/wMDgI+HCqbETMTtg==}
    dependencies:
      sourcemap-codec: 1.4.8
    dev: true

  /magic-string@0.25.9:
    resolution: {integrity: sha512-RmF0AsMzgt25qzqqLc1+MbHmhdx0ojF2Fvs4XnOqz2ZOBXzzkEwc/dJQZCYHAn7v1jbVOjAZfK8msRn4BxO4VQ==}
    dependencies:
      sourcemap-codec: 1.4.8
    dev: true

  /make-dir@3.1.0:
    resolution: {integrity: sha512-g3FeP20LNwhALb/6Cz6Dd4F2ngze0jz7tbzrD2wAV+o9FeNHe4rL+yK2md0J/fiSf1sa1ADhXqi5+oVwOM/eGw==}
    engines: {node: '>=8'}
    dependencies:
      semver: 6.3.1
    dev: true

  /make-error@1.3.6:
    resolution: {integrity: sha512-s8UhlNe7vPKomQhC1qFelMokr/Sc3AgNbso3n74mVPA5LTZwkB9NlXf4XPamLxJE8h0gh73rM94xvwRT2CVInw==}
    dev: true

  /map-limit@0.0.1:
    resolution: {integrity: sha512-pJpcfLPnIF/Sk3taPW21G/RQsEEirGaFpCW3oXRwH9dnFHPHNGjNyvh++rdmC2fNqEaTw2MhYJraoJWAHx8kEg==}
    dependencies:
      once: 1.3.3
    dev: true

  /map-obj@1.0.1:
    resolution: {integrity: sha512-7N/q3lyZ+LVCp7PzuxrJr4KMbBE2hW7BT7YNia330OFxIf4d3r5zVpicP2650l7CPN6RM9zOJRl3NGpqSiw3Eg==}
    engines: {node: '>=0.10.0'}
    dev: true

  /map-obj@4.3.0:
    resolution: {integrity: sha512-hdN1wVrZbb29eBGiGjJbeP8JbKjq1urkHJ/LIP/NY48MZ1QVXUsQBV1G1zvYFHn1XE06cwjBsOI2K3Ulnj1YXQ==}
    engines: {node: '>=8'}
    dev: true

  /matcher@3.0.0:
    resolution: {integrity: sha512-OkeDaAZ/bQCxeFAozM55PKcKU0yJMPGifLwV4Qgjitu+5MoAfSQN4lsLJeXZ1b8w0x+/Emda6MZgXS1jvsapng==}
    engines: {node: '>=10'}
    requiresBuild: true
    dependencies:
      escape-string-regexp: 4.0.0
    dev: true
    optional: true

  /meow@8.1.2:
    resolution: {integrity: sha512-r85E3NdZ+mpYk1C6RjPFEMSE+s1iZMuHtsHAqY0DT3jZczl0diWUZ8g6oU7h0M9cD2EL+PzaYghhCLzR0ZNn5Q==}
    engines: {node: '>=10'}
    dependencies:
      '@types/minimist': 1.2.2
      camelcase-keys: 6.2.2
      decamelize-keys: 1.1.1
      hard-rejection: 2.1.0
      minimist-options: 4.1.0
      normalize-package-data: 3.0.3
      read-pkg-up: 7.0.1
      redent: 3.0.0
      trim-newlines: 3.0.1
      type-fest: 0.18.1
      yargs-parser: 20.2.9
    dev: true

  /merge-stream@2.0.0:
    resolution: {integrity: sha512-abv/qOcuPfk3URPfDzmZU1LKmuw8kT+0nIHvKrKgFrwifol/doWcdA4ZqsWQ8ENrFKkd67Mfpo/LovbIUsbt3w==}
    dev: true

  /merge2@1.4.1:
    resolution: {integrity: sha512-8q7VEgMJW4J8tcfVPy8g09NcQwZdbwFEqhe/WZkoIzjn/3TGDwtOCYtXGxA3O8tPzpczCCDgv+P2P5y00ZJOOg==}
    engines: {node: '>= 8'}
    dev: true

  /micromatch@4.0.5:
    resolution: {integrity: sha512-DMy+ERcEW2q8Z2Po+WNXuw3c5YaUSFjAO5GsJqfEl7UjvtIuFKO6ZrKvcItdy98dwFI2N1tg3zNIdKaQT+aNdA==}
    engines: {node: '>=8.6'}
    dependencies:
      braces: 3.0.2
      picomatch: 2.3.1
    dev: true

  /mime-db@1.52.0:
    resolution: {integrity: sha512-sPU4uV7dYlvtWJxwwxHD0PuihVNiE7TyAbQ5SWxDCB9mUYvOgroQOwYQQOKPJ8CIbE+1ETVlOoK1UC2nU3gYvg==}
    engines: {node: '>= 0.6'}
    dev: true

  /mime-types@2.1.35:
    resolution: {integrity: sha512-ZDY+bPm5zTTF+YpCrAU9nK0UgICYPT0QtT1NZWFv4s++TNkcgVaT0g6+4R2uI4MjQjzysHB1zxuWL50hzaeXiw==}
    engines: {node: '>= 0.6'}
    dependencies:
      mime-db: 1.52.0
    dev: true

  /mime@3.0.0:
    resolution: {integrity: sha512-jSCU7/VB1loIWBZe14aEYHU/+1UMEHoaO7qxCOVJOw9GgH72VAWppxNcjU+x9a2k3GSIBXNKxXQFqRvvZ7vr3A==}
    engines: {node: '>=10.0.0'}
    hasBin: true
    dev: true

  /mimic-fn@2.1.0:
    resolution: {integrity: sha512-OqbOk5oEQeAZ8WXWydlu9HJjz9WVdEIvamMCcXmuqUYjTknH/sqsWvhQ3vgwKFRR1HpjvNBKQ37nbJgYzGqGcg==}
    engines: {node: '>=6'}
    dev: true

  /mimic-fn@4.0.0:
    resolution: {integrity: sha512-vqiC06CuhBTUdZH+RYl8sFrL096vA45Ok5ISO6sE/Mr1jRbGH4Csnhi8f3wKVl7x8mO4Au7Ir9D3Oyv1VYMFJw==}
    engines: {node: '>=12'}
    dev: true

  /mimic-response@1.0.1:
    resolution: {integrity: sha512-j5EctnkH7amfV/q5Hgmoal1g2QHFJRraOtmx0JpIqkxhBhI/lJSl1nMpQ45hVarwNETOoWEimndZ4QK0RHxuxQ==}
    engines: {node: '>=4'}
    dev: true

  /min-indent@1.0.1:
    resolution: {integrity: sha512-I9jwMn07Sy/IwOj3zVkVik2JTvgpaykDZEigL6Rx6N9LbMywwUSMtxET+7lVoDLLd3O3IXwJwvuuns8UB/HeAg==}
    engines: {node: '>=4'}
    dev: true

  /minimatch@3.0.4:
    resolution: {integrity: sha512-yJHVQEhyqPLUTgt9B83PXu6W3rx4MvvHvSUvToogpwoGDOUQ+yDrR0HRot+yOCdCO7u4hX3pWft6kWBBcqh0UA==}
    dependencies:
      brace-expansion: 1.1.11
    dev: true

  /minimatch@3.1.2:
    resolution: {integrity: sha512-J7p63hRiAjw1NDEww1W7i37+ByIrOWO5XQQAzZ3VOcL0PNybwpfmV/N05zFAzwQ9USyEcX6t3UO+K5aqBQOIHw==}
    dependencies:
      brace-expansion: 1.1.11
    dev: true

  /minimist-options@4.1.0:
    resolution: {integrity: sha512-Q4r8ghd80yhO/0j1O3B2BjweX3fiHg9cdOwjJd2J76Q135c+NDxGCqdYKQ1SKBuFfgWbAUzBfvYjPUEeNgqN1A==}
    engines: {node: '>= 6'}
    dependencies:
      arrify: 1.0.1
      is-plain-obj: 1.1.0
      kind-of: 6.0.3
    dev: true

  /minimist@1.2.8:
    resolution: {integrity: sha512-2yyAR8qBkN3YuheJanUpWC5U3bb5osDywNB8RzDVlDwDHbocAJveqqj1u8+SVD7jkWT4yvsHCpWqqWqAxb0zCA==}
    dev: true

  /mkdirp@0.5.6:
    resolution: {integrity: sha512-FP+p8RB8OWpF3YZBCrP5gtADmtXApB5AMLn+vdyA+PyxCjrCs00mjyUozssO33cwDeT3wNGdLxJ5M//YqtHAJw==}
    hasBin: true
    dependencies:
      minimist: 1.2.8
    dev: true

  /mocha@8.4.0:
    resolution: {integrity: sha512-hJaO0mwDXmZS4ghXsvPVriOhsxQ7ofcpQdm8dE+jISUOKopitvnXFQmpRR7jd2K6VBG6E26gU3IAbXXGIbu4sQ==}
    engines: {node: '>= 10.12.0'}
    hasBin: true
    dependencies:
      '@ungap/promise-all-settled': 1.1.2
      ansi-colors: 4.1.1
      browser-stdout: 1.3.1
      chokidar: 3.5.1
      debug: 4.3.1(supports-color@8.1.1)
      diff: 5.0.0
      escape-string-regexp: 4.0.0
      find-up: 5.0.0
      glob: 7.1.6
      growl: 1.10.5
      he: 1.2.0
      js-yaml: 4.0.0
      log-symbols: 4.0.0
      minimatch: 3.0.4
      ms: 2.1.3
      nanoid: 3.1.20
      serialize-javascript: 5.0.1
      strip-json-comments: 3.1.1
      supports-color: 8.1.1
      which: 2.0.2
      wide-align: 1.1.3
      workerpool: 6.1.0
      yargs: 16.2.0
      yargs-parser: 20.2.4
      yargs-unparser: 2.0.0
    dev: true

  /ms@2.0.0:
    resolution: {integrity: sha512-Tpp60P6IUJDTuOq/5Z8cdskzJujfwqfOTkrwIwj7IRISpnkJnT6SyJ4PCPnGMoFjC9ddhal5KVIYtAt97ix05A==}
    dev: true

  /ms@2.1.2:
    resolution: {integrity: sha512-sGkPx+VjMtmA6MX27oA4FBFELFCZZ4S4XqeGOXCv68tT+jb3vk/RyaKWP0PTKyWtmLSM0b+adUTEvbs1PEaH2w==}
    dev: true

  /ms@2.1.3:
    resolution: {integrity: sha512-6FlzubTLZG3J2a/NVCAleEhjzq5oxgHyaCU9yYXvcLsvoVaHJq/s5xXI6/XXP6tz7R9xAOtHnSO/tXtF3WRTlA==}
    dev: true

  /murmurhash-js@1.0.0:
    resolution: {integrity: sha512-TvmkNhkv8yct0SVBSy+o8wYzXjE4Zz3PCesbfs8HiCXXdcTuocApFv11UWlNFWKYsP2okqrhb7JNlSm9InBhIw==}
    dev: true

  /nanoid@3.1.20:
    resolution: {integrity: sha512-a1cQNyczgKbLX9jwbS/+d7W8fX/RfgYR7lVWwWOGIPNgK2m0MWvrGF6/m4kk6U3QcFMnZf3RIhL0v2Jgh/0Uxw==}
    engines: {node: ^10 || ^12 || ^13.7 || ^14 || >=15.0.1}
    hasBin: true
    dev: true

  /nanoid@3.3.7:
    resolution: {integrity: sha512-eSRppjcPIatRIMC1U6UngP8XFcz8MQWGQdt1MTBQ7NaAmvXDfvNxbvWV3x2y6CdEUciCSsDHDQZbhYaB8QEo2g==}
    engines: {node: ^10 || ^12 || ^13.7 || ^14 || >=15.0.1}
    hasBin: true
    dev: false

  /natural-compare-lite@1.4.0:
    resolution: {integrity: sha512-Tj+HTDSJJKaZnfiuw+iaF9skdPpTo2GtEly5JHnWV/hfv2Qj/9RKsGISQtLh2ox3l5EAGw487hnBee0sIJ6v2g==}
    dev: true

  /natural-compare@1.4.0:
    resolution: {integrity: sha512-OWND8ei3VtNC9h7V60qff3SVobHr996CTwgxubgyQYEpg290h9J0buyECNNJexkFm5sOajh5G116RYA1c8ZMSw==}
    dev: true

  /nice-try@1.0.5:
    resolution: {integrity: sha512-1nh45deeb5olNY7eX82BkPO7SSxR5SSYJiPTrTdFUVYwAl8CKMA5N9PjTYkHiRjisVcxcQ1HXdLhx2qxxJzLNQ==}
    dev: true

  /node-preload@0.2.1:
    resolution: {integrity: sha512-RM5oyBy45cLEoHqCeh+MNuFAxO0vTFBLskvQbOKnEE7YTTSN4tbN8QWDIPQ6L+WvKsB/qLEGpYe2ZZ9d4W9OIQ==}
    engines: {node: '>=8'}
    dependencies:
      process-on-spawn: 1.0.0
    dev: true

  /node-releases@2.0.13:
    resolution: {integrity: sha512-uYr7J37ae/ORWdZeQ1xxMJe3NtdmqMC/JZK+geofDrkLUApKRHPd18/TxtBOJ4A0/+uUIliorNrfYV6s1b02eQ==}
    dev: true

  /normalize-package-data@2.5.0:
    resolution: {integrity: sha512-/5CMN3T0R4XTj4DcGaexo+roZSdSFW/0AOOTROrjxzCG1wrWXEsGbRKevjlIL+ZDE4sZlJr5ED4YW0yqmkK+eA==}
    dependencies:
      hosted-git-info: 2.8.9
      resolve: 1.22.2
      semver: 5.7.2
      validate-npm-package-license: 3.0.4
    dev: true

  /normalize-package-data@3.0.3:
    resolution: {integrity: sha512-p2W1sgqij3zMMyRC067Dg16bfzVH+w7hyegmpIvZ4JNjqtGOVAIvLmjBx3yP7YTe9vKJgkoNOPjwQGogDoMXFA==}
    engines: {node: '>=10'}
    dependencies:
      hosted-git-info: 4.1.0
      is-core-module: 2.12.1
      semver: 7.5.4
      validate-npm-package-license: 3.0.4
    dev: true

  /normalize-path@3.0.0:
    resolution: {integrity: sha512-6eZs5Ls3WtCisHWp9S2GUy8dqkpGi4BVSz3GaqiE6ezub0512ESztXUwUB6C6IKbQkY2Pnb/mD4WYojCRwcwLA==}
    engines: {node: '>=0.10.0'}

  /normalize-url@4.5.1:
    resolution: {integrity: sha512-9UZCFRHQdNrfTpGg8+1INIg93B6zE0aXMVFkw1WFwvO4SlZywU6aLg5Of0Ap/PgcbSw4LNxvMWXMeugwMCX0AA==}
    engines: {node: '>=8'}
    dev: true

  /npm-conf@1.1.3:
    resolution: {integrity: sha512-Yic4bZHJOt9RCFbRP3GgpqhScOY4HH3V2P8yBj6CeYq118Qr+BLXqT2JvpJ00mryLESpgOxf5XlFv4ZjXxLScw==}
    engines: {node: '>=4'}
    requiresBuild: true
    dependencies:
      config-chain: 1.1.13
      pify: 3.0.0
    dev: true
    optional: true

  /npm-run-path@4.0.1:
    resolution: {integrity: sha512-S48WzZW777zhNIrn7gxOlISNAqi9ZC/uQFnRdbeIHhZhCA6UqpkOT8T1G7BvfdgP4Er8gF4sUbaS0i7QvIfCWw==}
    engines: {node: '>=8'}
    dependencies:
      path-key: 3.1.1
    dev: true

  /npm-run-path@5.1.0:
    resolution: {integrity: sha512-sJOdmRGrY2sjNTRMbSvluQqg+8X7ZK61yvzBEIDhz4f8z1TZFYABsqjjCBd/0PUNE9M6QDgHJXQkGUEm7Q+l9Q==}
    engines: {node: ^12.20.0 || ^14.13.1 || >=16.0.0}
    dependencies:
      path-key: 4.0.0
    dev: true

  /nyc@15.1.0:
    resolution: {integrity: sha512-jMW04n9SxKdKi1ZMGhvUTHBN0EICCRkHemEoE5jm6mTYcqcdas0ATzgUgejlQUHMvpnOZqGB5Xxsv9KxJW1j8A==}
    engines: {node: '>=8.9'}
    hasBin: true
    dependencies:
      '@istanbuljs/load-nyc-config': 1.1.0
      '@istanbuljs/schema': 0.1.3
      caching-transform: 4.0.0
      convert-source-map: 1.9.0
      decamelize: 1.2.0
      find-cache-dir: 3.3.2
      find-up: 4.1.0
      foreground-child: 2.0.0
      get-package-type: 0.1.0
      glob: 7.2.3
      istanbul-lib-coverage: 3.2.0
      istanbul-lib-hook: 3.0.0
      istanbul-lib-instrument: 4.0.3
      istanbul-lib-processinfo: 2.0.3
      istanbul-lib-report: 3.0.0
      istanbul-lib-source-maps: 4.0.1
      istanbul-reports: 3.1.5
      make-dir: 3.1.0
      node-preload: 0.2.1
      p-map: 3.0.0
      process-on-spawn: 1.0.0
      resolve-from: 5.0.0
      rimraf: 3.0.2
      signal-exit: 3.0.7
      spawn-wrap: 2.0.0
      test-exclude: 6.0.0
      yargs: 15.4.1
    transitivePeerDependencies:
      - supports-color
    dev: true

  /object-inspect@1.13.1:
    resolution: {integrity: sha512-5qoj1RUiKOMsCCNLV1CBiPYE10sziTsnmNxkAI/rZhiD63CF7IqdFGC/XzjWjpSgLf0LxXX3bDFIh0E18f6UhQ==}
    dev: true

  /object-keys@1.1.1:
    resolution: {integrity: sha512-NuAESUOUMrlIXOfHKzD6bpPu3tYt3xvjNdRIQ+FeT0lNb4K8WR70CaDxhuNguS2XG+GjkyMwOzsN5ZktImfhLA==}
    engines: {node: '>= 0.4'}
    requiresBuild: true
    dev: true
    optional: true

  /odiff-bin@2.5.0:
    resolution: {integrity: sha512-wquvVqZltr0w3IFWTjiWloNjlIDaMq0aWoWLStV9GHWRjio1Pznh1UkWkVWp8UukT/TiHoFKrRC47viZVOnmsA==}
    hasBin: true
    requiresBuild: true
    dev: true

  /once@1.3.3:
    resolution: {integrity: sha512-6vaNInhu+CHxtONf3zw3vq4SP2DOQhjBvIa3rNcG0+P7eKWlYH6Peu7rHizSloRU2EwMz6GraLieis9Ac9+p1w==}
    dependencies:
      wrappy: 1.0.2
    dev: true

  /once@1.4.0:
    resolution: {integrity: sha512-lNaJgI+2Q5URQBkccEKHTQOPaXdUxnZZElQTZY0MFUAuaEqe1E+Nyvgdz/aIyNi6Z9MzO5dv1H8n58/GELp3+w==}
    dependencies:
      wrappy: 1.0.2
    dev: true

  /onetime@5.1.2:
    resolution: {integrity: sha512-kbpaSSGJTWdAY5KPVeMOKXSrPtr8C8C7wodJbcsd51jRnmD+GZu8Y0VoU6Dm5Z4vWr0Ig/1NKuWRKf7j5aaYSg==}
    engines: {node: '>=6'}
    dependencies:
      mimic-fn: 2.1.0
    dev: true

  /onetime@6.0.0:
    resolution: {integrity: sha512-1FlR+gjXK7X+AsAHso35MnyN5KqGwJRi/31ft6x0M194ht7S+rWAvd7PHss9xSKMzE0asv1pyIHaJYq+BbacAQ==}
    engines: {node: '>=12'}
    dependencies:
      mimic-fn: 4.0.0
    dev: true

  /open@9.1.0:
    resolution: {integrity: sha512-OS+QTnw1/4vrf+9hh1jc1jnYjzSG4ttTBB8UxOwAnInG3Uo4ssetzC1ihqaIHjLJnA5GGlRl6QlZXOTQhRBUvg==}
    engines: {node: '>=14.16'}
    dependencies:
      default-browser: 4.0.0
      define-lazy-prop: 3.0.0
      is-inside-container: 1.0.0
      is-wsl: 2.2.0
    dev: true

  /opener@1.5.2:
    resolution: {integrity: sha512-ur5UIdyw5Y7yEj9wLzhqXiy6GZ3Mwx0yGI+5sMn2r0N0v3cKJvUmFH5yPP+WXh9e0xfyzyJX95D8l088DNFj7A==}
    hasBin: true
    dev: true

  /optionator@0.8.3:
    resolution: {integrity: sha512-+IW9pACdk3XWmmTXG8m3upGUJst5XRGzxMRjXzAuJ1XnIFNvfhjjIuYkDvysnPQ7qzqVzLt78BCruntqRhWQbA==}
    engines: {node: '>= 0.8.0'}
    dependencies:
      deep-is: 0.1.4
      fast-levenshtein: 2.0.6
      levn: 0.3.0
      prelude-ls: 1.1.2
      type-check: 0.3.2
      word-wrap: 1.2.5
    dev: true

  /optionator@0.9.3:
    resolution: {integrity: sha512-JjCoypp+jKn1ttEFExxhetCKeJt9zhAgAve5FXHixTvFDW/5aEktX9bufBKLRRMdU7bNtpLfcGu94B3cdEJgjg==}
    engines: {node: '>= 0.8.0'}
    dependencies:
      '@aashutoshrathi/word-wrap': 1.2.6
      deep-is: 0.1.4
      fast-levenshtein: 2.0.6
      levn: 0.4.1
      prelude-ls: 1.2.1
      type-check: 0.4.0
    dev: true

  /ospath@1.2.2:
    resolution: {integrity: sha512-o6E5qJV5zkAbIDNhGSIlyOhScKXgQrSRMilfph0clDfM0nEnBOlKlH4sWDmG95BW/CvwNz0vmm7dJVtU2KlMiA==}
    dev: true

  /ospec@3.1.0:
    resolution: {integrity: sha512-+nGtjV3vlADp+UGfL51miAh/hB4awPBkQrArhcgG4trAaoA2gKt5bf9w0m9ch9zOr555cHWaCHZEDiBOkNZSxw==}
    hasBin: true
    dependencies:
      glob: 7.2.3
    dev: true

  /p-cancelable@1.1.0:
    resolution: {integrity: sha512-s73XxOZ4zpt1edZYZzvhqFa6uvQc1vwUa0K0BdtIZgQMAJj9IbebH+JkgKZc9h+B05PKHLOTl4ajG1BmNrVZlw==}
    engines: {node: '>=6'}
    dev: true

  /p-limit@2.3.0:
    resolution: {integrity: sha512-//88mFWSJx8lxCzwdAABTJL2MyWB12+eIY7MDL2SqLmAkeKU9qxRvWuSyTjm3FUmpBEMuFfckAIqEaVGUDxb6w==}
    engines: {node: '>=6'}
    dependencies:
      p-try: 2.2.0
    dev: true

  /p-limit@3.1.0:
    resolution: {integrity: sha512-TYOanM3wGwNGsZN2cVTYPArw454xnXj5qmWF1bEoAc4+cU/ol7GVh7odevjp1FNHduHc3KZMcFduxU5Xc6uJRQ==}
    engines: {node: '>=10'}
    dependencies:
      yocto-queue: 0.1.0
    dev: true

  /p-locate@4.1.0:
    resolution: {integrity: sha512-R79ZZ/0wAxKGu3oYMlz8jy/kbhsNrS7SKZ7PxEHBgJ5+F2mtFW2fK2cOtBh1cHYkQsbzFV7I+EoRKe6Yt0oK7A==}
    engines: {node: '>=8'}
    dependencies:
      p-limit: 2.3.0
    dev: true

  /p-locate@5.0.0:
    resolution: {integrity: sha512-LaNjtRWUBY++zB5nE/NwcaoMylSPk+S+ZHNB1TzdbMJMny6dynpAGt7X/tl/QYq3TIeE6nxHppbo2LGymrG5Pw==}
    engines: {node: '>=10'}
    dependencies:
      p-limit: 3.1.0
    dev: true

  /p-map@3.0.0:
    resolution: {integrity: sha512-d3qXVTF/s+W+CdJ5A29wywV2n8CQQYahlgz2bFiA+4eVNJbHJodPZ+/gXwPGh0bOqA+j8S+6+ckmvLGPk1QpxQ==}
    engines: {node: '>=8'}
    dependencies:
      aggregate-error: 3.1.0
    dev: true

  /p-map@4.0.0:
    resolution: {integrity: sha512-/bjOqmgETBYB5BoEeGVea8dmvHb2m9GLy1E9W43yeyfP6QQCZGFNa+XRceJEuDB6zqr+gKpIAmlLebMpykw/MQ==}
    engines: {node: '>=10'}
    dependencies:
      aggregate-error: 3.1.0
    dev: true

  /p-try@2.2.0:
    resolution: {integrity: sha512-R4nPAVTAU0B9D35/Gk3uJf/7XYbQcyohSKdvAxIRSNghFl4e71hVoGnBNQz9cWaXxO2I10KTC+3jMdvvoKw6dQ==}
    engines: {node: '>=6'}
    dev: true

  /package-hash@4.0.0:
    resolution: {integrity: sha512-whdkPIooSu/bASggZ96BWVvZTRMOFxnyUG5PnTSGKoJE2gd5mbVNmR2Nj20QFzxYYgAXpoqC+AiXzl+UMRh7zQ==}
    engines: {node: '>=8'}
    dependencies:
      graceful-fs: 4.2.11
      hasha: 5.2.2
      lodash.flattendeep: 4.4.0
      release-zalgo: 1.0.0
    dev: true

  /parent-module@1.0.1:
    resolution: {integrity: sha512-GQ2EWRpQV8/o+Aw8YqtfZZPfNRWZYkbidE9k5rpl/hC3vtHHBfGm2Ifi6qWV+coDGkrUKZAxE3Lot5kcsRlh+g==}
    engines: {node: '>=6'}
    dependencies:
      callsites: 3.1.0
    dev: true

  /parse-json@5.2.0:
    resolution: {integrity: sha512-ayCKvm/phCGxOkYRSCM82iDwct8/EonSEgCSxWxD7ve6jHggsFl4fZVQBPRNgQoKiuV/odhFrGzQXZwbifC8Rg==}
    engines: {node: '>=8'}
    dependencies:
      '@babel/code-frame': 7.22.5
      error-ex: 1.3.2
      json-parse-even-better-errors: 2.3.1
      lines-and-columns: 1.2.4
    dev: true

  /path-exists@4.0.0:
    resolution: {integrity: sha512-ak9Qy5Q7jYb2Wwcey5Fpvg2KoAc/ZIhLSLOSBmRmygPsGwkVVt0fZa0qrtMz+m6tJTAHfZQ8FnmB4MG4LWy7/w==}
    engines: {node: '>=8'}
    dev: true

  /path-is-absolute@1.0.1:
    resolution: {integrity: sha512-AVbw3UJ2e9bq64vSaS9Am0fje1Pa8pbGqTTsmXfaIiMpnr5DlDhfJOuLj9Sf95ZPVDAUerDfEk88MPmPe7UCQg==}
    engines: {node: '>=0.10.0'}
    dev: true

  /path-key@2.0.1:
    resolution: {integrity: sha512-fEHGKCSmUSDPv4uoj8AlD+joPlq3peND+HRYyxFz4KPw4z926S/b8rIuFs2FYJg3BwsxJf6A9/3eIdLaYC+9Dw==}
    engines: {node: '>=4'}
    dev: true

  /path-key@3.1.1:
    resolution: {integrity: sha512-ojmeN0qd+y0jszEtoY48r0Peq5dwMEkIlCOu6Q5f41lfkswXuKtYrhgoTpLnyIcHm24Uhqx+5Tqm2InSwLhE6Q==}
    engines: {node: '>=8'}
    dev: true

  /path-key@4.0.0:
    resolution: {integrity: sha512-haREypq7xkM7ErfgIyA0z+Bj4AGKlMSdlQE2jvJo6huWD1EdkKYV+G/T4nq0YEF2vgTT8kqMFKo1uHn950r4SQ==}
    engines: {node: '>=12'}
    dev: true

  /path-parse@1.0.7:
    resolution: {integrity: sha512-LDJzPVEEEPR+y48z93A0Ed0yXb8pAByGWo/k5YYdYgpY2/2EsOsksJrq7lOHxryrVOn1ejG6oAp8ahvOIQD8sw==}

  /path-type@4.0.0:
    resolution: {integrity: sha512-gDKb8aZMDeD/tZWs9P6+q0J9Mwkdl6xMV8TjnGP3qJVJ06bdMgkbBlLU8IdfOsIsFz2BW1rNVT3XuNEl8zPAvw==}
    engines: {node: '>=8'}
    dev: true

  /pathval@1.1.1:
    resolution: {integrity: sha512-Dp6zGqpTdETdR63lehJYPeIOqpiNBNtc7BpWSLrOje7UaIsE5aY92r/AunQA7rsXvet3lrJ3JnZX29UPTKXyKQ==}
    dev: true

  /pend@1.2.0:
    resolution: {integrity: sha512-F3asv42UuXchdzt+xXqfW1OGlVBe+mxa2mqI0pg5yAHZPvFmY3Y6drSf/GQ1A86WgWEN9Kzh/WrgKa6iGcHXLg==}
    dev: true

  /performance-now@2.1.0:
    resolution: {integrity: sha512-7EAHlyLHI56VEIdK57uwHdHKIaAGbnXPiw0yWbarQZOKaKpvUIgW0jWRVLiatnM+XXlSwsanIBH/hzGMJulMow==}
    dev: true

  /picocolors@1.0.0:
    resolution: {integrity: sha512-1fygroTLlHu66zi26VoTDv8yRgm0Fccecssto+MhsZ0D/DGW2sm8E8AjW7NU5VVTRt5GxbeZ5qBuJr+HyLYkjQ==}

  /picomatch@2.3.1:
    resolution: {integrity: sha512-JU3teHTNjmE2VCGFzuY8EXzCDVwEqB2a8fsIvwaStHhAWJEeVd1o1QD80CU6+ZdEXXSLbSsuLwJjkCBWqRQUVA==}
    engines: {node: '>=8.6'}

  /pify@2.3.0:
    resolution: {integrity: sha512-udgsAY+fTnvv7kI7aaxbqwWNb0AHiB0qBO89PZKPkoTmGOgdbrHDKD+0B2X4uTfJ/FT1R09r9gTsjUjNJotuog==}
    engines: {node: '>=0.10.0'}
    dev: true

  /pify@3.0.0:
    resolution: {integrity: sha512-C3FsVNH1udSEX48gGX1xfvwTWfsYWj5U+8/uK15BGzIGrKoUpghX8hWZwa/OFnakBiiVNmBvemTJR5mcy7iPcg==}
    engines: {node: '>=4'}
    requiresBuild: true
    dev: true
    optional: true

  /pkg-dir@4.2.0:
    resolution: {integrity: sha512-HRDzbaKjC+AOWVXxAU/x54COGeIv9eb+6CkDSQoNTt4XyWoIJvuPsXizxu/Fr23EiekbtZwmh1IcIG/l/a10GQ==}
    engines: {node: '>=8'}
    dependencies:
      find-up: 4.1.0
    dev: true

  /please-upgrade-node@3.2.0:
    resolution: {integrity: sha512-gQR3WpIgNIKwBMVLkpMUeR3e1/E1y42bqDQZfql+kDeXd8COYfM8PQA4X6y7a8u9Ua9FHmsrrmirW2vHs45hWg==}
    dependencies:
      semver-compare: 1.0.0
    dev: true

  /postcss@8.4.32:
    resolution: {integrity: sha512-D/kj5JNu6oo2EIy+XL/26JEDTlIbB8hw85G8StOE6L74RQAVVP5rej6wxCNqyMbR4RkPfqvezVbPw81Ngd6Kcw==}
    engines: {node: ^10 || ^12 || >=14}
    dependencies:
      nanoid: 3.3.7
      picocolors: 1.0.0
      source-map-js: 1.0.2
    dev: false

  /prelude-ls@1.1.2:
    resolution: {integrity: sha512-ESF23V4SKG6lVSGZgYNpbsiaAkdab6ZgOxe52p7+Kid3W3u3bxR4Vfd/o21dmN7jSt0IwgZ4v5MUd26FEtXE9w==}
    engines: {node: '>= 0.8.0'}
    dev: true

  /prelude-ls@1.2.1:
    resolution: {integrity: sha512-vkcDPrRZo1QZLbn5RLGPpg/WmIQ65qoWWhcGKf/b5eplkkarX0m9z8ppCat4mlOqUsWpyNuYgO3VRyrYHSzX5g==}
    engines: {node: '>= 0.8.0'}
    dev: true

  /prepend-http@2.0.0:
    resolution: {integrity: sha512-ravE6m9Atw9Z/jjttRUZ+clIXogdghyZAuWJ3qEzjT+jI/dL1ifAqhZeC5VHzQp1MSt1+jxKkFNemj/iO7tVUA==}
    engines: {node: '>=4'}
    dev: true

  /prettier-linter-helpers@1.0.0:
    resolution: {integrity: sha512-GbK2cP9nraSSUF9N2XwUwqfzlAFlMNYYl+ShE/V+H8a9uNl/oUqB1w2EL54Jh0OlyRSd8RfWYJ3coVS4TROP2w==}
    engines: {node: '>=6.0.0'}
    dependencies:
      fast-diff: 1.3.0
    dev: true

  /prettier@3.0.0:
    resolution: {integrity: sha512-zBf5eHpwHOGPC47h0zrPyNn+eAEIdEzfywMoYn2XPi0P44Zp0tSq64rq0xAREh4auw2cJZHo9QUob+NqCQky4g==}
    engines: {node: '>=14'}
    hasBin: true
    dev: true

  /pretty-bytes@5.6.0:
    resolution: {integrity: sha512-FFw039TmrBqFK8ma/7OL3sDz/VytdtJr044/QUJtH0wK9lb9jLq9tJyIxUwtQJHwar2BqtiA4iCWSwo9JLkzFg==}
    engines: {node: '>=6'}
    dev: true

  /process-nextick-args@2.0.1:
    resolution: {integrity: sha512-3ouUOpQhtgrbOa17J7+uxOTpITYWaGP7/AhoR3+A+/1e9skrzelGi/dXzEYyvbxubEF6Wn2ypscTKiKJFFn1ag==}
    dev: true

  /process-on-spawn@1.0.0:
    resolution: {integrity: sha512-1WsPDsUSMmZH5LeMLegqkPDrsGgsWwk1Exipy2hvB0o/F0ASzbpIctSCcZIK1ykJvtTJULEH+20WOFjMvGnCTg==}
    engines: {node: '>=8'}
    dependencies:
      fromentries: 1.3.2
    dev: true

  /progress@2.0.3:
    resolution: {integrity: sha512-7PiHtLll5LdnKIMw100I+8xJXR5gW2QwWYkT6iJva0bXitZKa/XMrSbdmg3r2Xnaidz9Qumd0VPaMrZlF9V9sA==}
    engines: {node: '>=0.4.0'}
    dev: true

  /proto-list@1.2.4:
    resolution: {integrity: sha512-vtK/94akxsTMhe0/cbfpR+syPuszcuwhqVjJq26CuNDgFGj682oRBXOP5MJpv2r7JtE8MsiepGIqvvOTBwn2vA==}
    requiresBuild: true
    dev: true
    optional: true

  /proxy-from-env@1.0.0:
    resolution: {integrity: sha512-F2JHgJQ1iqwnHDcQjVBsq3n/uoaFL+iPW/eAeL7kVxy/2RrWaN4WroKjjvbsoRtv0ftelNyC01bjRhn/bhcf4A==}
    dev: true

  /psl@1.9.0:
    resolution: {integrity: sha512-E/ZsdU4HLs/68gYzgGTkMicWTLPdAftJLfJFlLUAAKZGkStNU72sZjT66SnMDVOfOWY/YAoiD7Jxa9iHvngcag==}
    dev: true

  /pump@3.0.0:
    resolution: {integrity: sha512-LwZy+p3SFs1Pytd/jYct4wpv49HiYCqd9Rlc5ZVdk0V+8Yzv6jR5Blk3TRmPL1ft69TxP0IMZGJ+WPFU2BFhww==}
    dependencies:
      end-of-stream: 1.4.4
      once: 1.4.0
    dev: true

  /punycode@2.3.0:
    resolution: {integrity: sha512-rRV+zQD8tVFys26lAGR9WUuS4iUAngJScM+ZRSKtvl5tKeZ2t5bvdNFdNHBW9FWR4guGHlgmsZ1G7BSm2wTbuA==}
    engines: {node: '>=6'}
    dev: true

  /q@1.5.1:
    resolution: {integrity: sha512-kV/CThkXo6xyFEZUugw/+pIOywXcDbFYgSct5cT3gqlbkBE1SJdwy6UQoZvodiWF/ckQLZyDE/Bu1M6gVu5lVw==}
    engines: {node: '>=0.6.0', teleport: '>=0.2.0'}
    dev: true

  /qs@6.10.4:
    resolution: {integrity: sha512-OQiU+C+Ds5qiH91qh/mg0w+8nwQuLjM4F4M/PbmhDOoYehPh+Fb0bDjtR1sOvy7YKxvj28Y/M0PhP5uVX0kB+g==}
    engines: {node: '>=0.6'}
    dependencies:
      side-channel: 1.0.4
    dev: true

  /querystringify@2.2.0:
    resolution: {integrity: sha512-FIqgj2EUvTa7R50u0rGsyTftzjYmv/a3hO345bZNrqabNqjtgiDMgmo4mkUjd+nzU5oF3dClKqFIPUKybUyqoQ==}
    dev: true

  /queue-microtask@1.2.3:
    resolution: {integrity: sha512-NuaNSa6flKT5JaSYQzJok04JzTL1CA6aGhv5rfLW3PgqA+M2ChpZQnAC8h8i4ZFkBS8X5RqkDBHA7r4hej3K9A==}
    dev: true

  /quick-lru@4.0.1:
    resolution: {integrity: sha512-ARhCpm70fzdcvNQfPoy49IaanKkTlRWF2JMzqhcJbhSFRZv7nPTvZJdcY7301IPmvW+/p0RgIWnQDLJxifsQ7g==}
    engines: {node: '>=8'}
    dev: true

  /randombytes@2.1.0:
    resolution: {integrity: sha512-vYl3iOX+4CKUWuxGi9Ukhie6fsqXqS9FE2Zaic4tNFD2N2QQaXOMFbuKK4QmDHC0JO6B1Zp41J0LpT0oR68amQ==}
    dependencies:
      safe-buffer: 5.2.1
    dev: true

  /read-pkg-up@7.0.1:
    resolution: {integrity: sha512-zK0TB7Xd6JpCLmlLmufqykGE+/TlOePD6qKClNW7hHDKFh/J7/7gCWGR7joEQEW1bKq3a3yUZSObOoWLFQ4ohg==}
    engines: {node: '>=8'}
    dependencies:
      find-up: 4.1.0
      read-pkg: 5.2.0
      type-fest: 0.8.1
    dev: true

  /read-pkg@5.2.0:
    resolution: {integrity: sha512-Ug69mNOpfvKDAc2Q8DRpMjjzdtrnv9HcSMX+4VsZxD1aZ6ZzrIE7rlzXBtWTyhULSMKg076AW6WR5iZpD0JiOg==}
    engines: {node: '>=8'}
    dependencies:
      '@types/normalize-package-data': 2.4.1
      normalize-package-data: 2.5.0
      parse-json: 5.2.0
      type-fest: 0.6.0
    dev: true

  /readable-stream@1.0.34:
    resolution: {integrity: sha512-ok1qVCJuRkNmvebYikljxJA/UEsKwLl2nI1OmaqAu4/UE+h0wKCHok4XkL/gvi39OacXvw59RJUOFUkDib2rHg==}
    dependencies:
      core-util-is: 1.0.3
      inherits: 2.0.4
      isarray: 0.0.1
      string_decoder: 0.10.31
    dev: true

  /readable-stream@2.3.8:
    resolution: {integrity: sha512-8p0AUk4XODgIewSi0l8Epjs+EVnWiK7NoDIEGU0HhE7+ZyY8D1IMY7odu5lRrFXGg71L15KG8QrPmum45RTtdA==}
    dependencies:
      core-util-is: 1.0.3
      inherits: 2.0.4
      isarray: 1.0.0
      process-nextick-args: 2.0.1
      safe-buffer: 5.1.2
      string_decoder: 1.1.1
      util-deprecate: 1.0.2
    dev: true

  /readable-stream@3.6.2:
    resolution: {integrity: sha512-9u/sniCrY3D5WdsERHzHE4G2YCXqoG5FTHUiCC4SIbr6XcLZBY05ya9EKjYek9O5xOAwjGq+1JdGBAS7Q9ScoA==}
    engines: {node: '>= 6'}
    dependencies:
      inherits: 2.0.4
      string_decoder: 1.3.0
      util-deprecate: 1.0.2
    dev: true

  /readdirp@3.5.0:
    resolution: {integrity: sha512-cMhu7c/8rdhkHXWsY+osBhfSy0JikwpHK/5+imo+LpeasTF8ouErHrlYkwT0++njiyuDvc7OFY5T3ukvZ8qmFQ==}
    engines: {node: '>=8.10.0'}
    dependencies:
      picomatch: 2.3.1

  /redent@3.0.0:
    resolution: {integrity: sha512-6tDA8g98We0zd0GvVeMT9arEOnTw9qM03L9cJXaCjrip1OO764RDBLBfrB4cwzNGDj5OA5ioymC9GkizgWJDUg==}
    engines: {node: '>=8'}
    dependencies:
      indent-string: 4.0.0
      strip-indent: 3.0.0
    dev: true

  /regenerator-runtime@0.13.11:
    resolution: {integrity: sha512-kY1AZVr2Ra+t+piVaJ4gxaFaReZVH40AKNo7UCX6W+dEwBo/2oZJzqfuN1qLq1oL45o56cPaTXELwrTh8Fpggg==}
    dev: true

  /regexp-to-ast@0.5.0:
    resolution: {integrity: sha512-tlbJqcMHnPKI9zSrystikWKwHkBqu2a/Sgw01h3zFjvYrMxEDYHzzoMZnUrbIfpTFEsoRnnviOXNCzFiSc54Qw==}
    dev: false

  /release-zalgo@1.0.0:
    resolution: {integrity: sha512-gUAyHVHPPC5wdqX/LG4LWtRYtgjxyX78oanFNTMMyFEfOqdC54s3eE82imuWKbOeqYht2CrNf64Qb8vgmmtZGA==}
    engines: {node: '>=4'}
    dependencies:
      es6-error: 4.1.1
    dev: true

  /request-progress@3.0.0:
    resolution: {integrity: sha512-MnWzEHHaxHO2iWiQuHrUPBi/1WeBf5PkxQqNyNvLl9VAYSdXkP8tQ3pBSeCPD+yw0v0Aq1zosWLz0BdeXpWwZg==}
    dependencies:
      throttleit: 1.0.1
    dev: true

  /require-directory@2.1.1:
    resolution: {integrity: sha512-fGxEI7+wsG9xrvdjsrlmL22OMTTiHRwAMroiEeMgq8gzoLC/PQr7RsRDSTLUg/bZAZtF+TVIkHc6/4RIKrui+Q==}
    engines: {node: '>=0.10.0'}
    dev: true

  /require-main-filename@2.0.0:
    resolution: {integrity: sha512-NKN5kMDylKuldxYLSUfrbo5Tuzh4hd+2E8NPPX02mZtn1VuREQToYe/ZdlJy+J3uCpfaiGF05e7B8W0iXbQHmg==}
    dev: true

  /requires-port@1.0.0:
    resolution: {integrity: sha512-KigOCHcocU3XODJxsu8i/j8T9tzT4adHiecwORRQ0ZZFcp7ahwXuRU1m+yuO90C5ZUyGeGfocHDI14M3L3yDAQ==}
    dev: true

  /resolve-from@4.0.0:
    resolution: {integrity: sha512-pb/MYmXstAkysRFx8piNI1tGFNQIFA3vkE3Gq4EuA1dF6gHp/+vgZqsCGJapvy8N3Q+4o7FwvquPJcnZ7RYy4g==}
    engines: {node: '>=4'}
    dev: true

  /resolve-from@5.0.0:
    resolution: {integrity: sha512-qYg9KP24dD5qka9J47d0aVky0N+b4fTU89LN9iDnjB5waksiC49rvMB0PrUJQGoTmH50XPiqOvAjDfaijGxYZw==}
    engines: {node: '>=8'}
    dev: true

  /resolve-global@1.0.0:
    resolution: {integrity: sha512-zFa12V4OLtT5XUX/Q4VLvTfBf+Ok0SPc1FNGM/z9ctUdiU618qwKpWnd0CHs3+RqROfyEg/DhuHbMWYqcgljEw==}
    engines: {node: '>=8'}
    dependencies:
      global-dirs: 0.1.1
    dev: true

  /resolve-pkg-maps@1.0.0:
    resolution: {integrity: sha512-seS2Tj26TBVOC2NIc2rOe2y2ZO7efxITtLZcGSOnHHNOQ7CkiUBfw0Iw2ck6xkIhPwLhKNLS8BO+hEpngQlqzw==}
    dev: true

  /resolve@0.6.3:
    resolution: {integrity: sha512-UHBY3viPlJKf85YijDUcikKX6tmF4SokIDp518ZDVT92JNDcG5uKIthaT/owt3Sar0lwtOafsQuwrg22/v2Dwg==}
    dev: true

  /resolve@1.22.2:
    resolution: {integrity: sha512-Sb+mjNHOULsBv818T40qSPeRiuWLyaGMa5ewydRLFimneixmVy2zdivRl+AF6jaYPC8ERxGDmFSiqui6SfPd+g==}
    hasBin: true
    dependencies:
      is-core-module: 2.12.1
      path-parse: 1.0.7
      supports-preserve-symlinks-flag: 1.0.0

  /responselike@1.0.2:
    resolution: {integrity: sha512-/Fpe5guzJk1gPqdJLJR5u7eG/gNY4nImjbRDaVWVMRhne55TCmj2i9Q+54PBRfatRC8v/rIiv9BN0pMd9OV5EQ==}
    dependencies:
      lowercase-keys: 1.0.1
    dev: true

  /restore-cursor@3.1.0:
    resolution: {integrity: sha512-l+sSefzHpj5qimhFSE5a8nufZYAM3sBSVMAPtYkmC+4EH2anSGaEMXSD0izRQbu9nfyQ9y5JrVmp7E8oZrUjvA==}
    engines: {node: '>=8'}
    dependencies:
      onetime: 5.1.2
      signal-exit: 3.0.7
    dev: true

  /reusify@1.0.4:
    resolution: {integrity: sha512-U9nH88a3fc/ekCF1l0/UP1IosiuIjyTh7hBvXVMHYgVcfGvt897Xguj2UOLDeI5BG2m7/uwyaLVT6fbtCwTyzw==}
    engines: {iojs: '>=1.0.0', node: '>=0.10.0'}
    dev: true

  /rfdc@1.3.0:
    resolution: {integrity: sha512-V2hovdzFbOi77/WajaSMXk2OLm+xNIeQdMMuB7icj7bk6zi2F8GGAxigcnDFpJHbNyNcgyJDiP+8nOrY5cZGrA==}
    dev: true

  /rimraf@3.0.2:
    resolution: {integrity: sha512-JZkJMZkAGFFPP2YqXZXPbMlMBgsxzE8ILs4lMIX/2o0L9UBw9O/Y3o6wFw/i9YLapcUJWwqbi3kdxIPdC62TIA==}
    hasBin: true
    dependencies:
      glob: 7.2.3
    dev: true

  /roarr@2.15.4:
    resolution: {integrity: sha512-CHhPh+UNHD2GTXNYhPWLnU8ONHdI+5DI+4EYIAOaiD63rHeYlZvyh8P+in5999TTSFgUYuKUAjzRI4mdh/p+2A==}
    engines: {node: '>=8.0'}
    requiresBuild: true
    dependencies:
      boolean: 3.2.0
      detect-node: 2.1.0
      globalthis: 1.0.3
      json-stringify-safe: 5.0.1
      semver-compare: 1.0.0
      sprintf-js: 1.1.2
    dev: true
    optional: true

  /rollup-plugin-glslify@1.3.1:
    resolution: {integrity: sha512-LscWH9VwzOlcbZw3upoagIIMzcvRrR55dCgyheYLUlZlxiWRSf1esY37kgguiQi1NWUd5ctIalj/b2foGVND+A==}
    dependencies:
      glslify: 7.1.1
      rollup-pluginutils: 2.8.2
    dev: true

  /rollup-plugin-modify@3.0.0:
    resolution: {integrity: sha512-p/ffs0Y2jz2dEnWjq1oVC7SY37tuS+aP7whoNaQz1EAAOPg+k3vKJo8cMMWx6xpdd0NzhX4y2YF9o/NPu5YR0Q==}
    dependencies:
      magic-string: 0.25.2
      ospec: 3.1.0
    dev: true

  /rollup-plugin-serve@1.1.0:
    resolution: {integrity: sha512-pYkSsuA0/psKqhhictkJw1c2klya5b+LlCvipWqI9OE1aG2M97mRumZCbBlry5CMEOzYBBgSDgd1694sNbmyIw==}
    dependencies:
      mime: 3.0.0
      opener: 1.5.2
    dev: true

  /rollup-plugin-swc3@0.10.1(@swc/core@1.3.70)(rollup@2.79.1):
    resolution: {integrity: sha512-cRjkK5CqqOO1GTPPcdxPqczR5YNibxKyO7OY1tWbHzEhd/VDlnc30WROdnvz6wc13dJg3HO8xGUfjIvyZTx+Gg==}
    engines: {node: '>=12'}
    peerDependencies:
      '@swc/core': '>=1.2.165'
      rollup: ^2.0.0 || ^3.0.0
    dependencies:
      '@fastify/deepmerge': 1.3.0
      '@rollup/pluginutils': 4.2.1
      '@swc/core': 1.3.70(@swc/helpers@0.5.1)
      get-tsconfig: 4.6.2
      rollup: 2.79.1
      rollup-swc-preserve-directives: 0.3.2(@swc/core@1.3.70)(rollup@2.79.1)
    dev: true

  /rollup-pluginutils@2.8.2:
    resolution: {integrity: sha512-EEp9NhnUkwY8aif6bxgovPHMoMoNr2FulJziTndpt5H9RdwC47GSGuII9XxpSdzVGM0GWrNPHV6ie1LTNJPaLQ==}
    dependencies:
      estree-walker: 0.6.1
    dev: true

  /rollup-swc-preserve-directives@0.3.2(@swc/core@1.3.70)(rollup@2.79.1):
    resolution: {integrity: sha512-W0zljPCOMFErWUweRvnN9LCNrII2KzjAw9iZUNM1kZdf3rwQGQQiaCPnH4ugu3UIj1b+zEJKee20S8Ozgwh8Wg==}
    peerDependencies:
      '@swc/core': '>=1.2.165'
      rollup: ^2.0.0 || ^3.0.0
    dependencies:
      '@napi-rs/magic-string': 0.3.4
      '@swc/core': 1.3.70(@swc/helpers@0.5.1)
      rollup: 2.79.1
    dev: true

  /rollup@2.78.1:
    resolution: {integrity: sha512-VeeCgtGi4P+o9hIg+xz4qQpRl6R401LWEXBmxYKOV4zlF82lyhgh2hTZnheFUbANE8l2A41F458iwj2vEYaXJg==}
    engines: {node: '>=10.0.0'}
    hasBin: true
    optionalDependencies:
      fsevents: 2.3.2
    dev: false

  /rollup@2.79.1:
    resolution: {integrity: sha512-uKxbd0IhMZOhjAiD5oAFp7BqvkA4Dv47qpOCtaNvng4HBwdbWtdOh8f5nZNuk2rp51PMGk3bzfWu5oayNEuYnw==}
    engines: {node: '>=10.0.0'}
    hasBin: true
    optionalDependencies:
      fsevents: 2.3.2
    dev: true

  /run-applescript@5.0.0:
    resolution: {integrity: sha512-XcT5rBksx1QdIhlFOCtgZkB99ZEouFZ1E2Kc2LHqNW13U3/74YGdkQRmThTwxy4QIyookibDKYZOPqX//6BlAg==}
    engines: {node: '>=12'}
    dependencies:
      execa: 5.1.1
    dev: true

  /run-parallel@1.2.0:
    resolution: {integrity: sha512-5l4VyZR86LZ/lDxZTR6jqL8AFE2S0IFLMP26AbjsLVADxHdhB/c0GUsH+y39UfCi3dzz8OlQuPmnaJOMoDHQBA==}
    dependencies:
      queue-microtask: 1.2.3
    dev: true

  /rxjs@7.8.1:
    resolution: {integrity: sha512-AA3TVj+0A2iuIoQkWEK/tqFjBq2j+6PO6Y0zJcvzLAFhEFIO3HL0vls9hWLncZbAAbK0mar7oZ4V079I/qPMxg==}
    dependencies:
      tslib: 2.6.0
    dev: true

  /safe-buffer@5.1.2:
    resolution: {integrity: sha512-Gd2UZBJDkXlY7GbJxfsE8/nvKkUEU1G38c1siN6QP6a9PT9MmHB8GnpscSmMJSoF8LOIrt8ud/wPtojys4G6+g==}
    dev: true

  /safe-buffer@5.2.1:
    resolution: {integrity: sha512-rp3So07KcdmmKbGvgaNxQSJr7bGVSVk5S9Eq1F+ppbRo70+YeaDxkw5Dd8NPN+GD6bjnYm2VuPuCXmpuYvmCXQ==}
    dev: true

  /safer-buffer@2.1.2:
    resolution: {integrity: sha512-YZo3K82SD7Riyi0E1EQPojLz7kpepnSQI9IyPbHHg1XXXevb5dJI7tpyN2ADxGcQbHG7vcyRHk0cbwqcQriUtg==}
    dev: true

  /sass@1.55.0:
    resolution: {integrity: sha512-Pk+PMy7OGLs9WaxZGJMn7S96dvlyVBwwtToX895WmCpAOr5YiJYEUJfiJidMuKb613z2xNWcXCHEuOvjZbqC6A==}
    engines: {node: '>=12.0.0'}
    hasBin: true
    dependencies:
      chokidar: 3.5.1
      immutable: 4.3.4
      source-map-js: 1.0.2
    dev: false

  /semver-compare@1.0.0:
    resolution: {integrity: sha512-YM3/ITh2MJ5MtzaM429anh+x2jiLVjqILF4m4oyQB18W7Ggea7BfqdH/wGMK7dDiMghv/6WG7znWMwUDzJiXow==}
    dev: true

  /semver@5.7.2:
    resolution: {integrity: sha512-cBznnQ9KjJqU67B52RMC65CMarK2600WFnbkcaiwWq3xy/5haFJlshgnpjovMVJ+Hff49d8GEn0b87C5pDQ10g==}
    hasBin: true
    dev: true

  /semver@6.3.1:
    resolution: {integrity: sha512-BR7VvDCVHO+q2xBEWskxS6DJE1qRnb7DxzUrogb71CWoSficBxYsiAGd+Kl0mmq/MprG9yArRkyrQxTO6XjMzA==}
    hasBin: true
    dev: true

  /semver@7.3.2:
    resolution: {integrity: sha512-OrOb32TeeambH6UrhtShmF7CRDqhL6/5XpPNp2DuRH6+9QLw/orhp72j87v8Qa1ScDkvrrBNpZcDejAirJmfXQ==}
    engines: {node: '>=10'}
    hasBin: true
    dev: true

  /semver@7.5.4:
    resolution: {integrity: sha512-1bCSESV6Pv+i21Hvpxp3Dx+pSD8lIPt8uVjRrxAUt/nbswYc+tK6Y2btiULjd4+fnq15PX+nqQDC7Oft7WkwcA==}
    engines: {node: '>=10'}
    hasBin: true
    dependencies:
      lru-cache: 6.0.0
    dev: true

  /serialize-error@7.0.1:
    resolution: {integrity: sha512-8I8TjW5KMOKsZQTvoxjuSIa7foAwPWGOts+6o7sgjz41/qMD9VQHEDxi6PBvK2l0MXUmqZyNpUK+T2tQaaElvw==}
    engines: {node: '>=10'}
    requiresBuild: true
    dependencies:
      type-fest: 0.13.1
    dev: true
    optional: true

  /serialize-javascript@5.0.1:
    resolution: {integrity: sha512-SaaNal9imEO737H2c05Og0/8LUXG7EnsZyMa8MzkmuHoELfT6txuj0cMqRj6zfPKnmQ1yasR4PCJc8x+M4JSPA==}
    dependencies:
      randombytes: 2.1.0
    dev: true

  /set-blocking@2.0.0:
    resolution: {integrity: sha512-KiKBS8AnWGEyLzofFfmvKwpdPzqiy16LvQfK3yv/fVH7Bj13/wl3JSR1J+rfgRE9q7xUJK4qvgS8raSOeLUehw==}
    dev: true

  /set-function-length@1.1.1:
    resolution: {integrity: sha512-VoaqjbBJKiWtg4yRcKBQ7g7wnGnLV3M8oLvVWwOk2PdYY6PEFegR1vezXR0tw6fZGF9csVakIRjrJiy2veSBFQ==}
    engines: {node: '>= 0.4'}
    dependencies:
      define-data-property: 1.1.1
      get-intrinsic: 1.2.1
      gopd: 1.0.1
      has-property-descriptors: 1.0.0
    dev: true

  /shallow-copy@0.0.1:
    resolution: {integrity: sha512-b6i4ZpVuUxB9h5gfCxPiusKYkqTMOjEbBs4wMaFbkfia4yFv92UKZ6Df8WXcKbn08JNL/abvg3FnMAOfakDvUw==}
    dev: true

  /shebang-command@1.2.0:
    resolution: {integrity: sha512-EV3L1+UQWGor21OmnvojK36mhg+TyIKDh3iFBKBohr5xeXIhNBcx8oWdgkTEEQ+BEFFYdLRuqMfd5L84N1V5Vg==}
    engines: {node: '>=0.10.0'}
    dependencies:
      shebang-regex: 1.0.0
    dev: true

  /shebang-command@2.0.0:
    resolution: {integrity: sha512-kHxr2zZpYtdmrN1qDjrrX/Z1rR1kG8Dx+gkpK1G4eXmvXswmcE1hTWBWYUzlraYw1/yZp6YuDY77YtvbN0dmDA==}
    engines: {node: '>=8'}
    dependencies:
      shebang-regex: 3.0.0
    dev: true

  /shebang-regex@1.0.0:
    resolution: {integrity: sha512-wpoSFAxys6b2a2wHZ1XpDSgD7N9iVjg29Ph9uV/uaP9Ex/KXlkTZTeddxDPSYQpgvzKLGJke2UU0AzoGCjNIvQ==}
    engines: {node: '>=0.10.0'}
    dev: true

  /shebang-regex@3.0.0:
    resolution: {integrity: sha512-7++dFhtcx3353uBaq8DDR4NuxBetBzC7ZQOhmTQInHEd6bSrXdiEyzCvG07Z44UYdLShWUyXt5M/yhz8ekcb1A==}
    engines: {node: '>=8'}
    dev: true

  /side-channel@1.0.4:
    resolution: {integrity: sha512-q5XPytqFEIKHkGdiMIrY10mvLRvnQh42/+GoBlFW3b2LXLE2xxJpZFdm94we0BaoV3RwJyGqg5wS7epxTv0Zvw==}
    dependencies:
      call-bind: 1.0.5
      get-intrinsic: 1.2.1
      object-inspect: 1.13.1
    dev: true

  /signal-exit@3.0.7:
    resolution: {integrity: sha512-wnD2ZE+l+SPC/uoS0vXeE9L1+0wuaMqKlfz9AMUo38JsyLSBWSFcHR1Rri62LZc12vLr1gb3jl7iwQhgwpAbGQ==}
    dev: true

  /slash@3.0.0:
    resolution: {integrity: sha512-g9Q1haeby36OSStwb4ntCGGGaKsaVSjQ68fBxoQcutl5fS1vuY18H3wSt3jFyFtrkx+Kz0V1G85A4MyAdDMi2Q==}
    engines: {node: '>=8'}
    dev: true

  /slice-ansi@3.0.0:
    resolution: {integrity: sha512-pSyv7bSTC7ig9Dcgbw9AuRNUb5k5V6oDudjZoMBSr13qpLBG7tB+zgCkARjq7xIUgdz5P1Qe8u+rSGdouOOIyQ==}
    engines: {node: '>=8'}
    dependencies:
      ansi-styles: 4.3.0
      astral-regex: 2.0.0
      is-fullwidth-code-point: 3.0.0
    dev: true

  /slice-ansi@4.0.0:
    resolution: {integrity: sha512-qMCMfhY040cVHT43K9BFygqYbUPFZKHOg7K73mtTWJRb8pyP3fzf4Ixd5SzdEJQ6MRUg/WBnOLxghZtKKurENQ==}
    engines: {node: '>=10'}
    dependencies:
      ansi-styles: 4.3.0
      astral-regex: 2.0.0
      is-fullwidth-code-point: 3.0.0
    dev: true

  /source-map-js@1.0.2:
    resolution: {integrity: sha512-R0XvVJ9WusLiqTCEiGCmICCMplcCkIwwR11mOSD9CR5u+IXYdiseeEuXCVAjS54zqwkLcPNnmU4OeJ6tUrWhDw==}
    engines: {node: '>=0.10.0'}
    dev: false

  /source-map@0.6.1:
    resolution: {integrity: sha512-UjgapumWlbMhkBgzT7Ykc5YXUT46F0iKu8SGXq0bcwP5dz/h0Plj6enJqjz1Zbq2l5WaqYnrVbwWOWMyF3F47g==}
    engines: {node: '>=0.10.0'}
    dev: true

  /sourcemap-codec@1.4.8:
    resolution: {integrity: sha512-9NykojV5Uih4lgo5So5dtw+f0JgJX30KCNI8gwhz2J9A15wD0Ml6tjHKwf6fTSa6fAdVBdZeNOs9eJ71qCk8vA==}
    deprecated: Please use @jridgewell/sourcemap-codec instead
    dev: true

  /spawn-wrap@2.0.0:
    resolution: {integrity: sha512-EeajNjfN9zMnULLwhZZQU3GWBoFNkbngTUPfaawT4RkMiviTxcX0qfhVbGey39mfctfDHkWtuecgQ8NJcyQWHg==}
    engines: {node: '>=8'}
    dependencies:
      foreground-child: 2.0.0
      is-windows: 1.0.2
      make-dir: 3.1.0
      rimraf: 3.0.2
      signal-exit: 3.0.7
      which: 2.0.2
    dev: true

  /spdx-correct@3.2.0:
    resolution: {integrity: sha512-kN9dJbvnySHULIluDHy32WHRUu3Og7B9sbY7tsFLctQkIqnMh3hErYgdMjTYuqmcXX+lK5T1lnUt3G7zNswmZA==}
    dependencies:
      spdx-expression-parse: 3.0.1
      spdx-license-ids: 3.0.13
    dev: true

  /spdx-exceptions@2.3.0:
    resolution: {integrity: sha512-/tTrYOC7PPI1nUAgx34hUpqXuyJG+DTHJTnIULG4rDygi4xu/tfgmq1e1cIRwRzwZgo4NLySi+ricLkZkw4i5A==}
    dev: true

  /spdx-expression-parse@3.0.1:
    resolution: {integrity: sha512-cbqHunsQWnJNE6KhVSMsMeH5H/L9EpymbzqTQ3uLwNCLZ1Q481oWaofqH7nO6V07xlXwY6PhQdQ2IedWx/ZK4Q==}
    dependencies:
      spdx-exceptions: 2.3.0
      spdx-license-ids: 3.0.13
    dev: true

  /spdx-license-ids@3.0.13:
    resolution: {integrity: sha512-XkD+zwiqXHikFZm4AX/7JSCXA98U5Db4AFd5XUg/+9UNtnH75+Z9KxtpYiJZx36mUDVOwH83pl7yvCer6ewM3w==}
    dev: true

  /split2@3.2.2:
    resolution: {integrity: sha512-9NThjpgZnifTkJpzTZ7Eue85S49QwpNhZTq6GRJwObb6jnLFNGB7Qm73V5HewTROPyxD0C29xqmaI68bQtV+hg==}
    dependencies:
      readable-stream: 3.6.2
    dev: true

  /sprintf-js@1.0.3:
    resolution: {integrity: sha512-D9cPgkvLlV3t3IzL0D0YLvGA9Ahk4PcvVwUbN0dSGr1aP0Nrt4AEnTUbuGvquEC0mA64Gqt1fzirlRs5ibXx8g==}
    dev: true

  /sprintf-js@1.1.2:
    resolution: {integrity: sha512-VE0SOVEHCk7Qc8ulkWw3ntAzXuqf7S2lvwQaDLRnUeIEaKNQJzV6BwmLKhOqT61aGhfUMrXeaBk+oDGCzvhcug==}
    requiresBuild: true
    dev: true
    optional: true

  /sshpk@1.18.0:
    resolution: {integrity: sha512-2p2KJZTSqQ/I3+HX42EpYOa2l3f8Erv8MWKsy2I9uf4wA7yFIkXRffYdsx86y6z4vHtV8u7g+pPlr8/4ouAxsQ==}
    engines: {node: '>=0.10.0'}
    hasBin: true
    dependencies:
      asn1: 0.2.6
      assert-plus: 1.0.0
      bcrypt-pbkdf: 1.0.2
      dashdash: 1.14.1
      ecc-jsbn: 0.1.2
      getpass: 0.1.7
      jsbn: 0.1.1
      safer-buffer: 2.1.2
      tweetnacl: 0.14.5
    dev: true

  /stack-trace@0.0.9:
    resolution: {integrity: sha512-vjUc6sfgtgY0dxCdnc40mK6Oftjo9+2K8H/NG81TMhgL392FtiPA9tn9RLyTxXmTLPJPjF3VyzFp6bsWFLisMQ==}
    dev: true

  /static-eval@2.1.0:
    resolution: {integrity: sha512-agtxZ/kWSsCkI5E4QifRwsaPs0P0JmZV6dkLz6ILYfFYQGn+5plctanRN+IC8dJRiFkyXHrwEE3W9Wmx67uDbw==}
    dependencies:
      escodegen: 1.14.3
    dev: true

  /stream-shift@1.0.1:
    resolution: {integrity: sha512-AiisoFqQ0vbGcZgQPY1cdP2I76glaVA/RauYR4G4thNFgkTqr90yXTo4LYX60Jl+sIlPNHHdGSwo01AvbKUSVQ==}
    dev: true

  /string-argv@0.3.1:
    resolution: {integrity: sha512-a1uQGz7IyVy9YwhqjZIZu1c8JO8dNIe20xBmSS6qu9kv++k3JGzCVmprbNN5Kn+BgzD5E7YYwg1CcjuJMRNsvg==}
    engines: {node: '>=0.6.19'}
    dev: true

  /string-width@2.1.1:
    resolution: {integrity: sha512-nOqH59deCq9SRHlxq1Aw85Jnt4w6KvLKqWVik6oA9ZklXLNIOlqg4F2yrT1MVaTjAqvVwdfeZ7w7aCvJD7ugkw==}
    engines: {node: '>=4'}
    dependencies:
      is-fullwidth-code-point: 2.0.0
      strip-ansi: 4.0.0
    dev: true

  /string-width@4.2.3:
    resolution: {integrity: sha512-wKyQRQpjJ0sIp62ErSZdGsjMJWsap5oRNihHhu6G7JVO/9jIB6UyevL+tXuOqrng8j/cxKTWyWUwvSTriiZz/g==}
    engines: {node: '>=8'}
    dependencies:
      emoji-regex: 8.0.0
      is-fullwidth-code-point: 3.0.0
      strip-ansi: 6.0.1
    dev: true

  /string_decoder@0.10.31:
    resolution: {integrity: sha512-ev2QzSzWPYmy9GuqfIVildA4OdcGLeFZQrq5ys6RtiuF+RQQiZWr8TZNyAcuVXyQRYfEO+MsoB/1BuQVhOJuoQ==}
    dev: true

  /string_decoder@1.1.1:
    resolution: {integrity: sha512-n/ShnvDi6FHbbVfviro+WojiFzv+s8MPMHBczVePfUpDJLwoLT0ht1l4YwBCbi8pJAveEEdnkHyPyTP/mzRfwg==}
    dependencies:
      safe-buffer: 5.1.2
    dev: true

  /string_decoder@1.3.0:
    resolution: {integrity: sha512-hkRX8U1WjJFd8LsDJ2yQ/wWWxaopEsABU1XfkM8A+j0+85JAGppt16cr1Whg6KIbb4okU6Mql6BOj+uup/wKeA==}
    dependencies:
      safe-buffer: 5.2.1
    dev: true

  /stringify-object@3.3.0:
    resolution: {integrity: sha512-rHqiFh1elqCQ9WPLIC8I0Q/g/wj5J1eMkyoiD6eoQApWHP0FtlK7rqnhmabL5VUY9JQCcqwwvlOaSuutekgyrw==}
    engines: {node: '>=4'}
    dependencies:
      get-own-enumerable-property-symbols: 3.0.2
      is-obj: 1.0.1
      is-regexp: 1.0.0
    dev: true

  /strip-ansi@4.0.0:
    resolution: {integrity: sha512-4XaJ2zQdCzROZDivEVIDPkcQn8LMFSa8kj8Gxb/Lnwzv9A8VctNZ+lfivC/sV3ivW8ElJTERXZoPBRrZKkNKow==}
    engines: {node: '>=4'}
    dependencies:
      ansi-regex: 3.0.1
    dev: true

  /strip-ansi@6.0.1:
    resolution: {integrity: sha512-Y38VPSHcqkFrCpFnQ9vuSXmquuv5oXOKpGeT6aGrr3o3Gc9AlVa6JBfUSOCnbxGGZF+/0ooI7KrPuUSztUdU5A==}
    engines: {node: '>=8'}
    dependencies:
      ansi-regex: 5.0.1
    dev: true

  /strip-bom@4.0.0:
    resolution: {integrity: sha512-3xurFv5tEgii33Zi8Jtp55wEIILR9eh34FAW00PZf+JnSsTmV/ioewSgQl97JHvgjoRGwPShsWm+IdrxB35d0w==}
    engines: {node: '>=8'}
    dev: true

  /strip-final-newline@2.0.0:
    resolution: {integrity: sha512-BrpvfNAE3dcvq7ll3xVumzjKjZQ5tI1sEUIKr3Uoks0XUl45St3FlatVqef9prk4jRDzhW6WZg+3bk93y6pLjA==}
    engines: {node: '>=6'}
    dev: true

  /strip-final-newline@3.0.0:
    resolution: {integrity: sha512-dOESqjYr96iWYylGObzd39EuNTa5VJxyvVAEm5Jnh7KGo75V43Hk1odPQkNDyXNmUR6k+gEiDVXnjB8HJ3crXw==}
    engines: {node: '>=12'}
    dev: true

  /strip-indent@3.0.0:
    resolution: {integrity: sha512-laJTa3Jb+VQpaC6DseHhF7dXVqHTfJPCRDaEbid/drOhgitgYku/letMUqOXFoWV0zIIUbjpdH2t+tYj4bQMRQ==}
    engines: {node: '>=8'}
    dependencies:
      min-indent: 1.0.1
    dev: true

  /strip-json-comments@3.1.1:
    resolution: {integrity: sha512-6fPc+R4ihwqP6N/aIv2f1gMH8lOVtWQHoqC4yK6oSDVVocumAsfCqjkXnqiYMhmMwS/mEHLp7Vehlt3ql6lEig==}
    engines: {node: '>=8'}
    dev: true

  /sumchecker@3.0.1:
    resolution: {integrity: sha512-MvjXzkz/BOfyVDkG0oFOtBxHX2u3gKbMHIF/dXblZsgD3BWOFLmHovIpZY7BykJdAjcqRCBi1WYBNdEC9yI7vg==}
    engines: {node: '>= 8.0'}
    dependencies:
      debug: 4.3.4(supports-color@8.1.1)
    transitivePeerDependencies:
      - supports-color
    dev: true

  /supports-color@5.5.0:
    resolution: {integrity: sha512-QjVjwdXIt408MIiAqCX4oUKsgU2EqAGzs2Ppkm4aQYbjm+ZEWEcW4SfFNTr4uMNZma0ey4f5lgLrkB0aX0QMow==}
    engines: {node: '>=4'}
    dependencies:
      has-flag: 3.0.0
    dev: true

  /supports-color@7.2.0:
    resolution: {integrity: sha512-qpCAvRl9stuOHveKsn7HncJRvv501qIacKzQlO/+Lwxc9+0q2wLyv4Dfvt80/DPn2pqOBsJdDiogXGR9+OvwRw==}
    engines: {node: '>=8'}
    dependencies:
      has-flag: 4.0.0
    dev: true

  /supports-color@8.1.1:
    resolution: {integrity: sha512-MpUEN2OodtUzxvKQl72cUF7RQ5EiHsGvSsVG0ia9c5RbWGL2CI4C7EpPS8UTBIplnlzZiNuV56w+FuNxy3ty2Q==}
    engines: {node: '>=10'}
    dependencies:
      has-flag: 4.0.0
    dev: true

  /supports-preserve-symlinks-flag@1.0.0:
    resolution: {integrity: sha512-ot0WnXS9fgdkgIcePe6RHNk1WA8+muPa6cSjeR3V8K27q9BB1rTE3R1p7Hv0z1ZyAc8s6Vvv8DIyWf681MAt0w==}
    engines: {node: '>= 0.4'}

  /synckit@0.8.5:
    resolution: {integrity: sha512-L1dapNV6vu2s/4Sputv8xGsCdAVlb5nRDMFU/E27D44l5U6cw1g0dGd45uLc+OXjNMmF4ntiMdCimzcjFKQI8Q==}
    engines: {node: ^14.18.0 || >=16.0.0}
    dependencies:
      '@pkgr/utils': 2.4.2
      tslib: 2.6.0
    dev: true

  /test-exclude@6.0.0:
    resolution: {integrity: sha512-cAGWPIyOHU6zlmg88jwm7VRyXnMN7iV68OGAbYDk/Mh/xC/pzVPlQtY6ngoIH/5/tciuhGfvESU8GrHrcxD56w==}
    engines: {node: '>=8'}
    dependencies:
      '@istanbuljs/schema': 0.1.3
      glob: 7.2.3
      minimatch: 3.1.2
    dev: true

  /text-extensions@1.9.0:
    resolution: {integrity: sha512-wiBrwC1EhBelW12Zy26JeOUkQ5mRu+5o8rpsJk5+2t+Y5vE7e842qtZDQ2g1NpX/29HdyFeJ4nSIhI47ENSxlQ==}
    engines: {node: '>=0.10'}
    dev: true

  /text-table@0.2.0:
    resolution: {integrity: sha512-N+8UisAXDGk8PFXP4HAzVR9nbfmVJ3zYLAWiTIoqC5v5isinhr+r5uaO8+7r3BMfuNIufIsA7RdpVgacC2cSpw==}
    dev: true

  /throttleit@1.0.1:
    resolution: {integrity: sha512-vDZpf9Chs9mAdfY046mcPt8fg5QSZr37hEH4TXYBnDF+izxgrbRGUAAaBvIk/fJm9aOFCGFd1EsNg5AZCbnQCQ==}
    dev: true

  /through2@0.6.5:
    resolution: {integrity: sha512-RkK/CCESdTKQZHdmKICijdKKsCRVHs5KsLZ6pACAmF/1GPUQhonHSXWNERctxEp7RmvjdNbZTL5z9V7nSCXKcg==}
    dependencies:
      readable-stream: 1.0.34
      xtend: 4.0.2
    dev: true

  /through2@2.0.5:
    resolution: {integrity: sha512-/mrRod8xqpA+IHSLyGCQ2s8SPHiCDEeQJSep1jqLYeEUClOFG2Qsh+4FU6G9VeqpZnGW/Su8LQGc4YKni5rYSQ==}
    dependencies:
      readable-stream: 2.3.8
      xtend: 4.0.2
    dev: true

  /through2@4.0.2:
    resolution: {integrity: sha512-iOqSav00cVxEEICeD7TjLB1sueEL+81Wpzp2bY17uZjZN0pWZPuo4suZ/61VujxmqSGFfgOcNuTZ85QJwNZQpw==}
    dependencies:
      readable-stream: 3.6.2
    dev: true

  /through@2.3.8:
    resolution: {integrity: sha512-w89qg7PI8wAdvX60bMDP+bFoD5Dvhm9oLheFp5O4a2QF0cSBGsBX4qZmadPMvVqlLJBBci+WqGGOAPvcDeNSVg==}
    dev: true

  /titleize@3.0.0:
    resolution: {integrity: sha512-KxVu8EYHDPBdUYdKZdKtU2aj2XfEx9AfjXxE/Aj0vT06w2icA09Vus1rh6eSu1y01akYg6BjIK/hxyLJINoMLQ==}
    engines: {node: '>=12'}
    dev: true

  /tmp@0.2.1:
    resolution: {integrity: sha512-76SUhtfqR2Ijn+xllcI5P1oyannHNHByD80W1q447gU3mp9G9PSpGdWmjUOHRDPiHYacIk66W7ubDTuPF3BEtQ==}
    engines: {node: '>=8.17.0'}
    dependencies:
      rimraf: 3.0.2
    dev: true

  /to-fast-properties@2.0.0:
    resolution: {integrity: sha512-/OaKK0xYrs3DmxRYqL/yDc+FxFUVYhDlXMhRmv3z915w2HF1tnN1omB354j8VUGO/hbRzyD6Y3sA7v7GS/ceog==}
    engines: {node: '>=4'}
    dev: true

  /to-readable-stream@1.0.0:
    resolution: {integrity: sha512-Iq25XBt6zD5npPhlLVXGFN3/gyR2/qODcKNNyTMd4vbm39HUaOiAM4PMq0eMVC/Tkxz+Zjdsc55g9yyz+Yq00Q==}
    engines: {node: '>=6'}
    dev: true

  /to-regex-range@5.0.1:
    resolution: {integrity: sha512-65P7iz6X5yEr1cwcgvQxbbIw7Uk3gOy5dIdtZ4rDveLqhrdJP+Li/Hx6tyK0NEb+2GCyneCMJiGqrADCSNk8sQ==}
    engines: {node: '>=8.0'}
    dependencies:
      is-number: 7.0.0

  /tough-cookie@4.1.3:
    resolution: {integrity: sha512-aX/y5pVRkfRnfmuX+OdbSdXvPe6ieKX/G2s7e98f4poJHnqH3281gDPm/metm6E/WRamfx7WC4HUqkWHfQHprw==}
    engines: {node: '>=6'}
    dependencies:
      psl: 1.9.0
      punycode: 2.3.0
      universalify: 0.2.0
      url-parse: 1.5.10
    dev: true

  /trim-newlines@3.0.1:
    resolution: {integrity: sha512-c1PTsA3tYrIsLGkJkzHF+w9F2EyxfXGo4UyJc4pFL++FMjnq0HJS69T3M7d//gKrFKwy429bouPescbjecU+Zw==}
    engines: {node: '>=8'}
    dev: true

  /ts-api-utils@1.0.1(typescript@5.1.6):
    resolution: {integrity: sha512-lC/RGlPmwdrIBFTX59wwNzqh7aR2otPNPR/5brHZm/XKFYKsfqxihXUe9pU3JI+3vGkl+vyCoNNnPhJn3aLK1A==}
    engines: {node: '>=16.13.0'}
    peerDependencies:
      typescript: '>=4.2.0'
    dependencies:
      typescript: 5.1.6
    dev: true

  /ts-node@10.9.1(@swc/core@1.3.70)(@types/node@18.17.0)(typescript@5.1.6):
    resolution: {integrity: sha512-NtVysVPkxxrwFGUUxGYhfux8k78pQB3JqYBXlLRZgdGUqTO5wU/UyHop5p70iEbGhB7q5KmiZiU0Y3KlJrScEw==}
    hasBin: true
    peerDependencies:
      '@swc/core': '>=1.2.50'
      '@swc/wasm': '>=1.2.50'
      '@types/node': '*'
      typescript: '>=2.7'
    peerDependenciesMeta:
      '@swc/core':
        optional: true
      '@swc/wasm':
        optional: true
    dependencies:
      '@cspotcode/source-map-support': 0.8.1
      '@swc/core': 1.3.70(@swc/helpers@0.5.1)
      '@tsconfig/node10': 1.0.9
      '@tsconfig/node12': 1.0.11
      '@tsconfig/node14': 1.0.3
      '@tsconfig/node16': 1.0.4
      '@types/node': 18.17.0
      acorn: 8.10.0
      acorn-walk: 8.2.0
      arg: 4.1.3
      create-require: 1.1.1
      diff: 4.0.2
      make-error: 1.3.6
      typescript: 5.1.6
      v8-compile-cache-lib: 3.0.1
      yn: 3.1.1
    dev: true

  /tslib@2.6.0:
    resolution: {integrity: sha512-7At1WUettjcSRHXCyYtTselblcHl9PJFFVKiCAy/bY97+BPZXSQ2wbq0P9s8tK2G7dFQfNnlJnPAiArVBVBsfA==}
    dev: true

  /tunnel-agent@0.6.0:
    resolution: {integrity: sha512-McnNiV1l8RYeY8tBgEpuodCC1mLUdbSN+CYBL7kJsJNInOP8UjDDEwdk6Mw60vdLLrr5NHKZhMAOSrR2NZuQ+w==}
    dependencies:
      safe-buffer: 5.2.1
    dev: true

  /tunnel@0.0.6:
    resolution: {integrity: sha512-1h/Lnq9yajKY2PEbBadPXj3VxsDDu844OnaAo52UVmIzIvwwtBPIuNvkjuzBlTWpfJyUbG3ez0KSBibQkj4ojg==}
    engines: {node: '>=0.6.11 <=0.7.0 || >=0.7.3'}
    requiresBuild: true
    dev: true
    optional: true

  /tweetnacl@0.14.5:
    resolution: {integrity: sha512-KXXFFdAbFXY4geFIwoyNK+f5Z1b7swfXABfL7HXCmoIWMKU3dmS26672A4EeQtDzLKy7SXmfBu51JolvEKwtGA==}
    dev: true

  /type-check@0.3.2:
    resolution: {integrity: sha512-ZCmOJdvOWDBYJlzAoFkC+Q0+bUyEOS1ltgp1MGU03fqHG+dbi9tBFU2Rd9QKiDZFAYrhPh2JUf7rZRIuHRKtOg==}
    engines: {node: '>= 0.8.0'}
    dependencies:
      prelude-ls: 1.1.2
    dev: true

  /type-check@0.4.0:
    resolution: {integrity: sha512-XleUoc9uwGXqjWwXaUTZAmzMcFZ5858QA2vvx1Ur5xIcixXIP+8LnFDgRplU30us6teqdlskFfu+ae4K79Ooew==}
    engines: {node: '>= 0.8.0'}
    dependencies:
      prelude-ls: 1.2.1
    dev: true

  /type-detect@4.0.8:
    resolution: {integrity: sha512-0fr/mIH1dlO+x7TlcMy+bIDqKPsw/70tVyeHW787goQjhmqaZe10uwLujubK9q9Lg6Fiho1KUKDYz0Z7k7g5/g==}
    engines: {node: '>=4'}
    dev: true

  /type-fest@0.13.1:
    resolution: {integrity: sha512-34R7HTnG0XIJcBSn5XhDd7nNFPRcXYRZrBB2O2jdKqYODldSzBAqzsWoZYYvduky73toYS/ESqxPvkDf/F0XMg==}
    engines: {node: '>=10'}
    requiresBuild: true
    dev: true
    optional: true

  /type-fest@0.18.1:
    resolution: {integrity: sha512-OIAYXk8+ISY+qTOwkHtKqzAuxchoMiD9Udx+FSGQDuiRR+PJKJHc2NJAXlbhkGwTt/4/nKZxELY1w3ReWOL8mw==}
    engines: {node: '>=10'}
    dev: true

  /type-fest@0.20.2:
    resolution: {integrity: sha512-Ne+eE4r0/iWnpAxD852z3A+N0Bt5RN//NjJwRd2VFHEmrywxf5vsZlh4R6lixl6B+wz/8d+maTSAkN1FIkI3LQ==}
    engines: {node: '>=10'}
    dev: true

  /type-fest@0.21.3:
    resolution: {integrity: sha512-t0rzBq87m3fVcduHDUFhKmyyX+9eo6WQjZvf51Ea/M0Q7+T374Jp1aUiyUl0GKxp8M/OETVHSDvmkyPgvX+X2w==}
    engines: {node: '>=10'}
    dev: true

  /type-fest@0.6.0:
    resolution: {integrity: sha512-q+MB8nYR1KDLrgr4G5yemftpMC7/QLqVndBmEEdqzmNj5dcFOO4Oo8qlwZE3ULT3+Zim1F8Kq4cBnikNhlCMlg==}
    engines: {node: '>=8'}
    dev: true

  /type-fest@0.8.1:
    resolution: {integrity: sha512-4dbzIzqvjtgiM5rw1k5rEHtBANKmdudhGyBEajN01fEyhaAIhsoKNy6y7+IN93IfpFtwY9iqi7kD+xwKhQsNJA==}
    engines: {node: '>=8'}
    dev: true

  /typedarray-to-buffer@3.1.5:
    resolution: {integrity: sha512-zdu8XMNEDepKKR+XYOXAVPtWui0ly0NtohUscw+UmaHiAWT8hrV1rr//H6V+0DvJ3OQ19S979M0laLfX8rm82Q==}
    dependencies:
      is-typedarray: 1.0.0
    dev: true

  /typedarray@0.0.6:
    resolution: {integrity: sha512-/aCDEGatGvZ2BIk+HmLf4ifCJFwvKFNb9/JeZPMulfgFracn9QFcAf5GO8B/mweUjSoblS5In0cWhqpfs/5PQA==}
    dev: true

  /typescript@5.1.6:
    resolution: {integrity: sha512-zaWCozRZ6DLEWAWFrVDz1H6FVXzUSfTy5FUMWsQlU8Ym5JP9eO4xkTIROFCQvhQf61z6O/G6ugw3SgAnvvm+HA==}
    engines: {node: '>=14.17'}
    hasBin: true
    dev: true

  /undici-types@5.26.5:
    resolution: {integrity: sha512-JlCMO+ehdEIKqlFxk6IfVoAUVmgz7cU7zD/h9XZ0qzeosSHmUJVOzSQvvYSYWXkFXC+IfLKSIffhv0sVZup6pA==}
    requiresBuild: true
    dev: true
    optional: true

  /universalify@0.1.2:
    resolution: {integrity: sha512-rBJeI5CXAlmy1pV+617WB9J63U6XcazHHF2f2dbJix4XzpUF0RS3Zbj0FGIOCAva5P/d/GBOYaACQ1w+0azUkg==}
    engines: {node: '>= 4.0.0'}
    dev: true

  /universalify@0.2.0:
    resolution: {integrity: sha512-CJ1QgKmNg3CwvAv/kOFmtnEN05f0D/cn9QntgNOQlQF9dgvVTHj3t+8JPdjqawCHk7V/KA+fbUqzZ9XWhcqPUg==}
    engines: {node: '>= 4.0.0'}
    dev: true

  /universalify@2.0.0:
    resolution: {integrity: sha512-hAZsKq7Yy11Zu1DE0OzWjw7nnLZmJZYTDZZyEFHZdUhV8FkH5MCfoU1XMaxXovpyW5nq5scPqq0ZDP9Zyl04oQ==}
    engines: {node: '>= 10.0.0'}
    dev: true

  /untildify@4.0.0:
    resolution: {integrity: sha512-KK8xQ1mkzZeg9inewmFVDNkg3l5LUhoq9kN6iWYB/CC9YMG8HA+c1Q8HwDe6dEX7kErrEVNVBO3fWsVq5iDgtw==}
    engines: {node: '>=8'}
    dev: true

  /update-browserslist-db@1.0.11(browserslist@4.21.9):
    resolution: {integrity: sha512-dCwEFf0/oT85M1fHBg4F0jtLwJrutGoHSQXCh7u4o2t1drG+c0a9Flnqww6XUKSfQMPpJBRjU8d4RXB09qtvaA==}
    hasBin: true
    peerDependencies:
      browserslist: '>= 4.21.0'
    dependencies:
      browserslist: 4.21.9
      escalade: 3.1.1
      picocolors: 1.0.0
    dev: true

  /uri-js@4.4.1:
    resolution: {integrity: sha512-7rKUyy33Q1yc98pQ1DAmLtwX109F7TIfWlW1Ydo8Wl1ii1SeHieeh0HHfPeL2fMXK6z0s8ecKs9frCuLJvndBg==}
    dependencies:
      punycode: 2.3.0
    dev: true

  /url-parse-lax@3.0.0:
    resolution: {integrity: sha512-NjFKA0DidqPa5ciFcSrXnAltTtzz84ogy+NebPvfEgAck0+TNg4UJ4IN+fB7zRZfbgUf0syOo9MDxFkDSMuFaQ==}
    engines: {node: '>=4'}
    dependencies:
      prepend-http: 2.0.0
    dev: true

  /url-parse@1.5.10:
    resolution: {integrity: sha512-WypcfiRhfeUP9vvF0j6rw0J3hrWrw6iZv3+22h6iRMJ/8z1Tj6XfLP4DsUix5MhMPnXpiHDoKyoZ/bdCkwBCiQ==}
    dependencies:
      querystringify: 2.2.0
      requires-port: 1.0.0
    dev: true

  /util-deprecate@1.0.2:
    resolution: {integrity: sha512-EPD5q1uXyFxJpCrLnCc1nHnq3gOa6DZBocAIiI2TaSCA7VCJ1UJDMagCzIkXNsUYfD1daK//LTEQ8xiIbrHtcw==}
    dev: true

  /uuid@8.3.2:
    resolution: {integrity: sha512-+NYs2QeMWy+GWFOEm9xnn6HCDp0l7QBD7ml8zLUmJ+93Q5NF0NocErnwkTkXVFNiX3/fpC6afS8Dhb/gz7R7eg==}
    hasBin: true
    dev: true

  /v8-compile-cache-lib@3.0.1:
    resolution: {integrity: sha512-wa7YjyUGfNZngI/vtK0UHAN+lgDCxBPCylVXGp0zu59Fz5aiGtNXaq3DhIov063MorB+VfufLh3JlF2KdTK3xg==}
    dev: true

  /validate-npm-package-license@3.0.4:
    resolution: {integrity: sha512-DpKm2Ui/xN7/HQKCtpZxoRWBhZ9Z0kqtygG8XCgNQ8ZlDnxuQmWhj566j8fN4Cu3/JmbhsDo7fcAJq4s9h27Ew==}
    dependencies:
      spdx-correct: 3.2.0
      spdx-expression-parse: 3.0.1
    dev: true

  /verror@1.10.0:
    resolution: {integrity: sha512-ZZKSmDAEFOijERBLkmYfJ+vmk3w+7hOLYDNkRCuRuMJGEmqYNCNLyBBFwWKVMhfwaEF3WOd0Zlw86U/WC/+nYw==}
    engines: {'0': node >=0.6.0}
    dependencies:
      assert-plus: 1.0.0
      core-util-is: 1.0.2
      extsprintf: 1.3.0
    dev: true

  /vite@3.1.6(sass@1.55.0):
    resolution: {integrity: sha512-qMXIwnehvvcK5XfJiXQUiTxoYAEMKhM+jqCY6ZSTKFBKu1hJnAKEzP3AOcnTerI0cMZYAaJ4wpW1wiXLMDt4mA==}
    engines: {node: ^14.18.0 || >=16.0.0}
    hasBin: true
    peerDependencies:
      less: '*'
      sass: '*'
      stylus: '*'
      terser: ^5.4.0
    peerDependenciesMeta:
      less:
        optional: true
      sass:
        optional: true
      stylus:
        optional: true
      terser:
        optional: true
    dependencies:
      esbuild: 0.15.18
      postcss: 8.4.32
      resolve: 1.22.2
      rollup: 2.78.1
      sass: 1.55.0
    optionalDependencies:
      fsevents: 2.3.2
    dev: false

  /which-module@2.0.1:
    resolution: {integrity: sha512-iBdZ57RDvnOR9AGBhML2vFZf7h8vmBjhoaZqODJBFWHVtKkDmKuHai3cx5PgVMrX5YDNp27AofYbAwctSS+vhQ==}
    dev: true

  /which@1.3.1:
    resolution: {integrity: sha512-HxJdYWq1MTIQbJ3nw0cqssHoTNU267KlrDuGZ1WYlxDStUtKUhOaJmh112/TZmHxxUfuJqPXSOm7tDyas0OSIQ==}
    hasBin: true
    dependencies:
      isexe: 2.0.0
    dev: true

  /which@2.0.2:
    resolution: {integrity: sha512-BLI3Tl1TW3Pvl70l3yq3Y64i+awpwXqsGBYWkkqMtnbXgrMD+yj7rhW0kuEDxzJaYXGjEW5ogapKNMEKNMjibA==}
    engines: {node: '>= 8'}
    hasBin: true
    dependencies:
      isexe: 2.0.0
    dev: true

  /wide-align@1.1.3:
    resolution: {integrity: sha512-QGkOQc8XL6Bt5PwnsExKBPuMKBxnGxWWW3fU55Xt4feHozMUhdUMaBCk290qpm/wG5u/RSKzwdAC4i51YigihA==}
    dependencies:
      string-width: 2.1.1
    dev: true

  /word-wrap@1.2.5:
    resolution: {integrity: sha512-BN22B5eaMMI9UMtjrGd5g5eCYPpCPDUy0FJXbYsaT5zYxjFOckS53SQDE3pWkVoWpHXVb3BrYcEN4Twa55B5cA==}
    engines: {node: '>=0.10.0'}
    dev: true

  /workerpool@6.1.0:
    resolution: {integrity: sha512-toV7q9rWNYha963Pl/qyeZ6wG+3nnsyvolaNUS8+R5Wtw6qJPTxIlOP1ZSvcGhEJw+l3HMMmtiNo9Gl61G4GVg==}
    dev: true

  /wrap-ansi@6.2.0:
    resolution: {integrity: sha512-r6lPcBGxZXlIcymEu7InxDMhdW0KDxpLgoFLcguasxCaJ/SOIZwINatK9KY/tf+ZrlywOKU0UDj3ATXUBfxJXA==}
    engines: {node: '>=8'}
    dependencies:
      ansi-styles: 4.3.0
      string-width: 4.2.3
      strip-ansi: 6.0.1
    dev: true

  /wrap-ansi@7.0.0:
    resolution: {integrity: sha512-YVGIj2kamLSTxw6NsZjoBxfSwsn0ycdesmc4p+Q21c5zPuZ1pl+NfxVdxPtdHvmNVOQ6XSYG4AUtyt/Fi7D16Q==}
    engines: {node: '>=10'}
    dependencies:
      ansi-styles: 4.3.0
      string-width: 4.2.3
      strip-ansi: 6.0.1
    dev: true

  /wrappy@1.0.2:
    resolution: {integrity: sha512-l4Sp/DRseor9wL6EvV2+TuQn63dMkPjZ/sp9XkghTEbV9KlPS1xUsZ3u7/IQO4wxtcFB4bgpQPRcR3QCvezPcQ==}
    dev: true

  /write-file-atomic@3.0.3:
    resolution: {integrity: sha512-AvHcyZ5JnSfq3ioSyjrBkH9yW4m7Ayk8/9My/DD9onKeu/94fwrMocemO2QAJFAlnnDN+ZDS+ZjAR5ua1/PV/Q==}
    dependencies:
      imurmurhash: 0.1.4
      is-typedarray: 1.0.0
      signal-exit: 3.0.7
      typedarray-to-buffer: 3.1.5
    dev: true

  /xtend@2.2.0:
    resolution: {integrity: sha512-SLt5uylT+4aoXxXuwtQp5ZnMMzhDb1Xkg4pEqc00WUJCQifPfV9Ub1VrNhp9kXkrjZD2I2Hl8WnjP37jzZLPZw==}
    engines: {node: '>=0.4'}
    dev: true

  /xtend@4.0.2:
    resolution: {integrity: sha512-LKYU1iAXJXUgAXn9URjiu+MWhyUXHsvfp7mcuYm9dSUKK0/CjtrUwFAxD82/mCWbtLsGjFIad0wIsod4zrTAEQ==}
    engines: {node: '>=0.4'}
    dev: true

  /y18n@4.0.3:
    resolution: {integrity: sha512-JKhqTOwSrqNA1NY5lSztJ1GrBiUodLMmIZuLiDaMRJ+itFd+ABVE8XBjOvIWL+rSqNDC74LCSFmlb/U4UZ4hJQ==}
    dev: true

  /y18n@5.0.8:
    resolution: {integrity: sha512-0pfFzegeDWJHJIAmTLRP2DwHjdF5s7jo9tuztdQxAhINCdvS+3nGINqPd00AphqJR/0LhANUS6/+7SCb98YOfA==}
    engines: {node: '>=10'}
    dev: true

  /yallist@3.1.1:
    resolution: {integrity: sha512-a4UGQaWPH59mOXUYnAG2ewncQS4i4F43Tv3JoAM+s2VDAmS9NsK8GpDMLrCHPksFT7h3K6TOoUNn2pb7RoXx4g==}
    dev: true

  /yallist@4.0.0:
    resolution: {integrity: sha512-3wdGidZyq5PB084XLES5TpOSRA3wjXAlIWMhum2kRcv/41Sn2emQ0dycQW4uZXLejwKvg6EsvbdlVL+FYEct7A==}
    dev: true

  /yaml@1.10.2:
    resolution: {integrity: sha512-r3vXyErRCYJ7wg28yvBY5VSoAF8ZvlcW9/BwUzEtUsjvX/DKs24dIkuwjtuprwJJHsbyUbLApepYTR1BN4uHrg==}
    engines: {node: '>= 6'}
    dev: true

  /yargs-parser@18.1.3:
    resolution: {integrity: sha512-o50j0JeToy/4K6OZcaQmW6lyXXKhq7csREXcDwk2omFPJEwUNOVtJKvmDr9EI1fAJZUyZcRF7kxGBWmRXudrCQ==}
    engines: {node: '>=6'}
    dependencies:
      camelcase: 5.3.1
      decamelize: 1.2.0
    dev: true

  /yargs-parser@20.2.4:
    resolution: {integrity: sha512-WOkpgNhPTlE73h4VFAFsOnomJVaovO8VqLDzy5saChRBFQFBoMYirowyW+Q9HB4HFF4Z7VZTiG3iSzJJA29yRA==}
    engines: {node: '>=10'}
    dev: true

  /yargs-parser@20.2.9:
    resolution: {integrity: sha512-y11nGElTIV+CT3Zv9t7VKl+Q3hTQoT9a1Qzezhhl6Rp21gJ/IVTW7Z3y9EWXhuUBC2Shnf+DX0antecpAwSP8w==}
    engines: {node: '>=10'}
    dev: true

  /yargs-unparser@2.0.0:
    resolution: {integrity: sha512-7pRTIA9Qc1caZ0bZ6RYRGbHJthJWuakf+WmHK0rVeLkNrrGhfoabBNdue6kdINI6r4if7ocq9aD/n7xwKOdzOA==}
    engines: {node: '>=10'}
    dependencies:
      camelcase: 6.3.0
      decamelize: 4.0.0
      flat: 5.0.2
      is-plain-obj: 2.1.0
    dev: true

  /yargs@15.4.1:
    resolution: {integrity: sha512-aePbxDmcYW++PaqBsJ+HYUFwCdv4LVvdnhBy78E57PIor8/OVvhMrADFFEDh8DHDFRv/O9i3lPhsENjO7QX0+A==}
    engines: {node: '>=8'}
    dependencies:
      cliui: 6.0.0
      decamelize: 1.2.0
      find-up: 4.1.0
      get-caller-file: 2.0.5
      require-directory: 2.1.1
      require-main-filename: 2.0.0
      set-blocking: 2.0.0
      string-width: 4.2.3
      which-module: 2.0.1
      y18n: 4.0.3
      yargs-parser: 18.1.3
    dev: true

  /yargs@16.2.0:
    resolution: {integrity: sha512-D1mvvtDG0L5ft/jGWkLpG1+m0eQxOfaBvTNELraWj22wSVUMWxZUvYgJYcKh6jGGIkJFhH4IZPQhR4TKpc8mBw==}
    engines: {node: '>=10'}
    dependencies:
      cliui: 7.0.4
      escalade: 3.1.1
      get-caller-file: 2.0.5
      require-directory: 2.1.1
      string-width: 4.2.3
      y18n: 5.0.8
      yargs-parser: 20.2.4
    dev: true

  /yauzl@2.10.0:
    resolution: {integrity: sha512-p4a9I6X6nu6IhoGmBqAcbJy1mlC4j27vEPZX9F4L4/vZT3Lyq1VkFHw/V/PUcB9Buo+DG3iHkT0x3Qya58zc3g==}
    dependencies:
      buffer-crc32: 0.2.13
      fd-slicer: 1.1.0
    dev: true

  /yn@3.1.1:
    resolution: {integrity: sha512-Ux4ygGWsu2c7isFWe8Yu1YluJmqVhxqK2cLXNQA5AcC3QfbGNpM7fu0Y8b/z16pXLnFxZYvWhd3fhBY9DLmC6Q==}
    engines: {node: '>=6'}
    dev: true

  /yocto-queue@0.1.0:
    resolution: {integrity: sha512-rVksvsnNCdJ/ohGc6xgPwyN8eheCxsiLM8mxuE/t/mOVqJewPuO1miLpTHQiRgTKCLexL4MeAFVagts7HmNZ2Q==}
    engines: {node: '>=10'}
    dev: true<|MERGE_RESOLUTION|>--- conflicted
+++ resolved
@@ -146,12 +146,9 @@
       '@galacean/engine-rhi-webgl':
         specifier: workspace:*
         version: link:../packages/rhi-webgl
-<<<<<<< HEAD
-=======
       '@galacean/engine-shader-lab':
         specifier: workspace:*
         version: link:../packages/shader-lab
->>>>>>> f04b98a4
       '@galacean/engine-toolkit':
         specifier: ^1.0.0-beta.1
         version: 1.0.0-beta.1(@galacean/engine@packages+galacean)
@@ -2792,208 +2789,15 @@
     dev: false
     optional: true
 
-<<<<<<< HEAD
   /esbuild-windows-64@0.15.18:
     resolution: {integrity: sha512-qinug1iTTaIIrCorAUjR0fcBk24fjzEedFYhhispP8Oc7SFvs+XeW3YpAKiKp8dRpizl4YYAhxMjlftAMJiaUw==}
     engines: {node: '>=12'}
     cpu: [x64]
-=======
-  /env-paths@2.2.1:
-    resolution: {integrity: sha512-+h1lkLKhZMTYjog1VEpJNG7NZJWcuc2DDk/qsqSTRRCOXiLjeQ1d1/udrUGhqMxUgAlwKNZ0cf2uqan5GLuS2A==}
-    engines: {node: '>=6'}
-    dev: true
-
-  /error-ex@1.3.2:
-    resolution: {integrity: sha512-7dFHNmqeFSEt2ZBsCriorKnn3Z2pj+fd9kmI6QoWw4//DL+icEBfc0U7qJCisqrTsKTjw4fNFy2pW9OqStD84g==}
-    dependencies:
-      is-arrayish: 0.2.1
-    dev: true
-
-  /es6-error@4.1.1:
-    resolution: {integrity: sha512-Um/+FxMr9CISWh0bi5Zv0iOD+4cFh5qLeks1qhAopKVAJw3drgKbKySikp7wGhDL0HPeaja0P5ULZrxLkniUVg==}
-    dev: true
-
-  /esbuild-android-64@0.15.18:
-    resolution: {integrity: sha512-wnpt3OXRhcjfIDSZu9bnzT4/TNTDsOUvip0foZOUBG7QbSt//w3QV4FInVJxNhKc/ErhUxc5z4QjHtMi7/TbgA==}
-    engines: {node: '>=12'}
-    cpu: [x64]
-    os: [android]
+    os: [win32]
     requiresBuild: true
     dev: false
     optional: true
 
-  /esbuild-android-arm64@0.15.18:
-    resolution: {integrity: sha512-G4xu89B8FCzav9XU8EjsXacCKSG2FT7wW9J6hOc18soEHJdtWu03L3TQDGf0geNxfLTtxENKBzMSq9LlbjS8OQ==}
-    engines: {node: '>=12'}
-    cpu: [arm64]
-    os: [android]
-    requiresBuild: true
-    dev: false
-    optional: true
-
-  /esbuild-darwin-64@0.15.18:
-    resolution: {integrity: sha512-2WAvs95uPnVJPuYKP0Eqx+Dl/jaYseZEUUT1sjg97TJa4oBtbAKnPnl3b5M9l51/nbx7+QAEtuummJZW0sBEmg==}
-    engines: {node: '>=12'}
-    cpu: [x64]
-    os: [darwin]
-    requiresBuild: true
-    dev: false
-    optional: true
-
-  /esbuild-darwin-arm64@0.15.18:
-    resolution: {integrity: sha512-tKPSxcTJ5OmNb1btVikATJ8NftlyNlc8BVNtyT/UAr62JFOhwHlnoPrhYWz09akBLHI9nElFVfWSTSRsrZiDUA==}
-    engines: {node: '>=12'}
-    cpu: [arm64]
-    os: [darwin]
-    requiresBuild: true
-    dev: false
-    optional: true
-
-  /esbuild-freebsd-64@0.15.18:
-    resolution: {integrity: sha512-TT3uBUxkteAjR1QbsmvSsjpKjOX6UkCstr8nMr+q7zi3NuZ1oIpa8U41Y8I8dJH2fJgdC3Dj3CXO5biLQpfdZA==}
-    engines: {node: '>=12'}
-    cpu: [x64]
-    os: [freebsd]
-    requiresBuild: true
-    dev: false
-    optional: true
-
-  /esbuild-freebsd-arm64@0.15.18:
-    resolution: {integrity: sha512-R/oVr+X3Tkh+S0+tL41wRMbdWtpWB8hEAMsOXDumSSa6qJR89U0S/PpLXrGF7Wk/JykfpWNokERUpCeHDl47wA==}
-    engines: {node: '>=12'}
-    cpu: [arm64]
-    os: [freebsd]
-    requiresBuild: true
-    dev: false
-    optional: true
-
-  /esbuild-linux-32@0.15.18:
-    resolution: {integrity: sha512-lphF3HiCSYtaa9p1DtXndiQEeQDKPl9eN/XNoBf2amEghugNuqXNZA/ZovthNE2aa4EN43WroO0B85xVSjYkbg==}
-    engines: {node: '>=12'}
-    cpu: [ia32]
-    os: [linux]
-    requiresBuild: true
-    dev: false
-    optional: true
-
-  /esbuild-linux-64@0.15.18:
-    resolution: {integrity: sha512-hNSeP97IviD7oxLKFuii5sDPJ+QHeiFTFLoLm7NZQligur8poNOWGIgpQ7Qf8Balb69hptMZzyOBIPtY09GZYw==}
-    engines: {node: '>=12'}
-    cpu: [x64]
-    os: [linux]
-    requiresBuild: true
-    dev: false
-    optional: true
-
-  /esbuild-linux-arm64@0.15.18:
-    resolution: {integrity: sha512-54qr8kg/6ilcxd+0V3h9rjT4qmjc0CccMVWrjOEM/pEcUzt8X62HfBSeZfT2ECpM7104mk4yfQXkosY8Quptug==}
-    engines: {node: '>=12'}
-    cpu: [arm64]
-    os: [linux]
-    requiresBuild: true
-    dev: false
-    optional: true
-
-  /esbuild-linux-arm@0.15.18:
-    resolution: {integrity: sha512-UH779gstRblS4aoS2qpMl3wjg7U0j+ygu3GjIeTonCcN79ZvpPee12Qun3vcdxX+37O5LFxz39XeW2I9bybMVA==}
-    engines: {node: '>=12'}
-    cpu: [arm]
-    os: [linux]
-    requiresBuild: true
-    dev: false
-    optional: true
-
-  /esbuild-linux-mips64le@0.15.18:
-    resolution: {integrity: sha512-Mk6Ppwzzz3YbMl/ZZL2P0q1tnYqh/trYZ1VfNP47C31yT0K8t9s7Z077QrDA/guU60tGNp2GOwCQnp+DYv7bxQ==}
-    engines: {node: '>=12'}
-    cpu: [mips64el]
-    os: [linux]
-    requiresBuild: true
-    dev: false
-    optional: true
-
-  /esbuild-linux-ppc64le@0.15.18:
-    resolution: {integrity: sha512-b0XkN4pL9WUulPTa/VKHx2wLCgvIAbgwABGnKMY19WhKZPT+8BxhZdqz6EgkqCLld7X5qiCY2F/bfpUUlnFZ9w==}
-    engines: {node: '>=12'}
-    cpu: [ppc64]
-    os: [linux]
-    requiresBuild: true
-    dev: false
-    optional: true
-
-  /esbuild-linux-riscv64@0.15.18:
-    resolution: {integrity: sha512-ba2COaoF5wL6VLZWn04k+ACZjZ6NYniMSQStodFKH/Pu6RxzQqzsmjR1t9QC89VYJxBeyVPTaHuBMCejl3O/xg==}
-    engines: {node: '>=12'}
-    cpu: [riscv64]
-    os: [linux]
-    requiresBuild: true
-    dev: false
-    optional: true
-
-  /esbuild-linux-s390x@0.15.18:
-    resolution: {integrity: sha512-VbpGuXEl5FCs1wDVp93O8UIzl3ZrglgnSQ+Hu79g7hZu6te6/YHgVJxCM2SqfIila0J3k0csfnf8VD2W7u2kzQ==}
-    engines: {node: '>=12'}
-    cpu: [s390x]
-    os: [linux]
-    requiresBuild: true
-    dev: false
-    optional: true
-
-  /esbuild-netbsd-64@0.15.18:
-    resolution: {integrity: sha512-98ukeCdvdX7wr1vUYQzKo4kQ0N2p27H7I11maINv73fVEXt2kyh4K4m9f35U1K43Xc2QGXlzAw0K9yoU7JUjOg==}
-    engines: {node: '>=12'}
-    cpu: [x64]
-    os: [netbsd]
-    requiresBuild: true
-    dev: false
-    optional: true
-
-  /esbuild-openbsd-64@0.15.18:
-    resolution: {integrity: sha512-yK5NCcH31Uae076AyQAXeJzt/vxIo9+omZRKj1pauhk3ITuADzuOx5N2fdHrAKPxN+zH3w96uFKlY7yIn490xQ==}
-    engines: {node: '>=12'}
-    cpu: [x64]
-    os: [openbsd]
-    requiresBuild: true
-    dev: false
-    optional: true
-
-  /esbuild-sunos-64@0.15.18:
-    resolution: {integrity: sha512-On22LLFlBeLNj/YF3FT+cXcyKPEI263nflYlAhz5crxtp3yRG1Ugfr7ITyxmCmjm4vbN/dGrb/B7w7U8yJR9yw==}
-    engines: {node: '>=12'}
-    cpu: [x64]
-    os: [sunos]
-    requiresBuild: true
-    dev: false
-    optional: true
-
-  /esbuild-windows-32@0.15.18:
-    resolution: {integrity: sha512-o+eyLu2MjVny/nt+E0uPnBxYuJHBvho8vWsC2lV61A7wwTWC3jkN2w36jtA+yv1UgYkHRihPuQsL23hsCYGcOQ==}
-    engines: {node: '>=12'}
-    cpu: [ia32]
->>>>>>> f04b98a4
-    os: [win32]
-    requiresBuild: true
-    dev: false
-    optional: true
-
-<<<<<<< HEAD
-  /esbuild-windows-arm64@0.15.18:
-    resolution: {integrity: sha512-q9bsYzegpZcLziq0zgUi5KqGVtfhjxGbnksaBFYmWLxeV/S1fK4OLdq2DFYnXcLMjlZw2L0jLsk1eGoB522WXQ==}
-    engines: {node: '>=12'}
-    cpu: [arm64]
-=======
-  /esbuild-windows-64@0.15.18:
-    resolution: {integrity: sha512-qinug1iTTaIIrCorAUjR0fcBk24fjzEedFYhhispP8Oc7SFvs+XeW3YpAKiKp8dRpizl4YYAhxMjlftAMJiaUw==}
-    engines: {node: '>=12'}
-    cpu: [x64]
->>>>>>> f04b98a4
-    os: [win32]
-    requiresBuild: true
-    dev: false
-    optional: true
-
-<<<<<<< HEAD
-=======
   /esbuild-windows-arm64@0.15.18:
     resolution: {integrity: sha512-q9bsYzegpZcLziq0zgUi5KqGVtfhjxGbnksaBFYmWLxeV/S1fK4OLdq2DFYnXcLMjlZw2L0jLsk1eGoB522WXQ==}
     engines: {node: '>=12'}
@@ -3003,7 +2807,6 @@
     dev: false
     optional: true
 
->>>>>>> f04b98a4
   /esbuild@0.15.18:
     resolution: {integrity: sha512-x/R72SmW3sSFRm5zrrIjAhCeQSAWoni3CmHEqfQrZIQTM3lVCdehdwuIqaOtfC2slvpdlLa62GYoN8SxT23m6Q==}
     engines: {node: '>=12'}
