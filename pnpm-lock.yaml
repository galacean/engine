--- conflicted
+++ resolved
@@ -150,11 +150,7 @@
         specifier: workspace:*
         version: link:../packages/shader-lab
       '@galacean/engine-toolkit':
-<<<<<<< HEAD
-        specifier: ^1.0.0-beta.1
-=======
         specifier: ^1.3.9
->>>>>>> 2b891977
         version: 1.3.9(@galacean/engine@packages+galacean)
       dat.gui:
         specifier: ^0.7.9
@@ -658,7 +654,6 @@
 
   '@galacean/engine-toolkit-auxiliary-lines@1.3.9':
     resolution: {integrity: sha512-UZFS/A2DoHphG1Rq1qulswZnNykZ+3jHtMkpBpqNLCjqtiKG6zlFrYktUFQkTzVdaIs1Z74UdHHAneGiFx/Xig==}
-<<<<<<< HEAD
     peerDependencies:
       '@galacean/engine': ^1.3.0-beta.6
 
@@ -717,66 +712,6 @@
     peerDependencies:
       '@galacean/engine': ^1.3.0-beta.6
 
-=======
-    peerDependencies:
-      '@galacean/engine': ^1.3.0-beta.6
-
-  '@galacean/engine-toolkit-controls@1.3.9':
-    resolution: {integrity: sha512-4vmOoo6++jZAAywiJNoSOEhxN1XJ+mEOO8RjOsBHMJi88copSarhI1UloDhh4Phybx0gyIMxfW+Pf+rURkFIEw==}
-    peerDependencies:
-      '@galacean/engine': ^1.3.0-beta.6
-
-  '@galacean/engine-toolkit-custom-material@1.3.9':
-    resolution: {integrity: sha512-+YJFcY8vJrzhgxJuABT5IehXWULIZhIrYqvqZaCVCYwOwONW+snHaJ668hQofdafVMQemJaoshsapuG6L/2Ifg==}
-    peerDependencies:
-      '@galacean/engine': ^1.3.0-beta.6
-
-  '@galacean/engine-toolkit-framebuffer-picker@1.3.9':
-    resolution: {integrity: sha512-uncOV18yagh1oe9JboRnp6QmkHqyfC+xaLD40+sXc+M8xKPchM41E1ygy3mNQvkBRQfbUA6ZkqIGsne5V45tAg==}
-    peerDependencies:
-      '@galacean/engine': ^1.3.0-beta.6
-
-  '@galacean/engine-toolkit-geometry-sketch@1.3.9':
-    resolution: {integrity: sha512-2G4wjKT4ilFhqy2KED5wuoqiau/gCVgXFyBeHIUq633rzixSKsSVd56pxQItsD1WdifWRfp1o/XqordIGGkViA==}
-    peerDependencies:
-      '@galacean/engine': ^1.3.0-beta.6
-
-  '@galacean/engine-toolkit-gizmo@1.3.9':
-    resolution: {integrity: sha512-Qg5yVeZfUJZTOqrM/Kr1CUxVpZZ6v2xeqywT1xRxHCBLaoJnyNcYdM1NHLozhpmnv89Sxlb0XCQFVz2KqecrJQ==}
-    peerDependencies:
-      '@galacean/engine': ^1.3.0-beta.6
-
-  '@galacean/engine-toolkit-lines@1.3.9':
-    resolution: {integrity: sha512-htXfz2a/4HouKI0wmd8HjTfq5PnMt21uIQD3X6D7kE11VmosRbq+YSB/LYoNLWvyHCG8AcjodIn4UL1Lgxt6bw==}
-    peerDependencies:
-      '@galacean/engine': ^1.3.0-beta.6
-
-  '@galacean/engine-toolkit-navigation-gizmo@1.3.9':
-    resolution: {integrity: sha512-v/iDh/qATqGYARCLwGuiZymuhDo7LvfStmDIJtZ94Cd2dh9fV0mT8kKVN1yvuW8X2/375Cc+d9OHRlYGz7hmRw==}
-    peerDependencies:
-      '@galacean/engine': ^1.3.0-beta.6
-
-  '@galacean/engine-toolkit-outline@1.3.9':
-    resolution: {integrity: sha512-WnyVZ7hRQPYdj0RzKC/yPrwGeXWJ3da1Ztonrofyv1F00CSTFyzXY1RapscJDQQtaOdRX5bV/5vkBBzBOYuKlA==}
-    peerDependencies:
-      '@galacean/engine': ^1.3.0-beta.6
-
-  '@galacean/engine-toolkit-shader-lab@1.3.9':
-    resolution: {integrity: sha512-XvXvVHdU9Ic69oF5tkgRIjAxsOq/7L7b6UCYMggDvoWV7RO3JXB8CbvfEDnG/qUztFBfIc10h69gXizcu2xJJg==}
-    peerDependencies:
-      '@galacean/engine': ^1.3.0-beta.6
-
-  '@galacean/engine-toolkit-skeleton-viewer@1.3.9':
-    resolution: {integrity: sha512-DmKrnzYLqv1IZgirE11dCE57qS9ShbsCLf1T9lqO5ExbGwzA/3GLPACSOTPAMLWc6n+peZFOkhRMr597fb9HHQ==}
-    peerDependencies:
-      '@galacean/engine': ^1.3.0-beta.6
-
-  '@galacean/engine-toolkit-stats@1.3.9':
-    resolution: {integrity: sha512-5EfsVwg1YzICLzJsek9U++jcqOUK6SCakwQmSVIEFvVxn5cLN9cphNorcmOPsju3crcrfP45aLjZEEPgoYcAqw==}
-    peerDependencies:
-      '@galacean/engine': ^1.3.0-beta.6
-
->>>>>>> 2b891977
   '@galacean/engine-toolkit@1.3.9':
     resolution: {integrity: sha512-sxE7QfzH61O9Q1wtwnjIEjcg3n0ZZVz9B6CyqBLOWyWgWsZmefcjZLnnH4HIkvc5ZLNA+gMuJ1ekmwJgfkck+g==}
 
