--- conflicted
+++ resolved
@@ -23,12 +23,8 @@
     "@galacean/engine-rhi-webgl": "workspace:*",
     "@galacean/engine-physics-lite": "workspace:*",
     "@galacean/engine-shaderlab": "workspace:*",
-<<<<<<< HEAD
-    "@galacean/engine-physics-physx": "workspace:*"
-=======
     "@galacean/engine-physics-physx": "workspace:*",
     "@galacean/engine-shader-shaderlab": "workspace:*"
->>>>>>> 63a5662f
   },
   "devDependencies": {
     "@vitest/browser": "2.1.3"
