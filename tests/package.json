--- conflicted
+++ resolved
@@ -15,17 +15,10 @@
     "types/**/*"
   ],
   "dependencies": {
-<<<<<<< HEAD
     "@oasis-engine/core": "workspace:*",
     "@oasis-engine/design": "workspace:*",
     "@oasis-engine/math": "workspace:*",
     "@oasis-engine/rhi-webgl": "workspace:*",
     "@oasis-engine/physics-lite": "workspace:*"
-=======
-    "@oasis-engine/core": "0.9.0-alpha.4",
-    "@oasis-engine/design": "0.9.0-alpha.4",
-    "@oasis-engine/math": "0.9.0-alpha.4",
-    "@oasis-engine/rhi-webgl": "0.9.0-alpha.4"
->>>>>>> 3cca4ab2
   }
 }