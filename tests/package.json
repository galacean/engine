{
  "name": "@oasis-engine/tests",
  "private": true,
<<<<<<< HEAD
  "version": "0.8.0-beta.19",
=======
  "version": "0.9.0-alpha.1",
>>>>>>> 1b6b66c7
  "license": "MIT",
  "main": "dist/main.js",
  "module": "dist/module.js",
  "types": "types/index.d.ts",
  "debug": "src/index.ts",
  "scripts": {
    "b:types": "echo hi"
  },
  "files": [
    "dist/**/*",
    "types/**/*"
  ],
  "dependencies": {
<<<<<<< HEAD
    "@oasis-engine/core": "0.8.0-beta.19",
    "@oasis-engine/design": "0.8.0-beta.19",
    "@oasis-engine/math": "0.8.0-beta.19",
    "@oasis-engine/rhi-webgl": "0.8.0-beta.19"
=======
    "@oasis-engine/core": "0.9.0-alpha.1",
    "@oasis-engine/design": "0.9.0-alpha.1",
    "@oasis-engine/math": "0.9.0-alpha.1",
    "@oasis-engine/rhi-webgl": "0.9.0-alpha.1"
>>>>>>> 1b6b66c7
  }
}<|MERGE_RESOLUTION|>--- conflicted
+++ resolved
@@ -1,11 +1,7 @@
 {
   "name": "@oasis-engine/tests",
   "private": true,
-<<<<<<< HEAD
-  "version": "0.8.0-beta.19",
-=======
   "version": "0.9.0-alpha.1",
->>>>>>> 1b6b66c7
   "license": "MIT",
   "main": "dist/main.js",
   "module": "dist/module.js",
@@ -19,16 +15,9 @@
     "types/**/*"
   ],
   "dependencies": {
-<<<<<<< HEAD
-    "@oasis-engine/core": "0.8.0-beta.19",
-    "@oasis-engine/design": "0.8.0-beta.19",
-    "@oasis-engine/math": "0.8.0-beta.19",
-    "@oasis-engine/rhi-webgl": "0.8.0-beta.19"
-=======
     "@oasis-engine/core": "0.9.0-alpha.1",
     "@oasis-engine/design": "0.9.0-alpha.1",
     "@oasis-engine/math": "0.9.0-alpha.1",
     "@oasis-engine/rhi-webgl": "0.9.0-alpha.1"
->>>>>>> 1b6b66c7
   }
 }