--- conflicted
+++ resolved
@@ -1,11 +1,7 @@
 {
   "name": "@oasis-engine/tests",
   "private": true,
-<<<<<<< HEAD
-  "version": "0.8.0-beta.26",
-=======
   "version": "0.9.0-alpha.4",
->>>>>>> 6b8b6962
   "license": "MIT",
   "main": "dist/main.js",
   "module": "dist/module.js",
@@ -19,17 +15,10 @@
     "types/**/*"
   ],
   "dependencies": {
-<<<<<<< HEAD
-    "@oasis-engine/core": "0.8.0-beta.26",
-    "@oasis-engine/design": "0.8.0-beta.26",
-    "@oasis-engine/math": "0.8.0-beta.26",
-    "@oasis-engine/rhi-webgl": "0.8.0-beta.26"
-=======
     "@oasis-engine/core": "workspace:*",
     "@oasis-engine/design": "workspace:*",
     "@oasis-engine/math": "workspace:*",
     "@oasis-engine/rhi-webgl": "workspace:*",
     "@oasis-engine/physics-lite": "workspace:*"
->>>>>>> 6b8b6962
   }
 }