--- conflicted
+++ resolved
@@ -22,14 +22,9 @@
     "@galacean/engine-math": "workspace:*",
     "@galacean/engine-rhi-webgl": "workspace:*",
     "@galacean/engine-physics-lite": "workspace:*",
-<<<<<<< HEAD
-    "@galacean/engine-shader-lab": "workspace:*",
+    "@galacean/engine-shaderlab": "workspace:*",
     "@galacean/engine-physics-physx": "workspace:*",
     "@galacean/engine-ui": "workspace:*"
-=======
-    "@galacean/engine-shaderlab": "workspace:*",
-    "@galacean/engine-physics-physx": "workspace:*"
->>>>>>> 42d0927c
   },
   "devDependencies": {
     "@vitest/browser": "2.1.3"
