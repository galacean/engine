import {
  Camera,
  Engine,
  Entity,
  Font,
  FontStyle,
  OverflowMode,
  Scene,
  TextRenderer,
  TextUtils
} from "@galacean/engine-core";
import { Vector3 } from "@galacean/engine-math";
import { WebGLEngine } from "@galacean/engine-rhi-webgl";
import { afterAll, beforeAll, describe, expect, it } from "vitest";

describe("TextUtils", () => {
  let engine: WebGLEngine;
  let scene: Scene;
  let textEntity1: Entity;
  let textEntity2: Entity;
  let textEntity3: Entity;
  let textEntity4: Entity;
  let textRendererTruncate: TextRenderer;
  let textRendererOverflow: TextRenderer;
  let wrap1TextRenderer: TextRenderer;
  let wrap2TextRenderer: TextRenderer;

  beforeAll(async function () {
    engine = await WebGLEngine.create({
      canvas: document.createElement("canvas")
    });
    engine.canvas.resizeByClientSize();

    // Create root entity.
    scene = engine.sceneManager.activeScene;
    scene.createRootEntity("root");

    const rootEntity = scene.getRootEntity();
    const cameraEntity = rootEntity.createChild("Camera");
    cameraEntity.addComponent(Camera);
    cameraEntity.transform.setPosition(0, 0, 10);
    cameraEntity.transform.lookAt(new Vector3(0, 0, 0));

    textEntity1 = rootEntity.createChild("text1");
    textEntity2 = rootEntity.createChild("text2");
    textEntity3 = rootEntity.createChild("text3");
    textEntity4 = rootEntity.createChild("text4");

    textRendererTruncate = textEntity1.addComponent(TextRenderer);
    textRendererTruncate.font = Font.createFromOS(engine, "Arial");

    textRendererOverflow = textEntity2.addComponent(TextRenderer);
    textRendererOverflow.font = Font.createFromOS(engine, "Arial");

    wrap1TextRenderer = textEntity3.addComponent(TextRenderer);
    wrap1TextRenderer.font = Font.createFromOS(engine, "Arial");
    wrap2TextRenderer = textEntity4.addComponent(TextRenderer);
    wrap2TextRenderer.font = Font.createFromOS(engine, "Arial");

    engine.run();
  });

  it("measureFont", () => {
    // Test that _measureFontOrChar works correctly.
    const result1 = TextUtils.measureFont("");
    const result2 = TextUtils.measureFont("20px Arial");
    const result3 = TextUtils.measureFont("20px Arial Black");

    // Test that return same object, while repeat call measureFont.
    expect(TextUtils.measureFont("")).to.be.equal(result1);
    expect(TextUtils.measureFont("20px Arial")).to.be.equal(result2);
    expect(TextUtils.measureFont("20px Arial Black")).to.be.equal(result3);
  });

  it("measureChar", async () => {
    let result1: TextUtils.CharInfo;
    let result2: TextUtils.CharInfo;

    let char = "a";
    expect(() => {
      // If fontString is undefined or null or empty string, measureChar will not throw error,
      // and results are random.
      TextUtils.measureChar(char, undefined);
      TextUtils.measureChar(char, null);
      TextUtils.measureChar(char, "");

      // If char is not a single character, measureChar still works, and width will be string's width.
      TextUtils.measureChar("haha", "20px Arial");
    }).not.to.throw();

    // Test that measureChar returns correct result.
    result1 = TextUtils.measureChar(char, "20px Arial");
    result2 = TextUtils.measureChar(char, "20px Arial");
    expect(result1).to.be.deep.equal(result2);

    char = "A";
    result1 = TextUtils.measureChar(char, "20px Arial");
    result2 = TextUtils.measureChar(char, "20px Arial");
    expect(result1).to.be.deep.equal(result2);

    char = "😭";
    result1 = TextUtils.measureChar(char, "20px Arial");
    result2 = TextUtils.measureChar(char, "20px Arial");
    expect(result1).to.be.deep.equal(result2);

    char = "孒";
    result1 = TextUtils.measureChar(char, "20px Arial");
    result2 = TextUtils.measureChar(char, "20px Arial");
    expect(result1).to.be.deep.equal(result2);

    char = "";
    result1 = TextUtils.measureChar(char, "20px Arial");
    result2 = TextUtils.measureChar(char, "20px Arial");
    expect(result1).to.be.deep.equal(result2);

    char = undefined;
    result1 = TextUtils.measureChar(char, "20px Arial");
    result2 = TextUtils.measureChar(char, "20px Arial");
    expect(result1).to.be.deep.equal(result2);
  });

  // Prepare different text variables for tests.
  const text1 = "趚今天天气很好，阳光明媚。我 在公园里 漫步。";
  const text2 = "The weather is great today.";
  const text3 = "阳光明媚，the weather is great today。";
  const text4 = "         \n       World";

  it("measureTextWithWrap", () => {
    // @ts-ignore
    const { _pixelsPerUnit } = Engine;
    textRendererTruncate.overflowMode = OverflowMode.Truncate;
    textRendererTruncate.fontSize = 24;
    textRendererTruncate.width = 0.24;
    textRendererTruncate.height = 1;
    textRendererTruncate.enableWrapping = true;

    textRendererTruncate.text = text1;
    textRendererTruncate.bounds;
    let result = TextUtils.measureTextWithWrap(
      textRendererTruncate,
      textRendererTruncate.width * _pixelsPerUnit,
      textRendererTruncate.height * _pixelsPerUnit,
      textRendererTruncate.lineSpacing * _pixelsPerUnit
    );
    expect(result.width).to.be.equal(24);
    expect(result.height).to.be.equal(100);
    expect(result.lines).to.be.deep.equal([
      "趚",
      "今",
      "天",
      "天",
      "气",
      "很",
      "好",
      "，",
      "阳",
      "光",
      "明",
      "媚",
      "。",
      "我",
      "在",
      "公",
      "园",
      "里",
      "漫",
      "步",
      "。"
    ]);
    expect(result.lineHeight).to.be.equal(27);
    textRendererTruncate.text = text2;
    result = TextUtils.measureTextWithWrap(
      textRendererTruncate,
      textRendererTruncate.width * _pixelsPerUnit,
      textRendererTruncate.height * _pixelsPerUnit,
      textRendererTruncate.lineSpacing * _pixelsPerUnit
    );
    expect(result.width).to.be.equal(24);
    expect(result.height).to.be.equal(100);
    expect(result.lines).to.be.deep.equal([
      "T",
      "h",
      "e ",
      "w",
      "e",
      "at",
      "h",
      "er",
      "is ",
      "gr",
      "e",
      "at",
      "to",
      "d",
      "a",
      "y."
    ]);
    expect(result.lineHeight).to.be.equal(27);
    textRendererTruncate.text = text3;
    result = TextUtils.measureTextWithWrap(
      textRendererTruncate,
      textRendererTruncate.width * _pixelsPerUnit,
      textRendererTruncate.height * _pixelsPerUnit,
      textRendererTruncate.lineSpacing * _pixelsPerUnit
    );
    expect(result.width).to.be.equal(24);
    expect(result.height).to.be.equal(100);
    expect(result.lines).to.be.deep.equal([
      "阳",
      "光",
      "明",
      "媚",
      "，",
      "th",
      "e ",
      "w",
      "e",
      "at",
      "h",
      "er",
      "is ",
      "gr",
      "e",
      "at",
      "to",
      "d",
      "a",
      "y",
      "。"
    ]);
    expect(result.lineHeight).to.be.equal(27);
    textRendererTruncate.text = text4;
    result = TextUtils.measureTextWithWrap(
      textRendererTruncate,
      textRendererTruncate.width * _pixelsPerUnit,
      textRendererTruncate.height * _pixelsPerUnit,
      textRendererTruncate.lineSpacing * _pixelsPerUnit
    );
    expect(result.width).to.be.equal(23);
    expect(result.height).to.be.equal(100);
    expect(result.lines).to.be.deep.equal(["   ", "   ", "W", "or", "ld"]);
    expect(result.lineHeight).to.be.equal(27);

    // Test that measureTextWithWrap works correctly, while set overflow mode to overflow.
    textRendererOverflow.overflowMode = OverflowMode.Overflow;
    textRendererOverflow.fontSize = 24;
    textRendererOverflow.width = 0.2;
    textRendererOverflow.height = 1;
    textRendererOverflow.enableWrapping = true;

    textRendererOverflow.text = text1;
    textRendererOverflow.bounds;
    result = TextUtils.measureTextWithWrap(
      textRendererOverflow,
      textRendererTruncate.width * _pixelsPerUnit,
      textRendererTruncate.height * _pixelsPerUnit,
      textRendererTruncate.lineSpacing * _pixelsPerUnit
    );
    expect(result.width).to.be.equal(24);
    expect(result.height).to.be.equal(567);
    expect(result.lines).to.be.deep.equal([
      "趚",
      "今",
      "天",
      "天",
      "气",
      "很",
      "好",
      "，",
      "阳",
      "光",
      "明",
      "媚",
      "。",
      "我",
      "在",
      "公",
      "园",
      "里",
      "漫",
      "步",
      "。"
    ]);
    expect(result.lineHeight).to.be.equal(27);
    textRendererOverflow.text = text2;
    result = TextUtils.measureTextWithWrap(
      textRendererOverflow,
      textRendererTruncate.width * _pixelsPerUnit,
      textRendererTruncate.height * _pixelsPerUnit,
      textRendererTruncate.lineSpacing * _pixelsPerUnit
    );
<<<<<<< HEAD
    expect(result.width).to.be.equal(20);
    expect(result.height).to.be.equal(486);
=======
    expect(result.width).to.be.equal(24);
    expect(result.height).to.be.equal(432);
>>>>>>> 923bc96a
    expect(result.lines).to.be.deep.equal([
      "T",
      "h",
      "e ",
      "w",
      "e",
      "at",
      "h",
<<<<<<< HEAD
      "e",
      "r ",
      "is",
      "g",
      "r",
=======
      "er",
      "is ",
      "gr",
>>>>>>> 923bc96a
      "e",
      "at",
      "to",
      "d",
      "a",
      "y."
    ]);
    expect(result.lineHeight).to.be.equal(27);
    textRendererOverflow.text = text3;
    result = TextUtils.measureTextWithWrap(
      textRendererOverflow,
      textRendererTruncate.width * _pixelsPerUnit,
      textRendererTruncate.height * _pixelsPerUnit,
      textRendererTruncate.lineSpacing * _pixelsPerUnit
    );
    expect(result.width).to.be.equal(24);
<<<<<<< HEAD
    expect(result.height).to.be.equal(621);
=======
    expect(result.height).to.be.equal(567);
>>>>>>> 923bc96a
    expect(result.lines).to.be.deep.equal([
      "阳",
      "光",
      "明",
      "媚",
      "，",
      "th",
      "e ",
      "w",
      "e",
      "at",
      "h",
<<<<<<< HEAD
      "e",
      "r ",
      "is",
      "g",
      "r",
=======
      "er",
      "is ",
      "gr",
>>>>>>> 923bc96a
      "e",
      "at",
      "to",
      "d",
      "a",
      "y",
      "。"
    ]);
    expect(result.lineHeight).to.be.equal(27);
    textRendererOverflow.text = text4;
    result = TextUtils.measureTextWithWrap(
      textRendererOverflow,
      textRendererTruncate.width * _pixelsPerUnit,
      textRendererTruncate.height * _pixelsPerUnit,
      textRendererTruncate.lineSpacing * _pixelsPerUnit
    );
    expect(result.width).to.be.equal(23);
<<<<<<< HEAD
    expect(result.height).to.be.equal(162);
    expect(result.lines).to.be.deep.equal(["  ", "  ", "W", "o", "rl", "d"]);
=======
    expect(result.height).to.be.equal(135);
    expect(result.lines).to.be.deep.equal(['   ', '   ', 'W', 'or', 'ld']);
>>>>>>> 923bc96a
    expect(result.lineHeight).to.be.equal(27);

    wrap1TextRenderer.enableWrapping = true;
    wrap1TextRenderer.width = 5;
    wrap1TextRenderer.fontSize = 60;
    wrap1TextRenderer.text = "测试";
    wrap1TextRenderer.bounds;
    const text1Metrics = TextUtils.measureTextWithWrap(
      wrap1TextRenderer,
      textRendererTruncate.width * _pixelsPerUnit,
      textRendererTruncate.height * _pixelsPerUnit,
      textRendererTruncate.lineSpacing * _pixelsPerUnit
    );
    wrap2TextRenderer.enableWrapping = true;
    wrap2TextRenderer.width = 5;
    wrap2TextRenderer.fontSize = 60;
    wrap2TextRenderer.text = "测试。";
    wrap2TextRenderer.bounds;
    const text2Metrics = TextUtils.measureTextWithWrap(
      wrap2TextRenderer,
      textRendererTruncate.width * _pixelsPerUnit,
      textRendererTruncate.height * _pixelsPerUnit,
      textRendererTruncate.lineSpacing * _pixelsPerUnit
    );
    expect(text1Metrics.lineMaxSizes[0].size).to.be.equal(text2Metrics.lineMaxSizes[0].size);
  });

  it("measureTextWithoutWrap", () => {
    // @ts-ignore
    const { _pixelsPerUnit } = Engine;
    textRendererTruncate.overflowMode = OverflowMode.Truncate;
    textRendererTruncate.fontSize = 24;
    textRendererTruncate.width = 0.24;
    textRendererTruncate.height = 1;
    textRendererTruncate.enableWrapping = true;

    textRendererTruncate.text = text1;
    let result = TextUtils.measureTextWithoutWrap(
      textRendererTruncate,
      textRendererTruncate.height * _pixelsPerUnit,
      textRendererTruncate.lineSpacing * _pixelsPerUnit
    );
    expect(result.width).to.be.equal(518);
    expect(result.height).to.be.equal(100);
    expect(result.lines).to.be.deep.equal(["趚今天天气很好，阳光明媚。我 在公园里 漫步。"]);
    expect(result.lineWidths).to.be.deep.equal([518]);
    expect(result.lineHeight).to.be.equal(27);
    textRendererTruncate.text = text2;
    result = TextUtils.measureTextWithoutWrap(
      textRendererTruncate,
      textRendererTruncate.height * _pixelsPerUnit,
      textRendererTruncate.lineSpacing * _pixelsPerUnit
    );
    expect(result.width).to.be.equal(289);
    expect(result.height).to.be.equal(100);
    expect(result.lines).to.be.deep.equal(["The weather is great today."]);
    expect(result.lineWidths).to.be.deep.equal([289]);
    expect(result.lineHeight).to.be.equal(27);
    textRendererTruncate.text = text3;
    result = TextUtils.measureTextWithoutWrap(
      textRendererTruncate,
      textRendererTruncate.height * _pixelsPerUnit,
      textRendererTruncate.lineSpacing * _pixelsPerUnit
    );
    expect(result.width).to.be.equal(418);
    expect(result.height).to.be.equal(100);
    expect(result.lines).to.be.deep.equal(["阳光明媚，the weather is great today。"]);
    expect(result.lineWidths).to.be.deep.equal([418]);
    expect(result.lineHeight).to.be.equal(27);
    textRendererTruncate.text = text4;
    result = TextUtils.measureTextWithoutWrap(
      textRendererTruncate,
      textRendererTruncate.height * _pixelsPerUnit,
      textRendererTruncate.lineSpacing * _pixelsPerUnit
    );
    expect(result.width).to.be.equal(111);
    expect(result.height).to.be.equal(100);
    expect(result.lines).to.be.deep.equal(["         ", "       World"]);
    expect(result.lineWidths).to.be.deep.equal([63, 111]);
    expect(result.lineHeight).to.be.equal(27);

    // Test that measureTextWithoutWrap works correctly, while set overflow mode to overflow.
    textRendererOverflow.overflowMode = OverflowMode.Overflow;
    textRendererOverflow.fontSize = 24;
    textRendererOverflow.width = 0.2;
    textRendererOverflow.height = 1;
    textRendererOverflow.enableWrapping = true;

    textRendererOverflow.text = "";
    result = TextUtils.measureTextWithoutWrap(
      textRendererOverflow,
      textRendererTruncate.height * _pixelsPerUnit,
      textRendererTruncate.lineSpacing * _pixelsPerUnit
    );
    expect(result.width).to.be.equal(0);
    expect(result.height).to.be.equal(0);
    expect(result.lines).to.be.deep.equal([]);
    expect(result.lineWidths).to.be.deep.equal([]);
    expect(result.lineHeight).to.be.deep.equal(27);

    textRendererOverflow.text = undefined;
    result = TextUtils.measureTextWithoutWrap(
      textRendererOverflow,
      textRendererTruncate.height * _pixelsPerUnit,
      textRendererTruncate.lineSpacing * _pixelsPerUnit
    );
    expect(result.width).to.be.equal(0);
    expect(result.height).to.be.equal(0);
    expect(result.lines).to.be.deep.equal([]);
    expect(result.lineWidths).to.be.deep.equal([]);
    expect(result.lineHeight).to.be.deep.equal(27);

    textRendererOverflow.text = text1;
    result = TextUtils.measureTextWithoutWrap(
      textRendererOverflow,
      textRendererTruncate.height * _pixelsPerUnit,
      textRendererTruncate.lineSpacing * _pixelsPerUnit
    );
    expect(result.width).to.be.equal(518);
    expect(result.height).to.be.equal(27);
    expect(result.lines).to.be.deep.equal(["趚今天天气很好，阳光明媚。我 在公园里 漫步。"]);
    expect(result.lineWidths).to.be.deep.equal([518]);
    expect(result.lineHeight).to.be.equal(27);
    textRendererOverflow.text = text2;
    result = TextUtils.measureTextWithoutWrap(
      textRendererOverflow,
      textRendererTruncate.height * _pixelsPerUnit,
      textRendererTruncate.lineSpacing * _pixelsPerUnit
    );
    expect(result.width).to.be.equal(289);
    expect(result.height).to.be.equal(27);
    expect(result.lines).to.be.deep.equal(["The weather is great today."]);
    expect(result.lineWidths).to.be.deep.equal([289]);
    expect(result.lineHeight).to.be.equal(27);
    textRendererOverflow.text = text3;
    result = TextUtils.measureTextWithoutWrap(
      textRendererOverflow,
      textRendererTruncate.height * _pixelsPerUnit,
      textRendererTruncate.lineSpacing * _pixelsPerUnit
    );
    expect(result.width).to.be.equal(418);
    expect(result.height).to.be.equal(27);
    expect(result.lines).to.be.deep.equal(["阳光明媚，the weather is great today。"]);
    expect(result.lineWidths).to.be.deep.equal([418]);
    expect(result.lineHeight).to.be.equal(27);
    textRendererOverflow.text = text4;
    result = TextUtils.measureTextWithoutWrap(
      textRendererOverflow,
      textRendererTruncate.height * _pixelsPerUnit,
      textRendererTruncate.lineSpacing * _pixelsPerUnit
    );
    expect(result.width).to.be.equal(111);
    expect(result.height).to.be.equal(54);
    expect(result.lines).to.be.deep.equal(["         ", "       World"]);
    expect(result.lineWidths).to.be.deep.equal([63, 111]);
    expect(result.lineHeight).to.be.equal(27);
  });

  it("getNativeFontHash", () => {
    // Test that getNativeFontHash works correctly.
    expect(TextUtils.getNativeFontHash("Arial", 12, FontStyle.None)).to.be.equal("12pxArial");
    expect(TextUtils.getNativeFontHash("Arial Black", 12, FontStyle.None)).to.be.equal("12pxArial Black");
    expect(TextUtils.getNativeFontHash("Arial Black", 13, FontStyle.Bold)).to.be.equal("bold13pxArial Black");
    expect(TextUtils.getNativeFontHash("Arial Black", 13, FontStyle.Italic)).to.be.equal("italic13pxArial Black");
    expect(TextUtils.getNativeFontHash('"Arial Black"', 13, FontStyle.Italic | FontStyle.Bold)).to.be.equal(
      'bolditalic13px"Arial Black"'
    );
    expect(TextUtils.getNativeFontHash("serif", 13, FontStyle.Italic | FontStyle.Bold)).to.be.equal(
      "bolditalic13pxserif"
    );
    expect(TextUtils.getNativeFontHash('"serif"', 13, FontStyle.Italic | FontStyle.Bold)).to.be.equal(
      'bolditalic13px"serif"'
    );
  });

  it("getNativeFontString", () => {
    // Test that getNativeFontString works correctly.
    expect(TextUtils.getNativeFontString("Arial", 12, FontStyle.None)).to.be.equal('12px "Arial"');
    expect(TextUtils.getNativeFontString("Arial Black", 12, FontStyle.None)).to.be.equal('12px "Arial Black"');
    expect(TextUtils.getNativeFontString("Arial Black", 13, FontStyle.Bold)).to.be.equal('bold 13px "Arial Black"');
    expect(TextUtils.getNativeFontString("Arial Black", 13, FontStyle.Italic)).to.be.equal('italic 13px "Arial Black"');
    expect(TextUtils.getNativeFontString("Arial Black", 13, FontStyle.Italic | FontStyle.Bold)).to.be.equal(
      'bold italic 13px "Arial Black"'
    );
    expect(TextUtils.getNativeFontString('"Arial Black"', 13, FontStyle.Italic | FontStyle.Bold)).to.be.equal(
      'bold italic 13px "Arial Black"'
    );
    expect(TextUtils.getNativeFontString('"serif"', 13, FontStyle.Italic | FontStyle.Bold)).to.be.equal(
      'bold italic 13px "serif"'
    );
  });

  afterAll(() => {
    engine.destroy();
  });
});<|MERGE_RESOLUTION|>--- conflicted
+++ resolved
@@ -289,13 +289,8 @@
       textRendererTruncate.height * _pixelsPerUnit,
       textRendererTruncate.lineSpacing * _pixelsPerUnit
     );
-<<<<<<< HEAD
-    expect(result.width).to.be.equal(20);
-    expect(result.height).to.be.equal(486);
-=======
     expect(result.width).to.be.equal(24);
     expect(result.height).to.be.equal(432);
->>>>>>> 923bc96a
     expect(result.lines).to.be.deep.equal([
       "T",
       "h",
@@ -304,17 +299,9 @@
       "e",
       "at",
       "h",
-<<<<<<< HEAD
-      "e",
-      "r ",
-      "is",
-      "g",
-      "r",
-=======
       "er",
       "is ",
       "gr",
->>>>>>> 923bc96a
       "e",
       "at",
       "to",
@@ -331,11 +318,7 @@
       textRendererTruncate.lineSpacing * _pixelsPerUnit
     );
     expect(result.width).to.be.equal(24);
-<<<<<<< HEAD
-    expect(result.height).to.be.equal(621);
-=======
     expect(result.height).to.be.equal(567);
->>>>>>> 923bc96a
     expect(result.lines).to.be.deep.equal([
       "阳",
       "光",
@@ -348,17 +331,9 @@
       "e",
       "at",
       "h",
-<<<<<<< HEAD
-      "e",
-      "r ",
-      "is",
-      "g",
-      "r",
-=======
       "er",
       "is ",
       "gr",
->>>>>>> 923bc96a
       "e",
       "at",
       "to",
@@ -376,13 +351,8 @@
       textRendererTruncate.lineSpacing * _pixelsPerUnit
     );
     expect(result.width).to.be.equal(23);
-<<<<<<< HEAD
-    expect(result.height).to.be.equal(162);
-    expect(result.lines).to.be.deep.equal(["  ", "  ", "W", "o", "rl", "d"]);
-=======
     expect(result.height).to.be.equal(135);
     expect(result.lines).to.be.deep.equal(['   ', '   ', 'W', 'or', 'ld']);
->>>>>>> 923bc96a
     expect(result.lineHeight).to.be.equal(27);
 
     wrap1TextRenderer.enableWrapping = true;
