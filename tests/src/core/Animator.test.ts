--- conflicted
+++ resolved
@@ -716,11 +716,7 @@
     const layerData = animator._getAnimatorLayerData(0);
     animatorController.addParameter("playRun", 0);
     const stateMachine = animatorController.layers[0].stateMachine;
-<<<<<<< HEAD
     stateMachine.clearEntryTransitions();
-=======
-    stateMachine.clearEntryStateTransitions();
->>>>>>> 622dddda
     stateMachine.clearAnyStateTransitions();
     const walkState = animator.findAnimatorState("Run");
     // For test clipStartTime is not 0 and transition duration is 0
@@ -750,23 +746,15 @@
 
   it("hasExitTime", () => {
     const { animatorController } = animator;
-<<<<<<< HEAD
-    animatorController.clearParameters();
-=======
     // @ts-ignore
     animatorController._parameters.length = 0;
     // @ts-ignore
     animatorController._parametersMap = Object.create(null);
->>>>>>> 622dddda
     animatorController.addParameter("triggerIdle", false);
     // @ts-ignore
     const layerData = animator._getAnimatorLayerData(0);
     const stateMachine = animatorController.layers[0].stateMachine;
-<<<<<<< HEAD
-    stateMachine.clearEntryTransitions();
-=======
     stateMachine.clearEntryStateTransitions();
->>>>>>> 622dddda
     stateMachine.clearAnyStateTransitions();
     const idleState = animator.findAnimatorState("Survey");
     idleState.speed = 1;
@@ -803,7 +791,6 @@
     expect(layerData.srcPlayData.state.name).to.eq("Survey");
     expect(layerData.srcPlayData.clipTime).to.eq(idleState.clip.length * 0.2);
   });
-<<<<<<< HEAD
 
   it("setTrigger", () => {
     const { animatorController } = animator;
@@ -858,33 +845,4 @@
     expect(layerData.srcPlayData.state.name).to.eq("Walk");
     expect(layerData.srcPlayData.frameTime).to.eq(walkState.clip.length * 0.3);
   });
-
-  it("fixedDuration", () => {
-    const { animatorController } = animator;
-    animatorController.clearParameters();
-    animatorController.addParameter("triggerRun", false, true);
-    animatorController.addParameter("triggerWalk", false, true);
-    // @ts-ignore
-    const layerData = animator._getAnimatorLayerData(0);
-    const walkState = animator.findAnimatorState("Walk");
-    walkState.clearTransitions();
-    const runState = animator.findAnimatorState("Run");
-    runState.clipStartTime = runState.clipEndTime = 0;
-    runState.clearTransitions();
-    const walkToRunTransition = walkState.addTransition(runState);
-    walkToRunTransition.hasExitTime = false;
-    walkToRunTransition.hasFixedDuration = true;
-    walkToRunTransition.duration = 0.1;
-    walkToRunTransition.addCondition(AnimatorConditionMode.If, "triggerRun");
-    animator.play("Walk");
-    animator.setTrigger("triggerRun");
-    // @ts-ignore
-    animator.engine.time._frameCount++;
-    animator.update(0.1);
-    expect(layerData.srcPlayData.state.name).to.eq("Run");
-    expect(layerData.srcPlayData.frameTime).to.eq(0.1);
-    expect(layerData.srcPlayData.clipTime).to.eq(0);
-  });
-=======
->>>>>>> 622dddda
 });