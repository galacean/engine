--- conflicted
+++ resolved
@@ -1,7 +1,4 @@
 import { WebGLEngine } from "@galacean/engine-rhi-webgl";
-<<<<<<< HEAD
-import { AnimationEvent, Animator, AnimatorStateTransition, Camera, Script } from "@galacean/engine-core";
-=======
 import {
   Animator,
   AnimatorControllerLayer,
@@ -11,7 +8,6 @@
   AnimatorStateTransition,
   Camera
 } from "@galacean/engine-core";
->>>>>>> 73162e89
 import { Quaternion } from "@galacean/engine-math";
 import { GLTFResource } from "@galacean/engine-loader";
 import chai, { expect } from "chai";
@@ -239,26 +235,6 @@
     expect(layerState).to.eq(3);
   });
 
-<<<<<<< HEAD
-  it("animation event", () => {
-    animator.play("Walk");
-
-    class TestScript extends Script {
-      event0(): void {}
-    }
-    TestScript.prototype.event0 = chai.spy(TestScript.prototype.event0);
-
-    animator.entity.addComponent(TestScript);
-
-    const event0 = new AnimationEvent();
-    event0.functionName = "event0";
-    event0.time = 0;
-
-    const state = animator.findAnimatorState("Walk");
-    state.clip.addEvent(event0);
-    animator.update(10);
-    expect(TestScript.prototype.event0).to.have.been.called.exactly(1);
-=======
   it("animation layer mask", () => {
     const { animatorController } = animator;
 
@@ -295,6 +271,5 @@
     expect(layerCurveOwner.isActive).to.eq(false);
     expect(parentLayerCurveOwner.isActive).to.eq(true);
     expect(childLayerCurveOwner.isActive).to.eq(false);
->>>>>>> 73162e89
   });
 });