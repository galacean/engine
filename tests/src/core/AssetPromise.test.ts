import { AssetPromise } from "@galacean/engine-core";
import type { IProgress } from "@galacean/engine-design";
import { expect } from "chai";

describe("Asset Promise test", function () {
  it("constructor", () => {
    const assetPromise = new AssetPromise((resolve) => {
      resolve();
    });
    expect(assetPromise).not.to.be.undefined;
  });

  it("resolve", async () => {
    const assetPromise = new AssetPromise((resolve) => {
      resolve(1);
    });
    const value = await assetPromise;
    expect(value).to.be.equal(1);
  });

  it("reject", async () => {
    const assetPromise = new AssetPromise((resolve, reject) => {
      reject(1);
    });
    try {
      await assetPromise;
    } catch (e) {
      expect(e).to.eq(1);
    }
  });

  it("then", async () => {
    const assetPromise = new AssetPromise<number>((resolve) => {
      resolve(1);
    });
    const value = await assetPromise
      .then((value) => {
        return value + 1;
      })
      .then((value) => {
        expect(value).to.eq(2);
        return value + 1;
      });

    expect(value).to.eq(3);
  });

  it("catch", async () => {
    const assetPromise = new AssetPromise<number>((resolve, reject) => {
      reject(1);
    });
    const value = await assetPromise.catch((reason) => reason + 1);
    expect(value).to.eq(2);
  });

  it("finally", async () => {
    const assetPromise = new AssetPromise<number>((resolve, reject) => {
      reject(1);
    })
      .finally(() => {
        expect(true).to.be.true;
      })
      .catch((reason) => reason + 1);
    const value = await assetPromise;
    expect(value).to.eq(2);
  });

  it("cancel", async () => {
    const assetPromise = new AssetPromise<number>((resolve, reject) => {
      setTimeout(() => {
        resolve(1);
      });
    });
    assetPromise.cancel();
    await assetPromise
      .then((result) => {
        expect(result).to.eq(222);
      })
      .catch((e) => {
        expect(e).to.eq("canceled");
      });
  });

  it("progress", async () => {
    const assetPromise = new AssetPromise<number>((resolve, reject, setProgress) => {
      let i = 0;
      const progress = {
        task: {
          loaded: i,
          total: 10
        }
      };
      let timeoutId = setInterval(() => {
        i++;
        progress.task.loaded = i;
        setProgress(progress);
        if (i === 10) {
          clearInterval(timeoutId);
          resolve(i);
        }
      }, 20);
    });

<<<<<<< HEAD
    let expectProgress: IProgress;
    assetPromise.onProgress((progress) => {
      expectProgress = progress;
    });

    await assetPromise.then((e) => {
      expect(expectProgress).to.eql({
        task: {
          loaded: 10,
          total: 10
        }
      });
=======
    let currentProgress = 0;
    assetPromise.onProgress((progress) => {
      currentProgress = progress;
    });

    await assetPromise.then((e) => {
      expect(currentProgress).to.eq(1);
>>>>>>> 8484abbf
      expect(e).to.eq(10);
    });
  });

  it("promise immediately", async () => {
    let currentProgress = 0;
    const assetPromise = new AssetPromise<number>((resolve, reject, setProgress) => {
      setProgress(1);
      resolve(1);
    });

    assetPromise.onProgress((progress) => {
      currentProgress = progress;
    });

    await assetPromise.then((e) => {
      expect(currentProgress).to.eq(1);
      expect(e).to.eq(1);
    });
  });

  it("promise all basic", async () => {
    const promises = [];
    for (let i = 0; i < 10; i++) {
      const promise = new Promise((resolve) => {
        resolve(null);
      });
      promises.push(promise);
    }
    const progress = {
      task: {
        loaded: 1,
        total: 10
      }
    };
    await AssetPromise.all(promises).onProgress((p) => {
      expect(p).to.eql(progress);
      progress.task.loaded++;
    });
  });

  it("promise all mixed", async () => {
    const promises = [];
    for (let i = 0; i < 2; i++) {
      const promise = new Promise((resolve) => {
        resolve(null);
      });
      promises.push(promise);
    }
    for (let i = 0; i < 2; i++) {
      promises.push(i);
    }

    const expects = [null, null, 0, 1];
    const progress = {
      task: {
        loaded: 1,
        total: 4
      }
    };

    await AssetPromise.all(promises)
      .onProgress((p) => {
        expect(p).to.eql(progress);
        progress.task.loaded++;
      })
      .then((value) => {
        expect(value).to.eql(expects);
      });

    await AssetPromise.all([]).then((value) => {
      expect(value.length).to.equal(0);
    });
  });
});<|MERGE_RESOLUTION|>--- conflicted
+++ resolved
@@ -101,36 +101,31 @@
       }, 20);
     });
 
-<<<<<<< HEAD
-    let expectProgress: IProgress;
-    assetPromise.onProgress((progress) => {
-      expectProgress = progress;
-    });
-
-    await assetPromise.then((e) => {
-      expect(expectProgress).to.eql({
-        task: {
-          loaded: 10,
-          total: 10
-        }
-      });
-=======
-    let currentProgress = 0;
+    let currentProgress: IProgress;
     assetPromise.onProgress((progress) => {
       currentProgress = progress;
     });
 
     await assetPromise.then((e) => {
-      expect(currentProgress).to.eq(1);
->>>>>>> 8484abbf
+      expect(currentProgress).to.eql({
+        task: {
+          loaded: 10,
+          total: 10
+        }
+      });
       expect(e).to.eq(10);
     });
   });
 
   it("promise immediately", async () => {
-    let currentProgress = 0;
+    let currentProgress: IProgress;
     const assetPromise = new AssetPromise<number>((resolve, reject, setProgress) => {
-      setProgress(1);
+      setProgress({
+        task: {
+          loaded: 10,
+          total: 10
+        }
+      });
       resolve(1);
     });
 
@@ -139,7 +134,12 @@
     });
 
     await assetPromise.then((e) => {
-      expect(currentProgress).to.eq(1);
+      expect(currentProgress).to.eql({
+        task: {
+          loaded: 10,
+          total: 10
+        }
+      });
       expect(e).to.eq(1);
     });
   });
