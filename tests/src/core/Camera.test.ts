--- conflicted
+++ resolved
@@ -4,12 +4,8 @@
 import { expect } from "chai";
 
 describe("camera test", function () {
+  const canvasDOM = new OffscreenCanvas(256, 256);
   let rootEntity: Entity;
-  const canvasDOM = new OffscreenCanvas(256, 256);
-<<<<<<< HEAD
-=======
-  let rootEntity: Entity;
->>>>>>> f8ff243a
   let camera: Camera;
   let identityMatrix: Matrix = new Matrix();
 
