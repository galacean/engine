--- conflicted
+++ resolved
@@ -1,12 +1,6 @@
-<<<<<<< HEAD
-import { Camera, Entity } from "@oasis-engine/core";
-import { Matrix, Vector4 } from "@oasis-engine/math";
-import { WebGLEngine } from "@oasis-engine/rhi-webgl";
-=======
-import { MathUtil, Matrix, Ray, Vector2, Vector3, Vector4 } from "@galacean/engine-math";
+import { Camera, Entity } from "@galacean/engine-core";
+import { Matrix, Vector4 } from "@galacean/engine-math";
 import { WebGLEngine } from "@galacean/engine-rhi-webgl";
-import { Camera, Entity } from "@galacean/engine-core";
->>>>>>> 23244597
 import { expect } from "chai";
 
 const canvasDOM = document.createElement("canvas");
