<<<<<<< HEAD
import { Engine, Entity, Scene } from "@oasis-engine/core";
import { WebGLEngine } from "@oasis-engine/rhi-webgl";
=======
import { Entity } from "@galacean/engine-core";
import { WebGLEngine } from "@galacean/engine-rhi-webgl";
>>>>>>> 23244597
import { expect } from "chai";

describe("Scene", () => {
  let engine: Engine;
  let scene: Scene;
  before(async () => {
    engine = await WebGLEngine.create({ canvas: document.createElement("canvas") });
  
    engine.run();
    scene = engine.sceneManager.activeScene;
  });

  beforeEach(() => {
    scene.createRootEntity("root");
  });
  describe("Find entity", () => {
    it("findEntityByName", () => {
      const parent = new Entity(engine, "parent");
      scene.addRootEntity(parent);
      const child = new Entity(engine, "child");
      child.parent = parent;
      const child2 = new Entity(engine, "child2");
      child2.parent = parent;
      expect(scene.findEntityByName("parent")).eq(parent);
      expect(scene.findEntityByName("child")).eq(child);
      expect(scene.findEntityByName("child2")).eq(child2);
      scene.removeRootEntity(scene.rootEntities[0]);
      scene.removeRootEntity(scene.rootEntities[0]);
    });
  });

  describe("rootEntities", () => {
    it("sibling index", () => {
      scene.removeRootEntity(scene.rootEntities[0]);
      const child0 = new Entity(engine, "child0");
      const child1 = new Entity(engine, "child1");
      const child2 = new Entity(engine, "child2");
      const child3 = new Entity(engine, "child3");

      // insert index
      scene.addRootEntity(child0);
      scene.addRootEntity(child2);
      scene.addRootEntity(child3);
      scene.addRootEntity(1, child1);

      expect(child0).eq(scene.rootEntities[0]);
      expect(child1).eq(scene.rootEntities[1]);
      expect(child2).eq(scene.rootEntities[2]);
      expect(child3).eq(scene.rootEntities[3]);
      expect(child0.siblingIndex).eq(0);
      expect(child1.siblingIndex).eq(1);
      expect(child2.siblingIndex).eq(2);
      expect(child3.siblingIndex).eq(3);

      // high index to low index
      child2.siblingIndex = 0;
      expect(child2).eq(scene.rootEntities[0]);
      expect(child0).eq(scene.rootEntities[1]);
      expect(child1).eq(scene.rootEntities[2]);
      expect(child3).eq(scene.rootEntities[3]);
      expect(child2.siblingIndex).eq(0);
      expect(child0.siblingIndex).eq(1);
      expect(child1.siblingIndex).eq(2);
      expect(child3.siblingIndex).eq(3);

      // low index to high index
      child2.siblingIndex = 3;
      expect(child0).eq(scene.rootEntities[0]);
      expect(child1).eq(scene.rootEntities[1]);
      expect(child3).eq(scene.rootEntities[2]);
      expect(child2).eq(scene.rootEntities[3]);
      expect(child0.siblingIndex).eq(0);
      expect(child1.siblingIndex).eq(1);
      expect(child3.siblingIndex).eq(2);
      expect(child2.siblingIndex).eq(3);

      // remove entity
      scene.removeRootEntity(child1);
      expect(child0).eq(scene.rootEntities[0]);
      expect(child3).eq(scene.rootEntities[1]);
      expect(child2).eq(scene.rootEntities[2]);
      expect(child0.siblingIndex).eq(0);
      expect(child3.siblingIndex).eq(1);
      expect(child2.siblingIndex).eq(2);
      expect(child1.siblingIndex).eq(-1);
    });
    it("destroy entity", () => {
      expect(scene.rootEntities.length).eq(4);
      scene.rootEntities[0].destroy();
      expect(scene.rootEntities.length).eq(3);
    });
  });

  describe("destroy", () => {
    it("all destroy", () => {
      scene.createRootEntity("root1");
      scene.createRootEntity("root2");
      scene.createRootEntity("root3");
      scene.createRootEntity("root4");
      scene.createRootEntity("root5");
      scene.destroy();
      expect(scene.rootEntitiesCount).eq(0);
    });
  });
});<|MERGE_RESOLUTION|>--- conflicted
+++ resolved
@@ -1,10 +1,5 @@
-<<<<<<< HEAD
-import { Engine, Entity, Scene } from "@oasis-engine/core";
-import { WebGLEngine } from "@oasis-engine/rhi-webgl";
-=======
-import { Entity } from "@galacean/engine-core";
+import { Engine, Entity, Scene } from "@galacean/engine-core";
 import { WebGLEngine } from "@galacean/engine-rhi-webgl";
->>>>>>> 23244597
 import { expect } from "chai";
 
 describe("Scene", () => {
