import {
  Entity,
  BoxColliderShape,
  CapsuleColliderShape,
  ColliderShapeUpAxis,
  PlaneColliderShape,
  SphereColliderShape,
  DynamicCollider,
  PhysicsMaterial
} from "@galacean/engine-core";
import { Vector3 } from "@galacean/engine-math";
import { WebGLEngine } from "@galacean/engine-rhi-webgl";
import { PhysXPhysics } from "@galacean/engine-physics-physx";
import { describe, beforeAll, beforeEach, expect, it } from "vitest";
import { LitePhysics } from "@galacean/engine-physics-lite";

describe("ColliderShape PhysX", () => {
  let dynamicCollider: DynamicCollider;

  function formatValue(value: number) {
    return Math.round(value * 10000) / 10000;
  }

  beforeAll(async () => {
    const engine = await WebGLEngine.create({ canvas: document.createElement("canvas"), physics: new PhysXPhysics() });
    engine.run();

    const scene = engine.sceneManager.activeScene;
    scene.physics.gravity = new Vector3(0, 0, 0);
    const root = scene.createRootEntity("root");

    const roleEntity = root.createChild("role");

    dynamicCollider = roleEntity.addComponent(DynamicCollider);
  });

  beforeEach(() => {
    const entity = dynamicCollider.entity;
    entity.transform.setPosition(0, 0, 0);
    entity.transform.setScale(1, 1, 1);
    entity.transform.setRotation(0, 0, 0);
    dynamicCollider.clearShapes();
  });

  it("BoxColliderShape", () => {
    const boxShape = new BoxColliderShape();
    dynamicCollider.addShape(boxShape);

    // Test that set size works correctly.
    boxShape.size = new Vector3(1, 2, 3);
    expect(boxShape.size).to.deep.include({ x: 1, y: 2, z: 3 });

    // Test that set trigger works correctly.
    boxShape.isTrigger = true;
    expect(boxShape.isTrigger).to.eq(true);

    // Test that set contactOffset works correctly.
    let contactOffset = boxShape.contactOffset;
    boxShape.contactOffset = contactOffset;
    expect(boxShape.contactOffset).to.eq(contactOffset);

    contactOffset = 2.4;
    boxShape.contactOffset = contactOffset;
    expect(boxShape.contactOffset).to.eq(contactOffset);

    contactOffset = 0;
    boxShape.contactOffset = contactOffset;
    expect(boxShape.contactOffset).to.eq(contactOffset);

    contactOffset = 2.7;
    boxShape.contactOffset = contactOffset;
    expect(boxShape.contactOffset).to.eq(contactOffset);

    // Test that set material works correctly.
    const material = new PhysicsMaterial();
    boxShape.material = material;
    expect(boxShape.material).to.eq(material);

    // Test that set position works correctly.
    boxShape.position = new Vector3(1, 2, -1);
    expect(boxShape.position).to.deep.include({ x: 1, y: 2, z: -1 });

    // Test that set rotation works correctly.
    boxShape.rotation = new Vector3(40, -182, 720);
    expect(boxShape.rotation).to.deep.include({ x: 40, y: -182, z: 720 });
  });

  it("CapsuleColliderShape", () => {
    const capsuleShape = new CapsuleColliderShape();
    dynamicCollider.addShape(capsuleShape);

    // Test that set radius works correctly.
    let radius = capsuleShape.radius;
    expect(capsuleShape.radius).to.eq(radius);

    radius *= 0.5;
    capsuleShape.radius = radius;
    expect(capsuleShape.radius).to.eq(radius);

    radius *= 4;
    capsuleShape.radius = radius;
    expect(capsuleShape.radius).to.eq(radius);

    // Test that set height works correctly.
    let height = capsuleShape.height;
    expect(capsuleShape.height).to.eq(height);

    height *= 0.5;
    capsuleShape.height = height;
    expect(capsuleShape.height).to.eq(height);

    height *= 4;
    capsuleShape.height = height;
    expect(capsuleShape.height).to.eq(height);

    // Test that set upAxis works correctly.
    const upAxis = capsuleShape.upAxis;
    expect(capsuleShape.upAxis).to.eq(upAxis);

    capsuleShape.upAxis = ColliderShapeUpAxis.X;
    expect(capsuleShape.upAxis).to.eq(ColliderShapeUpAxis.X);

    capsuleShape.upAxis = ColliderShapeUpAxis.Y;
    expect(capsuleShape.upAxis).to.eq(ColliderShapeUpAxis.Y);

    capsuleShape.upAxis = ColliderShapeUpAxis.Z;
    expect(capsuleShape.upAxis).to.eq(ColliderShapeUpAxis.Z);

    // Test that set trigger works correctly.
    capsuleShape.isTrigger = true;
    expect(capsuleShape.isTrigger).to.eq(true);

    // Test that set contactOffset works correctly.
    let contactOffset = capsuleShape.contactOffset;
    capsuleShape.contactOffset = contactOffset;
    expect(capsuleShape.contactOffset).to.eq(contactOffset);

    contactOffset = 2.4;
    capsuleShape.contactOffset = contactOffset;
    expect(capsuleShape.contactOffset).to.eq(contactOffset);

    contactOffset = 0;
    capsuleShape.contactOffset = contactOffset;
    expect(capsuleShape.contactOffset).to.eq(contactOffset);

    contactOffset = 2.7;
    capsuleShape.contactOffset = contactOffset;
    expect(capsuleShape.contactOffset).to.eq(contactOffset);

    // Test that set material works correctly.
    const material = new PhysicsMaterial();
    capsuleShape.material = material;
    expect(capsuleShape.material).to.eq(material);

    // Test that set position works correctly.
    capsuleShape.position = new Vector3(1, 2, -1);
    expect(capsuleShape.position).to.deep.include({ x: 1, y: 2, z: -1 });

    // Test that set rotation works correctly.
    capsuleShape.rotation = new Vector3(40, -182, 720);
    expect(capsuleShape.rotation).to.deep.include({ x: 40, y: -182, z: 720 });
  });

  it("PlaneColliderShape", () => {
    const planeShape = new PlaneColliderShape();
    dynamicCollider.addShape(planeShape);

    // Test that set trigger works correctly.
    planeShape.isTrigger = true;
    expect(planeShape.isTrigger).to.eq(true);

    // Test that set contactOffset works correctly.
    let contactOffset = planeShape.contactOffset;
    planeShape.contactOffset = contactOffset;
    expect(planeShape.contactOffset).to.eq(contactOffset);

    contactOffset = 2.4;
    planeShape.contactOffset = contactOffset;
    expect(planeShape.contactOffset).to.eq(contactOffset);

    contactOffset = 0;
    planeShape.contactOffset = contactOffset;
    expect(planeShape.contactOffset).to.eq(contactOffset);

    contactOffset = 2.7;
    planeShape.contactOffset = contactOffset;
    expect(planeShape.contactOffset).to.eq(contactOffset);

    // Test that set material works correctly.
    const material = new PhysicsMaterial();
    planeShape.material = material;
    expect(planeShape.material).to.eq(material);

    // Test that set position works correctly.
    planeShape.position = new Vector3(1, 2, -1);
    expect(planeShape.position).to.deep.include({ x: 1, y: 2, z: -1 });

    // Test that set rotation works correctly.
    planeShape.rotation = new Vector3(40, -182, 720);
    expect(planeShape.rotation).to.deep.include({ x: 40, y: -182, z: 720 });
  });

  it("SphereColliderShape", () => {
    const sphereShape = new SphereColliderShape();
    dynamicCollider.addShape(sphereShape);

    // Test that set radius works correctly.
    let radius = sphereShape.radius;
    expect(sphereShape.radius).to.eq(radius);

    radius *= 0.5;
    sphereShape.radius = radius;
    expect(sphereShape.radius).to.eq(radius);

    radius *= 4;
    sphereShape.radius = radius;
    expect(sphereShape.radius).to.eq(radius);

    // Test that set trigger works correctly.
    sphereShape.isTrigger = true;
    expect(sphereShape.isTrigger).to.eq(true);

    // Test that set contactOffset works correctly.
    let contactOffset = sphereShape.contactOffset;
    sphereShape.contactOffset = contactOffset;
    expect(sphereShape.contactOffset).to.eq(contactOffset);

    contactOffset = 2.4;
    sphereShape.contactOffset = contactOffset;
    expect(sphereShape.contactOffset).to.eq(contactOffset);

    contactOffset = 0;
    sphereShape.contactOffset = contactOffset;
    expect(sphereShape.contactOffset).to.eq(contactOffset);

    contactOffset = 2.7;
    sphereShape.contactOffset = contactOffset;
    expect(sphereShape.contactOffset).to.eq(contactOffset);

    // Test that set material works correctly.
    const material = new PhysicsMaterial();
    sphereShape.material = material;
    expect(sphereShape.material).to.eq(material);

    // Test that set position works correctly.
    sphereShape.position = new Vector3(1, 2, -1);
    expect(sphereShape.position).to.deep.include({ x: 1, y: 2, z: -1 });

    // Test that set rotation works correctly.
    sphereShape.rotation = new Vector3(40, -182, 720);
    expect(sphereShape.rotation).to.deep.include({ x: 40, y: -182, z: 720 });
  });

  it("boxShape getClosestPoint", () => {
    const boxShape = new BoxColliderShape();
    boxShape.size.set(1, 2, 3);
    boxShape.position.set(2, 3, 4);
    boxShape.rotation.set(23, 45, 12);
    dynamicCollider.addShape(boxShape);
    const entity = dynamicCollider.entity;
    const engine = entity.engine;
    entity.transform.setPosition(2, 3, 5);
    entity.transform.setScale(3, 4, 5);
    entity.transform.setRotation(13, -45, 38);

    const point = new Vector3(-9, 7, 6);
    const closestPoint = new Vector3();
    // @ts-ignore
    engine.sceneManager.activeScene.physics._update(1 / 60);
    let distance = boxShape.getClosestPoint(point, closestPoint);
    expect(formatValue(distance)).to.eq(10.492);
    expect(formatValue(closestPoint.x)).to.eq(-16.0876);
    expect(formatValue(closestPoint.y)).to.eq(10.7095);
    expect(formatValue(closestPoint.z)).to.eq(12.7889);

    entity.transform.setScale(1, 1, 1);
    entity.transform.setRotation(0, 0, 0);

    point.set(4, 6, 9);
    // @ts-ignore
    engine.sceneManager.activeScene.physics._update(1 / 60);
    distance = boxShape.getClosestPoint(point, closestPoint);
    expect(distance).to.eq(0);
    expect(formatValue(closestPoint.x)).to.eq(4);
    expect(formatValue(closestPoint.y)).to.eq(6);
    expect(formatValue(closestPoint.z)).to.eq(9);
  });

  it("sphereShape getClosestPoint", () => {
    const sphereShape = new SphereColliderShape();
    sphereShape.radius = 2;
    sphereShape.position.set(2, 3, 4);
    dynamicCollider.addShape(sphereShape);
    const entity = dynamicCollider.entity;
    const engine = entity.engine;
    entity.transform.setPosition(2, 3, 5);
    entity.transform.setScale(3, 4, 5);
    entity.transform.setRotation(13, -45, 38);

    const point = new Vector3(14, 8, 10);
    const closestPoint = new Vector3();
    // @ts-ignore
    engine.sceneManager.activeScene.physics._update(1 / 60);
    const distance = sphereShape.getClosestPoint(point, closestPoint);
    expect(formatValue(distance)).to.eq(21.2571);
    expect(formatValue(closestPoint.x)).to.eq(-6.2337);
    expect(formatValue(closestPoint.y)).to.eq(10.2538);
    expect(formatValue(closestPoint.z)).to.eq(16.1142);

    entity.transform.setScale(1, 1, 1);
    entity.transform.setRotation(0, 0, 0);
    point.set(4, 6, 9);
    // @ts-ignore
    engine.sceneManager.activeScene.physics._update(1 / 60);
    const distance2 = sphereShape.getClosestPoint(point, closestPoint);
    expect(distance2).to.eq(0);
    expect(closestPoint).to.deep.include({ x: 4, y: 6, z: 9 });
  });

  it("getClosestPoint with collider disabled", () => {
    const sphereShape = new BoxColliderShape();
    dynamicCollider.addShape(sphereShape);
    dynamicCollider.enabled = false;

    const point = new Vector3(2, 0, 0);
    const closestPoint = new Vector3();
    const distance = sphereShape.getClosestPoint(point, closestPoint);
    expect(distance).to.eq(-1);
  });

  it("clone", () => {
    // SphereColliderShape
    const sphereShape = new SphereColliderShape();
    sphereShape.radius = 2;
    dynamicCollider.addShape(sphereShape);
    const newCollider = dynamicCollider.entity.clone().getComponent(DynamicCollider);
    expect(newCollider.shapes.length).to.eq(1);
    expect((newCollider.shapes[0] as SphereColliderShape).radius).to.eq(2);

    // BoxColliderShape
    dynamicCollider.clearShapes();
    const boxShape = new BoxColliderShape();
    boxShape.size = new Vector3(1, 2, 3);
    dynamicCollider.addShape(boxShape);
    const newCollider2 = dynamicCollider.entity.clone().getComponent(DynamicCollider);
    expect(newCollider2.shapes.length).to.eq(1);
    expect((newCollider2.shapes[0] as BoxColliderShape).size).to.deep.include({ x: 1, y: 2, z: 3 });

    // CapsuleColliderShape
    dynamicCollider.clearShapes();
    const capsuleShape = new CapsuleColliderShape();
    capsuleShape.radius = 2;
    capsuleShape.height = 3;
    dynamicCollider.addShape(capsuleShape);
    const newCollider3 = dynamicCollider.entity.clone().getComponent(DynamicCollider);
    expect(newCollider3.shapes.length).to.eq(1);
    expect((newCollider3.shapes[0] as CapsuleColliderShape).radius).to.eq(2);
    expect((newCollider3.shapes[0] as CapsuleColliderShape).height).to.eq(3);
  });
});

describe("ColliderShape Lite", () => {
  let dynamicCollider: DynamicCollider;

  function formatValue(value: number) {
    return Math.round(value * 10000) / 10000;
  }

  beforeAll(async () => {
    const engine = await WebGLEngine.create({ canvas: document.createElement("canvas"), physics: new LitePhysics() });
    engine.run();

    const scene = engine.sceneManager.activeScene;
    const root = scene.createRootEntity("root");

    const roleEntity = root.createChild("role");

    dynamicCollider = roleEntity.addComponent(DynamicCollider);
  });

  beforeEach(() => {
    const entity = dynamicCollider.entity;
    entity.transform.setPosition(0, 0, 0);
    entity.transform.setScale(1, 1, 1);
    entity.transform.setRotation(0, 0, 0);
    dynamicCollider.clearShapes();
  });

  it("BoxColliderShape", () => {
    const boxShape = new BoxColliderShape();
    dynamicCollider.addShape(boxShape);

    // Test that set size works correctly.
    boxShape.size = new Vector3(1, 2, 3);
    expect(boxShape.size).to.deep.include({ x: 1, y: 2, z: 3 });

    // Test that set trigger works correctly.
    boxShape.isTrigger = true;
    expect(boxShape.isTrigger).to.eq(true);

    // Test that set contactOffset works correctly.
    let contactOffset = boxShape.contactOffset;
    boxShape.contactOffset = contactOffset;
    expect(boxShape.contactOffset).to.eq(contactOffset);

    contactOffset = 2.4;
    boxShape.contactOffset = contactOffset;
    expect(boxShape.contactOffset).to.eq(contactOffset);

    contactOffset = 0;
    boxShape.contactOffset = contactOffset;
    expect(boxShape.contactOffset).to.eq(contactOffset);

    contactOffset = 2.7;
    boxShape.contactOffset = contactOffset;
    expect(boxShape.contactOffset).to.eq(contactOffset);

    // Test that set material works correctly.
    const material = new PhysicsMaterial();
    boxShape.material = material;
    expect(boxShape.material).to.eq(material);

    // Test that set position works correctly.
    boxShape.position = new Vector3(1, 2, -1);
    expect(boxShape.position).to.deep.include({ x: 1, y: 2, z: -1 });

    // Test that set rotation works correctly.
    boxShape.rotation = new Vector3(40, -182, 720);
    expect(boxShape.rotation).to.deep.include({ x: 40, y: -182, z: 720 });
  });

  it("SphereColliderShape", () => {
    const sphereShape = new SphereColliderShape();
    dynamicCollider.addShape(sphereShape);

    // Test that set radius works correctly.
    let radius = sphereShape.radius;
    expect(sphereShape.radius).to.eq(radius);

    radius *= 0.5;
    sphereShape.radius = radius;
    expect(sphereShape.radius).to.eq(radius);

    radius *= 4;
    sphereShape.radius = radius;
    expect(sphereShape.radius).to.eq(radius);

    // Test that set trigger works correctly.
    sphereShape.isTrigger = true;
    expect(sphereShape.isTrigger).to.eq(true);

    // Test that set contactOffset works correctly.
    let contactOffset = sphereShape.contactOffset;
    sphereShape.contactOffset = contactOffset;
    expect(sphereShape.contactOffset).to.eq(contactOffset);

    contactOffset = 2.4;
    sphereShape.contactOffset = contactOffset;
    expect(sphereShape.contactOffset).to.eq(contactOffset);

    contactOffset = 0;
    sphereShape.contactOffset = contactOffset;
    expect(sphereShape.contactOffset).to.eq(contactOffset);

    contactOffset = 2.7;
    sphereShape.contactOffset = contactOffset;
    expect(sphereShape.contactOffset).to.eq(contactOffset);

    // Test that set material works correctly.
    const material = new PhysicsMaterial();
    sphereShape.material = material;
    expect(sphereShape.material).to.eq(material);

    // Test that set position works correctly.
    sphereShape.position = new Vector3(1, 2, -1);
    expect(sphereShape.position).to.deep.include({ x: 1, y: 2, z: -1 });

    // Test that set rotation works correctly.
    sphereShape.rotation = new Vector3(40, -182, 720);
    expect(sphereShape.rotation).to.deep.include({ x: 40, y: -182, z: 720 });
  });

  it("boxShape getClosestPoint", () => {
    const boxShape = new BoxColliderShape();
    boxShape.size.set(1, 2, 3);
    boxShape.position.set(2, 3, 4);
    boxShape.rotation.set(23, 45, 12);
    dynamicCollider.addShape(boxShape);
    const entity = dynamicCollider.entity;
    const engine = entity.engine;
    entity.transform.setPosition(2, 3, 5);
    entity.transform.setScale(3, 4, 5);
    entity.transform.setRotation(13, -45, 38);

    const point = new Vector3(-9, 7, 6);
    const closestPoint = new Vector3();
    // @ts-ignore
    engine.sceneManager.activeScene.physics._update(1 / 60);
    let distance = boxShape.getClosestPoint(point, closestPoint);
    expect(formatValue(distance)).to.eq(10.492);
    expect(formatValue(closestPoint.x)).to.eq(-16.0876);
    expect(formatValue(closestPoint.y)).to.eq(10.7095);
    expect(formatValue(closestPoint.z)).to.eq(12.7889);

    entity.transform.setScale(1, 1, 1);
    entity.transform.setRotation(0, 0, 0);

    point.set(4, 6, 9);
    // @ts-ignore
    engine.sceneManager.activeScene.physics._update(1 / 60);
    distance = boxShape.getClosestPoint(point, closestPoint);
    expect(distance).to.eq(0);
    expect(formatValue(closestPoint.x)).to.eq(4);
    expect(formatValue(closestPoint.y)).to.eq(6);
    expect(formatValue(closestPoint.z)).to.eq(9);
  });

  it("sphereShape getClosestPoint", () => {
    const sphereShape = new SphereColliderShape();
    sphereShape.radius = 2;
    sphereShape.position.set(2, 3, 4);
    dynamicCollider.addShape(sphereShape);
    const entity = dynamicCollider.entity;
    const engine = entity.engine;
    entity.transform.setPosition(2, 3, 5);
    entity.transform.setScale(3, 4, 5);
    entity.transform.setRotation(13, -45, 38);

    const point = new Vector3(14, 8, 10);
    const closestPoint = new Vector3();
    // @ts-ignore
    engine.sceneManager.activeScene.physics._update(1 / 60);
    const distance = sphereShape.getClosestPoint(point, closestPoint);
    expect(formatValue(distance)).to.eq(21.2571);
    expect(formatValue(closestPoint.x)).to.eq(-6.2337);
    expect(formatValue(closestPoint.y)).to.eq(10.2538);
    expect(formatValue(closestPoint.z)).to.eq(16.1142);

    entity.transform.setScale(1, 1, 1);
    entity.transform.setRotation(0, 0, 0);
<<<<<<< HEAD

=======
>>>>>>> 6fd70509
    point.set(3, 6, 9);
    // @ts-ignore
    engine.sceneManager.activeScene.physics._update(1 / 60);
    const distance2 = sphereShape.getClosestPoint(point, closestPoint);
    expect(distance2).to.eq(0);
    expect(closestPoint).to.deep.include({ x: 3, y: 6, z: 9 });
<<<<<<< HEAD

    point.set(8, 6, 9);
    // @ts-ignore
    engine.sceneManager.activeScene.physics._update(1 / 60);
    const distance3 = sphereShape.getClosestPoint(point, closestPoint);
    expect(distance3).to.eq(2);
    expect(closestPoint).to.deep.include({ x: 6, y: 6, z: 9 });
=======
>>>>>>> 6fd70509
  });

  it("getClosestPoint with collider disabled", () => {
    const sphereShape = new BoxColliderShape();
    dynamicCollider.addShape(sphereShape);
    dynamicCollider.enabled = false;

    const point = new Vector3(2, 0, 0);
    const closestPoint = new Vector3();
    const distance = sphereShape.getClosestPoint(point, closestPoint);
    expect(distance).to.eq(-1);
  });

  it("clone", () => {
    // SphereColliderShape
    const sphereShape = new SphereColliderShape();
    sphereShape.radius = 2;
    dynamicCollider.addShape(sphereShape);
    const newCollider = dynamicCollider.entity.clone().getComponent(DynamicCollider);
    expect(newCollider.shapes.length).to.eq(1);
    expect((newCollider.shapes[0] as SphereColliderShape).radius).to.eq(2);

    // BoxColliderShape
    dynamicCollider.clearShapes();
    const boxShape = new BoxColliderShape();
    boxShape.size = new Vector3(1, 2, 3);
    dynamicCollider.addShape(boxShape);
    const newCollider2 = dynamicCollider.entity.clone().getComponent(DynamicCollider);
    expect(newCollider2.shapes.length).to.eq(1);
    expect((newCollider2.shapes[0] as BoxColliderShape).size).to.deep.include({ x: 1, y: 2, z: 3 });
  });
});<|MERGE_RESOLUTION|>--- conflicted
+++ resolved
@@ -538,17 +538,12 @@
 
     entity.transform.setScale(1, 1, 1);
     entity.transform.setRotation(0, 0, 0);
-<<<<<<< HEAD
-
-=======
->>>>>>> 6fd70509
     point.set(3, 6, 9);
     // @ts-ignore
     engine.sceneManager.activeScene.physics._update(1 / 60);
     const distance2 = sphereShape.getClosestPoint(point, closestPoint);
     expect(distance2).to.eq(0);
     expect(closestPoint).to.deep.include({ x: 3, y: 6, z: 9 });
-<<<<<<< HEAD
 
     point.set(8, 6, 9);
     // @ts-ignore
@@ -556,8 +551,6 @@
     const distance3 = sphereShape.getClosestPoint(point, closestPoint);
     expect(distance3).to.eq(2);
     expect(closestPoint).to.deep.include({ x: 6, y: 6, z: 9 });
-=======
->>>>>>> 6fd70509
   });
 
   it("getClosestPoint with collider disabled", () => {
