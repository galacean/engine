--- conflicted
+++ resolved
@@ -1,14 +1,7 @@
-<<<<<<< HEAD
-import { BoxColliderShape, Layer, StaticCollider } from "@oasis-engine/core";
-import { Ray, Vector3 } from "@oasis-engine/math";
-import { LitePhysics } from "@oasis-engine/physics-lite";
-import { WebGLEngine } from "@oasis-engine/rhi-webgl";
-=======
+import { BoxColliderShape, Layer, StaticCollider } from "@galacean/engine-core";
+import { Ray, Vector3 } from "@galacean/engine-math";
 import { LitePhysics } from "@galacean/engine-physics-lite";
 import { WebGLEngine } from "@galacean/engine-rhi-webgl";
-import { Ray, Vector3 } from "@galacean/engine-math";
-import { BoxColliderShape, Layer, StaticCollider } from "@galacean/engine-core";
->>>>>>> 23244597
 import { expect } from "chai";
 
 describe("physics manager test", () => {
