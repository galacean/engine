--- conflicted
+++ resolved
@@ -1,9 +1,5 @@
-<<<<<<< HEAD
-import { AssetPromise, AssetType, ResourceManager, Texture2D } from "@galacean/engine-core";
-=======
 import { AssetType, ResourceManager, Texture2D } from "@galacean/engine";
 import "@galacean/engine-loader";
->>>>>>> cfe8c349
 import { WebGLEngine } from "@galacean/engine-rhi-webgl";
 import { beforeAll, beforeEach, describe, expect, it, vi } from "vitest";
 
@@ -92,17 +88,4 @@
 
     // TODO: case for gltf loader load invalid q url, expect to throw
   });
-
-  describe("gltf subAsset load", () => {
-    it("invalid q case", async () => {
-      const loadRes = await engine.resourceManager.load({
-        // contains invalid q value cdn url.
-        url: "https://mdn.alipayobjects.com/huamei_aftkdx/afts/file/A*_Ao1QZtL9fMAAAAAAAAAAAAADteEAQ/mock-project.json",
-        type: AssetType.Project
-      });
-      expect(loadRes).to.equal(undefined);
-    });
-
-    // TODO: case for gltf loader load invalid q url, expect to throw
-  });
 });