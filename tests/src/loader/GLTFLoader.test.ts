--- conflicted
+++ resolved
@@ -420,7 +420,6 @@
     const renderer = entities[1].getComponent(SkinnedMeshRenderer);
     expect(renderer).to.exist;
     expect(renderer.blendShapeWeights).to.deep.include([1, 1]);
-<<<<<<< HEAD
     // expect(renderer.rootBone).to.equal();
     // expect(renderer.bones).to.equal();
 
@@ -428,7 +427,5 @@
     expect(glTFResource.materials).to.be.null;
     expect(glTFResource.textures).to.be.null;
     expect(glTFResource.entities).to.be.null;
-=======
->>>>>>> d64b3204
   });
 });