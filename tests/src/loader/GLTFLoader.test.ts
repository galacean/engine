import {
  AssetType,
  BlinnPhongMaterial,
  Entity,
  ModelMesh,
  PBRMaterial,
  PBRSpecularMaterial,
  PointLight,
  RenderFace,
  SkinnedMeshRenderer,
  SpotLight,
  TextureCoordinate,
  TextureFilterMode,
  TextureWrapMode,
  UnlitMaterial
} from "@galacean/engine-core";
import {
  GLTFExtensionMode,
  GLTFExtensionParser,
  GLTFExtensionSchema,
  GLTFParser,
  GLTFParserContext,
  GLTFParserType,
  registerGLTFExtension,
  registerGLTFParser
} from "@galacean/engine-loader";
import { Color } from "@galacean/engine-math";
import { WebGLEngine } from "@galacean/engine-rhi-webgl";
import { expect } from "chai";

let engine: WebGLEngine;
before(async () => {
  const canvasDOM = document.createElement("canvas");
  canvasDOM.width = 1024;
  canvasDOM.height = 1024;
  engine = await WebGLEngine.create({ canvas: canvasDOM });
});

@registerGLTFParser(GLTFParserType.JSON)
class GLTFCustomJSONParser extends GLTFParser {
  parse(context: GLTFParserContext) {
    const glTF = <any>{
      bufferViews: [
        {
          buffer: 0,
          byteLength: 1000
        }
      ],
      accessors: [
        {
          bufferView: 0,
          byteOffset: 0,
          componentType: 5126,
          count: 3,
          max: [2.0],
          min: [0.0],
          type: "SCALAR",
          normalized: true
        },
        {
          bufferView: 0,
          componentType: 5126,
          count: 3,
          type: "VEC3"
        }
      ],
      images: [
        {
          bufferView: 0,
          mimeType: "image/jpeg"
        }
      ],
      textures: [
        {
          sampler: 0,
          source: 0,
          name: "test"
        }
      ],
      samplers: [
        {
          magFilter: 9729,
          minFilter: 9986,
          wrapS: 10497,
          wrapT: 33648
        }
      ],
      asset: {
        version: "2.0"
      },
      extensionsUsed: [
        "KHR_materials_unlit",
        "KHR_materials_pbrSpecularGlossiness",
        "KHR_materials_clearcoat",
        "KHR_lights_punctual",
        "Custom_Material",
        "Custom_Light"
      ],
      extensionsRequired: [
        "KHR_materials_unlit",
        "KHR_materials_pbrSpecularGlossiness",
        "Custom_Material",
        "Custom_Light"
      ],
      extensions: {
        KHR_lights_punctual: {
          lights: [
            {
              color: [1, 0, 0],
              intensity: 0.5,
              type: "spot",
              range: 20,
              spot: {
                innerConeAngle: Math.PI / 3,
                outerConeAngle: Math.PI / 2
              }
            }
          ]
        }
      },
      nodes: [
        {
          name: "entity1",
          translation: [1, 0, 0],
          rotation: [Math.PI, 0, 0, 0],
          scale: [2, 2, 2],
          extensions: {
            KHR_lights_punctual: {
              light: 0
            }
          }
        },
        {
          name: "entity2",
          translation: [1, 0, 0],
          rotation: [Math.PI, 0, 0, 0],
          scale: [2, 2, 2],
          mesh: 0,
          extensions: {
            Custom_Light: {}
          }
        }
      ],
      scene: 0,
      scenes: [{ name: "scene", nodes: [0] }],
      materials: [
        {
          name: "pbr",
          pbrMetallicRoughness: {
            baseColorFactor: [1, 0, 0, 1],
            baseColorTexture: {
              index: 0,
              extensions: {
                KHR_texture_transform: {
                  offset: [0.5, 0.5],
                  scale: [2, 2],
                  rotation: Math.PI / 2,
                  texCoord: 1
                }
              }
            },
            metallicRoughnessTexture: {
              index: 0
            }
          },
          emissiveTexture: {
            index: 0
          },
          normalTexture: {
            index: 0,
            scale: 2
          },
          occlusionTexture: {
            index: 0,
            strength: 2,
            texCoord: 1
          },
          emissiveFactor: [1, 1, 1, 1],
          doubleSided: true,
          alphaMode: "BLEND",
          extensions: {
            KHR_materials_clearcoat: {
              clearcoatFactor: 0.5,
              clearcoatRoughnessFactor: 0.5,
              clearcoatTexture: {
                index: 0
              },
              clearcoatRoughnessTexture: {
                index: 0
              },
              clearcoatNormalTexture: {
                index: 0
              }
            }
          }
        },
        {
          name: "unlit",
          alphaMode: "OPAQUE",
          pbrMetallicRoughness: {
            baseColorFactor: [0, 1, 0, 1]
          },
          extensions: {
            KHR_materials_unlit: {}
          }
        },
        {
          name: "specular",
          alphaMode: "MASK",
          alphaCutoff: 0.8,
          extensions: {
            KHR_materials_pbrSpecularGlossiness: {
              diffuseFactor: [0, 0, 1, 1],
              specularFactor: [1, 0, 0, 1],
              glossinessFactor: 0.5,
              diffuseTexture: {
                index: 0
              },
              specularGlossinessTexture: {
                index: 0
              }
            }
          }
        },
        {
          name: "custom blinn-phong",
          extensions: {
            Custom_Material: { baseColorFactor: [1, 1, 0, 1] }
          }
        }
      ],
      animations: [
        {
          channels: [
            {
              sampler: 0,
              target: {
                node: 0,
                path: "rotation"
              }
            }
          ],
          name: "animation",
          samplers: [
            {
              input: 0,
              interpolation: "LINEAR",
              output: 1
            }
          ]
        }
      ],
      meshes: [
        {
          name: "mesh",
          primitives: [
            {
              attributes: {
                NORMAL: 1,
                POSITION: 1,
                TANGENT: 1,
                TEXCOORD_0: 1
              },
              indices: 1,
              material: 0,
              mode: 4,
              targets: [
                {
                  POSITION: 1,
                  TANGENT: 1,
                  NORMAL: 1
                },
                {
                  POSITION: 1,
                  TANGENT: 1,
                  NORMAL: 1
                }
              ],
              extensions: {}
            }
          ],
          weights: [1, 1],
          extras: {
            targetNames: ["bs0", "bs1"]
          }
        }
      ]
    };

    const buffer = new ArrayBuffer(1000);
    const dataView = new Uint8Array(buffer);
    dataView.set([
      255, 216, 255, 219, 0, 67, 0, 3, 2, 2, 3, 2, 2, 3, 3, 3, 3, 4, 3, 3, 4, 5, 8, 5, 5, 4, 4, 5, 10, 7, 7, 6, 8, 12,
      10, 12, 12, 11, 10, 11, 11, 13, 14, 18, 16, 13, 14, 17, 14, 11, 11, 16, 22, 16, 17, 19, 20, 21, 21, 21, 12, 15,
      23, 24, 22, 20, 24, 18, 20, 21, 20, 255, 219, 0, 67, 1, 3, 4, 4, 5, 4, 5, 9, 5, 5, 9, 20, 13, 11, 13, 20, 20, 20,
      20, 20, 20, 20, 20, 20, 20, 20, 20, 20, 20, 20, 20, 20, 20, 20, 20, 20, 20, 20, 20, 20, 20, 20, 20, 20, 20, 20,
      20, 20, 20, 20, 20, 20, 20, 20, 20, 20, 20, 20, 20, 20, 20, 20, 20, 20, 20, 255, 192, 0, 17, 8, 0, 1, 0, 1, 3, 1,
      34, 0, 2, 17, 1, 3, 17, 1, 255, 196, 0, 21, 0, 1, 1, 0, 0, 0, 0, 0, 0, 0, 0, 0, 0, 0, 0, 0, 0, 0, 8, 255, 196, 0,
      20, 16, 1, 0, 0, 0, 0, 0, 0, 0, 0, 0, 0, 0, 0, 0, 0, 0, 0, 255, 196, 0, 21, 1, 1, 1, 0, 0, 0, 0, 0, 0, 0, 0, 0, 0,
      0, 0, 0, 0, 7, 9, 255, 196, 0, 20, 17, 1, 0, 0, 0, 0, 0, 0, 0, 0, 0, 0, 0, 0, 0, 0, 0, 0, 255, 218, 0, 12, 3, 1,
      0, 2, 17, 3, 17, 0, 63, 0, 157, 0, 6, 42, 155, 255, 217
    ]);
    context._buffers = [buffer];
<<<<<<< HEAD

    return Promise.resolve(glTF);
=======
>>>>>>> f8ff243a
  }
}

@registerGLTFExtension("Custom_Material", GLTFExtensionMode.CreateAndParse)
class CustomMaterial extends GLTFExtensionParser {
  createAndParse(context: GLTFParserContext, extensionSchema: { baseColorFactor: Array<number> }): BlinnPhongMaterial {
    const material = new BlinnPhongMaterial(engine);
    const baseColorFactor = extensionSchema.baseColorFactor;
    material.baseColor.set(baseColorFactor[0], baseColorFactor[1], baseColorFactor[2], baseColorFactor[3]);
    return material;
  }
}

@registerGLTFExtension("Custom_Light", GLTFExtensionMode.AdditiveParse)
class CustomLight extends GLTFExtensionParser {
  additiveParse(context: GLTFParserContext, parseResource: Entity, extensionSchema: GLTFExtensionSchema): void {
    parseResource.addComponent(PointLight);
  }
}

describe("glTF Loader test", function () {
  it("Pipeline Parser", async () => {
    const glTFResource: any = await engine.resourceManager.load({
      type: AssetType.GLTF,
      url: ""
    });
    const { materials, entities, defaultSceneRoot, textures, meshes } = glTFResource;

    // material
    expect(materials.length).to.equal(4);
    expect(materials[0]).to.instanceOf(PBRMaterial);
    expect(materials[1]).to.instanceOf(UnlitMaterial);
    expect(materials[2]).to.instanceOf(PBRSpecularMaterial);
    expect(materials[3]).to.instanceOf(BlinnPhongMaterial);

    expect(materials[0].baseColor).to.deep.equal(new Color(1, 0, 0, 1));
    expect(materials[0].emissiveColor).to.deep.equal(new Color(1, 1, 1, 1));
    expect(materials[0].renderFace).to.equal(RenderFace.Double);
    expect(materials[0].isTransparent).to.be.true;
    expect(materials[0].clearCoat).to.equal(0.5);
    expect(materials[0].clearCoatRoughness).to.equal(0.5);
    expect(materials[1].baseColor).to.deep.equal(new Color(0, 1, 0, 1));
    expect(materials[1].renderFace).to.equal(RenderFace.Front);
    expect(materials[1].isTransparent).to.be.false;
    expect(materials[2].baseColor).to.deep.equal(new Color(0, 0, 1, 1));
    expect(materials[2].specularColor).to.deep.equal(new Color(1, 0, 0, 1));
    expect(materials[2].alphaCutoff).to.equal(0.8);
    expect(materials[2].glossiness).to.equal(0.5);
    expect(materials[3].baseColor).to.deep.equal(new Color(1, 1, 0, 1));

    // entity
    expect(entities.length).to.equal(2);
    expect(entities[0].transform.position).to.deep.include({ x: 1, y: 0, z: 0 });
    expect(entities[0].transform.rotationQuaternion).to.deep.include({ x: Math.PI, y: 0, z: 0, w: 0 });
    expect(entities[0].transform.scale).to.deep.include({ x: 2, y: 2, z: 2 });
    const directLight = entities[0].getComponent(SpotLight);
    expect(directLight).to.exist;
    expect(directLight.distance).to.equal(20);
    expect(directLight.intensity).to.equal(0.5);
    expect(directLight.color).to.deep.equal(new Color(1, 0, 0, 1));
    expect(directLight.angle).to.equal(Math.PI / 3);
    expect(directLight.penumbra).to.closeTo(Math.PI / 6, 1e-6);

    expect(entities[1].getComponent(PointLight)).to.exist;
    expect(defaultSceneRoot).to.instanceOf(Entity);

    // texture
    expect(textures.length).to.equal(1);
    expect(textures[0].name).to.equal("test");
    expect(textures[0].filterMode).to.equal(TextureFilterMode.Trilinear);
    expect(textures[0].wrapModeU).to.equal(TextureWrapMode.Repeat);
    expect(textures[0].wrapModeV).to.equal(TextureWrapMode.Mirror);
    expect(materials[0].tilingOffset.z).to.equal(0.5);
    expect(materials[0].tilingOffset.w).to.equal(0.5);
    expect(materials[0].tilingOffset.x).to.equal(2);
    expect(materials[0].tilingOffset.y).to.equal(2);
    expect(materials[0].baseTexture).to.exist;
    expect(materials[0].roughnessMetallicTexture).to.exist;
    expect(materials[0].emissiveTexture).to.exist;
    expect(materials[0].normalTexture).to.exist;
    expect(materials[0].normalTextureIntensity).to.equal(2);
    expect(materials[0].occlusionTexture).to.exist;
    expect(materials[0].occlusionTextureIntensity).to.equal(2);
    expect(materials[0].occlusionTextureCoord).to.equal(TextureCoordinate.UV1);
    expect(materials[0].clearCoatTexture).to.exist;
    expect(materials[0].clearCoatRoughnessTexture).to.exist;
    expect(materials[0].clearCoatNormalTexture).to.exist;
    expect(materials[2].baseTexture).to.exist;
    expect(materials[2].specularGlossinessTexture).to.exist;

    // mesh
    expect(meshes.length).to.equal(1);
    expect(meshes[0].length).to.equal(1);
    expect(meshes[0][0]).to.instanceOf(ModelMesh);
    expect(meshes[0][0].blendShapeCount).to.equal(2);
    expect(meshes[0][0].getBlendShapeName(0)).to.equal("bs0");
    expect(meshes[0][0].getBlendShapeName(1)).to.equal("bs1");
    const renderer = entities[1].getComponent(SkinnedMeshRenderer);
    expect(renderer).to.exist;
    expect(renderer.blendShapeWeights).to.deep.include([1, 1]);

  });
});<|MERGE_RESOLUTION|>--- conflicted
+++ resolved
@@ -301,11 +301,8 @@
       0, 2, 17, 3, 17, 0, 63, 0, 157, 0, 6, 42, 155, 255, 217
     ]);
     context._buffers = [buffer];
-<<<<<<< HEAD
 
     return Promise.resolve(glTF);
-=======
->>>>>>> f8ff243a
   }
 }
 
