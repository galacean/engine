import {
  BlendOperation,
  CompareFunction,
  CullMode,
  RenderStateDataKey,
  ShaderPlatformTarget
} from "@galacean/engine-core";
import { Color } from "@galacean/engine-math";
import { ShaderLab as ShaderLabVerbose, GSError } from "@galacean/engine-shaderlab/verbose";
import { ShaderLab as ShaderLabRelease } from "@galacean/engine-shaderlab";
import { glslValidate, shaderParse } from "./ShaderValidate";
<<<<<<< HEAD
=======
import { registerIncludes } from "@galacean/engine-shader-shaderlab";
>>>>>>> 63a5662f

import { IShaderContent } from "@galacean/engine-design";
import { describe, beforeAll, expect, assert, it } from "vitest";
import { server } from "@vitest/browser/context";
const { readFile } = server.commands;

const demoShader = await readFile("./shaders/demo.shader");
<<<<<<< HEAD
=======

const commonMacros = [
  { name: "RENDERER_IS_RECEIVE_SHADOWS" },
  { name: "MATERIAL_IS_TRANSPARENT" },
  { name: "RENDERER_HAS_UV" },
  { name: "RENDERER_HAS_NORMAL" },
  { name: "RENDERER_HAS_TANGENT" },
  { name: "SCENE_FOG_MODE", value: "0" },
  { name: "SCENE_SHADOW_CASCADED_COUNT", value: "1" },
  { name: "CAMERA_ORTHOGRAPHIC" },
  { name: "MATERIAL_NEED_WORLD_POS" },
  { name: "MATERIAL_NEED_TILING_OFFSET" },
  { name: "SCENE_DIRECT_LIGHT_COUNT", value: "1" },
  { name: "MATERIAL_ENABLE_SS_REFRACTION" },
  { name: "MATERIAL_HAS_TRANSMISSION" },
  { name: "MATERIAL_HAS_THICKNESS" },
  { name: "MATERIAL_HAS_ABSORPTION" },
  { name: "MATERIAL_HAS_TRANSMISSION_TEXTURE" },
  { name: "REFRACTION_SPHERE" }
]
  .map((item) => `#define ${item.name} ${item.value ?? ""}`)
  .join("\n");
>>>>>>> 63a5662f

function toString(v: Color): string {
  return `Color(${v.r}, ${v.g}, ${v.b}, ${v.a})`;
}

const commonSource = `#define PI 3.14159265359
#define RECIPROCAL_PI 0.31830988618
#define EPSILON 1e-6
#define LOG2 1.442695

#define saturate( a ) clamp( a, 0.0, 1.0 )

float pow2(float x ) {
    return x * x;
}

vec4 gammaToLinear(vec4 srgbIn){
    return vec4( pow(srgbIn.rgb, vec3(2.2)), srgbIn.a);
}

vec4 linearToGamma(vec4 linearIn){
    return vec4( pow(linearIn.rgb, vec3(1.0 / 2.2)), linearIn.a);
}

 vec4 camera_DepthBufferParams;

#ifdef GRAPHICS_API_WEBGL2
	#define INVERSE_MAT(mat) inverse(mat)
#else
	mat2 inverseMat(mat2 m) {
		return mat2(m[1][1],-m[0][1],
				-m[1][0], m[0][0]) / (m[0][0]*m[1][1] - m[0][1]*m[1][0]);
	}
	mat3 inverseMat(mat3 m) {
		float a00 = m[0][0], a01 = m[0][1], a02 = m[0][2];
		float a10 = m[1][0], a11 = m[1][1], a12 = m[1][2];
		float a20 = m[2][0], a21 = m[2][1], a22 = m[2][2];

		float b01 = a22 * a11 - a12 * a21;
		float b11 = -a22 * a10 + a12 * a20;
		float b21 = a21 * a10 - a11 * a20;

		float det = a00 * b01 + a01 * b11 + a02 * b21;

		return mat3(b01, (-a22 * a01 + a02 * a21), (a12 * a01 - a02 * a11),
					b11, (a22 * a00 - a02 * a20), (-a12 * a00 + a02 * a10),
					b21, (-a21 * a00 + a01 * a20), (a11 * a00 - a01 * a10)) / det;
	}
	mat4 inverseMat(mat4 m) {
		float a00 = m[0][0], a01 = m[0][1], a02 = m[0][2], a03 = m[0][3],
			a10 = m[1][0], a11 = m[1][1], a12 = m[1][2], a13 = m[1][3],
			a20 = m[2][0], a21 = m[2][1], a22 = m[2][2], a23 = m[2][3],
			a30 = m[3][0], a31 = m[3][1], a32 = m[3][2], a33 = m[3][3],

			b00 = a00 * a11 - a01 * a10,
			b01 = a00 * a12 - a02 * a10,
			b02 = a00 * a13 - a03 * a10,
			b03 = a01 * a12 - a02 * a11,
			b04 = a01 * a13 - a03 * a11,
			b05 = a02 * a13 - a03 * a12,
			b06 = a20 * a31 - a21 * a30,
			b07 = a20 * a32 - a22 * a30,
			b08 = a20 * a33 - a23 * a30,
			b09 = a21 * a32 - a22 * a31,
			b10 = a21 * a33 - a23 * a31,
			b11 = a22 * a33 - a23 * a32,

			det = b00 * b11 - b01 * b10 + b02 * b09 + b03 * b08 - b04 * b07 + b05 * b06;

		return mat4(
			a11 * b11 - a12 * b10 + a13 * b09,
			a02 * b10 - a01 * b11 - a03 * b09,
			a31 * b05 - a32 * b04 + a33 * b03,
			a22 * b04 - a21 * b05 - a23 * b03,
			a12 * b08 - a10 * b11 - a13 * b07,
			a00 * b11 - a02 * b08 + a03 * b07,
			a32 * b02 - a30 * b05 - a33 * b01,
			a20 * b05 - a22 * b02 + a23 * b01,
			a10 * b10 - a11 * b08 + a13 * b06,
			a01 * b08 - a00 * b10 - a03 * b06,
			a30 * b04 - a31 * b02 + a33 * b00,
			a21 * b02 - a20 * b04 - a23 * b00,
			a11 * b07 - a10 * b09 - a12 * b06,
			a00 * b09 - a01 * b07 + a02 * b06,
			a31 * b01 - a30 * b03 - a32 * b00,
			a20 * b03 - a21 * b01 + a22 * b00) / det;
	}

	#define INVERSE_MAT(mat) inverseMat(mat)
#endif
`;

const shaderLabVerbose = new ShaderLabVerbose();
const shaderLabRelease = new ShaderLabRelease();

describe("ShaderLab", () => {
  let shader: IShaderContent;
  let subShader: IShaderContent["subShaders"][number];
  let passList: IShaderContent["subShaders"][number]["passes"];
  let pass1: IShaderContent["subShaders"][number]["passes"][number];

  beforeAll(() => {
    shader = shaderLabVerbose._parseShaderContent(demoShader);
    subShader = shader.subShaders[0];
    passList = subShader.passes;
    expect(passList[0].isUsePass).to.be.true;
    expect(passList[0].name).eq("pbr/Default/Forward");
    pass1 = passList[1];
    registerIncludes();
  });

  it("builtin-function", async () => {
    let shaderSource = await readFile("./shaders/builtin-function.shader");
    shaderSource = shaderSource.replace("__$$insert_maros$$__", commonMacros);
    glslValidate(shaderSource, shaderLabVerbose, {});
  });

  it("create shaderLab", async () => {
    expect(shaderLabVerbose).not.be.null;
  });

  it("shader name", () => {
    expect(shader.name).to.equal("Water");
    expect(subShader.name).to.equal("subname");
    expect(pass1.name).to.equal("default");
    expect(passList.length).to.eq(3);
    expect(passList[2].name).to.equal("blinn-phong/Default/Forward");
  });

  it("render state", () => {
    expect(pass1.renderStates).not.be.null;

    const { constantMap, variableMap } = pass1.renderStates;
    expect(Object.values(variableMap).includes("customRenderQueue"));

    expect(constantMap).not.be.null;

    expect(toString(constantMap[RenderStateDataKey.BlendStateBlendColor] as Color)).eq("Color(1, 1, 1, 1)");

    expect(constantMap).include({
      // Stencil State
      [RenderStateDataKey.StencilStateEnabled]: true,
      [RenderStateDataKey.StencilStateReferenceValue]: 2,
      [RenderStateDataKey.StencilStateMask]: 1.3,
      [RenderStateDataKey.StencilStateWriteMask]: 0.32,
      [RenderStateDataKey.StencilStateCompareFunctionFront]: CompareFunction.Less,
      // Blend State
      [RenderStateDataKey.BlendStateEnabled0]: true,
      [RenderStateDataKey.BlendStateColorWriteMask0]: 0.8,
      [RenderStateDataKey.BlendStateAlphaBlendOperation0]: BlendOperation.Max,

      // Depth State
      [RenderStateDataKey.DepthStateEnabled]: true,
      [RenderStateDataKey.DepthStateWriteEnabled]: false,
      [RenderStateDataKey.DepthStateCompareFunction]: CompareFunction.Greater,

      // Raster State
      [RenderStateDataKey.RasterStateCullMode]: CullMode.Front,
      [RenderStateDataKey.RasterStateDepthBias]: 0.1,
      [RenderStateDataKey.RasterStateSlopeScaledDepthBias]: 0.8
    });

    expect(variableMap).include({
      [RenderStateDataKey.BlendStateSourceAlphaBlendFactor0]: "material_SrcBlend"
    });
  });

  it("shader tags", () => {
    expect(subShader.tags).not.be.undefined;
    expect(subShader.tags).include({
      LightMode: "ForwardBase"
    });
    expect(pass1.tags).include({
      ReplacementTag: "Opaque",
      pipelineStage: "DepthOnly"
    });
  });

  it("engine shader", async () => {
    glslValidate(demoShader, shaderLabVerbose);
    glslValidate(demoShader, shaderLabRelease);
  });

  it("include", async () => {
    const demoShader = await readFile("./shaders/unlit.shader");
    glslValidate(demoShader, shaderLabVerbose, { test_common: commonSource });
  });

  it("planarShadow shader", async () => {
    const demoShader = await readFile("./shaders/planarShadow.shader");
    glslValidate(demoShader, shaderLabVerbose);
    glslValidate(demoShader, shaderLabRelease);
  });

  it("Empty macro shader", async () => {
    const demoShader = await readFile("./shaders/triangle.shader");
    glslValidate(demoShader, shaderLabVerbose);
    glslValidate(demoShader, shaderLabRelease);
  });

  it("No frag shader args", async () => {
    const demoShader = await readFile("./shaders/noFragArgs.shader");
    glslValidate(demoShader, shaderLabVerbose);
    glslValidate(demoShader, shaderLabRelease);
  });

  it("water full shader(complex)", async () => {
    const demoShader = await readFile("./shaders/waterfull.shader");
    glslValidate(demoShader, shaderLabVerbose);
    glslValidate(demoShader, shaderLabRelease);
  });

  it("glass shader", async () => {
    const demoShader = await readFile("./shaders/glass.shader");
    glslValidate(demoShader, shaderLabVerbose);
    glslValidate(demoShader, shaderLabRelease);
  });

  it("template shader", async () => {
    const demoShader = await readFile("./shaders/template.shader");
    glslValidate(demoShader, shaderLabVerbose);
    glslValidate(demoShader, shaderLabRelease);
  });

  it("multi-pass", async () => {
    const shaderSource = await readFile("./shaders/multi-pass.shader");
    glslValidate(shaderSource, shaderLabVerbose);
    glslValidate(shaderSource, shaderLabRelease);
  });

  it("macro-with-preprocessor", async () => {
    const shaderSource = await readFile("./shaders/macro-pre.shader");
    glslValidate(shaderSource, shaderLabVerbose);
    glslValidate(shaderSource, shaderLabRelease);
  });

  it("compilation-error", async () => {
    const errorShader = await readFile("./shaders/compilation-error.shader");
    shaderParse.bind(shaderLabVerbose)(errorShader);
    // @ts-ignore
    expect(shaderLabVerbose.errors.length).to.eq(3);
    // @ts-ignore
    assert.instanceOf(shaderLabVerbose.errors[0], GSError);
    // @ts-ignore
    assert.instanceOf(shaderLabVerbose.errors[1], GSError);
    // @ts-ignore
    assert.instanceOf(shaderLabVerbose.errors[2], GSError);

    // @ts-ignore
    for (const err of shaderLabVerbose.errors) {
      console.log(err.toString());
    }
  });

  it("mrt-normal", async () => {
    const shaderSource = await readFile("./shaders/mrt-normal.shader");
    glslValidate(shaderSource, shaderLabVerbose, {});
    glslValidate(shaderSource, shaderLabRelease, {});
  });

  it("mrt-struct", async () => {
    const shaderSource = await readFile("./shaders/mrt-struct.shader");
    glslValidate(shaderSource, shaderLabVerbose, {});
    glslValidate(shaderSource, shaderLabVerbose, {});
  });

  it("mrt-error1", async () => {
    const shaderSource = await readFile("./shaders/mrt-error1.shader");
    shaderParse.bind(shaderLabVerbose)(shaderSource, [], ShaderPlatformTarget.GLES300);
    const errors = shaderLabVerbose.errors;
    expect(errors.length).to.eq(1);
    expect(errors[0]).to.be.a.instanceOf(GSError);
    expect(errors[0].toString()).include("cannot use both gl_FragData and gl_FragColor");
  });
});<|MERGE_RESOLUTION|>--- conflicted
+++ resolved
@@ -9,10 +9,7 @@
 import { ShaderLab as ShaderLabVerbose, GSError } from "@galacean/engine-shaderlab/verbose";
 import { ShaderLab as ShaderLabRelease } from "@galacean/engine-shaderlab";
 import { glslValidate, shaderParse } from "./ShaderValidate";
-<<<<<<< HEAD
-=======
 import { registerIncludes } from "@galacean/engine-shader-shaderlab";
->>>>>>> 63a5662f
 
 import { IShaderContent } from "@galacean/engine-design";
 import { describe, beforeAll, expect, assert, it } from "vitest";
@@ -20,8 +17,6 @@
 const { readFile } = server.commands;
 
 const demoShader = await readFile("./shaders/demo.shader");
-<<<<<<< HEAD
-=======
 
 const commonMacros = [
   { name: "RENDERER_IS_RECEIVE_SHADOWS" },
@@ -44,7 +39,6 @@
 ]
   .map((item) => `#define ${item.name} ${item.value ?? ""}`)
   .join("\n");
->>>>>>> 63a5662f
 
 function toString(v: Color): string {
   return `Color(${v.r}, ${v.g}, ${v.b}, ${v.a})`;
