--- conflicted
+++ resolved
@@ -42,11 +42,7 @@
        vec4 POSITION;
        vec2 TEXCOORD_0; 
        mat3 TBN;
-<<<<<<< HEAD
-      }
-=======
       };
->>>>>>> 808b6036
 
       struct v2f {
        vec2 v_uv;
