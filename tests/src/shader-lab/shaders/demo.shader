Shader "Water" {

  EditorProperties {
    u_color( "Main Color", Color ) = ( 0, 1, 0, 1 );
    u_range( "Test Range", Range( 1, 100, 3 ) ) = 10;
    u_mode( "Mode Toggle", Boolean ) = true;
    u_texture( "Texture", Texture2D );
    u_texture2( "TextureCube", TextureCube );
  }

  DepthState depthState {
    Enabled = true;
    WriteEnabled = false;
    CompareFunction = CompareFunction.Greater;
  }

  RasterState rasterState {
    CullMode = CullMode.Front;
    DepthBias = 0.1;
    SlopeScaledDepthBias = 0.8;
  }

  SubShader "subname" {
    Tags { LightMode = "ForwardBase" }

    BlendFactor material_SrcBlend;

    BlendState {
      SourceAlphaBlendFactor = material_SrcBlend;
      Enabled[0] = true;
      ColorWriteMask[0] = 0.8;
      BlendColor = Color(1.0, 1.0, 1.0, 1.0);
      AlphaBlendOperation = BlendOperation.Max;
    }

    UsePass "pbr/Default/Forward"

    Pass "default" {
<<<<<<< HEAD
      #define saturate( a ) clamp( a, 0.0, 1.0 )

      Tags { ReplacementTag = "Opaque", Tag2 = true, Tag3 = 1.9 }
=======
      Tags { ReplacementTag = "Opaque", pipelineStage = "DepthOnly"}
>>>>>>> 5d147ae4

      struct a2v {
       vec4 POSITION;
       vec2 TEXCOORD_0; 
       mat3 TBN;
      };

      struct v2f {
       vec2 v_uv;
       vec3 v_position;
      };

      mat4 renderer_MVPMat;
      mat4 renderer_MVMat;

      sampler2D material_BaseTexture;
      vec4 u_color;
      vec4 u_fogColor;
      float u_fogDensity;

      vec4 linearToGamma(vec4 linearIn) {
          return vec4(pow(linearIn.rgb, vec3(1.0 / 2.2)), linearIn.a);
    }

    StencilState {
      Enabled = true;
      ReferenceValue = 2;
      Mask = 1.3; // 0xffffffff
      WriteMask = 0.32; // 0xffffffff
      CompareFunctionFront = CompareFunction.Less;
      PassOperationBack = StencilOperation.Zero;
    }

    DepthState = depthState;
    RasterState = rasterState;

    RenderQueueType = Opaque;

    #define SCENE_SHADOW_TYPE 3

      v2f vert(a2v v) {
        v2f o;

        o.v_uv = v.TEXCOORD_0;
        vec4 tmp = renderer_MVMat * v.POSITION;
        o.v_position = tmp.xyz;
        gl_Position = renderer_MVPMat * v.POSITION;
        vec3 tangentW = v.TBN[0];
        return o;
      }

      void frag(v2f i) {
        vec4 color = texture2D(material_BaseTexture, i.v_uv) * u_color;
        float fogDistance = length(i.v_position);
        float fogAmount = 1.0 - exp2(-u_fogDensity * u_fogDensity * fogDistance * fogDistance * 1.442695);
        fogAmount = clamp(fogAmount, 0.0, 1.0);
        gl_FragColor = mix(color, u_fogColor, fogAmount); 
  
        #ifndef ENGINE_IS_COLORSPACE_GAMMA
          gl_FragColor = linearToGamma(gl_FragColor);
        #endif

        // For testing only (macro)
        #if SCENE_SHADOW_TYPE == 2 || defined(XX_Macro)
          gl_FragColor = linearToGamma(gl_FragColor);
        #elif SCENE_SHADOW_TYPE == 3
          gl_FragColor = linearToGamma(gl_FragColor);
        #else 
          gl_FragColor = vec4(1.0, 1.0, 0.0, 0.0);
        #endif

        #undef SCENE_SHADOW_TYPE

        #ifndef SCENE_SHADOW_TYPE
          gl_FragColor = linearToGamma(gl_FragColor);
        #else
          gl_FragColor = vec4(1.0, 1.0, 0.0, 0.0);
        #endif 

        #ifdef SCENE_SHADOW_TYPE
          gl_FragColor = vec4(1.0, 1.0, 0.0, 0.0);
        #endif 
      }

      VertexShader = vert;
      FragmentShader = frag;
    }
    UsePass "blinn-phong/Default/Forward"
  }
}<|MERGE_RESOLUTION|>--- conflicted
+++ resolved
@@ -36,13 +36,7 @@
     UsePass "pbr/Default/Forward"
 
     Pass "default" {
-<<<<<<< HEAD
-      #define saturate( a ) clamp( a, 0.0, 1.0 )
-
-      Tags { ReplacementTag = "Opaque", Tag2 = true, Tag3 = 1.9 }
-=======
       Tags { ReplacementTag = "Opaque", pipelineStage = "DepthOnly"}
->>>>>>> 5d147ae4
 
       struct a2v {
        vec4 POSITION;
